name: Release Docker Image

on:
  workflow_dispatch:
  # 运行预发行镜像而无需合并到主分支，例如 v0.13.3rc1
    inputs:
      image_tag:
        description: '镜像标签（ 无论 tag 是什么，都会附加 latest , -sillot 会自动补全因此无需输入 ) '
        required: true
        default: 'v0.'

jobs:
  build:
    name: build
    runs-on: ubuntu-latest

    permissions:
      packages: write
      contents: read

    steps:
<<<<<<< HEAD
      - name: Checkout repository and submodules
=======
      - name: Free Disk Space (Ubuntu)
        uses: jlumbroso/free-disk-space@main
        with:
          # this might remove tools that are actually needed,
          # if set to "true" but frees about 6 GB
          tool-cache: false

          # all of these default to true, but feel free to set to
          # "false" if necessary for your workflow
          android: true
          dotnet: true
          haskell: true
          large-packages: true
          docker-images: true
          swap-storage: true

      - name: Check out the repo
>>>>>>> af2fd13a
        uses: actions/checkout@v3
        with:
          ref: dev
          submodules: recursive

      - name: Set up QEMU
        uses: docker/setup-qemu-action@v2

      - name: Setup Docker buildx
        uses: docker/setup-buildx-action@v2

      - name: Log in to Docker Hub
        uses: docker/login-action@v2
        with:
          username: ${{ secrets.DOCKER_HUB_USER }}
          password: ${{ secrets.DOCKER_HUB_PWD }}

      - name: Build the Docker image
        run: |
<<<<<<< HEAD
          docker buildx build --push --platform linux/amd64 -t soltus/sillot:latest -t soltus/sillot:${{ github.event.inputs.image_tag }}-sillot .

      - name: Update Docker Hub Description
        uses: peter-evans/dockerhub-description@v3
        with:
          username: ${{ secrets.DOCKER_HUB_USER }}
          password: ${{ secrets.DOCKER_HUB_PWD }}
          repository: soltus/sillot
          readme-filepath: ./README_Sillot_Docker.md
=======
          docker buildx build --push --platform linux/amd64,linux/arm64,linux/arm/v7,linux/arm/v8 -t b3log/siyuan:latest -t b3log/siyuan:v2.10.15 .
>>>>>>> af2fd13a
<|MERGE_RESOLUTION|>--- conflicted
+++ resolved
@@ -19,9 +19,6 @@
       contents: read
 
     steps:
-<<<<<<< HEAD
-      - name: Checkout repository and submodules
-=======
       - name: Free Disk Space (Ubuntu)
         uses: jlumbroso/free-disk-space@main
         with:
@@ -38,8 +35,7 @@
           docker-images: true
           swap-storage: true
 
-      - name: Check out the repo
->>>>>>> af2fd13a
+      - name: Checkout repository and submodules
         uses: actions/checkout@v3
         with:
           ref: dev
@@ -59,7 +55,6 @@
 
       - name: Build the Docker image
         run: |
-<<<<<<< HEAD
           docker buildx build --push --platform linux/amd64 -t soltus/sillot:latest -t soltus/sillot:${{ github.event.inputs.image_tag }}-sillot .
 
       - name: Update Docker Hub Description
@@ -68,7 +63,4 @@
           username: ${{ secrets.DOCKER_HUB_USER }}
           password: ${{ secrets.DOCKER_HUB_PWD }}
           repository: soltus/sillot
-          readme-filepath: ./README_Sillot_Docker.md
-=======
-          docker buildx build --push --platform linux/amd64,linux/arm64,linux/arm/v7,linux/arm/v8 -t b3log/siyuan:latest -t b3log/siyuan:v2.10.15 .
->>>>>>> af2fd13a
+          readme-filepath: ./README_Sillot_Docker.md