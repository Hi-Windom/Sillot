--- conflicted
+++ resolved
@@ -677,20 +677,12 @@
 			// injectElement: (stage: vite.HtmlTagDescriptor, element: string) => void;
 		}) => void;
 		'astro:config:done'?: (options: { config: AstroConfig; setAdapter: (adapter: AstroAdapter) => void }) => void | Promise<void>;
-<<<<<<< HEAD
 		'astro:server:setup'?: (options: { config: Readonly<AstroConfig>; server: vite.ViteDevServer }) => void | Promise<void>;
 		'astro:server:start'?: (options: { config: Readonly<AstroConfig>; address: AddressInfo }) => void | Promise<void>;
-		'astro:server:done'?: (options: { config: Readonly<AstroConfig> }) => void | Promise<void>;
+		'astro:server:done'?: (options: {config: Readonly<AstroConfig>;}) => void | Promise<void>;
 		'astro:build:start'?: (options: { config: Readonly<AstroConfig>; buildConfig: BuildConfig }) => void | Promise<void>;
+		'astro:build:setup'?: (options: { config: Readonly<AstroConfig>; vite: ViteConfigWithSSR; target: 'client' | 'server' }) => void;
 		'astro:build:done'?: (options: { config: Readonly<AstroConfig>; pages: { pathname: string }[]; dir: URL; routes: RouteData[] }) => void | Promise<void>;
-=======
-		'astro:server:setup'?: (options: { server: vite.ViteDevServer }) => void | Promise<void>;
-		'astro:server:start'?: (options: { address: AddressInfo }) => void | Promise<void>;
-		'astro:server:done'?: () => void | Promise<void>;
-		'astro:build:start'?: (options: { buildConfig: BuildConfig }) => void | Promise<void>;
-		'astro:build:setup'?: (options: { vite: ViteConfigWithSSR; target: 'client' | 'server' }) => void;
-		'astro:build:done'?: (options: { pages: { pathname: string }[]; dir: URL; routes: RouteData[] }) => void | Promise<void>;
->>>>>>> 52d7fec2
 	};
 }
 
