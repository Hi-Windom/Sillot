--- conflicted
+++ resolved
@@ -8,11 +8,7 @@
 import { ModalCloseButton } from '@/ui/modal';
 import { Button } from '@/ui/button';
 // import { getDataCenter } from '@affine/datacenter';
-<<<<<<< HEAD
-import { useAppState } from '@/providers/app-state-provider';
-=======
 // import { useAppState } from '@/providers/app-state-provider';
->>>>>>> 8f180482
 
 interface WorkspaceDeleteProps {
   open: boolean;
@@ -26,14 +22,9 @@
   onClose,
   workspaceId,
 }: WorkspaceDeleteProps) => {
-<<<<<<< HEAD
-  // const router = useRouter();
-  const { refreshWorkspacesMeta } = useAppState();
-=======
   console.log('workspaceId: ', workspaceId);
   // const router = useRouter();
   // const { refreshWorkspacesMeta } = useAppState();
->>>>>>> 8f180482
   const handleLeave = async () => {
     // const dc = await getDataCenter();
     // await dc.apis.leaveWorkspace({ id: workspaceId });
