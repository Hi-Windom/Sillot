--- conflicted
+++ resolved
@@ -15,23 +15,14 @@
 import {
   deleteWorkspace,
   getWorkspaces,
-<<<<<<< HEAD
-  Workspace,
-} from '@/hooks/mock-data/mock';
-=======
   // Workspace,
 } from '@/hooks/mock-data/mock';
 import { WorkspaceInfo } from '@affine/datacenter';
->>>>>>> 8f180482
 
 interface WorkspaceDeleteProps {
   open: boolean;
   onClose: () => void;
-<<<<<<< HEAD
-  workspace: Workspace;
-=======
   workspace: WorkspaceInfo;
->>>>>>> 8f180482
 }
 
 export const WorkspaceDelete = ({
@@ -65,11 +56,7 @@
       <StyledModalWrapper>
         <ModalCloseButton onClick={onClose} />
         <StyledModalHeader>Delete Workspace</StyledModalHeader>
-<<<<<<< HEAD
-        {workspace.type === 'local' ? (
-=======
         {workspace.provider === 'local' ? (
->>>>>>> 8f180482
           <StyledTextContent>
             Deleting (
             <StyledWorkspaceName>{workspace.name}</StyledWorkspaceName>) cannot
