--- conflicted
+++ resolved
@@ -1,11 +1,6 @@
 import { styled } from '@/styles';
-<<<<<<< HEAD
 import { WorkspaceUnit } from '@affine/datacenter';
-
-=======
-import { Workspace } from '@affine/datacenter';
-import { Trans } from 'react-i18next';
->>>>>>> 57749561
+import { Trans } from '@affine/i18n';
 export const ExportPageTitleContainer = styled('div')(() => {
   return {
     display: 'flex',
