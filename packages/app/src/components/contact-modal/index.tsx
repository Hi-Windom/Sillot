--- conflicted
+++ resolved
@@ -57,14 +57,10 @@
   onClose: () => void;
 };
 
-<<<<<<< HEAD
-export const ContactModal = ({ open, onClose }: TransitionsModalProps) => {
-=======
 export const ContactModal = ({
   open,
   onClose,
 }: TransitionsModalProps): JSX.Element => {
->>>>>>> e49d7eda
   const { t } = useTranslation();
   const rightLinkList = [
     {
