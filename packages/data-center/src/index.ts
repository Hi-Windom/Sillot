import { DataCenter } from './datacenter';

const _initializeDataCenter = () => {
  let _dataCenterInstance: Promise<DataCenter>;

  return (debug = true) => {
    if (!_dataCenterInstance) {
      _dataCenterInstance = DataCenter.init(debug);
      _dataCenterInstance.then(dc => {
        try {
          if (window) {
            (window as any).dc = dc;
          }
        } catch (_) {
          // ignore
        }

        return dc;
      });
    }

    return _dataCenterInstance;
  };
};

export const getDataCenter = _initializeDataCenter();

export type { DataCenter };
export type { AccessTokenMessage } from './provider/affine/apis';
<<<<<<< HEAD
export * from './types';
export { getLogger } from './logger';
=======
export type { WorkspaceInfo } from './types';
export { getLogger } from './logger';
export * from './message';
>>>>>>> 31d3a012
<|MERGE_RESOLUTION|>--- conflicted
+++ resolved
@@ -27,11 +27,6 @@
 
 export type { DataCenter };
 export type { AccessTokenMessage } from './provider/affine/apis';
-<<<<<<< HEAD
 export * from './types';
 export { getLogger } from './logger';
-=======
-export type { WorkspaceInfo } from './types';
-export { getLogger } from './logger';
-export * from './message';
->>>>>>> 31d3a012
+export * from './message';