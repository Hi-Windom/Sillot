--- conflicted
+++ resolved
@@ -1,68 +1,41 @@
 @echo off
 echo 'use ".\scripts\win-build.bat" instead of "win-build.bat"'
 
-<<<<<<< HEAD
-echo ' ===== Building UI ===== '
-=======
 echo 'Building UI'
->>>>>>> dd2a1b28
 cd app
 call pnpm install
 call pnpm run build
 cd ..
 
-echo ' ===== Cleaning Builds ===== '
+echo 'Cleaning Builds'
 del /S /Q /F app\build 1>nul
 del /S /Q /F app\kernel 1>nul
 
-<<<<<<< HEAD
-echo ' ===== Building Kernel ===== '
-=======
 echo 'Building Kernel'
 @REM the C compiler "gcc" is necessary https://sourceforge.net/projects/mingw-w64/files/mingw-w64/
->>>>>>> dd2a1b28
 go version
 set GO111MODULE=on
 set GOPROXY=https://goproxy.io
 set CGO_ENABLED=1
 
 cd kernel
-<<<<<<< HEAD
-echo 'for first run, you need to run `go get github.com/josephspurrier/goversioninfo/cmd/goversioninfo` first, then you need to run `cd %GOPATH%\pkg\mod\github.com\josephspurrier\goversioninfo@v1.4.0\cmd\goversioninfo` (use $env:GOPATH instead of "%GOPATH%" if you use PS instead of CMD), then you need to run `go build -o %GOPATH%\bin\goversioninfo.exe main.go` (use $env:GOPATH instead of "%GOPATH%" if you use PS instead of CMD), then you need to reopen a terminal and restart this script'
-
-=======
->>>>>>> dd2a1b28
 @REM you can use `go generate` instead (nead add something in main.go)
 goversioninfo -platform-specific=true -icon=resource/icon.ico -manifest=resource/goversioninfo.exe.manifest
 
 set GOOS=windows
 set GOARCH=amd64
-<<<<<<< HEAD
-
-@REM 更新依赖文件
-go mod tidy
-go build --tags fts5 -v -o "../app/kernel/SiYuan-Sillot-Kernel.exe" -ldflags "-s -w -H=windowsgui" .
-=======
 @REM you can use `go mod tidy` to update kernel dependency bofore build
 go build --tags fts5 -v -o "../app/kernel/SiYuan-Kernel.exe" -ldflags "-s -w -H=windowsgui" .
->>>>>>> dd2a1b28
 
 cd ..
 
-echo ' ===== Building Electron ===== '
-echo 'for first run, maybe you need to run `pnpm config set electron_mirror "https://npm.taobao.org/mirrors/electron/"`'
+echo 'Building Electron'
 cd app
 call pnpm run dist
 
 cd ..
 
-<<<<<<< HEAD
-echo ' ===== Building Appx has been disabled ===== '
-@REM cd . > app\build\win-unpacked\resources\ms-store
-@REM electron-windows-store --input-directory app\build\win-unpacked --output-directory app\build\ --package-version 1.0.0.0 --package-name SiYuan --manifest app\appx\AppxManifest.xml --assets app\appx\assets\ --make-pri true
-=======
 echo 'Building Appx'
 echo 'Building Appx should be disabled if you do not need it. Not configured correctly will lead to build failures'
 cd . > app\build\win-unpacked\resources\ms-store
 electron-windows-store --input-directory app\build\win-unpacked --output-directory app\build\ --package-version 1.0.0.0 --package-name SiYuan --manifest app\appx\AppxManifest.xml --assets app\appx\assets\ --make-pri true
->>>>>>> dd2a1b28
