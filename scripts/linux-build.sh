#!/bin/bash
# 汐洛仅实现在 windows 平台的构建，linux 自行探索

echo 'Building UI'
cd app
pnpm install && pnpm run build
cd ..

echo 'Cleaning Builds'
rm -rf app/build
rm -rf app/kernel-linux
rm -rf app/kernel-linux-arm64

echo 'Building Kernel'

cd kernel
go version
export GO111MODULE=on
export GOPROXY=https://goproxy.io
export CGO_ENABLED=1

echo 'Building Kernel amd64'
export GOOS=linux
export GOARCH=amd64
<<<<<<< HEAD
go build --tags fts5 -v -o "../app/kernel-linux/SiYuan-Sillot-Kernel" -ldflags "-s -w" .
=======
go build -buildmode=pie --tags fts5 -v -o "../app/kernel-linux/SiYuan-Kernel" -ldflags "-s -w -extldflags -static-pie" .
>>>>>>> 7d8759a4

echo 'Building Kernel arm64'
export GOARCH=arm64
export CC=~/aarch64-linux-musl-cross/bin/aarch64-linux-musl-gcc
<<<<<<< HEAD
go build --tags fts5 -v -o "../app/kernel-linux-arm64/SiYuan-Sillot-Kernel" -ldflags "-s -w" .
=======
go build -buildmode=pie --tags fts5 -v -o "../app/kernel-linux-arm64/SiYuan-Kernel" -ldflags "-s -w -extldflags -static-pie" .
>>>>>>> 7d8759a4
cd ..

echo 'Building Electron App amd64'
cd app
pnpm run dist-linux
echo 'Building Electron App arm64'
pnpm run dist-linux-arm64
cd ..<|MERGE_RESOLUTION|>--- conflicted
+++ resolved
@@ -22,20 +22,12 @@
 echo 'Building Kernel amd64'
 export GOOS=linux
 export GOARCH=amd64
-<<<<<<< HEAD
-go build --tags fts5 -v -o "../app/kernel-linux/SiYuan-Sillot-Kernel" -ldflags "-s -w" .
-=======
-go build -buildmode=pie --tags fts5 -v -o "../app/kernel-linux/SiYuan-Kernel" -ldflags "-s -w -extldflags -static-pie" .
->>>>>>> 7d8759a4
+go build -buildmode=pie --tags fts5 -v -o "../app/kernel-linux/SiYuan-Sillot-Kernel" -ldflags "-s -w -extldflags -static-pie" .
 
 echo 'Building Kernel arm64'
 export GOARCH=arm64
 export CC=~/aarch64-linux-musl-cross/bin/aarch64-linux-musl-gcc
-<<<<<<< HEAD
-go build --tags fts5 -v -o "../app/kernel-linux-arm64/SiYuan-Sillot-Kernel" -ldflags "-s -w" .
-=======
-go build -buildmode=pie --tags fts5 -v -o "../app/kernel-linux-arm64/SiYuan-Kernel" -ldflags "-s -w -extldflags -static-pie" .
->>>>>>> 7d8759a4
+go build -buildmode=pie --tags fts5 -v -o "../app/kernel-linux-arm64/SiYuan-Sillot-Kernel" -ldflags "-s -w -extldflags -static-pie" .
 cd ..
 
 echo 'Building Electron App amd64'
