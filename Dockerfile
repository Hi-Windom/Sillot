--- conflicted
+++ resolved
@@ -9,24 +9,14 @@
 ENV GO111MODULE=on
 ENV CGO_ENABLED=1
 RUN apk add --no-cache gcc musl-dev git && \
-<<<<<<< HEAD
     cd kernel && go build --tags fts5 -v -ldflags "-s -w -X github.com/Hi-Windom/Sillot/kernel/util.Mode=prod" && \
     mkdir /opt/Sillot/ && \
     mv /go/src/github.com/Hi-Windom/Sillot/app/appearance/ /opt/Sillot/ && \
     mv /go/src/github.com/Hi-Windom/Sillot/app/stage/ /opt/Sillot/ && \
     mv /go/src/github.com/Hi-Windom/Sillot/app/guide/ /opt/Sillot/ && \
+    mv /go/src/github.com/Hi-Windom/Sillot/app/changelogs/ /opt/siyuan/ && \
     mv /go/src/github.com/Hi-Windom/Sillot/kernel/kernel /opt/Sillot/ && \
     find /opt/Sillot/ -name .git | xargs rm -rf
-=======
-    cd kernel && go build --tags fts5 -v -ldflags "-s -w -X github.com/siyuan-note/siyuan/kernel/util.Mode=prod" && \
-    mkdir /opt/siyuan/ && \
-    mv /go/src/github.com/siyuan-note/siyuan/app/appearance/ /opt/siyuan/ && \
-    mv /go/src/github.com/siyuan-note/siyuan/app/stage/ /opt/siyuan/ && \
-    mv /go/src/github.com/siyuan-note/siyuan/app/guide/ /opt/siyuan/ && \
-    mv /go/src/github.com/siyuan-note/siyuan/app/changelogs/ /opt/siyuan/ && \
-    mv /go/src/github.com/siyuan-note/siyuan/kernel/kernel /opt/siyuan/ && \
-    find /opt/siyuan/ -name .git | xargs rm -rf
->>>>>>> e107130a
 
 FROM alpine:latest
 LABEL maintainer="Liang Ding<845765@qq.com> Soltus<694357845@qq.ocm>"
