<<<<<<< HEAD
FROM node:18 as NODE_BUILD
WORKDIR /go/src/github.com/Hi-Windom/Sillot/
ADD . /go/src/github.com/Hi-Windom/Sillot/
RUN cd app && npm install -g pnpm && pnpm install --registry=http://registry.npmjs.org/ --silent && pnpm run docker:build
=======
FROM node:21 as NODE_BUILD
WORKDIR /go/src/github.com/siyuan-note/siyuan/
ADD . /go/src/github.com/siyuan-note/siyuan/
RUN cd app && npm install -g pnpm && pnpm install && pnpm run build
>>>>>>> 802df1e2

FROM golang:alpine as GO_BUILD
WORKDIR /go/src/github.com/Hi-Windom/Sillot/
COPY --from=NODE_BUILD /go/src/github.com/Hi-Windom/Sillot/ /go/src/github.com/Hi-Windom/Sillot/
ENV GO111MODULE=on
ENV CGO_ENABLED=1
<<<<<<< HEAD
RUN apk add --no-cache gcc musl-dev git && \
    cd kernel && go build --tags fts5 -v -ldflags "-s -w -X github.com/Hi-Windom/Sillot/kernel/util.Mode=prod" && \
    mkdir /opt/Sillot/ && \
    mv /go/src/github.com/Hi-Windom/Sillot/app/appearance/ /opt/Sillot/ && \
    mv /go/src/github.com/Hi-Windom/Sillot/app/stage/ /opt/Sillot/ && \
    mv /go/src/github.com/Hi-Windom/Sillot/app/guide/ /opt/Sillot/ && \
    mv /go/src/github.com/Hi-Windom/Sillot/app/changelogs/ /opt/siyuan/ && \
    mv /go/src/github.com/Hi-Windom/Sillot/kernel/kernel /opt/Sillot/ && \
    find /opt/Sillot/ -name .git | xargs rm -rf
=======
RUN apk add --no-cache gcc musl-dev && \
    cd kernel && go build --tags fts5 -v -ldflags "-s -w -X github.com/siyuan-note/siyuan/kernel/util.Mode=prod" && \
    mkdir /opt/siyuan/ && \
    mv /go/src/github.com/siyuan-note/siyuan/app/appearance/ /opt/siyuan/ && \
    mv /go/src/github.com/siyuan-note/siyuan/app/stage/ /opt/siyuan/ && \
    mv /go/src/github.com/siyuan-note/siyuan/app/guide/ /opt/siyuan/ && \
    mv /go/src/github.com/siyuan-note/siyuan/app/changelogs/ /opt/siyuan/ && \
    mv /go/src/github.com/siyuan-note/siyuan/kernel/kernel /opt/siyuan/ && \
    find /opt/siyuan/ -name .git | xargs rm -rf
>>>>>>> 802df1e2

FROM alpine:latest
LABEL maintainer="Liang Ding<845765@qq.com> Soltus<694357845@qq.ocm>"

WORKDIR /opt/Sillot/
COPY --from=GO_BUILD /opt/Sillot/ /opt/Sillot/
RUN addgroup --gid 1000 sillot && adduser --uid 1000 --ingroup sillot --disabled-password sillot && apk add --no-cache ca-certificates tzdata && chown -R sillot:sillot /opt/Sillot/

ENV TZ=Asia/Shanghai
ENV RUN_IN_CONTAINER=true
EXPOSE 58131

USER sillot
ENTRYPOINT [ "/opt/Sillot/kernel" ]<|MERGE_RESOLUTION|>--- conflicted
+++ resolved
@@ -1,22 +1,14 @@
-<<<<<<< HEAD
 FROM node:18 as NODE_BUILD
 WORKDIR /go/src/github.com/Hi-Windom/Sillot/
 ADD . /go/src/github.com/Hi-Windom/Sillot/
 RUN cd app && npm install -g pnpm && pnpm install --registry=http://registry.npmjs.org/ --silent && pnpm run docker:build
-=======
-FROM node:21 as NODE_BUILD
-WORKDIR /go/src/github.com/siyuan-note/siyuan/
-ADD . /go/src/github.com/siyuan-note/siyuan/
-RUN cd app && npm install -g pnpm && pnpm install && pnpm run build
->>>>>>> 802df1e2
 
 FROM golang:alpine as GO_BUILD
 WORKDIR /go/src/github.com/Hi-Windom/Sillot/
 COPY --from=NODE_BUILD /go/src/github.com/Hi-Windom/Sillot/ /go/src/github.com/Hi-Windom/Sillot/
 ENV GO111MODULE=on
 ENV CGO_ENABLED=1
-<<<<<<< HEAD
-RUN apk add --no-cache gcc musl-dev git && \
+RUN apk add --no-cache gcc musl-dev && \
     cd kernel && go build --tags fts5 -v -ldflags "-s -w -X github.com/Hi-Windom/Sillot/kernel/util.Mode=prod" && \
     mkdir /opt/Sillot/ && \
     mv /go/src/github.com/Hi-Windom/Sillot/app/appearance/ /opt/Sillot/ && \
@@ -25,17 +17,6 @@
     mv /go/src/github.com/Hi-Windom/Sillot/app/changelogs/ /opt/siyuan/ && \
     mv /go/src/github.com/Hi-Windom/Sillot/kernel/kernel /opt/Sillot/ && \
     find /opt/Sillot/ -name .git | xargs rm -rf
-=======
-RUN apk add --no-cache gcc musl-dev && \
-    cd kernel && go build --tags fts5 -v -ldflags "-s -w -X github.com/siyuan-note/siyuan/kernel/util.Mode=prod" && \
-    mkdir /opt/siyuan/ && \
-    mv /go/src/github.com/siyuan-note/siyuan/app/appearance/ /opt/siyuan/ && \
-    mv /go/src/github.com/siyuan-note/siyuan/app/stage/ /opt/siyuan/ && \
-    mv /go/src/github.com/siyuan-note/siyuan/app/guide/ /opt/siyuan/ && \
-    mv /go/src/github.com/siyuan-note/siyuan/app/changelogs/ /opt/siyuan/ && \
-    mv /go/src/github.com/siyuan-note/siyuan/kernel/kernel /opt/siyuan/ && \
-    find /opt/siyuan/ -name .git | xargs rm -rf
->>>>>>> 802df1e2
 
 FROM alpine:latest
 LABEL maintainer="Liang Ding<845765@qq.com> Soltus<694357845@qq.ocm>"
