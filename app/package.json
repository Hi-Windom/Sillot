{
<<<<<<< HEAD
  "name": "sillot",
  "version": "0.28.12",
  "syv": "3.0.6",
  "sypv": "3.0.5",
  "description": "Build Your Eternal Digital Garden",
  "author": "Soltus",
  "homepage": "https://github.com/Hi-Windom/Sillot",
  "repository": "https://github.com/Hi-Windom/Sillot",
=======
  "name": "SiYuan",
  "version": "3.0.6",
  "description": "Refactor your thinking",
  "homepage": "https://b3log.org/siyuan",
>>>>>>> 2a3d236d
  "main": "./electron/main.js",
  "engines": {
    "node": ">=20.11.1",
    "pnpm": ">=8.15.5"
  },
  "packageManager": "pnpm@9.0.0-alpha.8",
  "scripts": {
    "cli": "node ./package.cli.mjs",
    "dlv": "echo '注意：dlv debug 是否在独立终端运行中（需要在dlv里执行continue）？没有请先启动（终端工作路径是 kernel/main.go 所在目录），不需要内核调试则应该运行 pnpm run dev 命令\n' && pause && NODE_ENV=development MODE=dlv electron-forge start",
    "v": "pnpm version && echo '\npnpm:' && pnpm -v && echo '\n'",
    "git:tag": "git push origin --tags",
    "git:proxy": "git config --global http.proxy http://127.0.0.1:7890 && git config --global https.proxy http://127.0.0.1:7890 && echo '7890是 clash 默认端口'",
    "link:sofill": "pnpm install ../../sofillBuilder/out -D && echo '仅用于开发调试，推送前请恢复'",
    "unlink:sofill": "pnpm uninstall sofill && pnpm i sofill -D",
    "check": "NPM_CHECK_INSTALLER=pnpm npm-check -u",
    "check:electron": "pnpm install electron@alpha",
    "gentpl": "echo '危险覆写操作警告：生成替换前请确认版本合并冲突已解决' && pause && pnpm run '/gentpl:.*/'",
    "gentpl:app": "node ./scripts/genAppIndex.tpl.js && node ./scripts/genAppWindow.tpl.js",
    "gentpl:docker": "node ./scripts/genDockerIndex.tpl.js",
    "gentpl:desktop": "node ./scripts/genDesktopIndex.tpl.js",
    "gentpl:mobile": "node ./scripts/genMobileIndex.tpl.js",
    "build": "pnpm run '/build:.*/'",
    "docker:build": "pnpm run build:mobile && pnpm run build-docker",
    "build-docker": "pnpm run gentpl:docker && webpack --mode production --config webpack.docker.js",
    "build:app": "pnpm run gentpl:app && webpack --mode production",
    "build:mobile": "pnpm run gentpl:mobile && webpack --mode production --config webpack.mobile.js",
    "build:desktop": "pnpm run gentpl:desktop && webpack --mode production --config webpack.desktop.js",
    "build:export": "webpack --mode production --config webpack.export.js",
    "build-ignore:mobile": "webpack --mode production && pnpm run build:desktop && pnpm run build:export",
    "lint": "eslint . --fix --cache",
    "lint2": "rome check ./ --config-path ../ --files-max-size 5242880 --apply-unsafe",
    "test": "jest",
    "test-c": "jest --coverage",
    "dev": "webpack --mode development",
    "dev:mobile": "webpack --mode development --config webpack.mobile.js",
    "dev:desktop": "webpack --mode development --config webpack.desktop.js",
    "dev:export": "webpack --mode development --config webpack.export.js",
    "rollup": "node beforeBuild.cjs && tsc -b ./tsconfig.types.json && rollup --config",
    "ABA": "NODE_ENV=production webpack --mode production --config webpack.ABA.js",
    "start": "NODE_ENV=development electron ./electron/main.js",
    "dist-appx": "ELECTRON_MIRROR=https://cnpmjs.org/mirrors/electron/ electron-builder --config electron-appx-builder.yml",
    "dist": "ELECTRON_MIRROR=https://cnpmjs.org/mirrors/electron/ electron-builder --config electron-builder.yml --publish=never",
    "dist-darwin": "ELECTRON_MIRROR=https://cnpmjs.org/mirrors/electron/ electron-builder --mac --config electron-builder-darwin.yml --publish=never",
    "dist-darwin-arm64": "ELECTRON_MIRROR=https://cnpmjs.org/mirrors/electron/ electron-builder --arm64 --mac --config electron-builder-darwin-arm64.yml --publish=never",
    "dist-linux": "ELECTRON_MIRROR=https://cnpmjs.org/mirrors/electron/ electron-builder --linux --config electron-builder-linux.yml --publish=never"
  },
  "keywords": [
    "markdown",
    "note-taking",
    "notebook"
  ],
  "maintainers": [
    {
      "name": "Liang Ding",
      "email": "845765@qq.com",
      "url": "https://ld246.com/member/88250"
    },
    {
      "name": "Liyuan Li",
      "email": "84588990@qq.com",
      "url": "https://ld246.com/member/Vanessa"
    },
    {
      "name": "Soltus",
      "email": "694357845@qq.com",
      "url": "https://ld246.com/member/soltus"
    }
  ],
  "devDependencies": {
    "@babel/core": "^7.24.3",
    "@babel/plugin-proposal-nullish-coalescing-operator": "^7.18.6",
    "@babel/plugin-proposal-optional-chaining": "^7.21.0",
    "@babel/plugin-transform-runtime": "^7.24.3",
    "@babel/preset-env": "^7.24.3",
    "@babel/preset-react": "^7.23.3",
    "@babel/preset-typescript": "^7.23.3",
    "@babel/runtime": "^7.24.0",
    "@electron-forge/cli": "^7.3.1",
    "@emotion/react": "^11.11.4",
    "@emotion/styled": "^11.11.5",
    "@mui/icons-material": "^5.15.13",
    "@mui/joy": "5.0.0-alpha.77",
    "@mui/material": "^5.15.13",
    "@rollup/plugin-babel": "^6.0.4",
    "@rollup/plugin-commonjs": "^25.0.7",
    "@rollup/plugin-json": "^6.1.0",
    "@rollup/plugin-node-resolve": "^15.2.3",
    "@rollup/plugin-sucrase": "^5.0.2",
    "@rollup/plugin-terser": "^0.4.4",
    "@simonwep/pickr": "^1.9.0",
    "@types/jest": "^29.5.12",
    "@types/lodash": "^4.17.0",
    "@types/node": "^20.12.2",
    "@types/react": "^18.2.73",
    "@types/react-dom": "^18.2.23",
    "@typescript-eslint/eslint-plugin": "^7.4.0",
    "@typescript-eslint/parser": "^7.4.0",
    "@wixc3/react-board": "^2.4.1",
    "babel-loader": "^9.1.3",
    "brace": "^0.11.1",
    "clean-webpack-plugin": "^4.0.0",
    "concurrently": "^8.2.2",
    "css-loader": "^6.10.0",
    "csstype": "^3.1.3",
    "date-fns": "^3.6.0",
    "ejs": "^3.1.9",
    "electron": "30.0.0-beta.5",
    "electron-builder": "^24.13.3",
    "electron-reloader": "^1.2.3",
    "encoding": "^0.1.13",
    "esbuild": "^0.20.2",
    "esbuild-loader": "^4.1.0",
    "eslint": "^8.57.0",
    "eslint-plugin-react": "^7.34.1",
    "eslint-plugin-react-hooks": "^4.6.0",
    "file-loader": "^6.2.0",
    "fs-extra": "^11.2.0",
    "html-loader": "^5.0.0",
    "html-webpack-plugin": "^5.6.0",
    "iconv-lite": "^0.6.3",
    "ifdef-loader": "^2.3.2",
    "inquirer": "^9.2.17",
    "jest": "^29.7.0",
    "lodash": "4.17.21",
    "mini-css-extract-plugin": "2.8.1",
    "monaco-editor-webpack-plugin": "^7.1.0",
    "npm-check": "^6.0.1",
    "ora": "^8.0.1",
    "path-browserify": "^1.0.1",
    "postcss": "^8.4.38",
    "react": "18.2.0",
    "react-dom": "18.2.0",
    "react-hot-toast": "^2.4.1",
    "react-jinke-music-player": "^4.24.2",
    "react-monaco-editor": "^0.55.0",
    "react-spinners": "^0.13.8",
    "react-toastify": "^10.0.5",
    "rollup": "^4.13.2",
    "rollup-plugin-import-css": "^3.5.0",
    "rollup-plugin-postcss": "^4.0.2",
    "rome": "^12.1.3",
    "rxjs": "^7.8.1",
    "safer-buffer": "^2.1.2",
    "sass": "^1.72.0",
    "sass-loader": "^14.1.1",
    "shelljs": "^0.8.5",
    "socket.io": "^4.7.5",
    "sofill": "^1.1.4",
    "sout": "^1.1.0",
    "style-loader": "^3.3.4",
    "sweetalert2": "^11.10.7",
    "terser-webpack-plugin": "^5.3.10",
    "ts-jest": "^29.1.2",
    "ts-loader": "^9.5.1",
    "tslib": "^2.6.2",
    "typescript": "^5.4.3",
    "vconsole": "^3.15.1",
    "webpack": "^5.91.0",
    "webpack-bundle-analyzer": "^4.10.1",
    "webpack-cli": "^5.1.4"
  },
  "dependencies": {
    "@electron/remote": "^2.1.0",
    "@monaco-editor/loader": "^1.4.0",
    "electron-fetch": "^1.9.1",
    "electron-store": "^8.1.0",
    "monaco-editor": "^0.47.0",
    "monaco-editor-nls": "^3.1.0"
  },
  "resolutions": {
    "lodash": "4.17.21"
  }
}<|MERGE_RESOLUTION|>--- conflicted
+++ resolved
@@ -1,19 +1,12 @@
 {
-<<<<<<< HEAD
   "name": "sillot",
-  "version": "0.28.12",
-  "syv": "3.0.6",
-  "sypv": "3.0.5",
+  "version": "0.28.13",
+  "syv": "3.0.7",
+  "sypv": "3.0.6",
   "description": "Build Your Eternal Digital Garden",
   "author": "Soltus",
   "homepage": "https://github.com/Hi-Windom/Sillot",
   "repository": "https://github.com/Hi-Windom/Sillot",
-=======
-  "name": "SiYuan",
-  "version": "3.0.6",
-  "description": "Refactor your thinking",
-  "homepage": "https://b3log.org/siyuan",
->>>>>>> 2a3d236d
   "main": "./electron/main.js",
   "engines": {
     "node": ">=20.11.1",
