--- conflicted
+++ resolved
@@ -1,6 +1,6 @@
 {
   "name": "Sillot",
-  "version": "0.2.6",
+  "version": "0.2.7",
   "syv": "2.7.0",
   "description": "Build Your Eternal Digital Garden",
   "homepage": "https://github.com/Hi-Windom/Sillot",
@@ -64,11 +64,7 @@
     "clean-webpack-plugin": "^4.0.0",
     "css-loader": "^6.7.1",
     "dayjs": "^1.11.5",
-<<<<<<< HEAD
     "electron": "23.0.0-beta.4",
-=======
-    "electron": "22.0.3",
->>>>>>> c5f4d3c7
     "electron-builder": "^23.3.3",
     "encoding": "^0.1.13",
     "eslint": "^8.19.0",
