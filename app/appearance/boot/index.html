--- conflicted
+++ resolved
@@ -12,38 +12,24 @@
         body {
             height: 100%;
             margin: 0;
-<<<<<<< HEAD
             color: rgb(255, 255, 255);
             text-shadow: 0 0 2px rgba(142, 70, 70, 0.31);
             font-size: 13px;
-=======
-            background: #1e1e1e;
-            font-size: 12px;
->>>>>>> af2fd13a
             font-family: "Helvetica Neue", "Luxi Sans", "DejaVu Sans", "Hiragino Sans GB", "Microsoft Yahei", sans-serif, "Apple Color Emoji", "Segoe UI Emoji", "Noto Color Emoji", "Segoe UI Symbol", "Android Emoji", "EmojiSymbols";
         }
     </style>
 </head>
 <body>
-<<<<<<< HEAD
 <div id="bg"
      style="opacity:0.68;background-image: linear-gradient(-225deg, #69EACB 0%, #EACCF8 48%, #6654F1 100%);height: 100%;position: fixed;width: 100%;box-sizing: border-box;"></div>
 <div id="image" style="background-image: url(images/boot.svg)"></div>
 <div style="position: fixed;bottom: 34px;width: 100%;height: 2px;background-color: #3b3e43;">
-=======
-<div id="bg" style="width: 100%;display: flex;justify-content: space-around;height: 100%;">
-    <img style="width:36vh;align-self: center;" src="icon.png"/>
-</div>
-<div style="position: absolute;bottom: 0;width: 100%;">
-    <div style="position: absolute;height: 1px;background-color: #3b3e43;width: 100%;top:0"></div>
->>>>>>> af2fd13a
     <div id="progress"
          style="position: absolute;height: 1px;background-color: #d23f31;transition: width 50ms cubic-bezier(0, 0, 0.2, 1);top:0"></div>
     <div id="details"
          style="color: #9aa0a6;text-overflow: ellipsis;white-space: nowrap;overflow: hidden;padding: 8px;"></div>
 </div>
 <script>
-<<<<<<< HEAD
   const bgs = [
     'linear-gradient(114deg, rgba(208,166,144,0.88) 0%, rgba(155,121,122,0.57) 19%, rgba(116,88,106,0.47) 33%, rgba(58,67,71,0.33) 51%, rgba(48,64,65,0.32) 54%, rgba(18,15,50,0.25) 71%, rgba(11,4,47,0.22) 75%, rgba(15,14,16,0) 100%)',
     'linear-gradient(to top, #a18cd1 0%, #fbc2eb 100%)',
@@ -109,58 +95,12 @@
           }
         } else {
           await sleep(100)
-=======
-    const sleep = (ms) => {
-        return new Promise(resolve => setTimeout(resolve, ms))
+        }
+      } catch (e) {
+        await sleep(100)
+      }
     }
-
-    const getSearch = (key) => {
-        if (window.location.search.indexOf('?') === -1) {
-            return ''
->>>>>>> af2fd13a
-        }
-        let value = ''
-        const data = window.location.search.split('?')[1].split('&')
-        data.find(item => {
-            const keyValue = item.split('=')
-            if (keyValue[0] === key) {
-                value = keyValue[1]
-                return true
-            }
-        })
-        return value
-    }
-
-    const redirect = () => {
-        const uri = 'http://127.0.0.1:' + location.port
-        if (navigator.userAgent.match(/Android/i))
-            document.location = uri
-        else
-            window.location.replace(uri)
-    }
-    (async () => {
-        const v = getSearch('v')
-        document.getElementById('details').textContent = "v" + v + ' Booting kernel...'
-        let progressing = false
-        while (!progressing) {
-            try {
-                const progressResult = await fetch('http://127.0.0.1:' + location.port + '/api/system/bootProgress')
-                const progressData = await progressResult.json()
-                document.getElementById('progress').style.width = progressData.data.progress + '%'
-                document.getElementById('details').textContent = progressData.data.details
-                if (progressData.data.progress >= 100) {
-                    progressing = true
-                    if (navigator.userAgent.indexOf('Electron') === -1) {
-                        redirect()
-                    }
-                } else {
-                    await sleep(100)
-                }
-            } catch (e) {
-                await sleep(100)
-            }
-        }
-    })()
+  })()
 </script>
 </body>
 </html>