--- conflicted
+++ resolved
@@ -2,13 +2,8 @@
 appId: "sc.windom.sillot"
 asar: false
 compression: "normal"
-<<<<<<< HEAD
-copyright: "© 2023 Hi-Windom"
+copyright: "© 2024 Hi-Windom"
 artifactName: "Sillot-${version}-${os}.${ext}"
-=======
-copyright: "© 2024 Yunnan Liandi Technology Co., Ltd."
-artifactName: "siyuan-${version}-${os}.${ext}"
->>>>>>> 802df1e2
 extraMetadata:
   main: "electron/main.js"
 directories:
@@ -55,18 +50,15 @@
   - from: "appearance/themes/daylight"
     to: "appearance/themes/daylight"
     filter: "!**/{.DS_Store,custom.css}"
-<<<<<<< HEAD
+  - from: "src/assets/fonts"
+    to: "appearance/fonts"
+    filter: "!**/{.DS_Store}"
   - from: "appearance/themes/sillou"
     to: "appearance/themes/sillou"
     filter: "!**/{.DS_Store,custom.css}"
   - from: "appearance/themes/sillon"
     to: "appearance/themes/sillon"
     filter: "!**/{.DS_Store,custom.css}"
-=======
-  - from: "src/assets/fonts"
-    to: "appearance/fonts"
-    filter: "!**/{.DS_Store}"
->>>>>>> 802df1e2
   - from: "pandoc/pandoc-linux-amd64.zip"
     to: "pandoc.zip"
   - from: "apps/deno/deno-x86_64-unknown-linux-gnu.zip"
