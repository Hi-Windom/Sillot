const path = require("path");
const webpack = require("webpack");
const pkg = require("./package.json");
const MiniCssExtractPlugin = require("mini-css-extract-plugin");
const HtmlWebpackPlugin = require("html-webpack-plugin");
const {CleanWebpackPlugin} = require("clean-webpack-plugin");
// const BundleAnalyzerPlugin = require("webpack-bundle-analyzer").BundleAnalyzerPlugin;
const { EsbuildPlugin } = require("esbuild-loader");

module.exports = (env, argv) => {
  return {
    mode: argv.mode || "development",
    watch: argv.mode !== "production",
    devtool: argv.mode !== "production" ? "eval" : false,
    target: ["web", "es2022"],
    output: {
      publicPath: "",
      filename: "[name].[chunkhash].js",
      path: path.resolve(__dirname, "stage/build/desktop"),
    },
    entry: {
      "main": "./src/index.ts",
    },
    optimization: {
      splitChunks: {
        chunks: "all",
      },
      minimize: true,
      minimizer: [
        new EsbuildPlugin(),
      ],
    },
    resolve: {
      fallback: {
        "path": require.resolve("path-browserify"),
      },
      extensions: [".ts", ".js", ".jsx", ".tsx", ".tpl", ".scss", ".json"],
    },
    module: {
      rules: [
        {
          test: /\.tpl/,
          include: [
            path.resolve(__dirname, "src/assets/template/desktop/index.tpl")],
          loader: "html-loader",
          options: {
            sources: false,
          },
        },
        {
<<<<<<< HEAD
          test: /\.js$/,
          include: [path.resolve(__dirname, "src/asset/pdf")],
          use: {
            loader: "babel-loader",
            options: {
              presets: ["@babel/preset-env"],
              plugins: [
                [
                  "@babel/plugin-transform-runtime",
                  {
                    helpers: false,
                    regenerator: true,
                  },
                ],
              ],
            },
          },
        },
        {
          test: /\.ts$/,
          exclude: /node_modules/,
=======
          test: /\.ts(x?)$/,
          include: [path.resolve(__dirname, "src")],
>>>>>>> 7df87002
          use: [
            {
              loader: "esbuild-loader",
            },
            {
              loader: "ifdef-loader",
              options: {
                "ifdef-verbose": false,
                BROWSER: true,
                MOBILE: false,
              },
            },
          ],
        },
        {
          test: /\.scss$/,
          exclude: /node_modules/,
          use: [
            {
              loader: MiniCssExtractPlugin.loader,
              options: {
                publicPath: "../../"
              }
            },
            {
              loader: "css-loader", // translates CSS into CommonJS
            },
            {
              loader: "sass-loader", // compiles Sass to CSS
            },
          ],
        },
        {
          test:/\.css$/,
          use: [
            {
              loader: "style-loader"
            },
            {
              loader: "css-loader"
            }
          ]
        },
        {
          test: /\.[jt]sx$/,
          exclude: /node_modules/,
          use: [{
              loader: "babel-loader",
              options: {
                  presets: ["@babel/preset-react", "@babel/preset-typescript"],
                  plugins: [
                      "@babel/plugin-transform-runtime",
                  ]
              }
          },
          {
            loader: "ifdef-loader", options: {
              "ifdef-verbose": false,
              BROWSER: true,
              MOBILE: false,
            },
          }]
      },
        {
          test: /\.woff$/,
          type: "asset/resource",
          generator: {
            filename: "../fonts/JetBrainsMono-Regular.woff",
          },
        },
        {
          test: /\.(png|svg)$/,
          use: [
            {
              loader: "file-loader",
              options: {
                name: "[name].[ext]",
                outputPath: "../../",
              },
            },
          ],
        },
      ],
    },
    plugins: [
      // new BundleAnalyzerPlugin(),
      new CleanWebpackPlugin({
        cleanStaleWebpackAssets: false,
        cleanOnceBeforeBuildPatterns: [
          path.join(__dirname, "stage/build/desktop")],
      }),
      new webpack.DefinePlugin({
        SIYUAN_VERSION: JSON.stringify(pkg.version),SIYUAN_ORIGIN_VERSION: JSON.stringify(pkg.syv),
        NODE_ENV: JSON.stringify(argv.mode),
      }),
      new MiniCssExtractPlugin({
        filename: "base.[contenthash].css",
      }),
      new HtmlWebpackPlugin({
        inject: "head",
        chunks: ["main"],
        filename: "index.html",
        template: "src/assets/template/desktop/index.tpl",
      }),
    ],
  };
};<|MERGE_RESOLUTION|>--- conflicted
+++ resolved
@@ -48,7 +48,6 @@
           },
         },
         {
-<<<<<<< HEAD
           test: /\.js$/,
           include: [path.resolve(__dirname, "src/asset/pdf")],
           use: {
@@ -70,10 +69,6 @@
         {
           test: /\.ts$/,
           exclude: /node_modules/,
-=======
-          test: /\.ts(x?)$/,
-          include: [path.resolve(__dirname, "src")],
->>>>>>> 7df87002
           use: [
             {
               loader: "esbuild-loader",
