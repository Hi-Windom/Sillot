const path = require("path");
const webpack = require("webpack");
const pkg = require("./package.json");
const MiniCssExtractPlugin = require("mini-css-extract-plugin");
const HtmlWebpackPlugin = require("html-webpack-plugin");
const {CleanWebpackPlugin} = require("clean-webpack-plugin");
// const BundleAnalyzerPlugin = require("webpack-bundle-analyzer").BundleAnalyzerPlugin;
const TerserPlugin = require("terser-webpack-plugin");

module.exports = (env, argv) => {
  return {
    mode: argv.mode || "development",
    watch: argv.mode !== "production",
    devtool: argv.mode !== "production" ? "eval" : false,
    output: {
      publicPath: "",
      filename: "[name].[chunkhash].js",
      path: path.resolve(__dirname, "stage/build/desktop"),
    },
    entry: {
      "main": "./src/index.ts",
    },
    optimization: {
      splitChunks: {
        chunks: 'all',
      },
      minimize: true,
      minimizer: [
        new TerserPlugin({
          terserOptions: {
            format: {
              comments: false,
            },
          },
          extractComments: false,
        }),
      ],
    },
    resolve: {
      fallback: {
        "path": require.resolve("path-browserify"),
      },
<<<<<<< HEAD
      extensions: ['.ts', '.js', '.jsx', '.tsx', '.tpl', '.scss'],
=======
      extensions: [".ts", ".js", ".tpl", ".scss"],
>>>>>>> 1015ef40
    },
    module: {
      rules: [
        {
          test: /\.tpl/,
          include: [
            path.resolve(__dirname, "src/assets/template/desktop/index.tpl")],
          loader: "html-loader",
          options: {
            sources: false,
          },
        },
        {
          test: /\.js$/,
          include: [path.resolve(__dirname, "src/asset/pdf")],
          use: {
            loader: "babel-loader",
            options: {
              presets: ["@babel/preset-env"],
              plugins: [
                [
                  "@babel/plugin-transform-runtime",
                  {
                    helpers: false,
                    regenerator: true,
                  },
                ],
              ],
            },
          },
        },
        {
<<<<<<< HEAD
          test: /\.ts$/,
          exclude: /node_modules/,
=======
          test: /\.ts(x?)$/,
          include: [path.resolve(__dirname, "src")],
>>>>>>> 1015ef40
          use: [
            {
              loader: "ts-loader",
            },
            {
              loader: "ifdef-loader",
              options: {
                "ifdef-verbose": false,
                BROWSER: true,
                MOBILE: false,
              },
            },
          ],
        },
        {
          test: /\.scss$/,
<<<<<<< HEAD
          exclude: /node_modules/,
=======
          include: [
            path.resolve(__dirname, "src/assets/scss"),
          ],
>>>>>>> 1015ef40
          use: [
            {
              loader: MiniCssExtractPlugin.loader,
              options: {
                publicPath: '../../'
              }
            },
            {
              loader: "css-loader", // translates CSS into CommonJS
            },
            {
              loader: "sass-loader", // compiles Sass to CSS
            },
          ],
        },
        {
          test:/\.css$/,
          use: [
            {
              loader: 'style-loader'
            },
            {
              loader: 'css-loader'
            }
          ]
        },
        {
          test: /\.[jt]sx$/,
          exclude: /node_modules/,
          use: {
              loader: 'babel-loader',
              options: {
                  presets: ['@babel/preset-react', '@babel/preset-typescript'],
                  plugins: [
                      '@babel/plugin-transform-runtime',
                  ]
              }
          }
      },
        {
          test: /\.woff$/,
          type: "asset/resource",
          generator: {
            filename: "../fonts/JetBrainsMono-Regular.woff",
          },
        },
        {
          test: /\.(png|svg)$/,
          use: [
            {
              loader: "file-loader",
              options: {
                name: "[name].[ext]",
                outputPath: "../../",
              },
            },
          ],
        },
      ],
    },
    plugins: [
      // new BundleAnalyzerPlugin(),
      new CleanWebpackPlugin({
        cleanStaleWebpackAssets: false,
        cleanOnceBeforeBuildPatterns: [
          path.join(__dirname, "stage/build/desktop")],
      }),
      new webpack.DefinePlugin({
        SIYUAN_VERSION: JSON.stringify(pkg.version),SIYUAN_ORIGIN_VERSION: JSON.stringify(pkg.syv),
        NODE_ENV: JSON.stringify(argv.mode),
      }),
      new MiniCssExtractPlugin({
        filename: "base.[contenthash].css",
      }),
      new HtmlWebpackPlugin({
        inject: "head",
        chunks: ["main"],
        filename: "index.html",
        template: "src/assets/template/desktop/index.tpl",
      }),
    ],
  };
};<|MERGE_RESOLUTION|>--- conflicted
+++ resolved
@@ -40,11 +40,7 @@
       fallback: {
         "path": require.resolve("path-browserify"),
       },
-<<<<<<< HEAD
       extensions: ['.ts', '.js', '.jsx', '.tsx', '.tpl', '.scss'],
-=======
-      extensions: [".ts", ".js", ".tpl", ".scss"],
->>>>>>> 1015ef40
     },
     module: {
       rules: [
@@ -77,13 +73,8 @@
           },
         },
         {
-<<<<<<< HEAD
           test: /\.ts$/,
           exclude: /node_modules/,
-=======
-          test: /\.ts(x?)$/,
-          include: [path.resolve(__dirname, "src")],
->>>>>>> 1015ef40
           use: [
             {
               loader: "ts-loader",
@@ -100,13 +91,7 @@
         },
         {
           test: /\.scss$/,
-<<<<<<< HEAD
           exclude: /node_modules/,
-=======
-          include: [
-            path.resolve(__dirname, "src/assets/scss"),
-          ],
->>>>>>> 1015ef40
           use: [
             {
               loader: MiniCssExtractPlugin.loader,
