--- conflicted
+++ resolved
@@ -1,11 +1,6 @@
 import {fetchPost} from "../util/fetch";
 import {setPosition} from "../util/setPosition";
 import {hasClosestByAttribute, hasClosestByClassName} from "../protyle/util/hasClosest";
-<<<<<<< HEAD
-// import * as dayjs from "dayjs";
-import {format} from "date-fns";
-=======
->>>>>>> 4817bc08
 import {setStorageVal, writeText} from "../protyle/util/compatibility";
 import {getAllModels} from "../layout/getAll";
 import {focusByRange} from "../protyle/util/selection";
@@ -535,12 +530,7 @@
         }];
 
     const id = Lute.NewNodeID();
-<<<<<<< HEAD
-    const content = pdf.appConfig.file.replace(location.origin, "").substring(8).replace(/-\d{14}-\w{7}.pdf$/, "") +
-        `-P${startPage.id}-${format(new Date(), 'yyyyMMddHHmmss')}`;
-=======
     const content = `${pdf.appConfig.file.replace(location.origin, "").substr(8).replace(/-\d{14}-\w{7}.pdf$/, "")}-P${startPage.id}-${id}`;
->>>>>>> 4817bc08
     const result = [{
         index: startPage.id - 1,
         coords: [startSelected],
