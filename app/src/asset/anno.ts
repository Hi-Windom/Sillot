import {fetchPost} from "../util/fetch";
import {setPosition} from "../util/setPosition";
import {hasClosestByAttribute, hasClosestByClassName} from "../protyle/util/hasClosest";
// import * as dayjs from "dayjs";
import {format} from "date-fns";
import {setStorageVal, writeText} from "../protyle/util/compatibility";
import {getAllModels} from "../layout/getAll";
import {focusByRange} from "../protyle/util/selection";
import {Constants} from "../constants";

export const initAnno = (element: HTMLElement, pdf: any, pdfConfig: any) => {
    getConfig(pdf);
    const rectAnnoElement = pdfConfig.toolbar.rectAnno;
    rectAnnoElement.addEventListener("click", () => {
        if (rectAnnoElement.classList.contains("toggled")) {
            rectAnnoElement.classList.remove("toggled");
            pdfConfig.mainContainer.classList.remove("rect-to-annotation");
        } else {
            pdf.pdfCursorTools.switchTool(0);
            rectAnnoElement.classList.add("toggled");
            pdfConfig.mainContainer.classList.add("rect-to-annotation");
            if (getSelection().rangeCount > 0) {
                getSelection().getRangeAt(0).collapse(true);
            }
            hideToolbar(element);
        }
    });
    const rectResizeElement = pdfConfig.mainContainer.lastElementChild;
    pdfConfig.mainContainer.addEventListener("mousedown", (event: MouseEvent) => {
        if (event.button === 2 || !rectAnnoElement.classList.contains("toggled")) {
            // 右键
            return;
        }
        let canvasRect = pdf.pdfViewer._getVisiblePages().first.view.canvas.getBoundingClientRect();
        if (event.clientX > canvasRect.right) {
            canvasRect = pdf.pdfViewer._getVisiblePages().last.view.canvas.getBoundingClientRect();
        }
        const containerRet = pdfConfig.mainContainer.getBoundingClientRect();
        const mostLeft = canvasRect.left;
        const mostRight = canvasRect.right;
        const mostBottom = containerRet.bottom;
        let x = event.clientX;
        if (event.clientX > mostRight) {
            x = mostRight;
        } else if (event.clientX < mostLeft) {
            x = mostLeft;
        }
        const mostTop = containerRet.top;
        const y = event.clientY;
        const documentSelf = document;
        documentSelf.onmousemove = (moveEvent) => {
            rectResizeElement.classList.remove("fn__none");
            let newTop = 0;
            let newLeft = 0;
            let newWidth = 0;
            let newHeight = 0;
            if (moveEvent.clientX < x) {
                if (moveEvent.clientX < mostLeft) {
                    // 向左越界
                    newLeft = mostLeft;
                } else {
                    // 向左
                    newLeft = moveEvent.clientX;
                }
                newWidth = x - newLeft;
            } else {
                if (moveEvent.clientX > mostRight) {
                    // 向右越界
                    newLeft = x;
                    newWidth = mostRight - newLeft;
                } else {
                    // 向右
                    newLeft = x;
                    newWidth = moveEvent.clientX - x;
                }
            }

            if (moveEvent.clientY > y) {
                if (moveEvent.clientY > mostBottom) {
                    // 向下越界
                    newTop = y;
                    newHeight = mostBottom - y;
                } else {
                    // 向下
                    newTop = y;
                    newHeight = moveEvent.clientY - y;
                }
            } else {
                if (moveEvent.clientY < mostTop) {
                    // 向上越界
                    newTop = mostTop;
                } else {
                    // 向上
                    newTop = moveEvent.clientY;
                }
                newHeight = y - newTop;
            }
            rectResizeElement.setAttribute("style",
                `top:${newTop}px;height:${newHeight}px;left:${newLeft}px;width:${newWidth}px;background-color:${moveEvent.altKey ? "var(--b3-pdf-background1)" : ""}`);
        };
        documentSelf.onmouseup = () => {
            documentSelf.onmousemove = null;
            documentSelf.onmouseup = null;
            documentSelf.ondragstart = null;
            documentSelf.onselectstart = null;
            documentSelf.onselect = null;
            rectAnnoElement.classList.remove("toggled");
            pdfConfig.mainContainer.classList.remove("rect-to-annotation");

            const coords = getHightlightCoordsByRect(pdf, window.siyuan.storage[Constants.LOCAL_PDFTHEME].annoColor || "var(--b3-pdf-background1)", rectResizeElement,
                rectResizeElement.style.backgroundColor ? "text" : "border");
            rectResizeElement.classList.add("fn__none");
            if (coords) {
                coords.forEach((item, index) => {
                    const newElement = showHighlight(item, pdf);
                    if (index === 0) {
                        rectElement = newElement;
                        copyAnno(`${pdf.appConfig.file.replace(location.origin, "").substr(1)}/${rectElement.getAttribute("data-node-id")}`,
                            pdf.appConfig.file.replace(location.origin, "").substr(8).replace(/-\d{14}-\w{7}.pdf$/, ""), pdf);
                    }
                });
            } else {
                rectElement = null;
            }
        };
    });

    element.addEventListener("click", (event) => {
        let processed = false;
        let target = event.target as HTMLElement;
        if (typeof event.detail === "string") {
            window.siyuan.storage[Constants.LOCAL_PDFTHEME].annoColor = event.detail === "0" ?
                (window.siyuan.storage[Constants.LOCAL_PDFTHEME].annoColor || "var(--b3-pdf-background1)")
                : `var(--b3-pdf-background${event.detail})`;
            setStorageVal(Constants.LOCAL_PDFTHEME, window.siyuan.storage[Constants.LOCAL_PDFTHEME]);
            const coords = getHightlightCoordsByRange(pdf, window.siyuan.storage[Constants.LOCAL_PDFTHEME].annoColor);
            if (coords) {
                coords.forEach((item, index) => {
                    const newElement = showHighlight(item, pdf);
                    if (index === 0) {
                        rectElement = newElement;
                        copyAnno(`${pdf.appConfig.file.replace(location.origin, "").substr(1)}/${rectElement.getAttribute("data-node-id")}`,
                            pdf.appConfig.file.replace(location.origin, "").substr(8).replace(/-\d{14}-\w{7}.pdf$/, ""), pdf);
                    }
                });
            }
            hideToolbar(element);
            return;
        }
        while (target && !target.classList.contains("pdf__outer")) {
            const type = target.getAttribute("data-type");
            if (target.classList.contains("color__square")) {
                const color = target.style.backgroundColor;
                window.siyuan.storage[Constants.LOCAL_PDFTHEME].annoColor = color;
                setStorageVal(Constants.LOCAL_PDFTHEME, window.siyuan.storage[Constants.LOCAL_PDFTHEME]);
                if (rectElement) {
                    const config = getConfig(pdf);
                    const annoItem = config[rectElement.getAttribute("data-node-id")];
                    annoItem.color = color;
                    Array.from(rectElement.children).forEach((item: HTMLElement) => {
                        item.style.border = "2px solid " + color;
                        if (annoItem.type === "text") {
                            item.style.backgroundColor = color;
                        } else {
                            item.style.backgroundColor = "transparent";
                        }
                    });
                    fetchPost("/api/asset/setFileAnnotation", {
                        path: pdf.appConfig.file.replace(location.origin, "").substring(1) + ".sya",
                        data: JSON.stringify(config),
                    });
                } else {
                    const coords = getHightlightCoordsByRange(pdf, color);
                    if (coords) {
                        coords.forEach((item, index) => {
                            const newElement = showHighlight(item, pdf);
                            if (index === 0) {
                                rectElement = newElement;
<<<<<<< HEAD
                                copyAnno(`${pdf.appConfig.file.replace(location.origin, "").substring(1)}/${rectElement.getAttribute("data-node-id")}`,
                                    pdf.appConfig.file.replace(location.origin, "").substring(8).replace(/-\d{14}-\w{7}.pdf$/, ""));
=======
                                copyAnno(`${pdf.appConfig.file.replace(location.origin, "").substr(1)}/${rectElement.getAttribute("data-node-id")}`,
                                    pdf.appConfig.file.replace(location.origin, "").substr(8).replace(/-\d{14}-\w{7}.pdf$/, ""), pdf);
>>>>>>> af2fd13a
                            }
                        });
                    }
                }
                hideToolbar(element);
                processed = true;
                event.preventDefault();
                event.stopPropagation();
                break;
            } else if (target.classList.contains("pdf__rect")) {
                showToolbar(element, undefined, target);
                event.preventDefault();
                event.stopPropagation();
                processed = true;
                break;
            } else if (type === "remove") {
                const urlPath = pdf.appConfig.file.replace(location.origin, "").substring(1);
                const config = getConfig(pdf);
                delete config[rectElement.getAttribute("data-node-id")];
                rectElement.remove();
                fetchPost("/api/asset/setFileAnnotation", {
                    path: urlPath + ".sya",
                    data: JSON.stringify(config),
                });
                hideToolbar(element);
                event.preventDefault();
                event.stopPropagation();
                processed = true;
                break;
            } else if (type === "copy") {
                hideToolbar(element);
<<<<<<< HEAD
                copyAnno(`${pdf.appConfig.file.replace(location.origin, "").substring(1)}/${rectElement.getAttribute("data-node-id")}`,
                    pdf.appConfig.file.replace(location.origin, "").substring(8).replace(/-\d{14}-\w{7}.pdf$/, ""));
=======
                copyAnno(`${pdf.appConfig.file.replace(location.origin, "").substr(1)}/${rectElement.getAttribute("data-node-id")}`,
                    pdf.appConfig.file.replace(location.origin, "").substr(8).replace(/-\d{14}-\w{7}.pdf$/, ""), pdf);
>>>>>>> af2fd13a
                event.preventDefault();
                event.stopPropagation();
                processed = true;
                break;
            } else if (type === "toggle") {
                const config = getConfig(pdf);
                const annoItem = config[rectElement.getAttribute("data-node-id")];
                if (annoItem.type === "border") {
                    annoItem.type = "text";
                } else {
                    annoItem.type = "border";
                }
                Array.from(rectElement.children).forEach((item: HTMLElement) => {
                    if (annoItem.type === "text") {
                        item.style.backgroundColor = item.style.border.replace("2px solid ", "");
                    } else {
                        item.style.backgroundColor = "";
                    }
                });
                fetchPost("/api/asset/setFileAnnotation", {
                    path: pdf.appConfig.file.replace(location.origin, "").substring(1) + ".sya",
                    data: JSON.stringify(config),
                });
                event.preventDefault();
                event.stopPropagation();
                processed = true;
                hideToolbar(element);
                break;
            }
            target = target.parentElement;
        }

        if (processed) {
            return;
        }

        setTimeout(() => {
            let isShow = false;
            const selection = window.getSelection();
            if (selection.rangeCount > 0) {
                const range = selection.getRangeAt(0);
                if (range.toString() !== "" &&
                    hasClosestByClassName(range.commonAncestorContainer, "pdfViewer")) {
                    showToolbar(element, range);
                    isShow = true;
                }
            }
            if (!isShow) {
                hideToolbar(element);
            }
        });
    });
    return pdf;
};

const hideToolbar = (element: HTMLElement) => {
    element.querySelector(".pdf__util").classList.add("fn__none");
};

let rectElement: HTMLElement;
const showToolbar = (element: HTMLElement, range: Range, target?: HTMLElement) => {
    if (target) {
        // 阻止 popover
        target.setAttribute("prevent-popover", "true");
        setTimeout(() => {
            target.removeAttribute("prevent-popover");
        }, 620);
    }

    const utilElement = element.querySelector(".pdf__util") as HTMLElement;
    utilElement.classList.remove("fn__none");

    if (range) {
        utilElement.classList.add("pdf__util--hide");
        const rects = range.getClientRects();
        const rect = rects[rects.length - 1];
        setPosition(utilElement, rect.left, rect.bottom);
        rectElement = null;
        return;
    }
    rectElement = target;
    utilElement.classList.remove("pdf__util--hide");
    const targetRect = target.firstElementChild.getBoundingClientRect();
    setPosition(utilElement, targetRect.left, targetRect.top + targetRect.height + 4);
};

const getHightlightCoordsByRange = (pdf: any, color: string) => {
    const range = window.getSelection().getRangeAt(0);
    const startPageElement = hasClosestByClassName(range.startContainer, "page");
    if (!startPageElement) {
        return;
    }
    const startIndex = parseInt(
        startPageElement.getAttribute("data-page-number")) - 1;

    const endPageElement = hasClosestByClassName(range.endContainer, "page");
    if (!endPageElement) {
        return;
    }
    const endIndex = parseInt(endPageElement.getAttribute("data-page-number")) - 1;
    // https://github.com/siyuan-note/siyuan/issues/5213
    const rangeContents = range.cloneContents();
    Array.from(rangeContents.children).forEach(item => {
        if (item.tagName === "BR" && item.previousElementSibling && item.nextElementSibling) {
            const previousText = item.previousElementSibling.textContent;
            const nextText = item.nextElementSibling.textContent;
            if (/^[A-Za-z]$/.test(previousText.substring(previousText.length - 2, previousText.length - 1)) &&
                /^[A-Za-z]$/.test(nextText.substring(0, 1))) {
                if (previousText.endsWith("-")) {
                    item.previousElementSibling.textContent = previousText.substring(0, previousText.length - 1);
                } else {
                    // 中文情况不能添加 https://github.com/siyuan-note/siyuan/issues/8152
                    item.insertAdjacentText("afterend", " ");
                }
            }
        }
    });
    // eslint-disable-next-line no-control-regex
    const content = Lute.EscapeHTMLStr(rangeContents.textContent.replace(/[\x00]|\n/g, ""));
    const startPage = pdf.pdfViewer.getPageView(startIndex);
    const startPageRect = startPage.canvas.getClientRects()[0];
    const startViewport = startPage.viewport;

    const cloneRange = range.cloneRange();
    if (startIndex !== endIndex) {
        const startDivs = startPage.textLayer.textDivs;
        range.setEndAfter(startDivs[startDivs.length - 1]);
    }

    const startSelected: number[] = [];
    mergeRects(range).forEach(function (r) {
        startSelected.push(
            startViewport.convertToPdfPoint(r.left - startPageRect.x,
                r.top - startPageRect.y).concat(startViewport.convertToPdfPoint(r.right - startPageRect.x,
                r.bottom - startPageRect.y)),
        );
    });

    const endSelected: number[] = [];
    if (startIndex !== endIndex) {
        focusByRange(cloneRange);
        const endPage = pdf.pdfViewer.getPageView(endIndex);
        const endPageRect = endPage.canvas.getClientRects()[0];
        const endViewport = endPage.viewport;
        const endDivs = endPage.textLayer.textDivs;
        cloneRange.setStart(endDivs[0], 0);
        mergeRects(cloneRange).forEach(function (r) {
            endSelected.push(
                endViewport.convertToPdfPoint(r.left - endPageRect.x,
                    r.top - endPageRect.y).concat(endViewport.convertToPdfPoint(r.right - endPageRect.x,
                    r.bottom - endPageRect.y)),
            );
        });
    }

    const id = Lute.NewNodeID();
    const pages: {
        index: number
        positions: number[]
    }[] = [];
    const results = [];
    if (startSelected.length > 0) {
        pages.push({
            index: startIndex,
            positions: startSelected,
        });
        results.push({
            index: startIndex,
            coords: startSelected,
            id,
            color,
            content,
            type: "text",
            mode: "text",
        });
    }
    if (endSelected.length > 0) {
        pages.push({
            index: endIndex,
            positions: endSelected,
        });
        results.push({index: endIndex, coords: endSelected, id, color, content, type: "text", mode: "text"});
    }
    if (pages.length === 0) {
        return;
    }
    setConfig(pdf, id, {
        pages,
        content,
        color,
        type: "text",
        mode: "text",
    });
    return results;
};

const getHightlightCoordsByRect = (pdf: any, color: string, rectResizeElement: HTMLElement, type: string) => {
    const rect = rectResizeElement.getBoundingClientRect();

    const startPageElement = hasClosestByClassName(document.elementFromPoint(rect.left, rect.top - 1), "page");
    if (!startPageElement) {
        return;
    }
    const startIndex = parseInt(
        startPageElement.getAttribute("data-page-number")) - 1;

    const startPage = pdf.pdfViewer.getPageView(startIndex);
    const startPageRect = startPage.canvas.getClientRects()[0];
    const startViewport = startPage.viewport;

    const startSelected = startViewport.convertToPdfPoint(
        rect.left - startPageRect.x,
        rect.top - startPageRect.y).concat(startViewport.convertToPdfPoint(rect.right - startPageRect.x,
        rect.bottom - startPageRect.y));

    const pages: {
        index: number
        positions: number[]
    }[] = [
        {
            index: startPage.id - 1,
            positions: [startSelected],
        }];

    const id = Lute.NewNodeID();
    const content = pdf.appConfig.file.replace(location.origin, "").substring(8).replace(/-\d{14}-\w{7}.pdf$/, "") +
        `-P${startPage.id}-${format(new Date(), 'yyyyMMddHHmmss')}`;
    const result = [{
        index: startPage.id - 1,
        coords: [startSelected],
        id,
        color,
        content,
        type,
        mode: "rect",
    }];

    let endPageElement = document.elementFromPoint(rect.right, rect.bottom + 1);
    endPageElement = hasClosestByClassName(endPageElement, "page") as HTMLElement;
    if (endPageElement) {
        const endIndex = parseInt(
            endPageElement.getAttribute("data-page-number")) - 1;
        if (endIndex !== startIndex) {
            const endPage = pdf.pdfViewer.getPageView(endIndex);
            const endPageRect = endPage.canvas.getClientRects()[0];
            const endViewport = endPage.viewport;

            const endSelected = endViewport.convertToPdfPoint(
                rect.left - endPageRect.x,
                rect.top - endPageRect.y).concat(endViewport.convertToPdfPoint(rect.right - endPageRect.x,
                rect.bottom - endPageRect.y));
            pages.push({
                index: endPage.id - 1,
                positions: [endSelected],
            });
            result.push({
                index: endPage.id - 1,
                coords: [endSelected],
                id,
                color,
                content,
                type,
                mode: "rect",
            });
        }
    }

    setConfig(pdf, id, {
        pages,
        content,
        color,
        type,
        mode: "rect",
    });
    return result;
};

const mergeRects = (range: Range) => {
    const rects = range.getClientRects();
    const mergedRects: { left: number, top: number, right: number, bottom: number }[] = [];
    let lastTop: number = undefined;
    Array.from(rects).forEach(item => {
        if (item.height === 0 || item.width === 0) {
            return;
        }
        if (typeof lastTop === "undefined" || Math.abs(lastTop - item.top) > 4) {
            mergedRects.push({left: item.left, top: item.top, right: item.right, bottom: item.bottom});
            lastTop = item.top;
        } else {
            mergedRects[mergedRects.length - 1].right = item.right;
        }
    });
    return mergedRects;
};

export const getPdfInstance = (element: HTMLElement) => {
    let pdfInstance;
    getAllModels().asset.find(item => {
        if (item.pdfObject && element && item.element && typeof item.element.contains !== "undefined" && item.element.contains(element)) {
            pdfInstance = item.pdfObject;
            return true;
        }
    });
    return pdfInstance;
};

export const getHighlight = (element: HTMLElement) => {
    const pdfInstance: any = getPdfInstance(element);
    if (!pdfInstance) {
        return;
    }
    const pageIndex = parseInt(
        element.parentElement.getAttribute("data-page-number")) - 1;
    const config = getConfig(pdfInstance);
    Object.keys(config).find(key => {
        const item = config[key];
        const page = item.pages.find((page: { index: number }) => {
            if (page.index === pageIndex) {
                return true;
            }
        });

        if (page) {
            showHighlight({
                index: pageIndex,
                coords: page.positions,
                id: key,
                color: item.color,
                content: item.content,
                type: item.type,
                mode: item.mode || ""
            }, pdfInstance, pdfInstance.annoId === key);
        }
    });
};

const showHighlight = (selected: IPdfAnno, pdf: any, hl?: boolean) => {
    const pageIndex = selected.index;
    const page = pdf.pdfViewer.getPageView(pageIndex);
    let textLayerElement = page.textLayer.div;
    if (!textLayerElement.lastElementChild) {
        return;
    }
    const viewport = page.viewport;
    if (textLayerElement.lastElementChild.classList.contains("endOfContent")) {
        textLayerElement.insertAdjacentHTML("beforeend", "<div></div>");
    }
    textLayerElement = textLayerElement.lastElementChild;

    let html = `<div class="pdf__rect popover__block" data-node-id="${selected.id}" data-mode="${selected.mode}">`;
    selected.coords.forEach((rect) => {
        const bounds = viewport.convertToViewportRectangle(rect);
        const width = Math.abs(bounds[0] - bounds[2]);
        if (width <= 0) {
            return;
        }
        let style = `border: 2px solid ${selected.color};background-color: ${selected.color};`;
        if (selected.type === "border") {
            style = `border: 2px solid ${selected.color};`;
        }
        html += `<div style="${style}
        left:${Math.min(bounds[0], bounds[2])}px;
        top:${Math.min(bounds[1], bounds[3])}px;
        width:${width}px;
        height: ${Math.abs(bounds[1] - bounds[3])}px"></div>`;
    });
    textLayerElement.insertAdjacentHTML("beforeend", html + "</div>");
    textLayerElement.lastElementChild.setAttribute("data-content", selected.content);
    if (hl) {
        hlPDFRect(textLayerElement, selected.id);
    }
    return textLayerElement.lastElementChild;
};

export const hlPDFRect = (element: HTMLElement, id: string) => {
    const currentElement = element.querySelector(`.pdf__rect[data-node-id="${id}"]`);
    if (currentElement?.firstElementChild) {
        const scrollElement = hasClosestByAttribute(currentElement, "id",
            "viewerContainer");
        if (scrollElement) {
            const currentRect = currentElement.firstElementChild.getBoundingClientRect();
            const scrollRect = scrollElement.getBoundingClientRect();
            if (currentRect.top < scrollRect.top) {
                scrollElement.scrollTop = scrollElement.scrollTop -
                    (scrollRect.top - currentRect.top) -
                    (scrollRect.height - currentRect.height) / 2;
            } else if (currentRect.bottom > scrollRect.bottom) {
                scrollElement.scrollTop = scrollElement.scrollTop +
                    (currentRect.bottom - scrollRect.bottom) +
                    (scrollRect.height - currentRect.height) / 2;
            }
        }

        currentElement.classList.add("pdf__rect--hl");
        setTimeout(() => {
            currentElement.classList.remove("pdf__rect--hl");
        }, 1500);
    }
};

const copyAnno = (idPath: string, fileName: string, pdf: any) => {
    const mode = rectElement.getAttribute("data-mode");
    const content = rectElement.getAttribute("data-content");
    setTimeout(() => {
        if (mode === "rect" ||
            (mode === "" && rectElement.childElementCount === 1 && content.startsWith(fileName)) // 兼容历史，以前没有 mode
        ) {
            getRectImgData(pdf).then((imageDataURL: string) => {
                fetch(imageDataURL).then((response) => {
                    return response.blob();
                }).then((blob) => {
                    const formData = new FormData();
                    const imageName = content + ".png";
                    formData.append("file[]", blob, imageName);
                    fetchPost(Constants.UPLOAD_ADDRESS, formData, (response) => {
                        writeText(`<<${idPath} "${content}">>
![](${response.data.succMap[imageName]})`);
                    });
                });
            });
        } else {
            writeText(`<<${idPath} "${content}">>`);
        }
    }, Constants.TIMEOUT_DBLCLICK);
};

const getCaptureCanvas = async (pdfObj: any, pageNumber: number) => {
    const pdfPage = await pdfObj.pdfDocument.getPage(pageNumber);
    const viewport = pdfPage.getViewport({scale: 1.5 * pdfObj.pdfViewer.currentScale * window.pdfjsLib.PixelsPerInch.PDF_TO_CSS_UNITS});
    const canvas = document.createElement("canvas");
    canvas.width = Math.floor(viewport.width);
    canvas.height = Math.floor(viewport.height);

    await pdfPage.render({
        canvasContext: canvas.getContext("2d"),
        viewport: viewport
    }).promise;

    return canvas;
};

async function getRectImgData(pdfObj: any) {
    const pageElement = hasClosestByClassName(rectElement, "page");
    if (!pageElement) {
        return;
    }

    const captureCanvas = await getCaptureCanvas(pdfObj, parseInt(pageElement.getAttribute("data-page-number")));

    const rectStyle = (rectElement.firstElementChild as HTMLElement).style;
    const scale = 1.5;
    const captureImageData = captureCanvas.getContext("2d").getImageData(
        scale * parseFloat(rectStyle.left),
        scale * parseFloat(rectStyle.top),
        scale * parseFloat(rectStyle.width),
        scale * parseFloat(rectStyle.height));

    const tempCanvas = document.createElement("canvas");
    tempCanvas.width = captureImageData.width;
    tempCanvas.height = captureImageData.height;
    const ctx = tempCanvas.getContext("2d");
    ctx.putImageData(captureImageData, 0, 0);
    return tempCanvas.toDataURL();
}

const setConfig = (pdf: any, id: string, data: IPdfAnno) => {
    const urlPath = pdf.appConfig.file.replace(location.origin, "").substring(1);
    const config = getConfig(pdf);
    config[id] = data;
    fetchPost("/api/asset/setFileAnnotation", {
        path: urlPath + ".sya",
        data: JSON.stringify(config),
    });
};

const getConfig = (pdf: any) => {
    if (pdf.appConfig.config) {
        return pdf.appConfig.config;
    }
    const urlPath = pdf.appConfig.file.replace(location.origin, "").substring(1) + ".sya";
    fetchPost("/api/asset/getFileAnnotation", {
        path: urlPath,
    }, (response) => {
        let config = {};
        if (response.code !== 1) {
            config = JSON.parse(response.data.data);
        }
        pdf.appConfig.config = config;
    });
};<|MERGE_RESOLUTION|>--- conflicted
+++ resolved
@@ -176,13 +176,8 @@
                             const newElement = showHighlight(item, pdf);
                             if (index === 0) {
                                 rectElement = newElement;
-<<<<<<< HEAD
                                 copyAnno(`${pdf.appConfig.file.replace(location.origin, "").substring(1)}/${rectElement.getAttribute("data-node-id")}`,
-                                    pdf.appConfig.file.replace(location.origin, "").substring(8).replace(/-\d{14}-\w{7}.pdf$/, ""));
-=======
-                                copyAnno(`${pdf.appConfig.file.replace(location.origin, "").substr(1)}/${rectElement.getAttribute("data-node-id")}`,
-                                    pdf.appConfig.file.replace(location.origin, "").substr(8).replace(/-\d{14}-\w{7}.pdf$/, ""), pdf);
->>>>>>> af2fd13a
+                                    pdf.appConfig.file.replace(location.origin, "").substring(8).replace(/-\d{14}-\w{7}.pdf$/, ""), pdf);
                             }
                         });
                     }
@@ -214,13 +209,8 @@
                 break;
             } else if (type === "copy") {
                 hideToolbar(element);
-<<<<<<< HEAD
                 copyAnno(`${pdf.appConfig.file.replace(location.origin, "").substring(1)}/${rectElement.getAttribute("data-node-id")}`,
-                    pdf.appConfig.file.replace(location.origin, "").substring(8).replace(/-\d{14}-\w{7}.pdf$/, ""));
-=======
-                copyAnno(`${pdf.appConfig.file.replace(location.origin, "").substr(1)}/${rectElement.getAttribute("data-node-id")}`,
-                    pdf.appConfig.file.replace(location.origin, "").substr(8).replace(/-\d{14}-\w{7}.pdf$/, ""), pdf);
->>>>>>> af2fd13a
+                    pdf.appConfig.file.replace(location.origin, "").substring(8).replace(/-\d{14}-\w{7}.pdf$/, ""), pdf);
                 event.preventDefault();
                 event.stopPropagation();
                 processed = true;
