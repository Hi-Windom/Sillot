--- conflicted
+++ resolved
@@ -774,10 +774,6 @@
 }
 
 const setConfig = (pdf: any, id: string, data: IPdfAnno) => {
-<<<<<<< HEAD
-    const urlPath = pdf.appConfig.file.replace(location.origin, "").substring(1);
-=======
->>>>>>> 802df1e2
     const config = getConfig(pdf);
     config[id] = data;
     fetchPost("/api/asset/setFileAnnotation", {
