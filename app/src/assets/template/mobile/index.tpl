<!DOCTYPE html>
<html>
<head>
    <meta charset="UTF-8">
    <meta http-equiv="Pragma" content="no-cache" />
    <meta http-equiv="cache-control" content="no-store, no-cache, must-revalidate" />
    <meta name="viewport" content="width=device-width, height=device-height, user-scalable=no, initial-scale=1.0, maximum-scale=1.0, viewport-fit=cover">
    <link rel="manifest" href="/manifest.webmanifest">
    <style id="editorFontSize" type="text/css"></style>
</head>
<body class="branch--Sillot body--mobile fn__flex-column">
<div id="loading" class="b3-dialog b3-dialog--open">
    <div class="b3-dialog__scrim" style="background-color: #212224"></div>
    <img style="position: absolute;width: 36vh;" src="../../icon.png">
</div>
<div class="toolbar toolbar--border">
<<<<<<< HEAD
          <svg id="toolbarFile" class="toolbar__icon">
              <use xlink:href="#iconMenu"></use>
          </svg>
          <input class="toolbar__title fn__hidden" id="toolbarName">
          <svg id="toolbarSync" class="toolbar__icon fn__none">
              <use xlink:href="#iconCloudSucc"></use>
          </svg>
          <svg id="toolbarConsole" class="toolbar__icon" data-mode="0">
              <use xlink:href="#iconBug"></use>
          </svg>
          <svg id="toolbarMore" class="toolbar__icon">
              <use xlink:href="#iconMore"></use>
          </svg>
      </div>
=======
    <svg id="toolbarFile" class="toolbar__icon">
        <use xlink:href="#iconMenu"></use>
    </svg>
    <input class="toolbar__title fn__hidden" id="toolbarName">
    <svg id="toolbarSync" class="toolbar__icon toolbar__icon-deactivate fn__none">
        <use xlink:href="#iconCloudSucc"></use>
    </svg>
    <svg id="toolbarMore" class="toolbar__icon">
        <use xlink:href="#iconSettings"></use>
    </svg>
</div>
>>>>>>> 802df1e2
<div id="editor" class="fn__none fn__flex-1"></div>
<div id="empty" class="b3-list--mobile"></div>
<div id="sidebar" class="side-panel fn__flex-column">
    <div class="toolbar toolbar--border" style="-webkit-user-select: none">
        <svg data-type="sidebar-file-tab" class="toolbar__icon toolbar__icon--active"><use xlink:href="#iconFiles"></use></svg>
        <svg data-type="sidebar-outline-tab" class="toolbar__icon"><use xlink:href="#iconAlignCenter"></use></svg>
        <svg data-type="sidebar-bookmark-tab" class="toolbar__icon"><use xlink:href="#iconBookmark"></use></svg>
        <svg data-type="sidebar-tag-tab" class="toolbar__icon"><use xlink:href="#iconTags"></use></svg>
        <svg data-type="sidebar-backlink-tab" class="toolbar__icon"><use xlink:href="#iconLink"></use></svg>
        <svg data-type="sidebar-inbox-tab" class="toolbar__icon"><use xlink:href="#iconInbox"></use></svg>
        <svg data-menu="true" data-type="sidebar-plugin-tab" class="toolbar__icon"><use xlink:href="#iconPlugin"></use></svg>
        <span class="fn__flex-1"></span>
        <svg class="toolbar__icon"><use xlink:href="#iconRight"></use></svg>
    </div>
    <div class="fn__flex-1 b3-list--mobile">
        <div class="fn__flex-column" data-type="sidebar-file"></div>
        <div class="fn__flex-column fn__none" data-type="sidebar-outline"></div>
        <div class="fn__flex-column fn__none" data-type="sidebar-bookmark"></div>
        <div class="fn__flex-column fn__none" data-type="sidebar-tag"></div>
        <div class="fn__flex-column fn__none" data-type="sidebar-backlink"></div>
        <div class="fn__flex-column fn__none" data-type="sidebar-inbox"></div>
        <div class="fn__flex-column fn__none" data-type="sidebar-plugin"></div>
    </div>
</div>
<div id="menu" class="b3-menu b3-menu--fullscreen"></div>
<div id="model" class="side-panel side-panel--all fn__flex-column">
    <div class="toolbar toolbar--border">
        <svg class="toolbar__icon"><use xlink:href="#iconMenu"></use></svg>
        <span class="toolbar__text"></span>
        <svg id="modelClose" class="toolbar__icon">
            <use xlink:href="#iconCloseRound"></use>
        </svg>
    </div>
    <div id="modelMain" class="fn__flex-1"></div>
</div>
<div id="commonMenu" class="b3-menu fn__none">
    <div class="b3-menu__title fn__none">
        <svg class="b3-menu__icon"><use xlink:href="#iconLeft"></use></svg>
        <span class="b3-menu__label"></span>
    </div>
    <div class="b3-menu__items"></div>
</div>
<div id="message" class="b3-snackbars"></div>
<div id="status" class="status status--hide"></div>
<div id="keyboardToolbar" class="keyboard fn__none"></div>
<div class="side-mask fn__none"></div>
<div id="app1" data-bind="react" data-lib="react-toastify"></div>
<div id="app3" data-bind="react" data-lib="react-hot-toast"></div>
<div id="app5" data-bind="react" data-lib="joyUI"></div>
<!-- Start of Microsoft Clarity -->
<script type="text/javascript">
    (function(c,l,a,r,i,t,y){
        c[a]=c[a]||function(){(c[a].q=c[a].q||[]).push(arguments)};
        t=l.createElement(r);t.async=1;t.src="https://www.clarity.ms/tag/"+i;
        y=l.getElementsByTagName(r)[0];y.parentNode.insertBefore(t,y);
    })(window, document, "clarity", "script", "fts71b664w");
</script>
<!-- End of Microsoft Clarity -->
</body>
</html><|MERGE_RESOLUTION|>--- conflicted
+++ resolved
@@ -14,12 +14,11 @@
     <img style="position: absolute;width: 36vh;" src="../../icon.png">
 </div>
 <div class="toolbar toolbar--border">
-<<<<<<< HEAD
           <svg id="toolbarFile" class="toolbar__icon">
               <use xlink:href="#iconMenu"></use>
           </svg>
           <input class="toolbar__title fn__hidden" id="toolbarName">
-          <svg id="toolbarSync" class="toolbar__icon fn__none">
+          <svg id="toolbarSync" class="toolbar__icon toolbar__icon-deactivate fn__none">
               <use xlink:href="#iconCloudSucc"></use>
           </svg>
           <svg id="toolbarConsole" class="toolbar__icon" data-mode="0">
@@ -29,19 +28,6 @@
               <use xlink:href="#iconMore"></use>
           </svg>
       </div>
-=======
-    <svg id="toolbarFile" class="toolbar__icon">
-        <use xlink:href="#iconMenu"></use>
-    </svg>
-    <input class="toolbar__title fn__hidden" id="toolbarName">
-    <svg id="toolbarSync" class="toolbar__icon toolbar__icon-deactivate fn__none">
-        <use xlink:href="#iconCloudSucc"></use>
-    </svg>
-    <svg id="toolbarMore" class="toolbar__icon">
-        <use xlink:href="#iconSettings"></use>
-    </svg>
-</div>
->>>>>>> 802df1e2
 <div id="editor" class="fn__none fn__flex-1"></div>
 <div id="empty" class="b3-list--mobile"></div>
 <div id="sidebar" class="side-panel fn__flex-column">
