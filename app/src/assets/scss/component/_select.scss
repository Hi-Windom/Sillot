.b3-select {
  border: 0;
  border-radius: 4px;
  padding: 4px 26px 4px 8px;
  box-sizing: border-box;
  line-height: 20px;
  color: var(--b3-theme-on-background);
  transition: box-shadow 120ms 0ms cubic-bezier(0, 0, 0.2, 1), background-color .2s cubic-bezier(0, 0, .2, 1) 0ms;
<<<<<<< HEAD
  min-width: 200px;
  width: fit-content;
=======
>>>>>>> 13b6b365
  height: 28px;
  font-size: 14px;
  box-shadow: inset 0 0 0 0.6px var(--b3-theme-on-surface-light);
  background: var(--b3-select-background);
  appearance: none;
  cursor: pointer;

  &:hover {
    box-shadow: inset 0 0 0 .6px var(--b3-theme-on-background);
    background-color: var(--b3-theme-background-light);
  }

  &:focus {
    box-shadow: inset 0 0 0 1px var(--b3-theme-primary), 0 0 0 3px var(--b3-theme-primary-lightest);
  }
}<|MERGE_RESOLUTION|>--- conflicted
+++ resolved
@@ -6,11 +6,7 @@
   line-height: 20px;
   color: var(--b3-theme-on-background);
   transition: box-shadow 120ms 0ms cubic-bezier(0, 0, 0.2, 1), background-color .2s cubic-bezier(0, 0, .2, 1) 0ms;
-<<<<<<< HEAD
-  min-width: 200px;
   width: fit-content;
-=======
->>>>>>> 13b6b365
   height: 28px;
   font-size: 14px;
   box-shadow: inset 0 0 0 0.6px var(--b3-theme-on-surface-light);
