--- conflicted
+++ resolved
@@ -14,21 +14,6 @@
     display: none;
   }
 
-<<<<<<< HEAD
-  & .b3s-menu-textarea { // Sillot extend
-    min-height: 28px;
-    max-height: 7.5em;
-    min-width: 131px;
-    max-width: 13em;
-  }
-
-  & .b3s-menu-textarea-large { // Sillot extend
-    min-height: 28px;
-    max-height: 13em;
-    min-width: 131px;
-    max-width: max(131px, 31vw);
-    margin: 5px 31px 8px 13px;
-=======
   &--fullscreen {
     top: 35px;
     left: 0;
@@ -52,7 +37,21 @@
     .b3-menu__item--show > .b3-menu__submenu--row {
       width: 100%;
     }
->>>>>>> e4ff4f03
+  }
+
+  & .b3s-menu-textarea { // Sillot extend
+    min-height: 28px;
+    max-height: 7.5em;
+    min-width: 131px;
+    max-width: 13em;
+  }
+
+  & .b3s-menu-textarea-large { // Sillot extend
+    min-height: 28px;
+    max-height: 13em;
+    min-width: 131px;
+    max-width: max(131px, 31vw);
+    margin: 5px 31px 8px 13px;
   }
 
   &--list {
