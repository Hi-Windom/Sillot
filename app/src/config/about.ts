--- conflicted
+++ resolved
@@ -11,12 +11,8 @@
 import {showMessage} from "../dialog/message";
 import {Dialog} from "../dialog";
 import {confirmDialog} from "../dialog/confirmDialog";
-<<<<<<< HEAD
-import { setProxy } from "./util/setProxy";
+import {setProxy} from "./util/setProxy";
 import {isAppMode} from "sofill/env"
-=======
-import {setProxy} from "./util/setProxy";
->>>>>>> 42c5dfcb
 
 export const about = {
     element: undefined as Element,
