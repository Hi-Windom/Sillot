import {Constants} from "../constants";
/// #if !BROWSER
import {ipcRenderer, shell} from "electron";
/// #endif
import {isBrowser} from "../util/functions";
import {fetchPost} from "../util/fetch";
import {setAccessAuthCode} from "./util/about";
import {exportLayout} from "../layout/util";
import {exitSiYuan, processSync} from "../dialog/processSystem";
import {isInAndroid, isInIOS, isIPad, openByMobile, writeText} from "../protyle/util/compatibility";
import {showMessage} from "../dialog/message";
import {Dialog} from "../dialog";
import {confirmDialog} from "../dialog/confirmDialog";
import {setKey} from "../sync/syncGuide";
import {isAppMode} from "sofill/env"

export const about = {
    element: undefined as Element,
    genHTML: () => {
        return `<label class="fn__flex b3-label${isBrowser() || window.siyuan.config.system.isMicrosoftStore || "std" !== window.siyuan.config.system.container || "linux" === window.siyuan.config.system.os ? " fn__none" : ""}">
    <div class="fn__flex-1">
        ${window.siyuan.languages.autoLaunch}
        <div class="b3-label__text">${window.siyuan.languages.autoLaunchTip}</div>
    </div>
    <div class="fn__space"></div>
    <input class="b3-switch fn__flex-center" id="autoLaunch" type="checkbox"${window.siyuan.config.system.autoLaunch ? " checked" : ""}>
</label>
<label class="fn__flex b3-label${isBrowser() || window.siyuan.config.system.isMicrosoftStore || window.siyuan.config.system.container !== "std" ? " fn__none" : ""}">
    <div class="fn__flex-1">
        ${window.siyuan.languages.autoDownloadUpdatePkg}
        <div class="b3-label__text">${window.siyuan.languages.autoDownloadUpdatePkgTip}</div>
    </div>
    <div class="fn__space"></div>
    <input class="b3-switch fn__flex-center" id="downloadInstallPkg" type="checkbox"${window.siyuan.config.system.downloadInstallPkg ? " checked" : ""}>
</label>
<label class="b3-label fn__flex fn__none">
    <div class="fn__flex-1">
        ${window.siyuan.languages.googleAnalytics}
        <div class="b3-label__text">${window.siyuan.languages.googleAnalyticsTip}</div>
    </div>
    <div class="fn__space"></div>
    <input class="b3-switch fn__flex-center" id="googleAnalytics" type="checkbox"${window.siyuan.config.system.disableGoogleAnalytics ? "" : " checked"}>
</label>
<label class="b3-label fn__flex">
    <div class="fn__flex-1">
        ${window.siyuan.languages.about9}
        <div class="b3-label__text">${window.siyuan.languages.about10}</div>
    </div>
    <div class="fn__space"></div>
    <input class="b3-switch fn__flex-center" id="uploadErrLog" type="checkbox"${window.siyuan.config.system.uploadErrLog ? " checked" : ""}>
</label>
<label class="b3-label fn__flex${isAppMode() ? "" : " fn__none"}">
    <div class="fn__flex-1">
        ${window.siyuan.languages.about11}
        <div class="b3-label__text">${window.siyuan.languages.about12}</div>
    </div>
    <div class="fn__space"></div>
    <input class="b3-switch fn__flex-center" id="networkServe" type="checkbox"${window.siyuan.config.system.networkServe ? " checked" : ""}>
</label>
<div class="b3-label${(window.siyuan.config.readonly || (isBrowser() && !isInIOS() && !isInAndroid() && !isIPad())) ? " fn__none" : ""}">
    <div class="fn__flex">
        <div class="fn__flex-1">
            ${window.siyuan.languages.about5}
            <div class="b3-label__text">${window.siyuan.languages.about6}</div>
        </div>
        <div class="fn__space"></div>
        <button class="fn__flex-center b3-button b3-button--outline fn__size200" id="authCode">
            <svg><use xlink:href="#iconLock"></use></svg>${window.siyuan.languages.config}
        </button>
    </div>
    <label class="b3-label fn__flex${!window.siyuan.config.accessAuthCode || isBrowser() ? " fn__none" : ""}">
        <div class="fn__flex-1">
            ${window.siyuan.languages.about7}
            <div class="b3-label__text">${window.siyuan.languages.about8}</div>
        </div>
        <div class="fn__space"></div>
        <input class="b3-switch fn__flex-center" id="lockScreenMode" type="checkbox"${window.siyuan.config.system.lockScreenMode === 1 ? " checked" : ""}>
    </label>
</div>
<div class="b3-label config__item${(isBrowser() && !isInAndroid()) ? " fn__none" : " fn__flex"}">
    <div class="fn__flex-1">
       ${window.siyuan.languages.about2}
        <div class="b3-label__text">${window.siyuan.languages.about3.replace("${port}", location.port)}</div>
        <div class="b3-label__text"><code class="fn__code">${window.siyuan.config.localIPs.filter(ip => !(ip.startsWith("[") && ip.endsWith("]"))).join("</code> <code class='fn__code'>")}</code></div>
        <div class="b3-label__text"><code class="fn__code">${window.siyuan.config.localIPs.filter(ip => (ip.startsWith("[") && ip.endsWith("]"))).join("</code> <code class='fn__code'>")}</code></div>
        <div class="b3-label__text">${window.siyuan.languages.about18}</div>
    </div>
    <div class="fn__space"></div>
    <button data-type="open" data-url="http://${window.siyuan.config.system.networkServe ? window.siyuan.config.localIPs[0] : "127.0.0.1"}:${location.port}" class="b3-button b3-button--outline fn__size200 fn__flex-center">
        <svg><use xlink:href="#iconLink"></use></svg>${window.siyuan.languages.about4}
    </button>
<<<<<<< HEAD
</label>
${
    isAppMode(true) ? `<label class="b3-label fn__flex config__item">
<div class="fn__flex-1">
    ${window.siyuan.languages.about5}
    <div class="b3-label__text">${window.siyuan.languages.about6}</div>
</div>
<div class="fn__space"></div>
<button class="fn__flex-center b3-button b3-button--outline fn__size200" id="authCode">
    <svg><use xlink:href="#iconLock"></use></svg>${window.siyuan.languages.config}
</button>
</label>
=======
</div>
>>>>>>> 802df1e2
<div class="b3-label fn__flex config__item">
<div class="fn__flex-1 fn__flex-center">
    ${window.siyuan.languages.dataRepoKey}
    <div class="b3-label__text">${window.siyuan.languages.dataRepoKeyTip1}</div>
    <div class="b3-label__text"><span class="ft__error">${window.siyuan.languages.dataRepoKeyTip2}</span></div>
</div>
<div class="fn__space"></div>
<div class="fn__size200 config__item-line fn__flex-center${window.siyuan.config.repo.key ? " fn__none" : ""}">
    <button class="b3-button b3-button--outline fn__block" id="importKey">
        <svg><use xlink:href="#iconDownload"></use></svg>${window.siyuan.languages.importKey}
    </button>
    <div class="fn__hr"></div>
    <button class="b3-button b3-button--outline fn__block" id="initKey">
        <svg><use xlink:href="#iconLock"></use></svg>${window.siyuan.languages.genKey}
    </button>
    <div class="fn__hr"></div>
    <button class="b3-button b3-button--outline fn__block" id="initKeyByPW">
        <svg><use xlink:href="#iconHand"></use></svg>${window.siyuan.languages.genKeyByPW}
    </button>
</div>
<div class="fn__size200 config__item-line fn__flex-center${window.siyuan.config.repo.key ? "" : " fn__none"}">
    <button class="b3-button b3-button--outline fn__block" id="copyKey">
        <svg><use xlink:href="#iconCopy"></use></svg>${window.siyuan.languages.copyKey}
    </button>
    <div class="fn__hr"></div>
    <button class="b3-button b3-button--outline fn__block" id="resetRepo">
        <svg><use xlink:href="#iconUndo"></use></svg>${window.siyuan.languages.resetRepo}
    </button>
</div>
</div>
<div class="fn__flex b3-label config__item">
    <div class="fn__flex-1">
        ${window.siyuan.languages.dataRepoPurge}
        <div class="b3-label__text">${window.siyuan.languages.dataRepoPurgeTip}</div>
    </div>
    <div class="fn__space"></div>
    <button id="purgeRepo" class="b3-button b3-button--outline fn__size200 fn__flex-center">
        <svg><use xlink:href="#iconTrashcan"></use></svg>${window.siyuan.languages.purge}
    </button>
<<<<<<< HEAD
</label>` : `<div class="fn__none"></div>`
}
<label class="fn__flex b3-label config__item">
=======
</div>
<div class="fn__flex b3-label config__item">
>>>>>>> 802df1e2
    <div class="fn__flex-1">
        ${window.siyuan.languages.systemLog}
        <div class="b3-label__text">${window.siyuan.languages.systemLogTip}</div>
    </div>
    <div class="fn__space"></div>
    <button id="exportLog" class="b3-button b3-button--outline fn__size200 fn__flex-center">
        <svg><use xlink:href="#iconUpload"></use></svg>${window.siyuan.languages.export}
    </button>
</div>
<div class="fn__flex b3-label config__item">
    <div class="fn__flex-1">
        ${window.siyuan.languages.currentVer} v${Constants.SIYUAN_VERSION}（${window.siyuan.languages.baseSY} v${Constants.SIYUAN_ORIGIN_VERSION}）
        <span id="isInsider"></span>
        <div class="b3-label__text">${window.siyuan.languages.downloadLatestVer}</div>
    </div>
    <div class="fn__space"></div>
    <div class="fn__flex-center fn__size200 config__item-line">
        <button id="checkUpdateBtn" class="b3-button b3-button--outline fn__block">
            <svg><use xlink:href="#iconRefresh"></use></svg>${window.siyuan.languages.checkUpdate}
        </button>
    </div>
<<<<<<< HEAD
</label>
${
    isAppMode() ? `<label class="fn__flex config__item  b3-label">
<div class="fn__flex-1">
    ${window.siyuan.languages.about13}
     <div class="b3-label__text">${window.siyuan.languages.about14}</div>
</div>
<span class="fn__space"></span>
<input class="b3-text-field fn__flex-center fn__size200" id="token" value="${window.siyuan.config.api.token}">
</label>` : ""
}
=======
</div>
<div class="fn__flex config__item  b3-label">
    <div class="fn__flex-1">
        ${window.siyuan.languages.about13}
         <div class="b3-label__text">${window.siyuan.languages.about14}</div>
    </div>
    <span class="fn__space"></span>
    <input class="b3-text-field fn__flex-center fn__size200" id="token" value="${window.siyuan.config.api.token}">
</div>
>>>>>>> 802df1e2
<div class="b3-label${(window.siyuan.config.system.container === "std" || window.siyuan.config.system.container === "docker") ? "" : " fn__none"}">
    ${window.siyuan.languages.networkProxy}
    <div class="b3-label__text">
        ${window.siyuan.languages.about17}
    </div>
    <div class="b3-label__text fn__flex config__item" style="padding: 4px 0 4px 4px;">
        <select id="aboutScheme" class="b3-select">
            <option value="" ${window.siyuan.config.system.networkProxy.scheme === "" ? "selected" : ""}>${window.siyuan.languages.directConnection}</option>
            <option value="socks5" ${window.siyuan.config.system.networkProxy.scheme === "socks5" ? "selected" : ""}>SOCKS5</option>
            <option value="https" ${window.siyuan.config.system.networkProxy.scheme === "https" ? "selected" : ""}>HTTPS</option>
            <option value="http" ${window.siyuan.config.system.networkProxy.scheme === "http" ? "selected" : ""}>HTTP</option>
        </select>
        <span class="fn__space"></span>
        <input id="aboutHost" placeholder="Host/IP" class="b3-text-field fn__block" value="${window.siyuan.config.system.networkProxy.host}"/>
        <span class="fn__space"></span>
        <input id="aboutPort" placeholder="Port" class="b3-text-field fn__block" value="${window.siyuan.config.system.networkProxy.port}" type="number"/>
        <span class="fn__space"></span>
        <button id="aboutConfirm" class="b3-button fn__size200 b3-button--outline">${window.siyuan.languages.confirm}</button>
    </div>
</div>
<div class="b3-label">
    <div class="config-about__logo">
        <img src="/stage/icon.png">
        <span>${window.siyuan.languages.siyuanNote}</span>
        <span class="fn__space"></span>
        <span class="ft__on-surface">${window.siyuan.languages.slogan}</span>
        <span class="fn__space"></span>
        <span style="color:var(--b3-theme-background);font-family: cursive;">会泽百家&nbsp;至公天下</span>
    </div>
    <div class='fn__hr'></div>
    ${window.siyuan.languages.about1}
</div>`;
    },
    bindEvent: () => {
        if (window.siyuan.config.system.isInsider) {
            about.element.querySelector("#isInsider").innerHTML = "<span class='ft__secondary'>Insider Preview</span>";
        }
        if(isAppMode()) {
            const tokenElement = about.element.querySelector("#token") as HTMLInputElement;
            tokenElement.addEventListener("click", () => {
                tokenElement.select();
            });
        }
        tokenElement.addEventListener("change", () => {
            fetchPost("/api/system/setAPIToken", {token: tokenElement.value}, () => {
                window.siyuan.config.api.token = tokenElement.value;
            });
        });
        about.element.querySelector("#exportLog").addEventListener("click", () => {
            fetchPost("/api/system/exportLog", {}, (response) => {
                openByMobile(response.data.zip);
            });
        });
        const updateElement = about.element.querySelector("#checkUpdateBtn");
        updateElement.addEventListener("click", () => {
            if (updateElement.firstElementChild.classList.contains("fn__rotate")) {
                return;
            }
            updateElement.innerHTML = `<svg class="fn__rotate"><use xlink:href="#iconRefresh"></use></svg>${window.siyuan.languages.checkUpdate}`;
            fetchPost("/api/system/checkUpdate", {showMsg: true}, () => {
                updateElement.innerHTML = `<svg><use xlink:href="#iconRefresh"></use></svg>${window.siyuan.languages.checkUpdate}`;
            });
        });
        about.element.querySelectorAll('[data-type="open"]').forEach(item => {
            item.addEventListener("click", () => {
                const url = item.getAttribute("data-url");
                /// #if !BROWSER
                if (url.startsWith("http")) {
                    shell.openExternal(url);
                } else {
                    shell.openPath(url);
                }
                /// #else
                window.open(url);
                /// #endif
            });
        });

        if(isAppMode(true)) { about.element.querySelector("#authCode").addEventListener("click", () => {
            setAccessAuthCode();
        });
        const importKeyElement = about.element.querySelector("#importKey");
        importKeyElement.addEventListener("click", () => {
            const passwordDialog = new Dialog({
                title: "🔑 " + window.siyuan.languages.key,
                content: `<div class="b3-dialog__content">
    <textarea class="b3-text-field fn__block" placeholder="${window.siyuan.languages.keyPlaceholder}"></textarea>
</div>
<div class="b3-dialog__action">
    <button class="b3-button b3-button--cancel">${window.siyuan.languages.cancel}</button><div class="fn__space"></div>
    <button class="b3-button b3-button--text">${window.siyuan.languages.confirm}</button>
</div>`,
                width: "520px",
            });
            passwordDialog.element.setAttribute("data-key", Constants.DIALOG_PASSWORD);
            const textAreaElement = passwordDialog.element.querySelector("textarea");
            textAreaElement.focus();
            const btnsElement = passwordDialog.element.querySelectorAll(".b3-button");
            btnsElement[0].addEventListener("click", () => {
                passwordDialog.destroy();
            });
            btnsElement[1].addEventListener("click", () => {
                fetchPost("/api/repo/importRepoKey", {key: textAreaElement.value}, () => {
                    window.siyuan.config.repo.key = textAreaElement.value;
                    importKeyElement.parentElement.classList.add("fn__none");
                    importKeyElement.parentElement.nextElementSibling.classList.remove("fn__none");
                    passwordDialog.destroy();
                });
            });
        });
        about.element.querySelector("#initKey").addEventListener("click", () => {
            confirmDialog("🔑 " + window.siyuan.languages.genKey, window.siyuan.languages.initRepoKeyTip, () => {
                fetchPost("/api/repo/initRepoKey", {}, (response) => {
                    window.siyuan.config.repo.key = response.data.key;
                    importKeyElement.parentElement.classList.add("fn__none");
                    importKeyElement.parentElement.nextElementSibling.classList.remove("fn__none");
                });
            });
        });
        about.element.querySelector("#initKeyByPW").addEventListener("click", () => {
            setKey(false, () => {
                importKeyElement.parentElement.classList.add("fn__none");
                importKeyElement.parentElement.nextElementSibling.classList.remove("fn__none");
            });
        });
        about.element.querySelector("#copyKey").addEventListener("click", () => {
            showMessage(window.siyuan.languages.copied);
            writeText(window.siyuan.config.repo.key);
        });
        about.element.querySelector("#resetRepo").addEventListener("click", () => {
            confirmDialog("⚠️ " + window.siyuan.languages.resetRepo, window.siyuan.languages.resetRepoTip, () => {
                fetchPost("/api/repo/resetRepo", {}, () => {
                    window.siyuan.config.repo.key = "";
                    window.siyuan.config.sync.enabled = false;
                    processSync();
                    importKeyElement.parentElement.classList.remove("fn__none");
                    importKeyElement.parentElement.nextElementSibling.classList.add("fn__none");
                });
            });
        }); } // if(isAppMode(true))
        about.element.querySelector("#purgeRepo").addEventListener("click", () => {
            confirmDialog("♻️ " + window.siyuan.languages.dataRepoPurge, window.siyuan.languages.dataRepoPurgeConfirm, () => {
                fetchPost("/api/repo/purgeRepo");
            });
        });
        const networkServeElement = about.element.querySelector("#networkServe") as HTMLInputElement;
        networkServeElement.addEventListener("change", () => {
            fetchPost("/api/system/setNetworkServe", {networkServe: networkServeElement.checked}, () => {
                exportLayout({
                    errorExit: true,
                    cb: exitSiYuan
                });
            });
        });
        const lockScreenModeElement = about.element.querySelector("#lockScreenMode") as HTMLInputElement;
        lockScreenModeElement.addEventListener("change", () => {
            fetchPost("/api/system/setFollowSystemLockScreen", {lockScreenMode: lockScreenModeElement.checked ? 1 : 0}, () => {
                window.siyuan.config.system.lockScreenMode = lockScreenModeElement.checked ? 1 : 0;
            });
        });
        const googleAnalyticsElement = about.element.querySelector("#googleAnalytics") as HTMLInputElement;
        googleAnalyticsElement.addEventListener("change", () => {
            fetchPost("/api/system/setGoogleAnalytics", {googleAnalytics: googleAnalyticsElement.checked}, () => {
                exportLayout({
                    errorExit: false,
                    cb() {
                        window.location.reload();
                    }
                });
            });
        });
        const uploadErrLogElement = about.element.querySelector("#uploadErrLog") as HTMLInputElement;
        uploadErrLogElement.addEventListener("change", () => {
            fetchPost("/api/system/setUploadErrLog", {uploadErrLog: uploadErrLogElement.checked}, () => {
                exportLayout({
                    errorExit: true,
                    cb: exitSiYuan
                });
            });
        });
        const downloadInstallPkgElement = about.element.querySelector("#downloadInstallPkg") as HTMLInputElement;
        downloadInstallPkgElement.addEventListener("change", () => {
            fetchPost("/api/system/setDownloadInstallPkg", {downloadInstallPkg: downloadInstallPkgElement.checked}, () => {
                window.siyuan.config.system.downloadInstallPkg = downloadInstallPkgElement.checked;
            });
        });
        /// #if !BROWSER
        const autoLaunchElement = about.element.querySelector("#autoLaunch") as HTMLInputElement;
        autoLaunchElement.addEventListener("change", () => {
            fetchPost("/api/system/setAutoLaunch", {autoLaunch: autoLaunchElement.checked}, () => {
                window.siyuan.config.system.autoLaunch = autoLaunchElement.checked;
                ipcRenderer.send(Constants.SIYUAN_AUTO_LAUNCH, {openAtLogin: autoLaunchElement.checked});
            });
        });
        /// #endif
        about.element.querySelector("#aboutConfirm").addEventListener("click", () => {
            const scheme = (about.element.querySelector("#aboutScheme") as HTMLInputElement).value;
            const host = (about.element.querySelector("#aboutHost") as HTMLInputElement).value;
            const port = (about.element.querySelector("#aboutPort") as HTMLInputElement).value;
            fetchPost("/api/system/setNetworkProxy", {scheme, host, port}, async () => {
                window.siyuan.config.system.networkProxy.scheme = scheme;
                window.siyuan.config.system.networkProxy.host = host;
                window.siyuan.config.system.networkProxy.port = port;
                /// #if !BROWSER
                ipcRenderer.invoke(Constants.SIYUAN_GET, {
                    cmd: "setProxy",
                    proxyURL: `${window.siyuan.config.system.networkProxy.scheme}://${window.siyuan.config.system.networkProxy.host}:${window.siyuan.config.system.networkProxy.port}`,
                }).then(() => {
                    exportLayout({
                        errorExit: false,
                        cb() {
                            window.location.reload();
                        },
                    });
                });
                /// #endif
            });
        });
    }
};<|MERGE_RESOLUTION|>--- conflicted
+++ resolved
@@ -89,7 +89,6 @@
     <button data-type="open" data-url="http://${window.siyuan.config.system.networkServe ? window.siyuan.config.localIPs[0] : "127.0.0.1"}:${location.port}" class="b3-button b3-button--outline fn__size200 fn__flex-center">
         <svg><use xlink:href="#iconLink"></use></svg>${window.siyuan.languages.about4}
     </button>
-<<<<<<< HEAD
 </label>
 ${
     isAppMode(true) ? `<label class="b3-label fn__flex config__item">
@@ -101,10 +100,7 @@
 <button class="fn__flex-center b3-button b3-button--outline fn__size200" id="authCode">
     <svg><use xlink:href="#iconLock"></use></svg>${window.siyuan.languages.config}
 </button>
-</label>
-=======
-</div>
->>>>>>> 802df1e2
+</div>
 <div class="b3-label fn__flex config__item">
 <div class="fn__flex-1 fn__flex-center">
     ${window.siyuan.languages.dataRepoKey}
@@ -144,14 +140,9 @@
     <button id="purgeRepo" class="b3-button b3-button--outline fn__size200 fn__flex-center">
         <svg><use xlink:href="#iconTrashcan"></use></svg>${window.siyuan.languages.purge}
     </button>
-<<<<<<< HEAD
-</label>` : `<div class="fn__none"></div>`
+</div>` : `<div class="fn__none"></div>`
 }
-<label class="fn__flex b3-label config__item">
-=======
-</div>
 <div class="fn__flex b3-label config__item">
->>>>>>> 802df1e2
     <div class="fn__flex-1">
         ${window.siyuan.languages.systemLog}
         <div class="b3-label__text">${window.siyuan.languages.systemLogTip}</div>
@@ -173,29 +164,17 @@
             <svg><use xlink:href="#iconRefresh"></use></svg>${window.siyuan.languages.checkUpdate}
         </button>
     </div>
-<<<<<<< HEAD
-</label>
+</div>
 ${
-    isAppMode() ? `<label class="fn__flex config__item  b3-label">
+    isAppMode() ? `<div class="fn__flex config__item  b3-label">
 <div class="fn__flex-1">
     ${window.siyuan.languages.about13}
      <div class="b3-label__text">${window.siyuan.languages.about14}</div>
 </div>
 <span class="fn__space"></span>
 <input class="b3-text-field fn__flex-center fn__size200" id="token" value="${window.siyuan.config.api.token}">
-</label>` : ""
+</div>` : ""
 }
-=======
-</div>
-<div class="fn__flex config__item  b3-label">
-    <div class="fn__flex-1">
-        ${window.siyuan.languages.about13}
-         <div class="b3-label__text">${window.siyuan.languages.about14}</div>
-    </div>
-    <span class="fn__space"></span>
-    <input class="b3-text-field fn__flex-center fn__size200" id="token" value="${window.siyuan.config.api.token}">
-</div>
->>>>>>> 802df1e2
 <div class="b3-label${(window.siyuan.config.system.container === "std" || window.siyuan.config.system.container === "docker") ? "" : " fn__none"}">
     ${window.siyuan.languages.networkProxy}
     <div class="b3-label__text">
