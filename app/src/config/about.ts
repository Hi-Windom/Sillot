import {Constants} from "../constants";
/// #if !BROWSER
import {ipcRenderer, shell} from "electron";
/// #endif
import {isBrowser} from "../util/functions";
import {fetchPost} from "../util/fetch";
import {setAccessAuthCode} from "./util/about";
import {exportLayout} from "../layout/util";
import {exitSiYuan, processSync} from "../dialog/processSystem";
import {isInAndroid, isInIOS, isIPad, openByMobile, writeText} from "../protyle/util/compatibility";
import {showMessage} from "../dialog/message";
import {Dialog} from "../dialog";
import {confirmDialog} from "../dialog/confirmDialog";
import {setKey} from "../sync/syncGuide";
import {isAppMode} from "sofill/env"

export const about = {
    element: undefined as Element,
    genHTML: () => {
        return `<label class="fn__flex b3-label${isBrowser() || window.siyuan.config.system.isMicrosoftStore || "std" !== window.siyuan.config.system.container || "linux" === window.siyuan.config.system.os ? " fn__none" : ""}">
    <div class="fn__flex-1">
        ${window.siyuan.languages.autoLaunch}
        <div class="b3-label__text">${window.siyuan.languages.autoLaunchTip}</div>
    </div>
    <div class="fn__space"></div>
    <input class="b3-switch fn__flex-center" id="autoLaunch" type="checkbox"${window.siyuan.config.system.autoLaunch ? " checked" : ""}>
</label>
<label class="fn__flex b3-label${isBrowser() || window.siyuan.config.system.isMicrosoftStore || window.siyuan.config.system.container !== "std" ? " fn__none" : ""}">
    <div class="fn__flex-1">
        ${window.siyuan.languages.autoDownloadUpdatePkg}
        <div class="b3-label__text">${window.siyuan.languages.autoDownloadUpdatePkgTip}</div>
    </div>
    <div class="fn__space"></div>
    <input class="b3-switch fn__flex-center" id="downloadInstallPkg" type="checkbox"${window.siyuan.config.system.downloadInstallPkg ? " checked" : ""}>
</label>
<label class="b3-label fn__flex fn__none">
    <div class="fn__flex-1">
        ${window.siyuan.languages.googleAnalytics}
        <div class="b3-label__text">${window.siyuan.languages.googleAnalyticsTip}</div>
    </div>
    <div class="fn__space"></div>
    <input class="b3-switch fn__flex-center" id="googleAnalytics" type="checkbox"${window.siyuan.config.system.disableGoogleAnalytics ? "" : " checked"}>
</label>
<label class="b3-label fn__flex">
    <div class="fn__flex-1">
        ${window.siyuan.languages.about9}
        <div class="b3-label__text">${window.siyuan.languages.about10}</div>
    </div>
    <div class="fn__space"></div>
    <input class="b3-switch fn__flex-center" id="uploadErrLog" type="checkbox"${window.siyuan.config.system.uploadErrLog ? " checked" : ""}>
</label>
<label class="b3-label fn__flex${isAppMode() ? "" : " fn__none"}">
    <div class="fn__flex-1">
        ${window.siyuan.languages.about11}
        <div class="b3-label__text">${window.siyuan.languages.about12}</div>
    </div>
    <div class="fn__space"></div>
    <input class="b3-switch fn__flex-center" id="networkServe" type="checkbox"${window.siyuan.config.system.networkServe ? " checked" : ""}>
</label>
<div class="b3-label${(window.siyuan.config.readonly || (isBrowser() && !isInIOS() && !isInAndroid() && !isIPad())) ? " fn__none" : ""}">
    <div class="fn__flex">
        <div class="fn__flex-1">
            ${window.siyuan.languages.about5}
            <div class="b3-label__text">${window.siyuan.languages.about6}</div>
        </div>
        <div class="fn__space"></div>
        <button class="fn__flex-center b3-button b3-button--outline fn__size200" id="authCode">
            <svg><use xlink:href="#iconLock"></use></svg>${window.siyuan.languages.config}
        </button>
    </div>
    <label class="b3-label fn__flex${!window.siyuan.config.accessAuthCode || isBrowser() ? " fn__none" : ""}">
        <div class="fn__flex-1">
            ${window.siyuan.languages.about7}
            <div class="b3-label__text">${window.siyuan.languages.about8}</div>
        </div>
        <div class="fn__space"></div>
        <input class="b3-switch fn__flex-center" id="lockScreenMode" type="checkbox"${window.siyuan.config.system.lockScreenMode === 1 ? " checked" : ""}>
    </label>
</div>
<div class="b3-label config__item${(isBrowser() && !isInAndroid()) ? " fn__none" : " fn__flex"}">
    <div class="fn__flex-1">
       ${window.siyuan.languages.about2}
        <div class="b3-label__text">${window.siyuan.languages.about3.replace("${port}", location.port)}</div>
        <div class="b3-label__text"><code class="fn__code">${window.siyuan.config.localIPs.filter(ip => !(ip.startsWith("[") && ip.endsWith("]"))).join("</code> <code class='fn__code'>")}</code></div>
        <div class="b3-label__text"><code class="fn__code">${window.siyuan.config.localIPs.filter(ip => (ip.startsWith("[") && ip.endsWith("]"))).join("</code> <code class='fn__code'>")}</code></div>
        <div class="b3-label__text">${window.siyuan.languages.about18}</div>
    </div>
    <div class="fn__space"></div>
    <button data-type="open" data-url="http://${window.siyuan.config.system.networkServe ? window.siyuan.config.localIPs[0] : "127.0.0.1"}:${location.port}" class="b3-button b3-button--outline fn__size200 fn__flex-center">
        <svg><use xlink:href="#iconLink"></use></svg>${window.siyuan.languages.about4}
    </button>
</div>
${
	isAppMode(true) ? `
<div class="b3-label fn__flex config__item">
<div class="fn__flex-1 fn__flex-center">
    ${window.siyuan.languages.dataRepoKey}
    <div class="b3-label__text">${window.siyuan.languages.dataRepoKeyTip1}</div>
    <div class="b3-label__text"><span class="ft__error">${window.siyuan.languages.dataRepoKeyTip2}</span></div>
</div>
<div class="fn__space"></div>
<div class="fn__size200 config__item-line fn__flex-center${window.siyuan.config.repo.key ? " fn__none" : ""}">
    <button class="b3-button b3-button--outline fn__block" id="importKey">
        <svg><use xlink:href="#iconDownload"></use></svg>${window.siyuan.languages.importKey}
    </button>
    <div class="fn__hr"></div>
    <button class="b3-button b3-button--outline fn__block" id="initKey">
        <svg><use xlink:href="#iconLock"></use></svg>${window.siyuan.languages.genKey}
    </button>
    <div class="fn__hr"></div>
    <button class="b3-button b3-button--outline fn__block" id="initKeyByPW">
        <svg><use xlink:href="#iconHand"></use></svg>${window.siyuan.languages.genKeyByPW}
    </button>
</div>
<div class="fn__size200 config__item-line fn__flex-center${window.siyuan.config.repo.key ? "" : " fn__none"}">
    <button class="b3-button b3-button--outline fn__block" id="copyKey">
        <svg><use xlink:href="#iconCopy"></use></svg>${window.siyuan.languages.copyKey}
    </button>
    <div class="fn__hr"></div>
    <button class="b3-button b3-button--outline fn__block" id="resetRepo">
        <svg><use xlink:href="#iconUndo"></use></svg>${window.siyuan.languages.resetRepo}
    </button>
</div>
</div>
<div class="fn__flex b3-label config__item">
    <div class="fn__flex-1">
        ${window.siyuan.languages.dataRepoPurge}
        <div class="b3-label__text">${window.siyuan.languages.dataRepoPurgeTip}</div>
    </div>
    <div class="fn__space"></div>
    <button id="purgeRepo" class="b3-button b3-button--outline fn__size200 fn__flex-center">
        <svg><use xlink:href="#iconTrashcan"></use></svg>${window.siyuan.languages.purge}
    </button>
</div>` : `<div class="fn__none"></div>`
}
<div class="fn__flex b3-label config__item">
    <div class="fn__flex-1">
        ${window.siyuan.languages.systemLog}
        <div class="b3-label__text">${window.siyuan.languages.systemLogTip}</div>
    </div>
    <div class="fn__space"></div>
    <button id="exportLog" class="b3-button b3-button--outline fn__size200 fn__flex-center">
        <svg><use xlink:href="#iconUpload"></use></svg>${window.siyuan.languages.export}
    </button>
</div>
<div class="fn__flex b3-label config__item">
    <div class="fn__flex-1">
        ${window.siyuan.languages.currentVer} v${Constants.SIYUAN_VERSION}（${window.siyuan.languages.baseSY} v${Constants.SIYUAN_ORIGIN_VERSION}）
        <span id="isInsider"></span>
        <div class="b3-label__text">${window.siyuan.languages.downloadLatestVer}</div>
    </div>
    <div class="fn__space"></div>
    <div class="fn__flex-center fn__size200 config__item-line">
        <button id="checkUpdateBtn" class="b3-button b3-button--outline fn__block">
            <svg><use xlink:href="#iconRefresh"></use></svg>${window.siyuan.languages.checkUpdate}
        </button>
    </div>
</div>
<<<<<<< HEAD
${
    isAppMode() ? `<div class="fn__flex config__item  b3-label">
<div class="fn__flex-1">
    ${window.siyuan.languages.about13}
     <div class="b3-label__text">${window.siyuan.languages.about14}</div>
=======
<div class="fn__flex config__item  b3-label">
    <div class="fn__flex-1">
        ${window.siyuan.languages.about13}
         <div class="b3-label__text" id="tokenTip">${window.siyuan.languages.about14.replace("${token}", window.siyuan.config.api.token)}</div>
    </div>
    <span class="fn__space"></span>
    <input class="b3-text-field fn__flex-center fn__size200" id="token" value="${window.siyuan.config.api.token}">
>>>>>>> 5a246587
</div>
<span class="fn__space"></span>
<input class="b3-text-field fn__flex-center fn__size200" id="token" value="${window.siyuan.config.api.token}">
</div>` : ""
}
<div class="b3-label${(window.siyuan.config.system.container === "std" || window.siyuan.config.system.container === "docker") ? "" : " fn__none"}">
    ${window.siyuan.languages.networkProxy}
    <div class="b3-label__text">
        ${window.siyuan.languages.about17}
    </div>
    <div class="b3-label__text fn__flex config__item" style="padding: 4px 0 4px 4px;">
        <select id="aboutScheme" class="b3-select">
            <option value="" ${window.siyuan.config.system.networkProxy.scheme === "" ? "selected" : ""}>${window.siyuan.languages.directConnection}</option>
            <option value="socks5" ${window.siyuan.config.system.networkProxy.scheme === "socks5" ? "selected" : ""}>SOCKS5</option>
            <option value="https" ${window.siyuan.config.system.networkProxy.scheme === "https" ? "selected" : ""}>HTTPS</option>
            <option value="http" ${window.siyuan.config.system.networkProxy.scheme === "http" ? "selected" : ""}>HTTP</option>
        </select>
        <span class="fn__space"></span>
        <input id="aboutHost" placeholder="Host/IP" class="b3-text-field fn__block" value="${window.siyuan.config.system.networkProxy.host}"/>
        <span class="fn__space"></span>
        <input id="aboutPort" placeholder="Port" class="b3-text-field fn__block" value="${window.siyuan.config.system.networkProxy.port}" type="number"/>
        <span class="fn__space"></span>
        <button id="aboutConfirm" class="b3-button fn__size200 b3-button--outline">${window.siyuan.languages.confirm}</button>
    </div>
</div>
<div class="b3-label">
    <div class="config-about__logo">
        <img src="/stage/icon.png">
        <span>${window.siyuan.languages.siyuanNote}</span>
        <span class="fn__space"></span>
        <span class="ft__on-surface">${window.siyuan.languages.slogan}</span>
        <span class="fn__space"></span>
        <span style="color:var(--b3-theme-background);font-family: cursive;">会泽百家&nbsp;至公天下</span>
    </div>
    <div class='fn__hr'></div>
    ${window.siyuan.languages.about1}
</div>`;
    },
    bindEvent: () => {
        if (window.siyuan.config.system.isInsider) {
            about.element.querySelector("#isInsider").innerHTML = "<span class='ft__secondary'>Insider Preview</span>";
        }
        if(isAppMode()) {
            const tokenElement = about.element.querySelector("#token") as HTMLInputElement;
        tokenElement.addEventListener("click", () => {
                tokenElement.select();
            });
        tokenElement.addEventListener("change", () => {
            fetchPost("/api/system/setAPIToken", {token: tokenElement.value}, () => {
                window.siyuan.config.api.token = tokenElement.value;
                about.element.querySelector("#tokenTip").innerHTML = window.siyuan.languages.about14.replace("${token}", window.siyuan.config.api.token);
            });
        });
    }
        about.element.querySelector("#exportLog").addEventListener("click", () => {
            fetchPost("/api/system/exportLog", {}, (response) => {
                openByMobile(response.data.zip);
            });
        });
        const updateElement = about.element.querySelector("#checkUpdateBtn");
        updateElement.addEventListener("click", () => {
            if (updateElement.firstElementChild.classList.contains("fn__rotate")) {
                return;
            }
            updateElement.innerHTML = `<svg class="fn__rotate"><use xlink:href="#iconRefresh"></use></svg>${window.siyuan.languages.checkUpdate}`;
            fetchPost("/api/system/checkUpdate", {showMsg: true}, () => {
                updateElement.innerHTML = `<svg><use xlink:href="#iconRefresh"></use></svg>${window.siyuan.languages.checkUpdate}`;
            });
        });
        about.element.querySelectorAll('[data-type="open"]').forEach(item => {
            item.addEventListener("click", () => {
                const url = item.getAttribute("data-url");
                /// #if !BROWSER
                if (url.startsWith("http")) {
                    shell.openExternal(url);
                } else {
                    shell.openPath(url);
                }
                /// #else
                window.open(url);
                /// #endif
            });
        });

        if(isAppMode(true)) { about.element.querySelector("#authCode").addEventListener("click", () => {
            setAccessAuthCode();
        });
        const importKeyElement = about.element.querySelector("#importKey");
        importKeyElement.addEventListener("click", () => {
            const passwordDialog = new Dialog({
                title: "🔑 " + window.siyuan.languages.key,
                content: `<div class="b3-dialog__content">
    <textarea class="b3-text-field fn__block" placeholder="${window.siyuan.languages.keyPlaceholder}"></textarea>
</div>
<div class="b3-dialog__action">
    <button class="b3-button b3-button--cancel">${window.siyuan.languages.cancel}</button><div class="fn__space"></div>
    <button class="b3-button b3-button--text">${window.siyuan.languages.confirm}</button>
</div>`,
                width: "520px",
            });
            passwordDialog.element.setAttribute("data-key", Constants.DIALOG_PASSWORD);
            const textAreaElement = passwordDialog.element.querySelector("textarea");
            textAreaElement.focus();
            const btnsElement = passwordDialog.element.querySelectorAll(".b3-button");
            btnsElement[0].addEventListener("click", () => {
                passwordDialog.destroy();
            });
            btnsElement[1].addEventListener("click", () => {
                fetchPost("/api/repo/importRepoKey", {key: textAreaElement.value}, () => {
                    window.siyuan.config.repo.key = textAreaElement.value;
                    importKeyElement.parentElement.classList.add("fn__none");
                    importKeyElement.parentElement.nextElementSibling.classList.remove("fn__none");
                    passwordDialog.destroy();
                });
            });
        });
        about.element.querySelector("#initKey").addEventListener("click", () => {
            confirmDialog("🔑 " + window.siyuan.languages.genKey, window.siyuan.languages.initRepoKeyTip, () => {
                fetchPost("/api/repo/initRepoKey", {}, (response) => {
                    window.siyuan.config.repo.key = response.data.key;
                    importKeyElement.parentElement.classList.add("fn__none");
                    importKeyElement.parentElement.nextElementSibling.classList.remove("fn__none");
                });
            });
        });
        about.element.querySelector("#initKeyByPW").addEventListener("click", () => {
            setKey(false, () => {
                importKeyElement.parentElement.classList.add("fn__none");
                importKeyElement.parentElement.nextElementSibling.classList.remove("fn__none");
            });
        });
        about.element.querySelector("#copyKey").addEventListener("click", () => {
            showMessage(window.siyuan.languages.copied);
            writeText(window.siyuan.config.repo.key);
        });
        about.element.querySelector("#resetRepo").addEventListener("click", () => {
            confirmDialog("⚠️ " + window.siyuan.languages.resetRepo, window.siyuan.languages.resetRepoTip, () => {
                fetchPost("/api/repo/resetRepo", {}, () => {
                    window.siyuan.config.repo.key = "";
                    window.siyuan.config.sync.enabled = false;
                    processSync();
                    importKeyElement.parentElement.classList.remove("fn__none");
                    importKeyElement.parentElement.nextElementSibling.classList.add("fn__none");
                });
            });
        }); } // if(isAppMode(true))
        about.element.querySelector("#purgeRepo").addEventListener("click", () => {
            confirmDialog("♻️ " + window.siyuan.languages.dataRepoPurge, window.siyuan.languages.dataRepoPurgeConfirm, () => {
                fetchPost("/api/repo/purgeRepo");
            });
        });
        const networkServeElement = about.element.querySelector("#networkServe") as HTMLInputElement;
        networkServeElement.addEventListener("change", () => {
            fetchPost("/api/system/setNetworkServe", {networkServe: networkServeElement.checked}, () => {
                if (window.JSAndroid && networkServeElement.checked) { // 安卓平板
                    window.JSAndroid?.requestPermissionActivity("Battery","注意：后台稳定伺服会消耗额外电量","coldRestart");
                } else if (window.JSAndroid) {
                    window.Sillot?.androidRestartSiYuan();
                } else {
                    exportLayout({
                    errorExit: true,
                    cb: exitSiYuan
                    });
                }
            });
        });
        const lockScreenModeElement = about.element.querySelector("#lockScreenMode") as HTMLInputElement;
        lockScreenModeElement.addEventListener("change", () => {
            fetchPost("/api/system/setFollowSystemLockScreen", {lockScreenMode: lockScreenModeElement.checked ? 1 : 0}, () => {
                window.siyuan.config.system.lockScreenMode = lockScreenModeElement.checked ? 1 : 0;
            });
        });
        const googleAnalyticsElement = about.element.querySelector("#googleAnalytics") as HTMLInputElement;
        googleAnalyticsElement.addEventListener("change", () => {
            fetchPost("/api/system/setGoogleAnalytics", {googleAnalytics: googleAnalyticsElement.checked}, () => {
                exportLayout({
                    errorExit: false,
                    cb() {
                        window.location.reload();
                    }
                });
            });
        });
        const uploadErrLogElement = about.element.querySelector("#uploadErrLog") as HTMLInputElement;
        uploadErrLogElement.addEventListener("change", () => {
            fetchPost("/api/system/setUploadErrLog", {uploadErrLog: uploadErrLogElement.checked}, () => {
                exportLayout({
                    errorExit: true,
                    cb: exitSiYuan
                });
            });
        });
        const downloadInstallPkgElement = about.element.querySelector("#downloadInstallPkg") as HTMLInputElement;
        downloadInstallPkgElement.addEventListener("change", () => {
            fetchPost("/api/system/setDownloadInstallPkg", {downloadInstallPkg: downloadInstallPkgElement.checked}, () => {
                window.siyuan.config.system.downloadInstallPkg = downloadInstallPkgElement.checked;
            });
        });
        /// #if !BROWSER
        const autoLaunchElement = about.element.querySelector("#autoLaunch") as HTMLInputElement;
        autoLaunchElement.addEventListener("change", () => {
            fetchPost("/api/system/setAutoLaunch", {autoLaunch: autoLaunchElement.checked}, () => {
                window.siyuan.config.system.autoLaunch = autoLaunchElement.checked;
                ipcRenderer.send(Constants.SIYUAN_AUTO_LAUNCH, {openAtLogin: autoLaunchElement.checked});
            });
        });
        /// #endif
        about.element.querySelector("#aboutConfirm").addEventListener("click", () => {
            const scheme = (about.element.querySelector("#aboutScheme") as HTMLInputElement).value as Config.TSystemNetworkProxyScheme;
            const host = (about.element.querySelector("#aboutHost") as HTMLInputElement).value;
            const port = (about.element.querySelector("#aboutPort") as HTMLInputElement).value;
            fetchPost("/api/system/setNetworkProxy", {scheme, host, port}, async () => {
                window.siyuan.config.system.networkProxy.scheme = scheme;
                window.siyuan.config.system.networkProxy.host = host;
                window.siyuan.config.system.networkProxy.port = port;
                /// #if !BROWSER
                ipcRenderer.invoke(Constants.SIYUAN_GET, {
                    cmd: "setProxy",
                    proxyURL: `${window.siyuan.config.system.networkProxy.scheme}://${window.siyuan.config.system.networkProxy.host}:${window.siyuan.config.system.networkProxy.port}`,
                }).then(() => {
                    exportLayout({
                        errorExit: false,
                        cb() {
                            window.location.reload();
                        },
                    });
                });
                /// #endif
            });
        });
    }
};<|MERGE_RESOLUTION|>--- conflicted
+++ resolved
@@ -156,21 +156,11 @@
         </button>
     </div>
 </div>
-<<<<<<< HEAD
 ${
     isAppMode() ? `<div class="fn__flex config__item  b3-label">
 <div class="fn__flex-1">
     ${window.siyuan.languages.about13}
-     <div class="b3-label__text">${window.siyuan.languages.about14}</div>
-=======
-<div class="fn__flex config__item  b3-label">
-    <div class="fn__flex-1">
-        ${window.siyuan.languages.about13}
-         <div class="b3-label__text" id="tokenTip">${window.siyuan.languages.about14.replace("${token}", window.siyuan.config.api.token)}</div>
-    </div>
-    <span class="fn__space"></span>
-    <input class="b3-text-field fn__flex-center fn__size200" id="token" value="${window.siyuan.config.api.token}">
->>>>>>> 5a246587
+     <div class="b3-label__text" id="tokenTip">${window.siyuan.languages.about14.replace("${token}", window.siyuan.config.api.token)}</div>
 </div>
 <span class="fn__space"></span>
 <input class="b3-text-field fn__flex-center fn__size200" id="token" value="${window.siyuan.config.api.token}">
