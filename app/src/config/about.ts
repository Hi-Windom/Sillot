import {Constants} from "../constants";
/// #if !BROWSER
import {app, shell} from "electron";
/// #endif
import {isBrowser} from "../util/functions";
import {fetchPost} from "../util/fetch";
import {setAccessAuthCode} from "./util/setAccessAuthCode";
import {exportLayout} from "../layout/util";
import {exitSiYuan, processSync} from "../dialog/processSystem";
import {openByMobile, writeText} from "../protyle/util/compatibility";
import {showMessage} from "../dialog/message";
import {Dialog} from "../dialog";
import {confirmDialog} from "../dialog/confirmDialog";
<<<<<<< HEAD
import {setProxy} from "../util/onGetConfig";
import {isAppMode} from "sofill/env"
=======
import { setProxy } from "./util/setProxy";
>>>>>>> e107130a

export const about = {
    element: undefined as Element,
    genHTML: () => {
        return `<label class="fn__flex b3-label${isBrowser() || "std" !== window.siyuan.config.system.container || "linux" === window.siyuan.config.system.os ? " fn__none" : ""}">
    <div class="fn__flex-1">
        ${window.siyuan.languages.autoLaunch}
        <div class="b3-label__text">${window.siyuan.languages.autoLaunchTip}</div>
    </div>
    <div class="fn__space"></div>
    <input class="b3-switch fn__flex-center" id="autoLaunch" type="checkbox"${window.siyuan.config.system.autoLaunch ? " checked" : ""}>
</label>
<label class="fn__flex b3-label${isBrowser() || window.siyuan.config.system.isMicrosoftStore || window.siyuan.config.system.container !== "std" ? " fn__none" : ""}">
    <div class="fn__flex-1">
        ${window.siyuan.languages.autoDownloadUpdatePkg}
        <div class="b3-label__text">${window.siyuan.languages.autoDownloadUpdatePkgTip}</div>
    </div>
    <div class="fn__space"></div>
    <input class="b3-switch fn__flex-center" id="downloadInstallPkg" type="checkbox"${window.siyuan.config.system.downloadInstallPkg ? " checked" : ""}>
</label>
<label class="b3-label fn__flex fn__none">
    <div class="fn__flex-1">
        ${window.siyuan.languages.googleAnalytics}
        <div class="b3-label__text">${window.siyuan.languages.googleAnalyticsTip}</div>
    </div>
    <div class="fn__space"></div>
    <input class="b3-switch fn__flex-center" id="googleAnalytics" type="checkbox"${window.siyuan.config.system.disableGoogleAnalytics ? "" : " checked"}>
</label>
<label class="b3-label fn__flex">
    <div class="fn__flex-1">
        ${window.siyuan.languages.about9}
        <div class="b3-label__text">${window.siyuan.languages.about10}</div>
    </div>
    <div class="fn__space"></div>
    <input class="b3-switch fn__flex-center" id="uploadErrLog" type="checkbox"${window.siyuan.config.system.uploadErrLog ? " checked" : ""}>
</label>
<label class="b3-label fn__flex${isAppMode() ? "" : " fn__none"}">
    <div class="fn__flex-1">
        ${window.siyuan.languages.about11}
        <div class="b3-label__text">${window.siyuan.languages.about12}</div>
    </div>
    <div class="fn__space"></div>
    <input class="b3-switch fn__flex-center" id="networkServe" type="checkbox"${window.siyuan.config.system.networkServe ? " checked" : ""}>
</label>
<label class="b3-label config__item${isBrowser() ? " fn__none" : " fn__flex"}">
    <div class="fn__flex-1">
       ${window.siyuan.languages.about2}
        <div class="b3-label__text">${window.siyuan.languages.about3.replace("${port}", location.port)}</div>
        <span class="b3-label__text"><code class="fn__code">${window.siyuan.config.localIPs.join("</code> <code class='fn__code'>")}</code></span>
      
    </div>
    <div class="fn__space"></div>
    <button data-type="open" data-url="http://${window.siyuan.config.system.networkServe ? window.siyuan.config.localIPs[0] : "127.0.0.1"}:${location.port}" class="b3-button b3-button--outline fn__size200 fn__flex-center">
        <svg><use xlink:href="#iconLink"></use></svg>${window.siyuan.languages.about4}
    </button>
</label>
${
    isAppMode(true) ? `<label class="b3-label fn__flex config__item">
<div class="fn__flex-1">
    ${window.siyuan.languages.about5}
    <div class="b3-label__text">${window.siyuan.languages.about6}</div>
</div>
<div class="fn__space"></div>
<button class="fn__flex-center b3-button b3-button--outline fn__size200" id="authCode">
    <svg><use xlink:href="#iconLock"></use></svg>${window.siyuan.languages.config}
</button>
</label>
<div class="b3-label fn__flex config__item">
<div class="fn__flex-1 fn__flex-center">
    ${window.siyuan.languages.dataRepoKey}
    <div class="b3-label__text">${window.siyuan.languages.dataRepoKeyTip1}</div>
    <div class="b3-label__text ft__error">${window.siyuan.languages.dataRepoKeyTip2}</div>
</div>
<div class="fn__space"></div>
<div class="fn__size200 config__item-line fn__flex-center${window.siyuan.config.repo.key ? " fn__none" : ""}">
    <button class="b3-button b3-button--outline fn__block" id="importKey">
        <svg><use xlink:href="#iconDownload"></use></svg>${window.siyuan.languages.importKey}
    </button>
    <div class="fn__hr"></div>
    <button class="b3-button b3-button--outline fn__block" id="initKey">
        <svg><use xlink:href="#iconLock"></use></svg>${window.siyuan.languages.genKey}
    </button>
    <div class="fn__hr"></div>
    <button class="b3-button b3-button--outline fn__block" id="initKeyByPW">
        <svg><use xlink:href="#iconHand"></use></svg>${window.siyuan.languages.genKeyByPW}
    </button>
</div>
<div class="fn__size200 config__item-line fn__flex-center${window.siyuan.config.repo.key ? "" : " fn__none"}">
    <button class="b3-button b3-button--outline fn__block" id="copyKey">
        <svg><use xlink:href="#iconCopy"></use></svg>${window.siyuan.languages.copyKey}
    </button>
    <div class="fn__hr"></div>
    <button class="b3-button b3-button--outline fn__block" id="resetRepo">
        <svg><use xlink:href="#iconTrashcan"></use></svg>${window.siyuan.languages.resetRepo}
    </button>
</div>
</div>` : ""
}
<label class="fn__flex b3-label config__item">
    <div class="fn__flex-1">
        ${window.siyuan.languages.systemLog}
        <div class="b3-label__text">${window.siyuan.languages.systemLogTip}</div>
    </div>
    <div class="fn__space"></div>
    <button id="exportLog" class="b3-button b3-button--outline fn__size200 fn__flex-center">
        <svg><use xlink:href="#iconUpload"></use></svg>${window.siyuan.languages.export}
    </button>
</label>
<label class="fn__flex b3-label config__item">
    <div class="fn__flex-1">
        ${window.siyuan.languages.currentVer} v${Constants.SIYUAN_VERSION}（${window.siyuan.languages.baseSY} v${Constants.SIYUAN_ORIGIN_VERSION}）
        <span id="isInsider"></span>
        <div class="b3-label__text">${window.siyuan.languages.visitAnnouncements}</div>
    </div>
    <div class="fn__space"></div>
    <div class="fn__flex-center fn__size200 config__item-line">
        <button id="checkUpdateBtn" class="b3-button b3-button--outline fn__block">
            <svg><use xlink:href="#iconRefresh"></use></svg>${window.siyuan.languages.checkUpdate}
        </button>
        <div class="fn__hr${isBrowser() ? "" : " fn__none"}"></div>
        <button id="menuSafeQuit" class="b3-button b3-button--outline fn__block${(window.webkit?.messageHandlers || window.JSAndroid) ? "" : " fn__none"}">
            <svg><use xlink:href="#iconQuit"></use></svg>${window.siyuan.languages.safeQuit}
        </button>
    </div>
</label>
${
    isAppMode() ? `<label class="fn__flex config__item  b3-label">
<div class="fn__flex-1">
    ${window.siyuan.languages.about13}
     <div class="b3-label__text">${window.siyuan.languages.about14}</div>
</div>
<span class="fn__space"></span>
<input class="b3-text-field fn__flex-center fn__size200" id="token" value="${window.siyuan.config.api.token}" readonly="readonly">
</label>` : ""
}
<div class="b3-label${(window.siyuan.config.system.container === "std" || window.siyuan.config.system.container === "docker") ? "" : " fn__none"}">
    ${window.siyuan.languages.networkProxy}
    <div class="b3-label__text">
        ${window.siyuan.languages.about17}
    </div>
    <div class="b3-label__text fn__flex config__item" style="padding: 4px 0 4px 4px;">
        <select id="aboutScheme" class="b3-select">
            <option value="" ${window.siyuan.config.system.networkProxy.scheme === "" ? "selected" : ""}>${window.siyuan.languages.directConnection}</option>
            <option value="socks5" ${window.siyuan.config.system.networkProxy.scheme === "socks5" ? "selected" : ""}>SOCKS5</option>
            <option value="https" ${window.siyuan.config.system.networkProxy.scheme === "https" ? "selected" : ""}>HTTPS</option>
            <option value="http" ${window.siyuan.config.system.networkProxy.scheme === "http" ? "selected" : ""}>HTTP</option>
        </select>
        <span class="fn__space"></span>
        <input id="aboutHost" placeholder="Host/IP" class="b3-text-field fn__block" value="${window.siyuan.config.system.networkProxy.host}"/>
        <span class="fn__space"></span>
        <input id="aboutPort" placeholder="Port" class="b3-text-field fn__block" value="${window.siyuan.config.system.networkProxy.port}" type="number"/>
        <span class="fn__space"></span>
        <button id="aboutConfirm" class="b3-button fn__size200 b3-button--outline">${window.siyuan.languages.confirm}</button>
    </div>
</div>
<div class="b3-label">
    <div class="config-about__logo">
        <img src="/stage/icon.png">
        <span>${window.siyuan.languages.siyuanNote}</span>
        <span class="fn__space"></span>
        <span class="ft__on-surface">${window.siyuan.languages.slogan}</span>
        <span class="fn__space"></span>
        <span style="color:var(--b3-theme-background);font-family: cursive;">会泽百家&nbsp;至公天下</span>
    </div>
    <div class='fn__hr'></div>
    ${window.siyuan.languages.about1}
</div>`;
    },
    bindEvent: () => {
        if (window.siyuan.config.system.isInsider) {
            about.element.querySelector("#isInsider").innerHTML = "<span class='ft__secondary'>Insider Preview</span>";
        }
        if(isAppMode()) {
            const tokenElement = about.element.querySelector("#token") as HTMLInputElement;
            tokenElement.addEventListener("click", () => {
                tokenElement.select();
            });
        }
        about.element.querySelector("#exportLog").addEventListener("click", () => {
            fetchPost("/api/system/exportLog", {}, (response) => {
                openByMobile(response.data.zip);
            });
        });
        about.element.querySelector("#menuSafeQuit").addEventListener("click", () => {
            exitSiYuan();
        });
        const updateElement = about.element.querySelector("#checkUpdateBtn");
        updateElement.addEventListener("click", () => {
            if (updateElement.firstElementChild.classList.contains("fn__rotate")) {
                return;
            }
            updateElement.innerHTML = `<svg class="fn__rotate"><use xlink:href="#iconRefresh"></use></svg>${window.siyuan.languages.checkUpdate}`;
            fetchPost("/api/system/checkUpdate", {showMsg: true}, () => {
                updateElement.innerHTML = `<svg><use xlink:href="#iconRefresh"></use></svg>${window.siyuan.languages.checkUpdate}`;
            });
        });
        /// #if !BROWSER
        about.element.querySelectorAll('[data-type="open"]').forEach(item => {
            item.addEventListener("click", () => {
                const url = item.getAttribute("data-url");
                if (url.startsWith("http")) {
                    shell.openExternal(url);
                } else {
                    shell.openPath(url);
                }
            });
        });
        /// #endif
        if(isAppMode(true)) {
            about.element.querySelector("#authCode").addEventListener("click", () => {
                setAccessAuthCode();
            });
            const importKeyElement = about.element.querySelector("#importKey");
            importKeyElement.addEventListener("click", () => {
                const passwordDialog = new Dialog({
                    title: "🔑 " + window.siyuan.languages.key,
                    content: `<div class="b3-dialog__content">
        <textarea class="b3-text-field fn__block" placeholder="${window.siyuan.languages.keyPlaceholder}"></textarea>
    </div>
    <div class="b3-dialog__action">
        <button class="b3-button b3-button--cancel">${window.siyuan.languages.cancel}</button><div class="fn__space"></div>
        <button class="b3-button b3-button--text">${window.siyuan.languages.confirm}</button>
    </div>`,
                    width: "520px",
                });
                const textAreaElement = passwordDialog.element.querySelector("textarea");
                textAreaElement.focus();
                const btnsElement = passwordDialog.element.querySelectorAll(".b3-button");
                btnsElement[0].addEventListener("click", () => {
                    passwordDialog.destroy();
                });
                btnsElement[1].addEventListener("click", () => {
                    fetchPost("/api/repo/importRepoKey", {key: textAreaElement.value}, () => {
                        window.siyuan.config.repo.key = textAreaElement.value;
                        importKeyElement.parentElement.classList.add("fn__none");
                        importKeyElement.parentElement.nextElementSibling.classList.remove("fn__none");
                        passwordDialog.destroy();
                    });
                });
            });
            about.element.querySelector("#initKey").addEventListener("click", () => {
                confirmDialog("🔑 " + window.siyuan.languages.genKey, window.siyuan.languages.initRepoKeyTip, () => {
                    fetchPost("/api/repo/initRepoKey", {}, (response) => {
                        window.siyuan.config.repo.key = response.data.key;
                        importKeyElement.parentElement.classList.add("fn__none");
                        importKeyElement.parentElement.nextElementSibling.classList.remove("fn__none");
                    });
                });
            });
            about.element.querySelector("#initKeyByPW").addEventListener("click", () => {
                const initDialog = new Dialog({
                    title: "🔑 " + window.siyuan.languages.genKeyByPW,
                    content: `<div class="b3-dialog__content">
        <input class="b3-text-field fn__block" placeholder="${window.siyuan.languages.password}">
    </div>
    <div class="b3-dialog__action">
        <button class="b3-button b3-button--cancel">${window.siyuan.languages.cancel}</button><div class="fn__space"></div>
        <button class="b3-button b3-button--text">${window.siyuan.languages.confirm}</button>
    </div>`,
                    width: "520px",
                });
                const inputElement = initDialog.element.querySelector(".b3-text-field") as HTMLInputElement;
                inputElement.focus();
                const btnsElement = initDialog.element.querySelectorAll(".b3-button");
                initDialog.bindInput(inputElement, () => {
                    (btnsElement[1] as HTMLButtonElement).click();
                });
                btnsElement[0].addEventListener("click", () => {
                    initDialog.destroy();
                });
                btnsElement[1].addEventListener("click", () => {
                    if (!inputElement.value) {
                        showMessage(window.siyuan.languages._kernel[142]);
                        return;
                    }
                    confirmDialog("🔑 " + window.siyuan.languages.genKeyByPW, window.siyuan.languages.initRepoKeyTip, () => {
                        initDialog.destroy();
                        fetchPost("/api/repo/initRepoKeyFromPassphrase", {pass: inputElement.value}, (response) => {
                            window.siyuan.config.repo.key = response.data.key;
                            importKeyElement.parentElement.classList.add("fn__none");
                            importKeyElement.parentElement.nextElementSibling.classList.remove("fn__none");
                        });
                    });
                });
            });

            about.element.querySelector("#copyKey").addEventListener("click", () => {
                showMessage(window.siyuan.languages.copied);
                writeText(window.siyuan.config.repo.key);
            });
            about.element.querySelector("#resetRepo").addEventListener("click", () => {
                confirmDialog("⚠️ " + window.siyuan.languages.resetRepo, window.siyuan.languages.resetRepoTip, () => {
                    fetchPost("/api/repo/resetRepo", {}, () => {
                        window.siyuan.config.repo.key = "";
                        window.siyuan.config.sync.enabled = false;
                        processSync();
                        importKeyElement.parentElement.classList.remove("fn__none");
                        importKeyElement.parentElement.nextElementSibling.classList.add("fn__none");
                    });
                });
            });
        }
        const networkServeElement = about.element.querySelector("#networkServe") as HTMLInputElement;
        networkServeElement.addEventListener("change", () => {
            fetchPost("/api/system/setNetworkServe", {networkServe: networkServeElement.checked}, () => {
                exportLayout(false, () => {
                    exitSiYuan();
                }, false, true);
            });
        });
        const googleAnalyticsElement = about.element.querySelector("#googleAnalytics") as HTMLInputElement;
        googleAnalyticsElement.addEventListener("change", () => {
            fetchPost("/api/system/setGoogleAnalytics", {googleAnalytics: googleAnalyticsElement.checked}, () => {
                exportLayout(true);
            });
        });
        const uploadErrLogElement = about.element.querySelector("#uploadErrLog") as HTMLInputElement;
        uploadErrLogElement.addEventListener("change", () => {
            fetchPost("/api/system/setUploadErrLog", {uploadErrLog: uploadErrLogElement.checked}, () => {
                exportLayout(false, () => {
                    exitSiYuan();
                }, false, true);
            });
        });
        const downloadInstallPkgElement = about.element.querySelector("#downloadInstallPkg") as HTMLInputElement;
        downloadInstallPkgElement.addEventListener("change", () => {
            fetchPost("/api/system/setDownloadInstallPkg", {downloadInstallPkg: downloadInstallPkgElement.checked}, () => {
                window.siyuan.config.system.downloadInstallPkg = downloadInstallPkgElement.checked;
            });
        });
        /// #if !BROWSER
        const autoLaunchElement = about.element.querySelector("#autoLaunch") as HTMLInputElement;
        autoLaunchElement.addEventListener("change", () => {
            fetchPost("/api/system/setAutoLaunch", {autoLaunch: autoLaunchElement.checked}, () => {
                window.siyuan.config.system.autoLaunch = autoLaunchElement.checked;
                app.setLoginItemSettings({openAtLogin: autoLaunchElement.checked});
            });
        });
        /// #endif
        about.element.querySelector("#aboutConfirm").addEventListener("click", () => {
            const scheme = (about.element.querySelector("#aboutScheme") as HTMLInputElement).value;
            const host = (about.element.querySelector("#aboutHost") as HTMLInputElement).value;
            const port = (about.element.querySelector("#aboutPort") as HTMLInputElement).value;
            fetchPost("/api/system/setNetworkProxy", {scheme, host, port}, () => {
                window.siyuan.config.system.networkProxy.scheme = scheme;
                window.siyuan.config.system.networkProxy.host = host;
                window.siyuan.config.system.networkProxy.port = port;
                setProxy();
            });
        });
    }
};<|MERGE_RESOLUTION|>--- conflicted
+++ resolved
@@ -11,12 +11,8 @@
 import {showMessage} from "../dialog/message";
 import {Dialog} from "../dialog";
 import {confirmDialog} from "../dialog/confirmDialog";
-<<<<<<< HEAD
-import {setProxy} from "../util/onGetConfig";
+import { setProxy } from "./util/setProxy";
 import {isAppMode} from "sofill/env"
-=======
-import { setProxy } from "./util/setProxy";
->>>>>>> e107130a
 
 export const about = {
     element: undefined as Element,
