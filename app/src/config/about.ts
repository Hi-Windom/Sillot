--- conflicted
+++ resolved
@@ -90,7 +90,6 @@
         <svg><use xlink:href="#iconLink"></use></svg>${window.siyuan.languages.about4}
     </button>
 </label>
-<<<<<<< HEAD
 ${
     isAppMode(true) ? `<label class="b3-label fn__flex config__item">
 <div class="fn__flex-1">
@@ -128,40 +127,9 @@
     </button>
     <div class="fn__hr"></div>
     <button class="b3-button b3-button--outline fn__block" id="resetRepo">
-        <svg><use xlink:href="#iconTrashcan"></use></svg>${window.siyuan.languages.resetRepo}
-    </button>
-</div>
-=======
-<div class="b3-label fn__flex config__item">
-    <div class="fn__flex-1 fn__flex-center">
-        ${window.siyuan.languages.dataRepoKey}
-        <div class="b3-label__text">${window.siyuan.languages.dataRepoKeyTip1}</div>
-        <div class="b3-label__text"><span class="ft__error">${window.siyuan.languages.dataRepoKeyTip2}</span></div>
-    </div>
-    <div class="fn__space"></div>
-    <div class="fn__size200 config__item-line fn__flex-center${window.siyuan.config.repo.key ? " fn__none" : ""}">
-        <button class="b3-button b3-button--outline fn__block" id="importKey">
-            <svg><use xlink:href="#iconDownload"></use></svg>${window.siyuan.languages.importKey}
-        </button>
-        <div class="fn__hr"></div>
-        <button class="b3-button b3-button--outline fn__block" id="initKey">
-            <svg><use xlink:href="#iconLock"></use></svg>${window.siyuan.languages.genKey}
-        </button>
-        <div class="fn__hr"></div>
-        <button class="b3-button b3-button--outline fn__block" id="initKeyByPW">
-            <svg><use xlink:href="#iconHand"></use></svg>${window.siyuan.languages.genKeyByPW}
-        </button>
-    </div>
-    <div class="fn__size200 config__item-line fn__flex-center${window.siyuan.config.repo.key ? "" : " fn__none"}">
-        <button class="b3-button b3-button--outline fn__block" id="copyKey">
-            <svg><use xlink:href="#iconCopy"></use></svg>${window.siyuan.languages.copyKey}
-        </button>
-        <div class="fn__hr"></div>
-        <button class="b3-button b3-button--outline fn__block" id="resetRepo">
-            <svg><use xlink:href="#iconUndo"></use></svg>${window.siyuan.languages.resetRepo}
-        </button>
-    </div>
->>>>>>> af2fd13a
+        <svg><use xlink:href="#iconUndo"></use></svg>${window.siyuan.languages.resetRepo}
+    </button>
+</div>
 </div>
 <label class="fn__flex b3-label config__item">
     <div class="fn__flex-1">
@@ -197,7 +165,6 @@
         </button>
     </div>
 </label>
-<<<<<<< HEAD
 ${
     isAppMode() ? `<label class="fn__flex config__item  b3-label">
 <div class="fn__flex-1">
@@ -205,19 +172,9 @@
      <div class="b3-label__text">${window.siyuan.languages.about14}</div>
 </div>
 <span class="fn__space"></span>
-<input class="b3-text-field fn__flex-center fn__size200" id="token" value="${window.siyuan.config.api.token}" readonly="readonly">
+<input class="b3-text-field fn__flex-center fn__size200" id="token" value="${window.siyuan.config.api.token}">
 </label>` : ""
 }
-=======
-<label class="fn__flex config__item  b3-label">
-    <div class="fn__flex-1">
-        ${window.siyuan.languages.about13}
-         <div class="b3-label__text">${window.siyuan.languages.about14}</div>
-    </div>
-    <span class="fn__space"></span>
-    <input class="b3-text-field fn__flex-center fn__size200" id="token" value="${window.siyuan.config.api.token}">
-</label>
->>>>>>> af2fd13a
 <div class="b3-label${(window.siyuan.config.system.container === "std" || window.siyuan.config.system.container === "docker") ? "" : " fn__none"}">
     ${window.siyuan.languages.networkProxy}
     <div class="b3-label__text">
@@ -255,24 +212,17 @@
         if (window.siyuan.config.system.isInsider) {
             about.element.querySelector("#isInsider").innerHTML = "<span class='ft__secondary'>Insider Preview</span>";
         }
-<<<<<<< HEAD
         if(isAppMode()) {
             const tokenElement = about.element.querySelector("#token") as HTMLInputElement;
             tokenElement.addEventListener("click", () => {
                 tokenElement.select();
             });
         }
-=======
-        const tokenElement = about.element.querySelector("#token") as HTMLInputElement;
-        tokenElement.addEventListener("click", () => {
-            tokenElement.select();
-        });
         tokenElement.addEventListener("change", () => {
             fetchPost("/api/system/setAPIToken", {token: tokenElement.value}, () => {
                 window.siyuan.config.api.token = tokenElement.value;
             });
         });
->>>>>>> af2fd13a
         about.element.querySelector("#exportLog").addEventListener("click", () => {
             fetchPost("/api/system/exportLog", {}, (response) => {
                 openByMobile(response.data.zip);
@@ -302,13 +252,8 @@
                 /// #endif
             });
         });
-<<<<<<< HEAD
-        /// #endif
+
         if(isAppMode(true)) { about.element.querySelector("#authCode").addEventListener("click", () => {
-=======
-
-        about.element.querySelector("#authCode").addEventListener("click", () => {
->>>>>>> af2fd13a
             setAccessAuthCode();
         });
         const importKeyElement = about.element.querySelector("#importKey");
