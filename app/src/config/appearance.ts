/// #if !BROWSER
import {shell} from "electron";
import * as path from "path";
/// #endif
import {Constants} from "../constants";
import {exportLayout, resetLayout} from "../layout/util";
import {isBrowser} from "../util/functions";
import {fetchPost} from "../util/fetch";
import {genLangOptions, genOptions} from "../util/genOptions";
import {openSnippets} from "./util/snippets";
import {loadAssets} from "../util/assets";
import {resetFloatDockSize} from "../layout/dock/util";
<<<<<<< HEAD
import {isAppMode} from "sofill/env"
=======
import {confirmDialog} from "../dialog/confirmDialog";
>>>>>>> 289bbefb

export const appearance = {
    element: undefined as Element,
    genHTML: () => {
        return `<div class="fn__flex b3-label config__item">
    <div class="fn__flex-1">
        ${window.siyuan.languages.appearance4}
        <div class="b3-label__text">${window.siyuan.languages.appearance5}</div>
    </div>
    <span class="fn__space"></span>
    <select class="b3-select fn__flex-center fn__size200" id="mode">
      <option value="0" ${(window.siyuan.config.appearance.mode === 0 && !window.siyuan.config.appearance.modeOS) ? "selected" : ""}>${window.siyuan.languages.themeLight}</option>
      <option value="1" ${(window.siyuan.config.appearance.mode === 1 && !window.siyuan.config.appearance.modeOS) ? "selected" : ""}>${window.siyuan.languages.themeDark}</option>
      <option value="2" ${window.siyuan.config.appearance.modeOS ? "selected" : ""}>${window.siyuan.languages.themeOS}</option>
    </select>
</div>
<div class="b3-label">
    <div class="fn__flex">
        <div class="fn__flex-center">${window.siyuan.languages.theme}</div>
        <span class="fn__space"></span>
        <a href="javascript:void(0)" ${isBrowser() ? " class='fn__none'" : ""} id="appearanceOpenTheme" class="fn__flex-center">${window.siyuan.languages.appearance9}</a>
    </div>
    <div class="fn__hr"></div>
    <div class="fn__flex config__item">
        <div class="fn__flex-center fn__flex-1 ft__on-surface">
            ${window.siyuan.languages.theme11}
        </div>
        <span class="fn__space"></span>
        <select class="b3-select fn__flex-center fn__size200" id="themeLight">
          ${genOptions(window.siyuan.config.appearance.lightThemes, window.siyuan.config.appearance.themeLight)}
        </select>
    </div>
    <div class="fn__hr"></div>
    <div class="fn__flex config__item">
        <div class="fn__flex-center fn__flex-1 ft__on-surface">
            ${window.siyuan.languages.theme12}
        </div>
        <span class="fn__space"></span>
        <select class="b3-select fn__flex-center fn__size200" id="themeDark">
           ${genOptions(window.siyuan.config.appearance.darkThemes, window.siyuan.config.appearance.themeDark)}
        </select>
    </div>
</div>
<div class="fn__flex b3-label config__item">
    <div class="fn__flex-1">
        <div class="fn__flex">
            ${window.siyuan.languages.icon}
            <span class="fn__space"></span>
            <a href="javascript:void(0)"${isBrowser() ? " class='fn__none'" : ""} id="appearanceOpenIcon">${window.siyuan.languages.appearance8}</a>
        </div>
        <div class="b3-label__text">${window.siyuan.languages.theme2}</div>
    </div>
    <span class="fn__space"></span>
    <select class="b3-select fn__flex-center fn__size200" id="icon">
        ${genOptions(window.siyuan.config.appearance.icons, window.siyuan.config.appearance.icon)}
    </select>
</div>
<div class="b3-label fn__flex"><div class="fn__block">
    <div>
        ${window.siyuan.languages.appearance1}
    </div>
    <div class="fn__hr"></div>
    <div class="fn__flex config__item">
        <div class="fn__flex-center fn__flex-1 ft__on-surface">${window.siyuan.languages.appearance2}</div>
        <span class="fn__space"></span>
        <select id="codeBlockThemeLight" class="b3-select fn__size200">
            ${genOptions(Constants.SIYUAN_CONFIG_APPEARANCE_LIGHT_CODE, window.siyuan.config.appearance.codeBlockThemeLight)}
        </select>
    </div>
    <div class="fn__hr"></div>
    <div class="fn__flex config__item">
        <div class="fn__flex-center fn__flex-1 ft__on-surface">${window.siyuan.languages.appearance3}</div>
        <span class="fn__space"></span>
        <select id="codeBlockThemeDark" class="b3-select fn__size200">
            ${genOptions(Constants.SIYUAN_CONFIG_APPEARANCE_DARK_CODE, window.siyuan.config.appearance.codeBlockThemeDark)}
        </select>
    </div>
</div></div>
<div class="fn__flex b3-label config__item">
    <div class="fn__flex-1">
        ${window.siyuan.languages.language}
        <div class="b3-label__text">${window.siyuan.languages.language1}</div>
    </div>
    <span class="fn__space"></span>
    <select id="lang" class="b3-select fn__flex-center fn__size200">${genLangOptions(window.siyuan.config.langs, window.siyuan.config.appearance.lang)}</select>
</div>
<div class="b3-label config__item${isBrowser() ? " fn__none" : " fn__flex"}">
    <div class="fn__flex-1">
        ${window.siyuan.languages.customEmoji}
        <div class="b3-label__text">${window.siyuan.languages.customEmojiTip}</div>
    </div>
    <span class="fn__space"></span>
    <button class="b3-button b3-button--outline fn__flex-center fn__size200" id="appearanceRefresh">
        <svg><use xlink:href="#iconRefresh"></use></svg>
        ${window.siyuan.languages.refresh}
    </button>
</div>
<div class="b3-label fn__flex config__item">
   <div class="fn__flex-1">
        ${window.siyuan.languages.resetLayout}
        <div class="b3-label__text">${window.siyuan.languages.appearance6}</div>
    </div>
    <span class="fn__space"></span>
    <button class="b3-button b3-button--outline fn__flex-center fn__size200" id="resetLayout">
        <svg><use xlink:href="#iconUndo"></use></svg>${window.siyuan.languages.reset}
    </button>
</div>
${isAppMode() ? `<div class="b3-label fn__flex config__item">
<div class="fn__flex-1 fn__flex-center">
    ${window.siyuan.languages.codeSnippet}
</div>
<span class="fn__space"></span>
<button class="b3-button b3-button--outline fn__flex-center fn__size200" id="codeSnippet">
    <svg><use xlink:href="#iconSettings"></use></svg>${window.siyuan.languages.config}
</button>
</div>` : ""}
<label class="fn__flex b3-label">
    <div class="fn__flex-1">
        ${window.siyuan.languages.appearance16}
        <div class="b3-label__text">${window.siyuan.languages.appearance17}</div>
    </div>
    <span class="fn__space"></span>
    <input class="b3-switch fn__flex-center" id="hideStatusBar" type="checkbox"${window.siyuan.config.appearance.hideStatusBar ? " checked" : ""}>
</label>
${
    isAppMode() ? `<label class="fn__flex b3-label">
    <div class="fn__flex-1">
        ${window.siyuan.languages.appearance10}
        <div class="b3-label__text">${window.siyuan.languages.appearance11}</div>
    </div>
    <span class="fn__space"></span>
    <input class="b3-switch fn__flex-center" id="closeButtonBehavior" type="checkbox"${window.siyuan.config.appearance.closeButtonBehavior === 0 ? "" : " checked"}>
</label>` : ""
}`;
    },
    _send: () => {
        const themeLight = (appearance.element.querySelector("#themeLight") as HTMLSelectElement).value;
        const themeDark = (appearance.element.querySelector("#themeDark") as HTMLSelectElement).value;
        const modeElementValue = Number.parseInt((appearance.element.querySelector("#mode") as HTMLSelectElement).value);
        fetchPost("/api/setting/setAppearance", {
            icon: (appearance.element.querySelector("#icon") as HTMLSelectElement).value,
            mode: modeElementValue === 2 ? window.siyuan.config.appearance.mode : modeElementValue,
            modeOS: modeElementValue === 2,
            codeBlockThemeDark: (appearance.element.querySelector("#codeBlockThemeDark") as HTMLSelectElement).value,
            codeBlockThemeLight: (appearance.element.querySelector("#codeBlockThemeLight") as HTMLSelectElement).value,
            themeDark,
            themeLight,
            darkThemes: window.siyuan.config.appearance.darkThemes,
            lightThemes: window.siyuan.config.appearance.lightThemes,
            icons: window.siyuan.config.appearance.icons,
            lang: (appearance.element.querySelector("#lang") as HTMLSelectElement).value,
            closeButtonBehavior: isAppMode() ? (appearance.element.querySelector("#closeButtonBehavior") as HTMLInputElement).checked ? 1 : 0 : 0,
            hideStatusBar: (appearance.element.querySelector("#hideStatusBar") as HTMLInputElement).checked,
        }, async response => {
            if (window.siyuan.config.appearance.themeJS) {
                if (window.destroyTheme) {
                    try {
                        await window.destroyTheme();
                        window.destroyTheme = undefined;
                    } catch (e) {
                        console.error("destroyTheme error: " + e);
                    }
                } else {
                    if (!response.data.modeOS && (
                        response.data.mode !== window.siyuan.config.appearance.mode ||
                        window.siyuan.config.appearance.themeLight !== response.data.themeLight ||
                        window.siyuan.config.appearance.themeDark !== response.data.themeDark
                    )) {
                        exportLayout({
                            errorExit: false,
                            cb() {
                                window.location.reload();
                            },
                        });
                        return;
                    }
                    const OSTheme = window.matchMedia("(prefers-color-scheme: dark)").matches ? "dark" : "light";
                    if (response.data.modeOS && (
                        (response.data.mode === 1 && OSTheme === "light") || (response.data.mode === 0 && OSTheme === "dark")
                    )) {
                        exportLayout({
                            cb() {
                                window.location.reload();
                            },
                            errorExit: false,
                        });
                        return;
                    }
                }
            }
            appearance.onSetappearance(response.data);
            if (response.data.hideStatusBar) {
                document.getElementById("status").classList.add("fn__none");
            } else {
                document.getElementById("status").classList.remove("fn__none");
            }
            resetFloatDockSize();
        });
    },
    bindEvent: () => {
        isAppMode() ? appearance.element.querySelector("#codeSnippet").addEventListener("click", () => {
            openSnippets();
        }) : null;
        appearance.element.querySelector("#resetLayout").addEventListener("click", () => {
            confirmDialog("⚠️ " + window.siyuan.languages.reset, window.siyuan.languages.appearance6, () => {
                resetLayout();
            });
        });
        /// #if !BROWSER
        appearance.element.querySelector("#appearanceOpenIcon").addEventListener("click", () => {
            shell.openPath(path.join(window.siyuan.config.system.confDir, "appearance", "icons"));
        });
        appearance.element.querySelector("#appearanceOpenTheme").addEventListener("click", () => {
            shell.openPath(path.join(window.siyuan.config.system.confDir, "appearance", "themes"));
        });
        appearance.element.querySelector("#appearanceOpenEmoji").addEventListener("click", () => {
            shell.openPath(path.join(window.siyuan.config.system.dataDir, "emojis"));
        });
        appearance.element.querySelector("#appearanceRefresh").addEventListener("click", () => {
            exportLayout({
                cb() {
                    window.location.reload();
                },
                errorExit: false,
            });
        });
        /// #endif
        appearance.element.querySelectorAll("select").forEach(item => {
            item.addEventListener("change", () => {
                appearance._send();
            });
        });
        appearance.element.querySelectorAll(".b3-switch").forEach((item) => {
            item.addEventListener("change", () => {
                appearance._send();
            });
        });
    },
    onSetappearance(data: Config.IAppearance) {
        if (data.lang !== window.siyuan.config.appearance.lang) {
            exportLayout({
                cb() {
                    window.location.reload();
                },
                errorExit: false,
            });
            return;
        }
        window.siyuan.config.appearance = data;
        if (appearance.element) {
            const modeElement = appearance.element.querySelector("#mode") as HTMLSelectElement;
            if (modeElement) {
                if (data.modeOS) {
                    modeElement.value = "2";
                } else {
                    modeElement.value = data.mode === 0 ? "0" : "1";
                }
            }
            const themeLightElement = appearance.element.querySelector("#themeLight") as HTMLSelectElement;
            if (themeLightElement) {
                themeLightElement.innerHTML = genOptions(window.siyuan.config.appearance.lightThemes, window.siyuan.config.appearance.themeLight);
            }
            const themeDarkElement = appearance.element.querySelector("#themeDark") as HTMLSelectElement;
            if (themeDarkElement) {
                themeDarkElement.innerHTML = genOptions(window.siyuan.config.appearance.darkThemes, window.siyuan.config.appearance.themeDark);
            }
            const iconElement = appearance.element.querySelector("#icon") as HTMLSelectElement;
            if (iconElement) {
                iconElement.innerHTML = genOptions(window.siyuan.config.appearance.icons, window.siyuan.config.appearance.icon);
            }
        }
        loadAssets(data);
        document.querySelector("#barMode use")?.setAttribute("xlink:href", `#icon${window.siyuan.config.appearance.modeOS ? "Mode" : (window.siyuan.config.appearance.mode === 0 ? "Light" : "Dark")}`);
    }
};<|MERGE_RESOLUTION|>--- conflicted
+++ resolved
@@ -10,11 +10,8 @@
 import {openSnippets} from "./util/snippets";
 import {loadAssets} from "../util/assets";
 import {resetFloatDockSize} from "../layout/dock/util";
-<<<<<<< HEAD
+import {confirmDialog} from "../dialog/confirmDialog";
 import {isAppMode} from "sofill/env"
-=======
-import {confirmDialog} from "../dialog/confirmDialog";
->>>>>>> 289bbefb
 
 export const appearance = {
     element: undefined as Element,
