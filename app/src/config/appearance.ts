--- conflicted
+++ resolved
@@ -118,7 +118,6 @@
         <svg><use xlink:href="#iconUndo"></use></svg>${window.siyuan.languages.reset}
     </button>
 </label>
-<<<<<<< HEAD
 ${isAppMode() ? `<label class="b3-label fn__flex config__item">
 <div class="fn__flex-1 fn__flex-center">
     ${window.siyuan.languages.codeSnippet}
@@ -128,32 +127,6 @@
     <svg><use xlink:href="#iconSettings"></use></svg>${window.siyuan.languages.config}
 </button>
 </label>` : ""}
-<label class="b3-label fn__flex config__item">
-    <div class="fn__flex-1 fn__flex-center">
-        ${window.siyuan.languages.theme13} 
-    </div>
-    <span class="fn__space"></span>
-    <button class="b3-button b3-button--outline fn__size200" id="appearanceCustomSetting">
-        <svg><use xlink:href="#iconFormat"></use></svg>${window.siyuan.languages.custom}
-    </button> 
-</label>
-<label class="b3-label fn__flex">
-    <div class="fn__flex-1 fn__flex-center">
-        ${window.siyuan.languages.theme14}
-    </div>
-    <span class="fn__space"></span>
-    <input class="b3-switch fn__flex-center" id="appearanceCustom" type="checkbox"${window.siyuan.config.appearance.customCSS ? " checked" : ""}>
-=======
-<label class="b3-label fn__flex config__item">
-    <div class="fn__flex-1 fn__flex-center">
-        ${window.siyuan.languages.codeSnippet}
-    </div>
-    <span class="fn__space"></span>
-    <button class="b3-button b3-button--outline fn__flex-center fn__size200" id="codeSnippet">
-        <svg><use xlink:href="#iconSettings"></use></svg>${window.siyuan.languages.config}
-    </button>
->>>>>>> f0e80505
-</label>
 <label class="fn__flex b3-label">
     <div class="fn__flex-1">
         ${window.siyuan.languages.appearance14}
@@ -197,12 +170,7 @@
             lightThemes: window.siyuan.config.appearance.lightThemes,
             icons: window.siyuan.config.appearance.icons,
             lang: (appearance.element.querySelector("#lang") as HTMLSelectElement).value,
-<<<<<<< HEAD
-            customCSS: (appearance.element.querySelector("#appearanceCustom") as HTMLInputElement).checked,
             closeButtonBehavior: isAppMode() ? (appearance.element.querySelector("#closeButtonBehavior") as HTMLInputElement).checked ? 1 : 0 : 0,
-=======
-            closeButtonBehavior: (appearance.element.querySelector("#closeButtonBehavior") as HTMLInputElement).checked ? 1 : 0,
->>>>>>> f0e80505
             nativeEmoji: (appearance.element.querySelector("#nativeEmoji") as HTMLInputElement).checked,
             hideStatusBar: (appearance.element.querySelector("#hideStatusBar") as HTMLInputElement).checked,
         }, response => {
@@ -235,13 +203,7 @@
     bindEvent: () => {
         isAppMode() ? appearance.element.querySelector("#codeSnippet").addEventListener("click", () => {
             openSnippets();
-<<<<<<< HEAD
         }) : null;
-        appearance.element.querySelector("#appearanceCustomSetting").addEventListener("click", () => {
-            openColorPicker();
-=======
->>>>>>> f0e80505
-        });
         appearance.element.querySelector("#resetLayout").addEventListener("click", () => {
             resetLayout();
         });
