/// #if !BROWSER
import {shell} from "electron";
import * as path from "path";
/// #endif
import {Constants} from "../constants";
import {exportLayout, resetLayout} from "../layout/util";
import {isBrowser} from "../util/functions";
import {fetchPost} from "../util/fetch";
import {genOptions} from "../util/genOptions";
import {openSnippets} from "./util/snippets";
import {loadAssets} from "../util/assets";
import {resetFloatDockSize} from "../layout/dock/util";
import {isAppMode} from "sofill/env"

export const appearance = {
    element: undefined as Element,
    genHTML: () => {
        return `<label class="fn__flex b3-label config__item">
    <div class="fn__flex-1">
        ${window.siyuan.languages.appearance4}
        <div class="b3-label__text">${window.siyuan.languages.appearance5}</div>
    </div>
    <span class="fn__space"></span>
    <select class="b3-select fn__flex-center fn__size200" id="mode">
      <option value="0" ${(window.siyuan.config.appearance.mode === 0 && !window.siyuan.config.appearance.modeOS) ? "selected" : ""}>${window.siyuan.languages.themeLight}</option>
      <option value="1" ${(window.siyuan.config.appearance.mode === 1 && !window.siyuan.config.appearance.modeOS) ? "selected" : ""}>${window.siyuan.languages.themeDark}</option>
      <option value="2" ${window.siyuan.config.appearance.modeOS ? "selected" : ""}>${window.siyuan.languages.themeOS}</option>
    </select>
</label>
<div class="b3-label">
    <div class="fn__flex">
        <div class="fn__flex-center">${window.siyuan.languages.theme}</div>
        <span class="fn__space"></span>
        <a href="javascript:void(0)" ${isBrowser() ? " class='fn__none'" : ""} id="appearanceOpenTheme" class="fn__flex-center">${window.siyuan.languages.appearance9}</a>
    </div>
    <div class="fn__hr"></div>
    <label class="fn__flex config__item">
        <div class="fn__flex-center fn__flex-1 ft__on-surface">
            ${window.siyuan.languages.theme11}
        </div>
        <span class="fn__space"></span>
        <select class="b3-select fn__flex-center fn__size200" id="themeLight">
          ${genOptions(window.siyuan.config.appearance.lightThemes, window.siyuan.config.appearance.themeLight)}
        </select>
    </label>
    <div class="fn__hr"></div>
    <label class="fn__flex config__item">
        <div class="fn__flex-center fn__flex-1 ft__on-surface">
            ${window.siyuan.languages.theme12}
        </div>
        <span class="fn__space"></span>
        <select class="b3-select fn__flex-center fn__size200" id="themeDark">
           ${genOptions(window.siyuan.config.appearance.darkThemes, window.siyuan.config.appearance.themeDark)}
        </select>
    </label>
</div>
<label class="fn__flex b3-label config__item">
    <div class="fn__flex-1">
        <div class="fn__flex">
            ${window.siyuan.languages.icon}
            <span class="fn__space"></span>
            <a href="javascript:void(0)"${isBrowser() ? " class='fn__none'" : ""} id="appearanceOpenIcon">${window.siyuan.languages.appearance8}</a>
        </div>
        <div class="b3-label__text">${window.siyuan.languages.theme2}</div>
    </div>
    <span class="fn__space"></span>
    <select class="b3-select fn__flex-center fn__size200" id="icon">
        ${genOptions(window.siyuan.config.appearance.icons, window.siyuan.config.appearance.icon)}
    </select>
</label>
<div class="b3-label fn__flex"><div class="fn__block">
    <div>
        ${window.siyuan.languages.appearance1}
    </div>
    <div class="fn__hr"></div>
    <label class="fn__flex config__item">
        <div class="fn__flex-center fn__flex-1 ft__on-surface">${window.siyuan.languages.appearance2}</div>
        <span class="fn__space"></span>
        <select id="codeBlockThemeLight" class="b3-select fn__size200">
            ${genOptions(Constants.SIYUAN_CONFIG_APPEARANCE_LIGHT_CODE, window.siyuan.config.appearance.codeBlockThemeLight)}
        </select>
    </label>
    <div class="fn__hr"></div>
    <label class="fn__flex config__item">
        <div class="fn__flex-center fn__flex-1 ft__on-surface">${window.siyuan.languages.appearance3}</div>
        <span class="fn__space"></span>
        <select id="codeBlockThemeDark" class="b3-select fn__size200">
            ${genOptions(Constants.SIYUAN_CONFIG_APPEARANCE_DARK_CODE, window.siyuan.config.appearance.codeBlockThemeDark)}
        </select>
    </label>
</div></div>
<label class="fn__flex b3-label config__item">
    <div class="fn__flex-1">
        ${window.siyuan.languages.language}
        <div class="b3-label__text">${window.siyuan.languages.language1}</div>
    </div>
    <span class="fn__space"></span>
    <select id="lang" class="b3-select fn__flex-center fn__size200">${genOptions(window.siyuan.config.langs, window.siyuan.config.appearance.lang)}</select>
</label>
<label class="b3-label config__item${isBrowser() ? " fn__none" : " fn__flex"}">
    <div class="fn__flex-1">
        ${window.siyuan.languages.customEmoji}
        <div class="b3-label__text">${window.siyuan.languages.customEmojiTip}</div>
    </div>
    <span class="fn__space"></span>
    <button class="b3-button b3-button--outline fn__flex-center fn__size200" id="appearanceRefresh">
        <svg><use xlink:href="#iconRefresh"></use></svg>
        ${window.siyuan.languages.refresh}
    </button>
</label>
<label class="b3-label fn__flex config__item">
   <div class="fn__flex-1">
        ${window.siyuan.languages.resetLayout}
        <div class="b3-label__text">${window.siyuan.languages.appearance6}</div>
    </div>
    <span class="fn__space"></span>
    <button class="b3-button b3-button--outline fn__flex-center fn__size200" id="resetLayout">
        <svg><use xlink:href="#iconUndo"></use></svg>${window.siyuan.languages.reset}
    </button>
</label>
${isAppMode() ? `<label class="b3-label fn__flex config__item">
<div class="fn__flex-1 fn__flex-center">
    ${window.siyuan.languages.codeSnippet}
</div>
<span class="fn__space"></span>
<button class="b3-button b3-button--outline fn__flex-center fn__size200" id="codeSnippet">
    <svg><use xlink:href="#iconSettings"></use></svg>${window.siyuan.languages.config}
</button>
</label>` : ""}
<label class="fn__flex b3-label">
    <div class="fn__flex-1">
        ${window.siyuan.languages.appearance16}
        <div class="b3-label__text">${window.siyuan.languages.appearance17}</div>
    </div>
    <span class="fn__space"></span>
    <input class="b3-switch fn__flex-center" id="hideStatusBar" type="checkbox"${window.siyuan.config.appearance.hideStatusBar ? " checked" : ""}>
</label>
${
    isAppMode() ? `<label class="fn__flex b3-label">
    <div class="fn__flex-1">
        ${window.siyuan.languages.appearance10}
        <div class="b3-label__text">${window.siyuan.languages.appearance11}</div>
    </div>
    <span class="fn__space"></span>
    <input class="b3-switch fn__flex-center" id="closeButtonBehavior" type="checkbox"${window.siyuan.config.appearance.closeButtonBehavior === 0 ? "" : " checked"}>
</label>` : ""
}`;
    },
    _send: () => {
        const themeLight = (appearance.element.querySelector("#themeLight") as HTMLSelectElement).value;
        const themeDark = (appearance.element.querySelector("#themeDark") as HTMLSelectElement).value;
        const modeElementValue = parseInt((appearance.element.querySelector("#mode") as HTMLSelectElement).value);
        fetchPost("/api/setting/setAppearance", {
            icon: (appearance.element.querySelector("#icon") as HTMLSelectElement).value,
            mode: modeElementValue === 2 ? window.siyuan.config.appearance.mode : modeElementValue,
            modeOS: modeElementValue === 2,
            codeBlockThemeDark: (appearance.element.querySelector("#codeBlockThemeDark") as HTMLSelectElement).value,
            codeBlockThemeLight: (appearance.element.querySelector("#codeBlockThemeLight") as HTMLSelectElement).value,
            themeDark,
            themeLight,
            darkThemes: window.siyuan.config.appearance.darkThemes,
            lightThemes: window.siyuan.config.appearance.lightThemes,
            icons: window.siyuan.config.appearance.icons,
            lang: (appearance.element.querySelector("#lang") as HTMLSelectElement).value,
<<<<<<< HEAD
            closeButtonBehavior: isAppMode() ? (appearance.element.querySelector("#closeButtonBehavior") as HTMLInputElement).checked ? 1 : 0 : 0,
            nativeEmoji: (appearance.element.querySelector("#nativeEmoji") as HTMLInputElement).checked,
=======
            closeButtonBehavior: (appearance.element.querySelector("#closeButtonBehavior") as HTMLInputElement).checked ? 1 : 0,
>>>>>>> af2fd13a
            hideStatusBar: (appearance.element.querySelector("#hideStatusBar") as HTMLInputElement).checked,
        }, response => {
            if (window.siyuan.config.appearance.themeJS) {
                if (!response.data.modeOS && (
                    response.data.mode !== window.siyuan.config.appearance.mode ||
                    window.siyuan.config.appearance.themeLight !== response.data.themeLight ||
                    window.siyuan.config.appearance.themeDark !== response.data.themeDark
                )) {
                    exportLayout({
                        reload: true,
                        onlyData: false,
                        errorExit: false,
                    });
                    return;
                }
                const OSTheme = window.matchMedia("(prefers-color-scheme: dark)").matches ? "dark" : "light";
                if (response.data.modeOS && (
                    (response.data.mode === 1 && OSTheme === "light") || (response.data.mode === 0 && OSTheme === "dark")
                )) {
                    exportLayout({
                        reload: true,
                        onlyData: false,
                        errorExit: false,
                    });
                    return;
                }
            }
            appearance.onSetappearance(response.data);
            if (response.data.hideStatusBar) {
                document.getElementById("status").classList.add("fn__none");
            } else {
                document.getElementById("status").classList.remove("fn__none");
            }
            resetFloatDockSize();
        });
    },
    bindEvent: () => {
        isAppMode() ? appearance.element.querySelector("#codeSnippet").addEventListener("click", () => {
            openSnippets();
        }) : null;
        appearance.element.querySelector("#resetLayout").addEventListener("click", () => {
            resetLayout();
        });
        /// #if !BROWSER
        appearance.element.querySelector("#appearanceOpenIcon").addEventListener("click", () => {
            shell.openPath(path.join(window.siyuan.config.system.confDir, "appearance", "icons"));
        });
        appearance.element.querySelector("#appearanceOpenTheme").addEventListener("click", () => {
            shell.openPath(path.join(window.siyuan.config.system.confDir, "appearance", "themes"));
        });
        appearance.element.querySelector("#appearanceOpenEmoji").addEventListener("click", () => {
            shell.openPath(path.join(window.siyuan.config.system.dataDir, "emojis"));
        });
        appearance.element.querySelector("#appearanceRefresh").addEventListener("click", () => {
            exportLayout({
                reload: true,
                onlyData: false,
                errorExit: false,
            });
        });
        /// #endif
        appearance.element.querySelectorAll("select").forEach(item => {
            item.addEventListener("change", () => {
                appearance._send();
            });
        });
        appearance.element.querySelectorAll(".b3-switch").forEach((item) => {
            item.addEventListener("change", () => {
                appearance._send();
            });
        });
    },
    onSetappearance(data: IAppearance) {
        if (data.lang !== window.siyuan.config.appearance.lang) {
            exportLayout({
                reload: true,
                onlyData: false,
                errorExit: false,
            });
            return;
        }
        window.siyuan.config.appearance = data;
        if (appearance.element) {
            const modeElement = appearance.element.querySelector("#mode") as HTMLSelectElement;
            if (modeElement) {
                if (data.modeOS) {
                    modeElement.value = "2";
                } else {
                    modeElement.value = data.mode === 0 ? "0" : "1";
                }
            }
            const themeLightElement = appearance.element.querySelector("#themeLight") as HTMLSelectElement;
            if (themeLightElement) {
                themeLightElement.innerHTML = genOptions(window.siyuan.config.appearance.lightThemes, window.siyuan.config.appearance.themeLight);
            }
            const themeDarkElement = appearance.element.querySelector("#themeDark") as HTMLSelectElement;
            if (themeDarkElement) {
                themeDarkElement.innerHTML = genOptions(window.siyuan.config.appearance.darkThemes, window.siyuan.config.appearance.themeDark);
            }
            const iconElement = appearance.element.querySelector("#icon") as HTMLSelectElement;
            if (iconElement) {
                iconElement.innerHTML = genOptions(window.siyuan.config.appearance.icons, window.siyuan.config.appearance.icon);
            }
        }
        loadAssets(data);
        document.querySelector("#barMode use")?.setAttribute("xlink:href", `#icon${window.siyuan.config.appearance.modeOS ? "Mode" : (window.siyuan.config.appearance.mode === 0 ? "Light" : "Dark")}`);
    }
};<|MERGE_RESOLUTION|>--- conflicted
+++ resolved
@@ -162,12 +162,7 @@
             lightThemes: window.siyuan.config.appearance.lightThemes,
             icons: window.siyuan.config.appearance.icons,
             lang: (appearance.element.querySelector("#lang") as HTMLSelectElement).value,
-<<<<<<< HEAD
             closeButtonBehavior: isAppMode() ? (appearance.element.querySelector("#closeButtonBehavior") as HTMLInputElement).checked ? 1 : 0 : 0,
-            nativeEmoji: (appearance.element.querySelector("#nativeEmoji") as HTMLInputElement).checked,
-=======
-            closeButtonBehavior: (appearance.element.querySelector("#closeButtonBehavior") as HTMLInputElement).checked ? 1 : 0,
->>>>>>> af2fd13a
             hideStatusBar: (appearance.element.querySelector("#hideStatusBar") as HTMLInputElement).checked,
         }, response => {
             if (window.siyuan.config.appearance.themeJS) {
