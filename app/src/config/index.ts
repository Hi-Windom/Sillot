import {editor} from "./editor";
import {about} from "./about";
import {appearance} from "./appearance";
import {image} from "./image";
import {initConfigSearch} from "./search";
import {fileTree} from "./fileTree";
import {exportConfig} from "./exportConfig";
import {account} from "./account";
import {repos} from "./repos";
import {keymap} from "./keymap";
import {bazaar} from "./bazaar";
import {query} from "./query";
import {Dialog} from "../dialog";
import {ai} from "./ai";
import {flashcard} from "./flashcard";
<<<<<<< HEAD
import type {App} from "../index";
=======
import {publish} from "./publish";
import {App} from "../index";
>>>>>>> 19dd3870
import {isHuawei} from "../protyle/util/compatibility";
import {Constants} from "../constants";

export const genItemPanel = (type: string, containerElement: Element, app: App) => {
    window.sout.tracker("invoked");
    switch (type) {
        case "filetree":
            containerElement.innerHTML = fileTree.genHTML();
            fileTree.element = containerElement;
            fileTree.bindEvent();
            break;
        case "AI":
            containerElement.innerHTML = ai.genHTML();
            ai.element = containerElement;
            ai.bindEvent();
            break;
        case "card":
            containerElement.innerHTML = flashcard.genHTML();
            flashcard.element = containerElement;
            flashcard.bindEvent();
            break;
        case "image":
            containerElement.innerHTML = image.genHTML();
            image.element = containerElement;
            image.bindEvent();
            break;
        case "export":
            containerElement.innerHTML = exportConfig.genHTML();
            exportConfig.element = containerElement;
            exportConfig.bindEvent();
            break;
        case "appearance":
            containerElement.innerHTML = appearance.genHTML();
            appearance.element = containerElement;
            appearance.bindEvent();
            break;
        case "keymap":
            containerElement.innerHTML = keymap.genHTML(app);
            keymap.element = containerElement;
            keymap.bindEvent(app);
            break;
        case "bazaar":
            bazaar.element = containerElement;
            containerElement.innerHTML = bazaar.genHTML();
            bazaar.bindEvent(app);
            break;
        case "account":
            containerElement.innerHTML = account.genHTML();
            account.element = containerElement;
            account.bindEvent(account.element);
            break;
        case "repos":
            containerElement.innerHTML = repos.genHTML();
            repos.element = containerElement;
            repos.bindEvent();
            break;
        case "about":
            containerElement.innerHTML = about.genHTML();
            about.element = containerElement;
            about.bindEvent();
            break;
        case "search":
            containerElement.innerHTML = query.genHTML();
            query.element = containerElement;
            query.bindEvent();
            break;
        case "publish":
            containerElement.innerHTML = publish.genHTML();
            publish.element = containerElement;
            publish.bindEvent();
            break;
        default:
            break;
    }
};

export const openSetting = (app: App) => {
    window.sout.tracker("invoked");
    const exitDialog = window.siyuan.dialogs.find((item) => {
        if (item.element.querySelector(".config__tab-container")) {
            item.destroy();
            return true;
        }
    });
    if (exitDialog) {
        return exitDialog;
    }
    const dialog = new Dialog({
        content: `<div class="fn__flex-1 fn__flex config__panel" style="overflow: hidden;position: relative">
  <ul class="b3-tab-bar b3-list b3-list--background">
    <div class="config__tab-title resize__move">
        <svg class="b3-list-item__graphic"><use xlink:href="#iconSettings"></use></svg>
        <span class="b3-list-item__text">${window.siyuan.languages.config}</span>
    </div>
    <div class="b3-form__icon"><svg class="b3-form__icon-icon"><use xlink:href="#iconSearch"></use></svg><input placeholder="${window.siyuan.languages.search}" class="b3-text-field fn__block b3-form__icon-input"></div>
    <div class="config__tab-hr"></div>
    <li data-name="editor" class="b3-list-item--focus b3-list-item"><svg class="b3-list-item__graphic"><use xlink:href="#iconEdit"></use></svg><span class="b3-list-item__text">${window.siyuan.languages.editor}</span></li>
    <li data-name="filetree" class="b3-list-item"><svg class="b3-list-item__graphic"><use xlink:href="#iconFiles"></use></svg><span class="b3-list-item__text">${window.siyuan.languages.fileTree}</span></li>
    <li data-name="card" class="b3-list-item"><svg class="b3-list-item__graphic"><use xlink:href="#iconRiffCard"></use></svg><span class="b3-list-item__text">${window.siyuan.languages.riffCard}</span></li>
    <li data-name="AI" class="b3-list-item"><svg class="b3-list-item__graphic"><use xlink:href="#iconSparkles"></use></svg><span class="b3-list-item__text">AI</span></li>
    <li data-name="image" class="b3-list-item"><svg class="b3-list-item__graphic"><use xlink:href="#iconImage"></use></svg><span class="b3-list-item__text">${window.siyuan.languages.assets}</span></li>
    <li data-name="export" class="b3-list-item"><svg class="b3-list-item__graphic"><use xlink:href="#iconUpload"></use></svg><span class="b3-list-item__text">${window.siyuan.languages.export}</span></li>
    <li data-name="appearance" class="b3-list-item"><svg class="b3-list-item__graphic"><use xlink:href="#iconTheme"></use></svg><span class="b3-list-item__text">${window.siyuan.languages.appearance}</span></li>
    <li data-name="bazaar" class="b3-list-item${isHuawei() ? " fn__none" : ""}"><svg class="b3-list-item__graphic"><use xlink:href="#iconBazaar"></use></svg><span class="b3-list-item__text">${window.siyuan.languages.bazaar}</span></li>
    <li data-name="search" class="b3-list-item"><svg class="b3-list-item__graphic"><use xlink:href="#iconSearch"></use></svg><span class="b3-list-item__text">${window.siyuan.languages.search}</span></li>
    <li data-name="keymap" class="b3-list-item"><svg class="b3-list-item__graphic"><use xlink:href="#iconKeymap"></use></svg><span class="b3-list-item__text">${window.siyuan.languages.keymap}</span></li>
    <li data-name="account" class="b3-list-item"><svg class="b3-list-item__graphic"><use xlink:href="#iconAccount"></use></svg><span class="b3-list-item__text">${window.siyuan.languages.account}</span></li>
    <li data-name="repos" class="b3-list-item"><svg class="b3-list-item__graphic"><use xlink:href="#iconCloud"></use></svg><span class="b3-list-item__text">${window.siyuan.languages.cloud}</span></li>
    <li data-name="publish" class="b3-list-item"><svg class="b3-list-item__graphic"><use xlink:href="#iconLanguage"></use></svg><span class="b3-list-item__text">${window.siyuan.languages.publish}</span></li>
    <li data-name="about" class="b3-list-item"><svg class="b3-list-item__graphic"><use xlink:href="#iconInfo"></use></svg><span class="b3-list-item__text">${window.siyuan.languages.about}</span></li>
  </ul>
  <div class="config__tab-wrap">
      <div class="fn__hr--b resize__move"></div>
<<<<<<< HEAD
      <div class="config__tab-container" style="height:85vh" data-name="editor">${editor.genHTML()}</div>
      <div class="config__tab-container fn__none" style="height:85vh" data-name="filetree"></div>
      <div class="config__tab-container fn__none" style="height:85vh" data-name="card"></div>
      <div class="config__tab-container config__tab-container--top fn__none" style="height:85vh" data-name="AI"></div>
      <div class="config__tab-container config__tab-container--top fn__none" style="height:85vh" data-name="image"></div>
      <div class="config__tab-container fn__none" style="height:85vh" data-name="export"></div>
      <div class="config__tab-container fn__none" style="height:85vh" data-name="appearance"></div>
      <div class="config__tab-container config__tab-container--top fn__none" style="height:85vh" data-name="bazaar"></div>
      <div class="config__tab-container fn__none" style="height:85vh" data-name="search"></div>
      <div class="config__tab-container fn__none" style="height:85vh;overflow: scroll" data-name="keymap"></div>
      <div class="config__tab-container config__tab-container--full fn__none" style="height:85vh" data-name="account"></div>
      <div class="config__tab-container fn__none" style="height:85vh" data-name="repos"></div>
      <div class="config__tab-container fn__none" style="height:85vh" data-name="about"></div>
=======
      <div class="config__tab-container" data-name="editor">${editor.genHTML()}</div>
      <div class="config__tab-container fn__none" data-name="filetree"></div>
      <div class="config__tab-container fn__none" data-name="card"></div>
      <div class="config__tab-container config__tab-container--top fn__none" data-name="AI"></div>
      <div class="config__tab-container config__tab-container--top fn__none" data-name="image"></div>
      <div class="config__tab-container fn__none" data-name="export"></div>
      <div class="config__tab-container fn__none" data-name="appearance"></div>
      <div class="config__tab-container config__tab-container--top fn__none" data-name="bazaar"></div>
      <div class="config__tab-container fn__none" data-name="search"></div>
      <div class="config__tab-container fn__none" style="overflow: scroll" data-name="keymap"></div>
      <div class="config__tab-container config__tab-container--full fn__none" data-name="account"></div>
      <div class="config__tab-container fn__none" data-name="repos"></div>
      <div class="config__tab-container fn__none" data-name="publish"></div>
      <div class="config__tab-container fn__none" data-name="about"></div>
>>>>>>> 19dd3870
      <div class="fn__hr--b"></div>
</div>
  </div>
</div>`,
        width: "90vw",
        height: "90vh",
    });
    dialog.element.setAttribute("data-key", Constants.DIALOG_SETTING);

    initConfigSearch(dialog.element, app);
    (dialog.element.querySelector(".b3-dialog__container") as HTMLElement).style.maxWidth = "1280px";
    dialog.element.querySelectorAll(".b3-tab-bar .b3-list-item").forEach(item => {
        item.addEventListener("click", () => {
            const type = item.getAttribute("data-name");
            const containerElement = dialog.element.querySelector(`.config__tab-container[data-name="${type}"]`);
            dialog.element.querySelectorAll(".config__tab-container").forEach((container) => {
                container.classList.add("fn__none");
            });
            dialog.element.querySelector(".b3-tab-bar .b3-list-item.b3-list-item--focus").classList.remove("b3-list-item--focus");
            item.classList.add("b3-list-item--focus");
            containerElement.classList.remove("fn__none");
            if (containerElement.innerHTML === "" || type === "repos" || type === "bazaar") {
                genItemPanel(type, containerElement, app);
            }
        });
    });
    editor.element = dialog.element.querySelector('.config__tab-container[data-name="editor"]');
    editor.bindEvent();
    return dialog;
};<|MERGE_RESOLUTION|>--- conflicted
+++ resolved
@@ -13,12 +13,8 @@
 import {Dialog} from "../dialog";
 import {ai} from "./ai";
 import {flashcard} from "./flashcard";
-<<<<<<< HEAD
+import {publish} from "./publish";
 import type {App} from "../index";
-=======
-import {publish} from "./publish";
-import {App} from "../index";
->>>>>>> 19dd3870
 import {isHuawei} from "../protyle/util/compatibility";
 import {Constants} from "../constants";
 
@@ -132,7 +128,6 @@
   </ul>
   <div class="config__tab-wrap">
       <div class="fn__hr--b resize__move"></div>
-<<<<<<< HEAD
       <div class="config__tab-container" style="height:85vh" data-name="editor">${editor.genHTML()}</div>
       <div class="config__tab-container fn__none" style="height:85vh" data-name="filetree"></div>
       <div class="config__tab-container fn__none" style="height:85vh" data-name="card"></div>
@@ -145,23 +140,8 @@
       <div class="config__tab-container fn__none" style="height:85vh;overflow: scroll" data-name="keymap"></div>
       <div class="config__tab-container config__tab-container--full fn__none" style="height:85vh" data-name="account"></div>
       <div class="config__tab-container fn__none" style="height:85vh" data-name="repos"></div>
+      <div class="config__tab-container fn__none" style="height:85vh" data-name="publish"></div>
       <div class="config__tab-container fn__none" style="height:85vh" data-name="about"></div>
-=======
-      <div class="config__tab-container" data-name="editor">${editor.genHTML()}</div>
-      <div class="config__tab-container fn__none" data-name="filetree"></div>
-      <div class="config__tab-container fn__none" data-name="card"></div>
-      <div class="config__tab-container config__tab-container--top fn__none" data-name="AI"></div>
-      <div class="config__tab-container config__tab-container--top fn__none" data-name="image"></div>
-      <div class="config__tab-container fn__none" data-name="export"></div>
-      <div class="config__tab-container fn__none" data-name="appearance"></div>
-      <div class="config__tab-container config__tab-container--top fn__none" data-name="bazaar"></div>
-      <div class="config__tab-container fn__none" data-name="search"></div>
-      <div class="config__tab-container fn__none" style="overflow: scroll" data-name="keymap"></div>
-      <div class="config__tab-container config__tab-container--full fn__none" data-name="account"></div>
-      <div class="config__tab-container fn__none" data-name="repos"></div>
-      <div class="config__tab-container fn__none" data-name="publish"></div>
-      <div class="config__tab-container fn__none" data-name="about"></div>
->>>>>>> 19dd3870
       <div class="fn__hr--b"></div>
 </div>
   </div>
