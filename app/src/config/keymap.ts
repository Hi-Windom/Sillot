import {hotKey2Electron, isCtrl, isMac, updateHotkeyTip} from "../protyle/util/compatibility";
import {Constants} from "../constants";
import {showMessage} from "../dialog/message";
import {fetchPost} from "../util/fetch";
import {exportLayout} from "../layout/util";
/// #if !BROWSER
import {getCurrentWindow} from "@electron/remote";
import {ipcRenderer} from "electron";
/// #endif
import {confirmDialog} from "../dialog/confirmDialog";

export const keymap = {
    element: undefined as Element,
    _genItem(keymap: Record<string, IKeymapItem>, keys: string) {
        let html = "";
        Object.keys(keymap).forEach(key => {
            if (window.siyuan.languages[key]) {
                const keyValue = updateHotkeyTip(keymap[key].custom);
                html += `<label class="b3-list-item b3-list-item--narrow b3-list-item--hide-action">
    <span class="b3-list-item__text">${window.siyuan.languages[key]}</span>
    <span data-type="reset" class="b3-list-item__action b3-tooltips b3-tooltips__w" aria-label="${window.siyuan.languages.reset}">
        <svg><use xlink:href="#iconUndo"></use></svg>
    </span>
    <span data-type="clear" class="b3-list-item__action b3-tooltips b3-tooltips__w" aria-label="${window.siyuan.languages.remove}">
        <svg><use xlink:href="#iconTrashcan"></use></svg>
    </span>
    <span data-type="update" class="config-keymap__key">${keyValue}</span>
    <input data-key="${keys + Constants.ZWSP + key}" data-value="${keymap[key].custom}" data-default="${keymap[key].default}" class="b3-text-field fn__none" value="${updateHotkeyTip(keymap[key].custom)}" spellcheck="false">
</label>`;
            }
        });
        return html;
    },
    genHTML() {
        return `<label class="fn__flex b3-label config__item">
    <span class="fn__flex-center">${window.siyuan.languages.keymapTip}</span>
    <span class="fn__flex-1"></span>
    <button id="keymapRefreshBtn" class="b3-button b3-button--outline fn__flex-center fn__size200">
        <svg><use xlink:href="#iconRefresh"></use></svg>
        ${window.siyuan.languages.refresh}
    </button>
</label>
<label class="fn__flex b3-label config__item">
    <span class="fn__flex-center">${window.siyuan.languages.keymapTip2}</span>
    <span class="fn__flex-1"></span>
    <span class="fn__space"></span>
    <button id="keymapResetBtn" class="b3-button b3-button--outline fn__flex-center fn__size200">
        <svg><use xlink:href="#iconUndo"></use></svg>
        ${window.siyuan.languages.reset}
    </button>
</label>
<div class="b3-label file-tree config-keymap" id="keymapList">
    <div class="fn__flex config__item">
        <label class="b3-form__icon fn__block">
            <svg class="b3-form__icon-icon"><use xlink:href="#iconSearch"></use></svg>
            <input id="keymapInput" class="b3-form__icon-input b3-text-field fn__block" placeholder="${window.siyuan.languages.search}">
        </label>
        <div class="fn__space"></div>
        <label class="b3-form__icon fn__block searchByKeyLabel">
            <svg class="b3-form__icon-icon"><use xlink:href="#iconKeymap"></use></svg>
            <input id="searchByKey" class="b3-form__icon-input b3-text-field fn__block" spellcheck="false" placeholder="${window.siyuan.languages.keymap}">
        </label>
        <div class="fn__space"></div>
        <button id="clearSearchBtn" class="b3-button b3-button--outline fn__flex-center fn__size200">
            <svg style="height: 14px"><use xlink:href="#iconClose"></use></svg>
            ${window.siyuan.languages.clear}
        </button>
    </div>
    <div class="fn__hr"></div>
    <div class="b3-list b3-list--border b3-list--background">
        <div class="b3-list-item b3-list-item--narrow toggle">
            <span class="b3-list-item__toggle b3-list-item__toggle--hl"><svg class="b3-list-item__arrow"><use xlink:href="#iconRight"></use></svg></span>
            <span class="b3-list-item__text ft__on-surface">${window.siyuan.languages.general}</span>
        </div>
        <div class="fn__none b3-list__panel">${keymap._genItem(window.siyuan.config.keymap.general, "general")}</div>
    </div>
    <div class="b3-list b3-list--border b3-list--background">
        <div class="b3-list-item b3-list-item--narrow toggle">
            <span class="b3-list-item__toggle b3-list-item__toggle--hl">
                <svg class="b3-list-item__arrow b3-list-item__arrow--open"><use xlink:href="#iconRight"></use></svg>
            </span>
            <span class="b3-list-item__text ft__on-surface">${window.siyuan.languages.editor}</span>
        </div>
        <div class="b3-list__panel">
            <div class="b3-list-item b3-list-item--narrow toggle">
                <span class="b3-list-item__toggle b3-list-item__toggle--hl">
                    <svg class="b3-list-item__arrow"><use xlink:href="#iconRight"></use></svg>
                </span>
                <span class="b3-list-item__text ft__on-surface">${window.siyuan.languages.general}</span>
            </div>
            <div class="fn__none b3-list__panel">${keymap._genItem(window.siyuan.config.keymap.editor.general, "editor" + Constants.ZWSP + "general")}</div>
            <div class="b3-list-item b3-list-item--narrow toggle">
                <span class="b3-list-item__toggle b3-list-item__toggle--hl">
                    <svg class="b3-list-item__arrow"><use xlink:href="#iconRight"></use></svg>
                </span>
                <span class="b3-list-item__text ft__on-surface">${window.siyuan.languages.insert}</span>
            </div>
            <div class="fn__none b3-list__panel">${keymap._genItem(window.siyuan.config.keymap.editor.insert, "editor" + Constants.ZWSP + "insert")}</div>
            <div class="b3-list-item b3-list-item--narrow toggle">
                <span class="b3-list-item__toggle b3-list-item__toggle--hl">
                    <svg class="b3-list-item__arrow"><use xlink:href="#iconRight"></use></svg>
                </span>
                <span class="b3-list-item__text ft__on-surface">${window.siyuan.languages.headings}</span>
            </div>
            <div class="fn__none b3-list__panel">${keymap._genItem(window.siyuan.config.keymap.editor.heading, "editor" + Constants.ZWSP + "heading")}</div>
            <div class="b3-list-item b3-list-item--narrow toggle">
                <span class="b3-list-item__toggle b3-list-item__toggle--hl">
                    <svg class="b3-list-item__arrow"><use xlink:href="#iconRight"></use></svg>
                </span>
                <span class="b3-list-item__text ft__on-surface">${window.siyuan.languages.list1}</span>
            </div>
            <div class="fn__none b3-list__panel">${keymap._genItem(window.siyuan.config.keymap.editor.list, "editor" + Constants.ZWSP + "list")}</div>
            <div class="b3-list-item b3-list-item--narrow toggle">
                <span class="b3-list-item__toggle b3-list-item__toggle--hl">
                    <svg class="b3-list-item__arrow"><use xlink:href="#iconRight"></use></svg>
                </span>
                <span class="b3-list-item__text ft__on-surface">${window.siyuan.languages.table}</span>
            </div>
            <div class="fn__none b3-list__panel">${keymap._genItem(window.siyuan.config.keymap.editor.table, "editor" + Constants.ZWSP + "table")}</div>
        </div>
    </div>
</div>`;
    },
    _setkeymap() {
        const data: IKeymap = JSON.parse(JSON.stringify(Constants.SIYUAN_KEYMAP));
        keymap.element.querySelectorAll("label.b3-list-item input").forEach((item) => {
            const keys = item.getAttribute("data-key").split(Constants.ZWSP);
            if (keys[0] === "general") {
                data[keys[0]][keys[1]].custom = item.getAttribute("data-value");
            } else if (keys[0] === "editor" && (keys[1] === "general" || keys[1] === "insert" || keys[1] === "heading" || keys[1] === "list" || keys[1] === "table")) {
                data[keys[0]][keys[1]][keys[2]].custom = item.getAttribute("data-value");
            }
        });
        window.siyuan.config.keymap = data;
        fetchPost("/api/setting/setKeymap", {
            data
        }, () => {
            /// #if !BROWSER
            ipcRenderer.send(Constants.SIYUAN_HOTKEY, {
                languages: window.siyuan.languages["_trayMenu"],
                id: getCurrentWindow().id,
                hotkey: hotKey2Electron(window.siyuan.config.keymap.general.toggleWin.custom)
            });
            /// #endif
        });
    },
    _search(value: string, keymapString: string) {
        keymap.element.querySelectorAll("#keymapList .b3-list-item--hide-action > .b3-list-item__text").forEach(item => {
            const liElement = item.parentElement;
            let matchedKeymap = false;
            if (keymapString === "" || (liElement.querySelector(".b3-text-field") as HTMLInputElement).value.indexOf(updateHotkeyTip(keymapString)) > -1) {
                matchedKeymap = true;
            }
            if ((item.textContent.toLowerCase().indexOf(value.toLowerCase()) > -1 || value === "") && matchedKeymap) {
                liElement.classList.remove("fn__none");
                liElement.parentElement.classList.remove("fn__none");
                liElement.parentElement.parentElement.classList.remove("fn__none");
            } else {
                liElement.classList.add("fn__none");
            }
            if (!liElement.nextElementSibling) {
                const toggleElement = liElement.parentElement.previousElementSibling;
                const toggleIconElement = toggleElement.querySelector(".b3-list-item__arrow");
                if (value === "" && keymapString === "") {
                    // 复原折叠状态
                    if (toggleIconElement.classList.contains("b3-list-item__arrow--open")) {
                        liElement.parentElement.classList.remove("fn__none");
                    } else {
                        liElement.parentElement.classList.add("fn__none");
                    }
                }
                // 隐藏没有子项的快捷键项目
                if (liElement.parentElement.childElementCount === liElement.parentElement.querySelectorAll(".b3-list-item.fn__none").length) {
                    toggleElement.classList.add("fn__none");
                } else {
                    toggleElement.classList.remove("fn__none");
                }
            }
        });
        // 编辑器中三级菜单单独处理
        const editorKeymapElement = keymap.element.querySelector("#keymapList").lastElementChild;
        if (value === "" && keymapString === "") {
            // 复原折叠状态
            if (editorKeymapElement.querySelector(".b3-list-item__arrow").classList.contains("b3-list-item__arrow--open")) {
                editorKeymapElement.lastElementChild.classList.remove("fn__none");
            } else {
                editorKeymapElement.lastElementChild.classList.add("fn__none");
            }
        }
        // 隐藏没有子项的快捷键项目
        if (editorKeymapElement.querySelectorAll(".b3-list-item--hide-action.fn__none").length === editorKeymapElement.querySelectorAll(".b3-list-item--hide-action").length) {
            editorKeymapElement.firstElementChild.classList.add("fn__none");
        } else {
            editorKeymapElement.firstElementChild.classList.remove("fn__none");
        }
    },
    bindEvent() {
        keymap.element.querySelector("#keymapRefreshBtn").addEventListener("click", () => {
            exportLayout(true);
        });
        const searchElement = keymap.element.querySelector("#keymapInput") as HTMLInputElement;
        const searchKeymapElement = keymap.element.querySelector("#searchByKey") as HTMLInputElement;
        searchElement.addEventListener("compositionend", () => {
            keymap._search(searchElement.value, searchKeymapElement.value);
        });
        searchElement.addEventListener("input", (event: InputEvent) => {
            if (event.isComposing) {
                return;
            }
            keymap._search(searchElement.value, searchKeymapElement.value);
        });
        searchKeymapElement.addEventListener("keydown", function (event: KeyboardEvent) {
            event.stopPropagation();
            event.preventDefault();
            const keymapStr = keymap._getKeymapString(event, this);
            keymap._search(searchElement.value, keymapStr);
        });
        keymap.element.querySelector("#clearSearchBtn").addEventListener("click", () => {
            searchElement.value = "";
            searchKeymapElement.value = "";
            keymap._search("", "");
        });
        keymap.element.querySelector("#keymapResetBtn").addEventListener("click", () => {
            confirmDialog(window.siyuan.languages.reset, window.siyuan.languages.confirmReset, () => {
                fetchPost("/api/setting/setKeymap", {
                    data: Constants.SIYUAN_KEYMAP,
                }, () => {
                    window.location.reload();
                    /// #if !BROWSER
                    ipcRenderer.send(Constants.SIYUAN_HOTKEY, {
                        languages: window.siyuan.languages["_trayMenu"],
                        id: getCurrentWindow().id,
                        hotkey: hotKey2Electron(window.siyuan.config.keymap.general.toggleWin.custom)
                    });
                    /// #endif
                });
            });
        });
        const keymapListElement = keymap.element.querySelector("#keymapList");
        keymapListElement.addEventListener("click", (event) => {
            let target = event.target as HTMLElement;
            while (target && !target.isEqualNode(keymapListElement)) {
                const type = target.getAttribute("data-type");
                if (type === "reset") {
                    const inputElement = target.parentElement.querySelector(".b3-text-field") as HTMLInputElement;
                    inputElement.value = updateHotkeyTip(inputElement.getAttribute("data-default"));
                    inputElement.setAttribute("data-value", inputElement.getAttribute("data-default"));
                    inputElement.previousElementSibling.textContent = inputElement.value;
                    keymap._setkeymap();
                    event.preventDefault();
                    event.stopPropagation();
                    break;
                } else if (type === "clear") {
                    const inputElement = target.parentElement.querySelector(".b3-text-field") as HTMLInputElement;
                    inputElement.value = "";
                    inputElement.previousElementSibling.textContent = "";
                    inputElement.setAttribute("data-value", "");
                    keymap._setkeymap();
                    event.preventDefault();
                    event.stopPropagation();
                    break;
                } else if (type === "update") {
                    target.classList.add("fn__none");
                    const inputElement = target.nextElementSibling as HTMLInputElement;
                    inputElement.classList.remove("fn__none");
                    inputElement.focus();
                    event.preventDefault();
                    event.stopPropagation();
                    break;
                } else if (target.classList.contains("b3-list-item--hide-action")) {
                    const inputElement = target.querySelector(".b3-text-field") as HTMLInputElement;
                    inputElement.classList.remove("fn__none");
                    inputElement.focus();
                    inputElement.previousElementSibling.classList.add("fn__none");
                    event.preventDefault();
                    event.stopPropagation();
                    break;
                } else if (target.classList.contains("toggle")) {
                    if (target.nextElementSibling.classList.contains("fn__none")) {
                        target.firstElementChild.firstElementChild.classList.add("b3-list-item__arrow--open");
                        target.nextElementSibling.classList.remove("fn__none");
                    } else {
                        target.firstElementChild.firstElementChild.classList.remove("b3-list-item__arrow--open");
                        target.nextElementSibling.classList.add("fn__none");
                    }
                    event.preventDefault();
                    event.stopPropagation();
                    break;
                }
                target = target.parentElement;
            }
        });
        let timeout: number;
        keymapListElement.querySelectorAll("label.b3-list-item input").forEach((item: HTMLInputElement) => {
            item.addEventListener("keydown", function (event: KeyboardEvent) {
                event.stopPropagation();
                event.preventDefault();
                const keymapStr = keymap._getKeymapString(event, this);
                clearTimeout(timeout);
                timeout = window.setTimeout(() => {
                    const keys = this.getAttribute("data-key").split(Constants.ZWSP);
                    if (keys[1] === "list") {
                        keys[1] = "list1";
                    }
                    if (keys[1] === "heading") {
                        keys[1] = "headings";
                    }
                    let tip = `${window.siyuan.languages.keymap} [${window.siyuan.languages[keys[0]]}-${window.siyuan.languages[keys[1]]}`;
                    if (keys[2]) {
                        tip += `-${window.siyuan.languages[keys[2]]}`;
                    }

<<<<<<< HEAD
                    if (["⌘", "⇧", "⌥", "⌃"].includes(keymapStr.substring(keymapStr.length - 1, keymapStr.length)) ||
                        ["⌘A", "⌘X", "⌘C", "⌘V", "⇧⌘V", "⌘/", "⇧↑", "⇧↓", "⇧→", "⇧←", "⇧⇥", "⇧⌘⇥", "⌃⇥", "⌘⇥", "⌃⌘⇥", "⇧⌘→", "⇧⌘←", "⌘Home", "⌘End", "⇧↩", "↩", "PageUp", "PageDown", "⌫", "⌦"].includes(keymapStr)) {
=======
                    if (["⌘", "⇧", "⌥", "⌃"].includes(keymapStr.substr(keymapStr.length - 1, 1)) ||
                        ["⌘A", "⌘X", "⌘C", "⌘V", "⌘-", "⌘=", "⌘0", "⇧⌘V", "⌘/", "⇧↑", "⇧↓", "⇧→", "⇧←", "⇧⇥", "⇧⌘⇥", "⌃⇥", "⌘⇥", "⌃⌘⇥", "⇧⌘→", "⇧⌘←", "⌘Home", "⌘End", "⇧↩", "↩", "PageUp", "PageDown", "⌫", "⌦"].includes(keymapStr)) {
>>>>>>> 5f06c8c5
                        showMessage(tip + "] " + window.siyuan.languages.invalid);
                        return;
                    }
                    const hasConflict = Array.from(keymap.element.querySelectorAll("label.b3-list-item input")).find(inputItem => {
                        if (!inputItem.isSameNode(this) && inputItem.getAttribute("data-value") === keymapStr) {
                            const inputValueList = inputItem.getAttribute("data-key").split(Constants.ZWSP);
                            if (inputValueList[1] === "list") {
                                inputValueList[1] = "list1";
                            }
                            if (inputValueList[1] === "heading") {
                                inputValueList[1] = "headings";
                            }
                            let conflictTip = `${window.siyuan.languages[inputValueList[0]]}-${window.siyuan.languages[inputValueList[1]]}`;
                            if (inputValueList[2]) {
                                conflictTip += `-${window.siyuan.languages[inputValueList[2]]}`;
                            }
                            showMessage(`${tip}] [${conflictTip}] ${window.siyuan.languages.conflict}`);
                            return true;
                        }
                    });
                    if (hasConflict) {
                        return;
                    }
                    keymap._setkeymap();
                }, 1000);
            });
            item.addEventListener("blur", function () {
                setTimeout(() => {
                    this.classList.add("fn__none");
                    this.previousElementSibling.textContent = this.value;
                    this.previousElementSibling.classList.remove("fn__none");
                }, Constants.TIMEOUT_INPUT);    // 隐藏的话点击删除无法 target 会为 li
            });
        });
    },
    _getKeymapString(event: KeyboardEvent, it: HTMLInputElement) {
        let keymapStr = "";
        if (event.ctrlKey && !event.metaKey && isMac()) {
            keymapStr += "⌃";
        }
        if (event.altKey) {
            keymapStr += "⌥";
        }
        if (event.shiftKey) {
            keymapStr += "⇧";
        }
        if (isCtrl(event)) {
            keymapStr += "⌘";
        }
        if (event.key !== "Shift" && event.key !== "Alt" && event.key !== "Meta" && event.key !== "Control") {
            if (event.key === "ArrowUp") {
                keymapStr += "↑";
            } else if (event.key === "ArrowDown") {
                keymapStr += "↓";
            } else if (event.key === "ArrowLeft") {
                keymapStr += "←";
            } else if (event.key === "ArrowRight") {
                keymapStr += "→";
            } else if (event.key === "Tab") {
                keymapStr += "⇥";
            } else if (event.key === "Backspace") {
                keymapStr += "⌫";
            } else if (event.key === "Delete") {
                keymapStr += "⌦";
            } else if (event.key === "Enter") {
                keymapStr += "↩";
            } else if (Constants.KEYCODE[event.keyCode]) {
                if (event.shiftKey) {
                    keymapStr += Constants.KEYCODE[event.keyCode][1];
                } else {
                    keymapStr += Constants.KEYCODE[event.keyCode][0];
                }
            } else if (["/", ".", "+", "-", "*"].includes(event.key)) {
                keymapStr += event.key;
            } else if (event.code.startsWith("Digit") || event.code.startsWith("Key") || event.code.startsWith("Numpad")) {
                // 新版 Electron 可以支持 Alt["I", "E", "N", "U"]，故移除原有判断
                keymapStr += event.code.substring(event.code.length - 1).toUpperCase();
            } else {
                keymapStr += event.key === "Unidentified" ? "" : (event.key.length > 1 ? event.key : event.key.toUpperCase());
            }
        }
        it.setAttribute("data-value", keymapStr);
        // Mac 中文下会直接输入
        setTimeout(() => {
            it.value = updateHotkeyTip(keymapStr);
        });
        return keymapStr;
    }
};<|MERGE_RESOLUTION|>--- conflicted
+++ resolved
@@ -310,13 +310,8 @@
                         tip += `-${window.siyuan.languages[keys[2]]}`;
                     }
 
-<<<<<<< HEAD
                     if (["⌘", "⇧", "⌥", "⌃"].includes(keymapStr.substring(keymapStr.length - 1, keymapStr.length)) ||
-                        ["⌘A", "⌘X", "⌘C", "⌘V", "⇧⌘V", "⌘/", "⇧↑", "⇧↓", "⇧→", "⇧←", "⇧⇥", "⇧⌘⇥", "⌃⇥", "⌘⇥", "⌃⌘⇥", "⇧⌘→", "⇧⌘←", "⌘Home", "⌘End", "⇧↩", "↩", "PageUp", "PageDown", "⌫", "⌦"].includes(keymapStr)) {
-=======
-                    if (["⌘", "⇧", "⌥", "⌃"].includes(keymapStr.substr(keymapStr.length - 1, 1)) ||
                         ["⌘A", "⌘X", "⌘C", "⌘V", "⌘-", "⌘=", "⌘0", "⇧⌘V", "⌘/", "⇧↑", "⇧↓", "⇧→", "⇧←", "⇧⇥", "⇧⌘⇥", "⌃⇥", "⌘⇥", "⌃⌘⇥", "⇧⌘→", "⇧⌘←", "⌘Home", "⌘End", "⇧↩", "↩", "PageUp", "PageDown", "⌫", "⌦"].includes(keymapStr)) {
->>>>>>> 5f06c8c5
                         showMessage(tip + "] " + window.siyuan.languages.invalid);
                         return;
                     }
