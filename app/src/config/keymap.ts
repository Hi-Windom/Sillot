--- conflicted
+++ resolved
@@ -240,13 +240,8 @@
         keymapListElement.addEventListener("click", (event) => {
             let target = event.target as HTMLElement;
             while (target && !target.isEqualNode(keymapListElement)) {
-<<<<<<< HEAD
-                if (target.classList?.contains("b3-tooltips")) {
-                    const type = target.getAttribute("data-type");
-=======
                 const type = target.getAttribute("data-type");
                 if (type === "reset") {
->>>>>>> 9f6d3812
                     const inputElement = target.parentElement.querySelector(".b3-text-field") as HTMLInputElement;
                     inputElement.value = updateHotkeyTip(inputElement.getAttribute("data-default"));
                     inputElement.setAttribute("data-value", inputElement.getAttribute("data-default"));
