--- conflicted
+++ resolved
@@ -428,12 +428,8 @@
                         keys[1] = "headings";
                     }
                     let hasConflict = false;
-<<<<<<< HEAD
-                    if (["⌘", "⇧", "⌥", "⌃"].includes(keymapStr.substring(keymapStr.length - 1, keymapStr.length)) ||
-=======
-                    const isAssistKey = ["⌘", "⇧", "⌥", "⌃"].includes(keymapStr.substr(keymapStr.length - 1, 1))
+                    const isAssistKey = ["⌘", "⇧", "⌥", "⌃"].includes(keymapStr.substring(keymapStr.length - 1, keymapStr.length))
                     if (isAssistKey ||
->>>>>>> f5339560
                         ["⌘A", "⌘X", "⌘C", "⌘V", "⌘-", "⌘=", "⌘0", "⇧⌘V", "⌘/", "⇧↑", "⇧↓", "⇧→", "⇧←", "⇧⇥", "⌃D", "⇧⌘→", "⇧⌘←", "⌘Home", "⌘End", "⇧↩", "↩", "PageUp", "PageDown", "⌫", "⌦", "Escape"].includes(keymapStr) ||
                         // 跳转到下/上一个编辑页签不能包含 ctrl， 否则不能监听到 keyup
                         (isMac() && keys[0] === "general" && ["goToEditTabNext", "goToEditTabPrev"].includes(keys[1]) && keymapStr.includes("⌘"))
