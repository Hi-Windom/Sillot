import {isMac, updateHotkeyTip} from "../protyle/util/compatibility";
import {Constants} from "../constants";
import {hideMessage, showMessage} from "../dialog/message";
import {fetchPost} from "../util/fetch";
import {exportLayout} from "../layout/util";
import {confirmDialog} from "../dialog/confirmDialog";
import type {App} from "../index";
/// #if !BROWSER
import {ipcRenderer} from "electron";
/// #endif
import {sendGlobalShortcut} from "../boot/globalEvent/keydown";

export const keymap = {
    element: undefined as Element,
    _genItem(keymap: Record<string, Config.IKey>, keys: string) {
        let html = "";
        Object.keys(keymap).forEach(key => {
            if (window.siyuan.languages[key]) {
                const keyValue = updateHotkeyTip(keymap[key].custom);
                let keymapName = window.siyuan.languages[key];
                if ("editor" + Constants.ZWSP + "general" === keys && key === "duplicate") {
                    keymapName = `${window.siyuan.languages.duplicate} / ${window.siyuan.languages.duplicateMirror}`;
                }
                html += `<label class="b3-list-item b3-list-item--narrow b3-list-item--hide-action">
    <span class="b3-list-item__text">${keymapName}</span>
    <span data-type="reset" class="b3-list-item__action b3-tooltips b3-tooltips__w" aria-label="${window.siyuan.languages.reset}">
        <svg><use xlink:href="#iconUndo"></use></svg>
    </span>
    <span data-type="clear" class="b3-list-item__action b3-tooltips b3-tooltips__w" aria-label="${window.siyuan.languages.remove}">
        <svg><use xlink:href="#iconTrashcan"></use></svg>
    </span>
    <span data-type="update" class="config-keymap__key">${keyValue}</span>
    <input data-key="${keys + Constants.ZWSP + key}" data-value="${keymap[key].custom}" data-default="${keymap[key].default}" class="b3-text-field fn__none" value="${keyValue}" spellcheck="false">
</label>`;
            }
        });
        return html;
    },
    genHTML(app: App) {
        let pluginHtml = "";
        app.plugins.forEach(item => {
            let commandHTML = "";
            item.commands.forEach(command => {
                const keyValue = updateHotkeyTip(command.customHotkey);
                commandHTML += `<label class="b3-list-item b3-list-item--narrow b3-list-item--hide-action">
    <span class="b3-list-item__text">${command.langText || (item.i18n ? item.i18n[command.langKey] : "") || command.langKey}</span>
    <span data-type="reset" class="b3-list-item__action b3-tooltips b3-tooltips__w" aria-label="${window.siyuan.languages.reset}">
        <svg><use xlink:href="#iconUndo"></use></svg>
    </span>
    <span data-type="clear" class="b3-list-item__action b3-tooltips b3-tooltips__w" aria-label="${window.siyuan.languages.remove}">
        <svg><use xlink:href="#iconTrashcan"></use></svg>
    </span>
    <span data-type="update" class="config-keymap__key">${keyValue}</span>
    <input data-key="plugin${Constants.ZWSP}${item.name}${Constants.ZWSP}${command.langKey}" data-value="${command.customHotkey}" data-default="${command.hotkey}" class="b3-text-field fn__none" value="${keyValue}" spellcheck="false">
</label>`;
            });
            Object.keys(item.docks).forEach(key => {
                const dockConfig = item.docks[key].config;
                if (!dockConfig.hotkey) {
                    return;
                }
                const dockKeymap = window.siyuan.config.keymap.plugin[item.name][key];
                const keyValue = updateHotkeyTip(dockKeymap.custom);
                commandHTML += `<label class="b3-list-item b3-list-item--narrow b3-list-item--hide-action">
    <span class="b3-list-item__text">${dockConfig.title}</span>
    <span data-type="reset" class="b3-list-item__action b3-tooltips b3-tooltips__w" aria-label="${window.siyuan.languages.reset}">
        <svg><use xlink:href="#iconUndo"></use></svg>
    </span>
    <span data-type="clear" class="b3-list-item__action b3-tooltips b3-tooltips__w" aria-label="${window.siyuan.languages.remove}">
        <svg><use xlink:href="#iconTrashcan"></use></svg>
    </span>
    <span data-type="update" class="config-keymap__key">${keyValue}</span>
    <input data-key="plugin${Constants.ZWSP}${item.name}${Constants.ZWSP}${key}" data-value="${dockKeymap.custom}" data-default="${dockKeymap.default}" class="b3-text-field fn__none" value="${keyValue}" spellcheck="false">
</label>`;
            });
            if (commandHTML) {
                pluginHtml += `<div class="b3-list-item b3-list-item--narrow toggle">
    <span class="b3-list-item__toggle b3-list-item__toggle--hl">
        <svg class="b3-list-item__arrow"><use xlink:href="#iconRight"></use></svg>
    </span>
    <span class="b3-list-item__text ft__on-surface">${item.displayName}</span>
</div>
<div class="fn__none b3-list__panel">
    ${commandHTML}
</div>`;
            }
        });
        if (pluginHtml) {
            pluginHtml = `<div class="b3-list b3-list--border b3-list--background">
    <div class="b3-list-item b3-list-item--narrow toggle">
        <span class="b3-list-item__toggle b3-list-item__toggle--hl">
            <svg class="b3-list-item__arrow b3-list-item__arrow--open"><use xlink:href="#iconRight"></use></svg>
        </span>
        <span class="b3-list-item__text ft__on-surface">${window.siyuan.languages.plugin}</span>
    </div>
    <div class="b3-list__panel">
        ${pluginHtml}
    </div>
</div>`;
        }
        return `<div class="fn__flex b3-label config__item">
    <span class="fn__flex-center">${window.siyuan.languages.keymapTip}</span>
    <span class="fn__flex-1"></span>
    <button id="keymapRefreshBtn" class="b3-button b3-button--outline fn__flex-center fn__size200">
        <svg><use xlink:href="#iconRefresh"></use></svg>
        ${window.siyuan.languages.refresh}
    </button>
</div>
<div class="fn__flex b3-label config__item">
    <span class="fn__flex-center">${window.siyuan.languages.keymapTip2}</span>
    <span class="fn__flex-1"></span>
    <span class="fn__space"></span>
    <button id="keymapResetBtn" class="b3-button b3-button--outline fn__flex-center fn__size200">
        <svg><use xlink:href="#iconUndo"></use></svg>
        ${window.siyuan.languages.reset}
    </button>
</div>
<div class="b3-label file-tree config-keymap" id="keymapList">
    <div class="fn__flex config__item">
        <label class="b3-form__icon fn__block">
            <svg class="b3-form__icon-icon"><use xlink:href="#iconSearch"></use></svg>
            <input id="keymapInput" class="b3-form__icon-input b3-text-field fn__block" placeholder="${window.siyuan.languages.search}">
        </label>
        <div class="fn__space"></div>
        <label class="b3-form__icon fn__block searchByKeyLabel">
            <svg class="b3-form__icon-icon"><use xlink:href="#iconKeymap"></use></svg>
            <input id="searchByKey" data-value="" class="b3-form__icon-input b3-text-field fn__block" spellcheck="false" placeholder="${window.siyuan.languages.keymap}">
        </label>
        <div class="fn__space"></div>
        <button id="clearSearchBtn" class="b3-button b3-button--outline fn__flex-center fn__size200">
            <svg style="height: 14px"><use xlink:href="#iconClose"></use></svg>
            ${window.siyuan.languages.clear}
        </button>
    </div>
    <div class="fn__hr"></div>
    <div class="b3-list b3-list--border b3-list--background">
        <div class="b3-list-item b3-list-item--narrow toggle">
            <span class="b3-list-item__toggle b3-list-item__toggle--hl"><svg class="b3-list-item__arrow"><use xlink:href="#iconRight"></use></svg></span>
            <span class="b3-list-item__text ft__on-surface">${window.siyuan.languages.general}</span>
        </div>
        <div class="fn__none b3-list__panel">${keymap._genItem(window.siyuan.config.keymap.general, "general")}</div>
    </div>
    <div class="b3-list b3-list--border b3-list--background">
        <div class="b3-list-item b3-list-item--narrow toggle">
            <span class="b3-list-item__toggle b3-list-item__toggle--hl">
                <svg class="b3-list-item__arrow b3-list-item__arrow--open"><use xlink:href="#iconRight"></use></svg>
            </span>
            <span class="b3-list-item__text ft__on-surface">${window.siyuan.languages.editor}</span>
        </div>
        <div class="b3-list__panel">
            <div class="b3-list-item b3-list-item--narrow toggle">
                <span class="b3-list-item__toggle b3-list-item__toggle--hl">
                    <svg class="b3-list-item__arrow"><use xlink:href="#iconRight"></use></svg>
                </span>
                <span class="b3-list-item__text ft__on-surface">${window.siyuan.languages.general}</span>
            </div>
            <div class="fn__none b3-list__panel">${keymap._genItem(window.siyuan.config.keymap.editor.general, "editor" + Constants.ZWSP + "general")}</div>
            <div class="b3-list-item b3-list-item--narrow toggle">
                <span class="b3-list-item__toggle b3-list-item__toggle--hl">
                    <svg class="b3-list-item__arrow"><use xlink:href="#iconRight"></use></svg>
                </span>
                <span class="b3-list-item__text ft__on-surface">${window.siyuan.languages.element}</span>
            </div>
            <div class="fn__none b3-list__panel">${keymap._genItem(window.siyuan.config.keymap.editor.insert, "editor" + Constants.ZWSP + "insert")}</div>
            <div class="b3-list-item b3-list-item--narrow toggle">
                <span class="b3-list-item__toggle b3-list-item__toggle--hl">
                    <svg class="b3-list-item__arrow"><use xlink:href="#iconRight"></use></svg>
                </span>
                <span class="b3-list-item__text ft__on-surface">${window.siyuan.languages.headings}</span>
            </div>
            <div class="fn__none b3-list__panel">${keymap._genItem(window.siyuan.config.keymap.editor.heading, "editor" + Constants.ZWSP + "heading")}</div>
            <div class="b3-list-item b3-list-item--narrow toggle">
                <span class="b3-list-item__toggle b3-list-item__toggle--hl">
                    <svg class="b3-list-item__arrow"><use xlink:href="#iconRight"></use></svg>
                </span>
                <span class="b3-list-item__text ft__on-surface">${window.siyuan.languages.list1}</span>
            </div>
            <div class="fn__none b3-list__panel">${keymap._genItem(window.siyuan.config.keymap.editor.list, "editor" + Constants.ZWSP + "list")}</div>
            <div class="b3-list-item b3-list-item--narrow toggle">
                <span class="b3-list-item__toggle b3-list-item__toggle--hl">
                    <svg class="b3-list-item__arrow"><use xlink:href="#iconRight"></use></svg>
                </span>
                <span class="b3-list-item__text ft__on-surface">${window.siyuan.languages.table}</span>
            </div>
            <div class="fn__none b3-list__panel">${keymap._genItem(window.siyuan.config.keymap.editor.table, "editor" + Constants.ZWSP + "table")}</div>
        </div>
    </div>
    ${pluginHtml}
</div>`;
    },
    _setkeymap(app: App) {
        const data: Config.IKeymap = JSON.parse(JSON.stringify(Constants.SIYUAN_KEYMAP));
        const oldToggleWin = window.siyuan.config.keymap.general.toggleWin.custom;
        keymap.element.querySelectorAll("label.b3-list-item input").forEach((item) => {
            const keys = item.getAttribute("data-key").split(Constants.ZWSP);
            const newHotkey = item.getAttribute("data-value");
            if (keys[0] === "plugin") {
                window.siyuan.config.keymap.plugin[keys[1]][keys[2]].custom = newHotkey;
                data.plugin = window.siyuan.config.keymap.plugin;
                app.plugins.forEach((plugin) => {
                    if (plugin.name === keys[1]) {
                        plugin.commands.forEach(command => {
                            if (command.langKey === keys[2]) {
                                command.customHotkey = newHotkey;
                            }
                        });
                    }
                });
            } else if (keys[0] === "general") {
                data[keys[0]][keys[1]].custom = newHotkey;
            } else if (keys[0] === "editor" && (keys[1] === "general" || keys[1] === "insert" || keys[1] === "heading" || keys[1] === "list" || keys[1] === "table")) {
                data[keys[0]][keys[1]][keys[2]].custom = newHotkey;
            }
        });
        window.siyuan.config.keymap = data;
        fetchPost("/api/setting/setKeymap", {
            data
        }, () => {
            ipcRenderer.send(Constants.SIYUAN_CMD, {
                cmd: "writeLog",
                msg: "user update keymap:" + JSON.stringify(window.siyuan.config.keymap)
            });
            if (oldToggleWin !== window.siyuan.config.keymap.general.toggleWin.custom) {
                ipcRenderer.send(Constants.SIYUAN_CMD, {
                    cmd: "unregisterGlobalShortcut",
                    accelerator: oldToggleWin
                });
            }
            sendGlobalShortcut(app);
        });
    },
    search(value: string, keymapString: string) {
        keymap.element.querySelectorAll("#keymapList .b3-list-item--hide-action > .b3-list-item__text").forEach(item => {
            const liElement = item.parentElement;
            let matchedKeymap = false;
            if (keymapString === "" || liElement.querySelector(".b3-text-field").getAttribute("data-value").indexOf(keymapString) > -1) {
                matchedKeymap = true;
            }
            if ((item.textContent.toLowerCase().indexOf(value.toLowerCase()) > -1 || value.toLowerCase().indexOf(item.textContent.toLowerCase()) > -1 || value === "") && matchedKeymap) {
                liElement.classList.remove("fn__none");
                liElement.parentElement.classList.remove("fn__none");
                liElement.parentElement.parentElement.classList.remove("fn__none");
            } else {
                liElement.classList.add("fn__none");
            }
            if (!liElement.nextElementSibling) {
                const toggleElement = liElement.parentElement.previousElementSibling;
                const toggleIconElement = toggleElement.querySelector(".b3-list-item__arrow");
                if (value === "" && keymapString === "") {
                    // 复原折叠状态
                    if (toggleIconElement.classList.contains("b3-list-item__arrow--open")) {
                        liElement.parentElement.classList.remove("fn__none");
                    } else {
                        liElement.parentElement.classList.add("fn__none");
                    }
                }
                // 隐藏没有子项的快捷键项目
                if (liElement.parentElement.childElementCount === liElement.parentElement.querySelectorAll(".b3-list-item.fn__none").length) {
                    toggleElement.classList.add("fn__none");
                } else {
                    toggleElement.classList.remove("fn__none");
                }
            }
        });
        // 编辑器中三级菜单单独处理
        const editorKeymapElement = keymap.element.querySelector("#keymapList").lastElementChild;
        if (value === "" && keymapString === "") {
            // 复原折叠状态
            if (editorKeymapElement.querySelector(".b3-list-item__arrow").classList.contains("b3-list-item__arrow--open")) {
                editorKeymapElement.lastElementChild.classList.remove("fn__none");
            } else {
                editorKeymapElement.lastElementChild.classList.add("fn__none");
            }
        }
        // 隐藏没有子项的快捷键项目
        if (editorKeymapElement.querySelectorAll(".b3-list-item--hide-action.fn__none").length === editorKeymapElement.querySelectorAll(".b3-list-item--hide-action").length) {
            editorKeymapElement.firstElementChild.classList.add("fn__none");
        } else {
            editorKeymapElement.firstElementChild.classList.remove("fn__none");
        }
    },
    _getTip(element: HTMLElement) {
        const thirdElement = element.parentElement;
        let tip = thirdElement.querySelector(".b3-list-item__text").textContent.trim();
        const secondElement = thirdElement.parentElement.previousElementSibling;
        tip = secondElement.textContent.trim() + "-" + tip;
        const firstElement = secondElement.parentElement.previousElementSibling;
        if (firstElement.classList.contains("b3-list-item")) {
            tip = firstElement.textContent.trim() + "-" + tip;
        }
        return tip;
    },
    bindEvent(app: App) {
        keymap.element.querySelector("#keymapRefreshBtn").addEventListener("click", () => {
            exportLayout({
                cb() {
                    window.location.reload();
                },
                errorExit: false,
            });
        });
        const searchElement = keymap.element.querySelector("#keymapInput") as HTMLInputElement;
        const searchKeymapElement = keymap.element.querySelector("#searchByKey") as HTMLInputElement;
        searchElement.addEventListener("compositionend", () => {
            keymap.search(searchElement.value, searchKeymapElement.dataset.value);
        });
        searchElement.addEventListener("input", (event: InputEvent) => {
            if (event.isComposing) {
                return;
            }
            keymap.search(searchElement.value, searchKeymapElement.dataset.value);
        });
        /// #if !BROWSER
        searchKeymapElement.addEventListener("focus", () => {
            ipcRenderer.send(Constants.SIYUAN_CMD, {
                cmd: "unregisterGlobalShortcut",
                accelerator: window.siyuan.config.keymap.general.toggleWin.custom
            });
        });
        /// #endif
        searchKeymapElement.addEventListener("blur", () => {
            sendGlobalShortcut(app);
        });
        searchKeymapElement.addEventListener("keydown", function (event: KeyboardEvent) {
            event.stopPropagation();
            event.preventDefault();
            const keymapStr = keymap._getKeymapString(event);
            // Mac 中文下会直接输入
            setTimeout(() => {
                this.value = updateHotkeyTip(keymapStr);
            });
            this.dataset.keymap = keymapStr;
            keymap.search(searchElement.value, keymapStr);
        });
        keymap.element.querySelector("#clearSearchBtn").addEventListener("click", () => {
            searchElement.value = "";
            searchKeymapElement.value = "";
            keymap.search("", "");
        });
        keymap.element.querySelector("#keymapResetBtn").addEventListener("click", () => {
            confirmDialog("⚠️ " + window.siyuan.languages.reset, window.siyuan.languages.confirmReset, () => {
                fetchPost("/api/setting/setKeymap", {
                    data: Constants.SIYUAN_KEYMAP,
                }, () => {
                    ipcRenderer.send(Constants.SIYUAN_CMD, {
                        cmd: "writeLog",
                        msg: "user reset keymap"
                    });
                    if (window.siyuan.config.keymap.general.toggleWin.default !== window.siyuan.config.keymap.general.toggleWin.custom) {
                        ipcRenderer.send(Constants.SIYUAN_CMD, {
                            cmd: "unregisterGlobalShortcut",
                            accelerator: window.siyuan.config.keymap.general.toggleWin.custom
                        });
                    }
                    window.location.reload();
                    sendGlobalShortcut(app);
                });
            });
        });
        const keymapListElement = keymap.element.querySelector("#keymapList");
        keymapListElement.addEventListener("click", (event) => {
            let target = event.target as HTMLElement;
            while (target && !target.isEqualNode(keymapListElement)) {
                const type = target.getAttribute("data-type");
                if (type === "reset") {
                    const inputElement = target.parentElement.querySelector(".b3-text-field") as HTMLInputElement;
                    inputElement.value = updateHotkeyTip(inputElement.getAttribute("data-default"));
                    inputElement.setAttribute("data-value", inputElement.getAttribute("data-default"));
                    inputElement.previousElementSibling.textContent = inputElement.value;
                    keymap._setkeymap(app);
                    event.preventDefault();
                    event.stopPropagation();
                    break;
                } else if (type === "clear") {
                    const inputElement = target.parentElement.querySelector(".b3-text-field") as HTMLInputElement;
                    inputElement.value = "";
                    inputElement.previousElementSibling.textContent = "";
                    inputElement.setAttribute("data-value", "");
                    keymap._setkeymap(app);
                    event.preventDefault();
                    event.stopPropagation();
                    break;
                } else if (type === "update") {
                    target.classList.add("fn__none");
                    const inputElement = target.nextElementSibling as HTMLInputElement;
                    inputElement.classList.remove("fn__none");
                    inputElement.focus();
                    event.preventDefault();
                    event.stopPropagation();
                    break;
                } else if (target.classList.contains("b3-list-item--hide-action")) {
                    const inputElement = target.querySelector(".b3-text-field") as HTMLInputElement;
                    inputElement.classList.remove("fn__none");
                    inputElement.focus();
                    inputElement.previousElementSibling.classList.add("fn__none");
                    event.preventDefault();
                    event.stopPropagation();
                    break;
                } else if (target.classList.contains("toggle")) {
                    if (target.nextElementSibling.classList.contains("fn__none")) {
                        target.firstElementChild.firstElementChild.classList.add("b3-list-item__arrow--open");
                        target.nextElementSibling.classList.remove("fn__none");
                    } else {
                        target.firstElementChild.firstElementChild.classList.remove("b3-list-item__arrow--open");
                        target.nextElementSibling.classList.add("fn__none");
                    }
                    event.preventDefault();
                    event.stopPropagation();
                    break;
                }
                target = target.parentElement;
            }
        });
        let timeout: number;
        keymapListElement.querySelectorAll("label.b3-list-item input").forEach((item: HTMLInputElement) => {
            item.addEventListener("keydown", function (event: KeyboardEvent) {
                event.stopPropagation();
                event.preventDefault();
                const keymapStr = keymap._getKeymapString(event);
                const adoptKeymapStr = updateHotkeyTip(keymapStr);
                clearTimeout(timeout);
                timeout = window.setTimeout(() => {
                    const keys = this.getAttribute("data-key").split(Constants.ZWSP);
                    if (keys[1] === "list") {
                        keys[1] = "list1";
                    }
                    if (keys[1] === "heading") {
                        keys[1] = "headings";
                    }
                    let hasConflict = false;
<<<<<<< HEAD
                    const isAssistKey = ["⌘", "⇧", "⌥", "⌃"].includes(keymapStr.substring(keymapStr.length - 1, keymapStr.length))
=======
                    const isAssistKey = ["⌘", "⇧", "⌥", "⌃"].includes(keymapStr.substr(keymapStr.length - 1, 1));
>>>>>>> 661b71b5
                    if (isAssistKey ||
                        ["⌘A", "⌘X", "⌘C", "⌘V", "⌘-", "⌘=", "⌘0", "⇧⌘V", "⌘/", "⇧↑", "⇧↓", "⇧→", "⇧←", "⇧⇥", "⌃D", "⇧⌘→", "⇧⌘←", "⌘Home", "⌘End", "⇧↩", "↩", "PageUp", "PageDown", "⌫", "⌦", "Escape"].includes(keymapStr) ||
                        // 跳转到下/上一个编辑页签不能包含 ctrl， 否则不能监听到 keyup
                        (isMac() && keys[0] === "general" && ["goToEditTabNext", "goToEditTabPrev"].includes(keys[1]) && keymapStr.includes("⌘"))
                    ) {
                        if (!isAssistKey) {
                            showMessage(`${window.siyuan.languages.invalid} [${adoptKeymapStr}]`);
                        }
                        hasConflict = true;
                    }
                    Array.from(keymap.element.querySelectorAll("label.b3-list-item input")).find((inputItem: HTMLElement) => {
                        if (!inputItem.isSameNode(this) && inputItem.getAttribute("data-value") === keymapStr) {
                            const inputValueList = inputItem.getAttribute("data-key").split(Constants.ZWSP);
                            if (inputValueList[1] === "list") {
                                inputValueList[1] = "list1";
                            }
                            if (inputValueList[1] === "heading") {
                                inputValueList[1] = "headings";
                            }
                            showMessage(`${window.siyuan.languages.conflict} [${keymap._getTip(inputItem)} ${adoptKeymapStr}]`);
                            hasConflict = true;
                            return true;
                        }
                    });
                    if (hasConflict) {
                        this.value = updateHotkeyTip(this.getAttribute("data-value"));
                        return;
                    }
                    hideMessage();
                    this.setAttribute("data-value", keymapStr);
                    this.value = adoptKeymapStr;
                    keymap._setkeymap(app);
                }, Constants.TIMEOUT_TRANSITION);
            });
            item.addEventListener("blur", function () {
                sendGlobalShortcut(app);
                setTimeout(() => {
                    this.classList.add("fn__none");
                    this.previousElementSibling.textContent = this.value;
                    this.previousElementSibling.classList.remove("fn__none");
                }, Constants.TIMEOUT_INPUT);    // 隐藏的话点击删除无法 target 会为 li
            });
            /// #if !BROWSER
            item.addEventListener("focus", () => {
                ipcRenderer.send(Constants.SIYUAN_CMD, {
                    cmd: "unregisterGlobalShortcut",
                    accelerator: window.siyuan.config.keymap.general.toggleWin.custom
                });
            });
            /// #endif
        });
    },
    _getKeymapString(event: KeyboardEvent) {
        let keymapStr = "";
        if (event.ctrlKey && isMac()) {
            keymapStr += "⌃";
        }
        if (event.altKey) {
            keymapStr += "⌥";
        }
        if (event.shiftKey) {
            keymapStr += "⇧";
        }
        if (event.metaKey || (!isMac() && event.ctrlKey)) {
            keymapStr += "⌘";
        }
        if (event.key !== "Shift" && event.key !== "Alt" && event.key !== "Meta" && event.key !== "Control" && event.key !== "Unidentified") {
            if (event.keyCode === 229) {
                // windows 中文输入法下 shift + - 等
                if (event.code === "Minus") {
                    keymapStr += "-";
                } else if (event.code === "Semicolon") {
                    keymapStr += ";";
                } else if (event.code === "Quote") {
                    keymapStr += "'";
                } else if (event.code === "Comma") {
                    keymapStr += ",";
                } else if (event.code === "Period") {
                    keymapStr += ".";
                } else if (event.code === "Slash") {
                    keymapStr += "/";
                }
            } else {
                keymapStr += Constants.KEYCODELIST[event.keyCode] || (event.key.length > 1 ? event.key : event.key.toUpperCase());
            }
        }
        return keymapStr;
    }
};<|MERGE_RESOLUTION|>--- conflicted
+++ resolved
@@ -428,11 +428,7 @@
                         keys[1] = "headings";
                     }
                     let hasConflict = false;
-<<<<<<< HEAD
-                    const isAssistKey = ["⌘", "⇧", "⌥", "⌃"].includes(keymapStr.substring(keymapStr.length - 1, keymapStr.length))
-=======
                     const isAssistKey = ["⌘", "⇧", "⌥", "⌃"].includes(keymapStr.substr(keymapStr.length - 1, 1));
->>>>>>> 661b71b5
                     if (isAssistKey ||
                         ["⌘A", "⌘X", "⌘C", "⌘V", "⌘-", "⌘=", "⌘0", "⇧⌘V", "⌘/", "⇧↑", "⇧↓", "⇧→", "⇧←", "⇧⇥", "⌃D", "⇧⌘→", "⇧⌘←", "⌘Home", "⌘End", "⇧↩", "↩", "PageUp", "PageDown", "⌫", "⌦", "Escape"].includes(keymapStr) ||
                         // 跳转到下/上一个编辑页签不能包含 ctrl， 否则不能监听到 keyup
