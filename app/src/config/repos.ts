--- conflicted
+++ resolved
@@ -49,76 +49,6 @@
     <em>${window.siyuan.languages.proFeature}</em>
     <div class="fn__hr"></div>
     ${window.siyuan.languages.syncThirdPartyProviderTip}
-<<<<<<< HEAD
-</div>`;
-        return /*html*/ `${tip}
-<label class="b3-label b3-label--noborder fn__flex config__item">
-=======
-</div>
-<div class="b3-label b3-label--inner fn__flex">
->>>>>>> 802df1e2
-    <div class="fn__flex-center fn__size200">Endpoint</div>
-    <div class="fn__space"></div>
-    <input id="endpoint" class="b3-text-field fn__block" value="${window.siyuan.config.sync.s3.endpoint}">
-</div>
-<div class="b3-label b3-label--inner fn__flex">
-    <div class="fn__flex-center fn__size200">Access Key</div>
-    <div class="fn__space"></div>
-    <input id="accessKey" class="b3-text-field fn__block" value="${window.siyuan.config.sync.s3.accessKey}">
-</div>
-<div class="b3-label b3-label--inner fn__flex">
-    <div class="fn__flex-center fn__size200">Secret Key</div>
-    <div class="fn__space"></div>
-    <div class="b3-form__icona fn__block">
-        <input id="secretKey" type="password" class="b3-text-field b3-form__icona-input" value="${window.siyuan.config.sync.s3.secretKey}">
-        <svg class="b3-form__icona-icon" data-action="togglePassword"><use xlink:href="#iconEye"></use></svg>
-    </div>
-</div>
-<div class="b3-label b3-label--inner fn__flex">
-    <div class="fn__flex-center fn__size200">Bucket</div>
-    <div class="fn__space"></div>
-    <input id="bucket" class="b3-text-field fn__block" value="${window.siyuan.config.sync.s3.bucket}">
-</div>
-<div class="b3-label b3-label--inner fn__flex">
-    <div class="fn__flex-center fn__size200">Region</div>
-    <div class="fn__space"></div>
-    <input id="region" class="b3-text-field fn__block" value="${window.siyuan.config.sync.s3.region}">
-</div>
-<div class="b3-label b3-label--inner fn__flex">
-    <div class="fn__flex-center fn__size200">Timeout (s)</div>
-    <div class="fn__space"></div>
-    <input id="timeout" class="b3-text-field fn__block" type="number" min="7" max="300" value="${window.siyuan.config.sync.s3.timeout}">
-</div>
-<div class="b3-label b3-label--inner fn__flex">
-    <div class="fn__flex-center fn__size200">Addressing</div>
-    <div class="fn__space"></div>
-    <select class="b3-select fn__block" id="pathStyle">
-        <option ${window.siyuan.config.sync.s3.pathStyle ? "" : "selected"} value="false">Virtual-hosted-style</option>
-        <option ${window.siyuan.config.sync.s3.pathStyle ? "selected" : ""} value="true">Path-style</option>
-    </select>
-</div>
-<div class="b3-label b3-label--inner fn__flex">
-    <div class="fn__flex-center fn__size200">TLS Verify</div>
-    <div class="fn__space"></div>
-    <select class="b3-select fn__block" id="s3SkipTlsVerify">
-        <option ${window.siyuan.config.sync.s3.skipTlsVerify ? "" : "selected"} value="false">Verify</option>
-        <option ${window.siyuan.config.sync.s3.skipTlsVerify ? "selected" : ""} value="true">Skip</option>
-    </select>
-</div>
-<div class="b3-label b3-label--inner fn__flex">
-    <div class="fn__flex-1"></div>
-    <button class="b3-button b3-button--outline fn__size200" data-action="purgeData">
-        <svg><use xlink:href="#iconTrashcan"></use></svg>${window.siyuan.languages.purge}
-    </button>
-    <div class="fn__space"></div>
-    <button class="b3-button b3-button--outline fn__size200" style="position: relative">
-        <input id="importData" class="b3-form__upload" type="file" data-type="s3">
-        <svg><use xlink:href="#iconDownload"></use></svg>${window.siyuan.languages.import}
-    </button>
-    <div class="fn__space"></div>
-    <button class="b3-button b3-button--outline fn__size200" data-action="exportData" data-type="s3">
-        <svg><use xlink:href="#iconUpload"></use></svg>${window.siyuan.languages.export}
-    </button>
 </div>`;
     } else if (provider === 3) {
         return `<div class="b3-label b3-label--inner">
@@ -127,58 +57,6 @@
     <em>${window.siyuan.languages.proFeature}</em>
     <div class="fn__hr"></div>    
     ${window.siyuan.languages.syncThirdPartyProviderTip}
-<<<<<<< HEAD
-</div>`;
-        return /*html*/ `${tip}
-<label class="b3-label b3-label--noborder fn__flex config__item">
-=======
-</div>
-<div class="b3-label b3-label--inner fn__flex">
->>>>>>> 802df1e2
-    <div class="fn__flex-center fn__size200">Endpoint</div>
-    <div class="fn__space"></div>
-    <input id="endpoint" class="b3-text-field fn__block" value="${window.siyuan.config.sync.webdav.endpoint}">
-</div>
-<div class="b3-label b3-label--inner fn__flex">
-    <div class="fn__flex-center fn__size200">Username</div>
-    <div class="fn__space"></div>
-    <input id="username" class="b3-text-field fn__block" value="${window.siyuan.config.sync.webdav.username}">
-</div>
-<div class="b3-label b3-label--inner fn__flex">
-    <div class="fn__flex-center fn__size200">Password</div>
-    <div class="fn__space"></div>
-    <div class="b3-form__icona fn__block">
-        <input id="password" type="password" class="b3-text-field b3-form__icona-input" value="${window.siyuan.config.sync.webdav.password}">
-        <svg class="b3-form__icona-icon" data-action="togglePassword"><use xlink:href="#iconEye"></use></svg>
-    </div>
-</div>
-<div class="b3-label b3-label--inner fn__flex">
-    <div class="fn__flex-center fn__size200">Timeout (s)</div>
-    <div class="fn__space"></div>
-    <input id="timeout" class="b3-text-field fn__block" type="number" min="7" max="300" value="${window.siyuan.config.sync.webdav.timeout}">
-</div>
-<div class="b3-label b3-label--inner fn__flex">
-    <div class="fn__flex-center fn__size200">TLS Verify</div>
-    <div class="fn__space"></div>
-    <select class="b3-select fn__block" id="webdavSkipTlsVerify">
-        <option ${window.siyuan.config.sync.webdav.skipTlsVerify ? "" : "selected"} value="false">Verify</option>
-        <option ${window.siyuan.config.sync.webdav.skipTlsVerify ? "selected" : ""} value="true">Skip</option>
-    </select>
-</div>
-<div class="b3-label b3-label--inner fn__flex">
-    <div class="fn__flex-1"></div>
-    <button class="b3-button b3-button--outline fn__size200" data-action="purgeData">
-        <svg><use xlink:href="#iconTrashcan"></use></svg>${window.siyuan.languages.purge}
-    </button>
-    <div class="fn__space"></div>
-    <button class="b3-button b3-button--outline fn__size200" style="position: relative">
-        <input id="importData" class="b3-form__upload" type="file" data-type="webdav">
-        <svg><use xlink:href="#iconDownload"></use></svg>${window.siyuan.languages.import}
-    </button>
-    <div class="fn__space"></div>
-    <button class="b3-button b3-button--outline fn__size200" data-action="exportData" data-type="webdav">
-        <svg><use xlink:href="#iconUpload"></use></svg>${window.siyuan.languages.export}
-    </button>
 </div>`;
     }
     return "";
