import {needLogin, needSubscribe} from "../util/needSubscribe";
import {fetchPost} from "../util/fetch";
import {showMessage} from "../dialog/message";
import {bindSyncCloudListEvent, getSyncCloudList} from "../sync/syncGuide";
import {processSync} from "../dialog/processSystem";
import {getCloudURL} from "./util/about";
import {openByMobile} from "../protyle/util/compatibility";

const renderProvider = (provider: number) => {
    if (provider === 0) {
        if (needSubscribe("")) {
            return `<div class="b3-label b3-label--inner">${window.siyuan.config.system.container === "ios" ? window.siyuan.languages._kernel[122] : window.siyuan.languages._kernel[29].replace("${url}", getCloudURL("subscribe/siyuan"))}</div>
<div class="b3-label b3-label--noborder">
    ${window.siyuan.languages.cloudIntro1}
    <div class="b3-label__text">
        <ul class="fn__list">
            <li>${window.siyuan.languages.cloudIntro2}</li>
            <li>${window.siyuan.languages.cloudIntro3}</li>
            <li>${window.siyuan.languages.cloudIntro4}</li>
            <li>${window.siyuan.languages.cloudIntro5}</li>
            <li>${window.siyuan.languages.cloudIntro6}</li>
            <li>${window.siyuan.languages.cloudIntro7}</li>
            <li>${window.siyuan.languages.cloudIntro8}</li>
        </ul>
    </div>
</div>
<div class="b3-label b3-label--noborder">
    ${window.siyuan.languages.cloudIntro9}
    <div class="b3-label__text">
        <ul style="padding-left: 2em">
            <li>${window.siyuan.languages.cloudIntro10}</li>
            <li>${window.siyuan.languages.cloudIntro11}</li>
        </ul>
    </div>
</div>`;
        }
        return `<div class="b3-label b3-label--inner">
    ${window.siyuan.languages.syncOfficialProviderIntro}
</div>`;
<<<<<<< HEAD
    } else if (provider === 2) {
        const tip = /*html*/ `<div class="b3-label b3-label--inner">
=======
    }
    if (needLogin("")) {
        return `<div class="b3-label b3-label--inner">${window.siyuan.languages.needLogin}</div>`;
    }
    if (provider === 2) {
        return `<div class="b3-label b3-label--inner">
>>>>>>> af2fd13a
    ${window.siyuan.languages.syncThirdPartyProviderS3Intro}
    <div class="fn__hr"></div>
    <em>${window.siyuan.languages.featureBetaStage}</em>
    <div class="fn__hr"></div>
    ${window.siyuan.languages.syncThirdPartyProviderTip}
<<<<<<< HEAD
</div>`;
        return /*html*/ `${tip}
=======
</div>
>>>>>>> af2fd13a
<label class="b3-label b3-label--noborder fn__flex config__item">
    <div class="fn__flex-center fn__size200">Endpoint</div>
    <div class="fn__space"></div>
    <input id="endpoint" class="b3-text-field fn__block" value="${window.siyuan.config.sync.s3.endpoint}">
</label>
<label class="b3-label b3-label--noborder fn__flex config__item">
    <div class="fn__flex-center fn__size200">Access Key</div>
    <div class="fn__space"></div>
    <input id="accessKey" class="b3-text-field fn__block" value="${window.siyuan.config.sync.s3.accessKey}">
</label>
<label class="b3-label b3-label--noborder fn__flex config__item">
    <div class="fn__flex-center fn__size200">Secret Key</div>
    <div class="fn__space"></div>
    <div class="b3-form__icona fn__block">
        <input id="secretKey" type="password" class="b3-text-field b3-form__icona-input" value="${window.siyuan.config.sync.s3.secretKey}">
        <svg class="b3-form__icona-icon" data-action="togglePassword"><use xlink:href="#iconEye"></use></svg>
    </div>
</label>
<label class="b3-label b3-label--noborder fn__flex config__item">
    <div class="fn__flex-center fn__size200">Bucket</div>
    <div class="fn__space"></div>
    <input id="bucket" class="b3-text-field fn__block" value="${window.siyuan.config.sync.s3.bucket}">
</label>
<label class="b3-label b3-label--noborder fn__flex config__item">
    <div class="fn__flex-center fn__size200">Region</div>
    <div class="fn__space"></div>
    <input id="region" class="b3-text-field fn__block" value="${window.siyuan.config.sync.s3.region}">
</label>
<label class="b3-label b3-label--noborder fn__flex config__item">
    <div class="fn__flex-center fn__size200">Timeout (s)</div>
    <div class="fn__space"></div>
    <input id="timeout" class="b3-text-field fn__block" type="number" min="7" max="300" value="${window.siyuan.config.sync.s3.timeout}">
</label>
<label class="b3-label b3-label--noborder fn__flex config__item">
    <div class="fn__flex-center fn__size200">Addressing</div>
    <div class="fn__space"></div>
    <select class="b3-select fn__block" id="pathStyle">
        <option ${window.siyuan.config.sync.s3.pathStyle ? "" : "selected"} value="false">Virtual-hosted-style</option>
        <option ${window.siyuan.config.sync.s3.pathStyle ? "selected" : ""} value="true">Path-style</option>
    </select>
</label>
<label class="b3-label b3-label--noborder fn__flex config__item">
    <div class="fn__flex-center fn__size200">TLS Verify</div>
    <div class="fn__space"></div>
    <select class="b3-select fn__block" id="s3SkipTlsVerify">
        <option ${window.siyuan.config.sync.s3.skipTlsVerify ? "" : "selected"} value="false">Verify</option>
        <option ${window.siyuan.config.sync.s3.skipTlsVerify ? "selected" : ""} value="true">Skip</option>
    </select>
</label>
<div class="b3-label fn__flex">
    <div class="fn__flex-1"></div>
    <button class="b3-button b3-button--outline fn__size200" style="position: relative">
        <input id="importData" class="b3-form__upload" type="file" data-type="s3">
        <svg><use xlink:href="#iconDownload"></use></svg>${window.siyuan.languages.import}
    </button>
    <div class="fn__space"></div>
    <button class="b3-button b3-button--outline fn__size200" data-action="exportData" data-type="s3">
        <svg><use xlink:href="#iconUpload"></use></svg>${window.siyuan.languages.export}
    </button>
</div>`;
    } else if (provider === 3) {
        return `<div class="b3-label b3-label--inner">
    ${window.siyuan.languages.syncThirdPartyProviderWebDAVIntro}
    <div class="fn__hr"></div>
    <em>${window.siyuan.languages.featureBetaStage}</em>
    <div class="fn__hr"></div>    
    ${window.siyuan.languages.syncThirdPartyProviderTip}
<<<<<<< HEAD
</div>`;
        return /*html*/ `${tip}
=======
</div>
>>>>>>> af2fd13a
<label class="b3-label b3-label--noborder fn__flex config__item">
    <div class="fn__flex-center fn__size200">Endpoint</div>
    <div class="fn__space"></div>
    <input id="endpoint" class="b3-text-field fn__block" value="${window.siyuan.config.sync.webdav.endpoint}">
</label>
<label class="b3-label b3-label--noborder fn__flex config__item">
    <div class="fn__flex-center fn__size200">Username</div>
    <div class="fn__space"></div>
    <input id="username" class="b3-text-field fn__block" value="${window.siyuan.config.sync.webdav.username}">
</label>
<label class="b3-label b3-label--noborder fn__flex config__item">
    <div class="fn__flex-center fn__size200">Password</div>
    <div class="fn__space"></div>
    <div class="b3-form__icona fn__block">
        <input id="password" type="password" class="b3-text-field b3-form__icona-input" value="${window.siyuan.config.sync.webdav.password}">
        <svg class="b3-form__icona-icon" data-action="togglePassword"><use xlink:href="#iconEye"></use></svg>
    </div>
</label>
<label class="b3-label b3-label--noborder fn__flex config__item">
    <div class="fn__flex-center fn__size200">Timeout (s)</div>
    <div class="fn__space"></div>
    <input id="timeout" class="b3-text-field fn__block" type="number" min="7" max="300" value="${window.siyuan.config.sync.webdav.timeout}">
</label>
<label class="b3-label b3-label--noborder fn__flex config__item">
    <div class="fn__flex-center fn__size200">TLS Verify</div>
    <div class="fn__space"></div>
    <select class="b3-select fn__block" id="webdavSkipTlsVerify">
        <option ${window.siyuan.config.sync.webdav.skipTlsVerify ? "" : "selected"} value="false">Verify</option>
        <option ${window.siyuan.config.sync.webdav.skipTlsVerify ? "selected" : ""} value="true">Skip</option>
    </select>
</label>
<div class="b3-label fn__flex">
    <div class="fn__flex-1"></div>
    <button class="b3-button b3-button--outline fn__size200" style="position: relative">
        <input id="importData" class="b3-form__upload" type="file" data-type="webdav">
        <svg><use xlink:href="#iconDownload"></use></svg>${window.siyuan.languages.import}
    </button>
    <div class="fn__space"></div>
    <button class="b3-button b3-button--outline fn__size200" data-action="exportData" data-type="webdav">
        <svg><use xlink:href="#iconUpload"></use></svg>${window.siyuan.languages.export}
    </button>
</div>`;
    }
    return "";
};

const bindProviderEvent = () => {
    const importElement = repos.element.querySelector("#importData") as HTMLInputElement;
    if (importElement) {
        importElement.addEventListener("change", () => {
            const formData = new FormData();
            formData.append("file", importElement.files[0]);
            const isS3 = importElement.getAttribute("data-type") === "s3";
            fetchPost(isS3 ? "/api/sync/importSyncProviderS3" : "/api/sync/importSyncProviderWebDAV", formData, (response) => {
                if (isS3) {
                    window.siyuan.config.sync.s3 = response.data.s3;
                } else {
                    window.siyuan.config.sync.webdav = response.data.webdav;
                }
                repos.element.querySelector("#syncProviderPanel").innerHTML = renderProvider(window.siyuan.config.sync.provider);
                bindProviderEvent();
                showMessage(window.siyuan.languages.imported);
                importElement.value = "";
            });
        });
    }

    const reposDataElement = repos.element.querySelector("#reposData");
    const loadingElement = repos.element.querySelector("#reposLoading");
    if (window.siyuan.config.sync.provider === 0) {
        if (needSubscribe("")) {
            loadingElement.classList.add("fn__none");
            let nextElement = reposDataElement;
            while (nextElement) {
                nextElement.classList.add("fn__none");
                nextElement = nextElement.nextElementSibling;
            }
            return;
        }
        fetchPost("/api/cloud/getCloudSpace", {}, (response) => {
            loadingElement.classList.add("fn__none");
            if (response.code === 1) {
                reposDataElement.innerHTML = response.msg;
                return;
            } else {
                reposDataElement.innerHTML = /*html*/ `<div class="fn__flex">
    <div class="fn__flex-1">
        ${window.siyuan.languages.cloudStorage}
        <div class="fn__hr"></div>
        <ul class="b3-list" style="margin-left: 12px">
            <li class="b3-list-item" style="cursor: auto;">${window.siyuan.languages.sync}<span class="b3-list-item__meta">${response.data.sync ? response.data.sync.hSize : "0B"}</span></li>
            <li class="b3-list-item" style="cursor: auto;">${window.siyuan.languages.backup}<span class="b3-list-item__meta">${response.data.backup ? response.data.backup.hSize : "0B"}</span></li>
            <li class="b3-list-item" style="cursor: auto;"><a href="${getCloudURL("settings/file?type=3")}" target="_blank">${window.siyuan.languages.cdn}</a><span class="b3-list-item__meta">${response.data.hAssetSize}</span></li>
            <li class="b3-list-item" style="cursor: auto;">${window.siyuan.languages.total}<span class="b3-list-item__meta">${response.data.hSize}</span></li>
            <li class="b3-list-item" style="cursor: auto;">${window.siyuan.languages.sizeLimit}<span class="b3-list-item__meta">${response.data.hTotalSize}</span></li>
            <li class="b3-list-item" style="cursor: auto;"><a href="${getCloudURL("settings/point")}" target="_blank">${window.siyuan.languages.pointExchangeSize}</a><span class="b3-list-item__meta">${response.data.hExchangeSize}</span></li>
        </ul>
    </div>
    <div class="fn__flex-1">
        ${window.siyuan.languages.trafficStat}
        <div class="fn__hr"></div>
        <ul class="b3-list" style="margin-left: 12px">
            <li class="b3-list-item" style="cursor: auto;">${window.siyuan.languages.upload}<span class="fn__space"></span><span class="ft__on-surface">${response.data.hTrafficUploadSize}</span></li>
            <li class="b3-list-item" style="cursor: auto;">${window.siyuan.languages.download}<span class="fn__space"></span><span class="ft__on-surface">${response.data.hTrafficDownloadSize}</span></li>
            <li class="b3-list-item" style="cursor: auto;">API GET<span class="fn__space"></span><span class="ft__on-surface">${response.data.hTrafficAPIGet}</span></li>
            <li class="b3-list-item" style="cursor: auto;">API PUT<span class="fn__space"></span><span class="ft__on-surface">${response.data.hTrafficAPIPut}</span></li>
        </ul>
    </div>
</div>`;
            }
        });
        reposDataElement.classList.remove("fn__none");
        return;
    }

    loadingElement.classList.add("fn__none");
    let nextElement = reposDataElement.nextElementSibling;
    while (nextElement) {
        if (!needLogin("")) {
            nextElement.classList.remove("fn__none");
        } else {
            nextElement.classList.add("fn__none");
        }
        nextElement = nextElement.nextElementSibling;
    }
    reposDataElement.classList.add("fn__none");
    const providerPanelElement = repos.element.querySelector("#syncProviderPanel");
    providerPanelElement.querySelectorAll(".b3-text-field, .b3-select").forEach(item => {
        item.addEventListener("blur", () => {
            if (window.siyuan.config.sync.provider === 2) {
                let timeout = parseInt((providerPanelElement.querySelector("#timeout") as HTMLInputElement).value, 10);
                if (7 > timeout) {
                    if (1 > timeout) {
                        timeout = 30;
                    } else {
                        timeout = 7;
                    }
                }
                if (300 < timeout) {
                    timeout = 300;
                }
                (providerPanelElement.querySelector("#timeout") as HTMLInputElement).value = timeout.toString();
                const s3 = {
                    endpoint: (providerPanelElement.querySelector("#endpoint") as HTMLInputElement).value,
                    accessKey: (providerPanelElement.querySelector("#accessKey") as HTMLInputElement).value,
                    secretKey: (providerPanelElement.querySelector("#secretKey") as HTMLInputElement).value,
                    bucket: (providerPanelElement.querySelector("#bucket") as HTMLInputElement).value,
                    pathStyle: (providerPanelElement.querySelector("#pathStyle") as HTMLInputElement).value === "true",
                    region: (providerPanelElement.querySelector("#region") as HTMLInputElement).value,
                    skipTlsVerify: (providerPanelElement.querySelector("#s3SkipTlsVerify") as HTMLInputElement).value === "true",
                    timeout: timeout,
                };
                fetchPost("/api/sync/setSyncProviderS3", {s3}, () => {
                    window.siyuan.config.sync.s3 = s3;
                });
            } else if (window.siyuan.config.sync.provider === 3) {
                let timeout = parseInt((providerPanelElement.querySelector("#timeout") as HTMLInputElement).value, 10);
                if (7 > timeout) {
                    timeout = 7;
                }
                if (300 < timeout) {
                    timeout = 300;
                }
                (providerPanelElement.querySelector("#timeout") as HTMLInputElement).value = timeout.toString();
                const webdav = {
                    endpoint: (providerPanelElement.querySelector("#endpoint") as HTMLInputElement).value,
                    username: (providerPanelElement.querySelector("#username") as HTMLInputElement).value,
                    password: (providerPanelElement.querySelector("#password") as HTMLInputElement).value,
                    skipTlsVerify: (providerPanelElement.querySelector("#webdavSkipTlsVerify") as HTMLInputElement).value === "true",
                    timeout: timeout,
                };
                fetchPost("/api/sync/setSyncProviderWebDAV", {webdav}, () => {
                    window.siyuan.config.sync.webdav = webdav;
                });
            }
        });
    });
};

export const repos = {
    element: undefined as Element,
    genHTML: () => {
        return `<div>
<div style="position: fixed;width: 800px;height: 434px;box-sizing: border-box;text-align: center;display: flex;align-items: center;justify-content: center;z-index: 1;" id="reposLoading">
    <img src="/stage/loading-pure.svg">
</div>
<label class="fn__flex b3-label config__item">
    <div class="fn__flex-1">
        ${window.siyuan.languages.syncProvider}
        <div class="b3-label__text">${window.siyuan.languages.syncProviderTip}</div>
    </div>
    <span class="fn__space"></span>
    <select id="syncProvider" class="b3-select fn__flex-center fn__size200">
        <option value="0" ${window.siyuan.config.sync.provider === 0 ? "selected" : ""}>SiYuan</option>
        <option value="2" ${window.siyuan.config.sync.provider === 2 ? "selected" : ""}>S3</option>
        <option value="3" ${window.siyuan.config.sync.provider === 3 ? "selected" : ""}>WebDAV</option>
    </select>
</label>
<div id="syncProviderPanel" class="b3-label">
    ${renderProvider(window.siyuan.config.sync.provider)}
</div>
<div id="reposData" class="b3-label">
    <div class="fn__flex">
        <div class="fn__flex-1">
            ${window.siyuan.languages.cloudStorage}
        </div>
        <div class="fn__flex-1">
            ${window.siyuan.languages.trafficStat}
        </div>
    </div>
</div>
<label class="fn__flex b3-label">
    <div class="fn__flex-1">
        ${window.siyuan.languages.openSyncTip1}
        <div class="b3-label__text">${window.siyuan.languages.openSyncTip2}</div>
    </div>
    <span class="fn__space"></span>
    <input type="checkbox" id="reposCloudSyncSwitch"${window.siyuan.config.sync.enabled ? " checked='checked'" : ""} class="b3-switch fn__flex-center">
</label>
<label class="fn__flex b3-label">
    <div class="fn__flex-1">
        ${window.siyuan.languages.generateConflictDoc}
        <div class="b3-label__text">${window.siyuan.languages.generateConflictDocTip}</div>
    </div>
    <span class="fn__space"></span>
    <input type="checkbox" id="generateConflictDoc"${window.siyuan.config.sync.generateConflictDoc ? " checked='checked'" : ""} class="b3-switch fn__flex-center">
</label>
<div class="b3-label">
    <label class="fn__flex config__item">
        <div class="fn__flex-1">
            ${window.siyuan.languages.syncMode}
            <div class="b3-label__text">${window.siyuan.languages.syncModeTip}</div>
        </div>
        <span class="fn__space"></span>
        <select id="syncMode" class="b3-select fn__flex-center fn__size200">
            <option value="1" ${window.siyuan.config.sync.mode === 1 ? "selected" : ""}>${window.siyuan.languages.syncMode1}</option>
            <option value="2" ${window.siyuan.config.sync.mode === 2 ? "selected" : ""}>${window.siyuan.languages.syncMode2}</option>
            <option value="3" ${window.siyuan.config.sync.mode === 3 ? "selected" : ""}>${window.siyuan.languages.syncMode3}</option>
        </select>
    </label>
    <label class="fn__flex b3-label${(window.siyuan.config.sync.mode !== 1 || window.siyuan.config.system.container === "docker" || window.siyuan.config.sync.provider !== 0) ? " fn__none" : ""}">
        <div class="fn__flex-1">
            ${window.siyuan.languages.syncPerception}
            <div class="b3-label__text">${window.siyuan.languages.syncPerceptionTip}</div>
        </div>
        <span class="fn__space"></span>
        <input type="checkbox" id="syncPerception"${window.siyuan.config.sync.perception ? " checked='checked'" : ""} class="b3-switch fn__flex-center">
    </label>
</div>
<div class="b3-label">
    <label class="fn__flex config__item">
        <div class="fn__flex-center">${window.siyuan.languages.cloudSyncDir}</div>
        <div class="fn__flex-1"></div>
        <button class="b3-button b3-button--outline fn__flex-center fn__size200" data-action="config">
            <svg><use xlink:href="#iconSettings"></use></svg>${window.siyuan.languages.config}
        </button>
    </label>
    <div id="reposCloudSyncList" class="fn__none b3-label"><img style="margin: 0 auto;display: block;width: 64px;height: 100%" src="/stage/loading-pure.svg"></div>
</div>
<div class="b3-label fn__flex">
    <div class="fn__flex-center">${window.siyuan.languages.cloudBackup}</div>
    <div class="b3-list-item__meta fn__flex-center">${window.siyuan.languages.cloudBackupTip}</div>
</div>
</div>`;
    },
    bindEvent: () => {
        bindProviderEvent();
        const switchElement = repos.element.querySelector("#reposCloudSyncSwitch") as HTMLInputElement;
        switchElement.addEventListener("change", () => {
            if (switchElement.checked && window.siyuan.config.sync.cloudName === "") {
                switchElement.checked = false;
                showMessage(window.siyuan.languages._kernel[123]);
                return;
            }
            fetchPost("/api/sync/setSyncEnable", {enabled: switchElement.checked}, () => {
                window.siyuan.config.sync.enabled = switchElement.checked;
                processSync();
            });
        });
        const syncPerceptionElement = repos.element.querySelector("#syncPerception") as HTMLInputElement;
        syncPerceptionElement.addEventListener("change", () => {
            fetchPost("/api/sync/setSyncPerception", {enabled: syncPerceptionElement.checked}, () => {
                window.siyuan.config.sync.perception = syncPerceptionElement.checked;
                processSync();
            });
        });
        const switchConflictElement = repos.element.querySelector("#generateConflictDoc") as HTMLInputElement;
        switchConflictElement.addEventListener("change", () => {
            fetchPost("/api/sync/setSyncGenerateConflictDoc", {enabled: switchConflictElement.checked}, () => {
                window.siyuan.config.sync.generateConflictDoc = switchConflictElement.checked;
            });
        });
        const syncModeElement = repos.element.querySelector("#syncMode") as HTMLSelectElement;
        syncModeElement.addEventListener("change", () => {
            fetchPost("/api/sync/setSyncMode", {mode: parseInt(syncModeElement.value, 10)}, () => {
                if (syncModeElement.value === "1" && window.siyuan.config.sync.provider === 0 && window.siyuan.config.system.container !== "docker") {
                    syncPerceptionElement.parentElement.classList.remove("fn__none");
                } else {
                    syncPerceptionElement.parentElement.classList.add("fn__none");
                }
                window.siyuan.config.sync.mode = parseInt(syncModeElement.value, 10);
            });
        });
        const syncConfigElement = repos.element.querySelector("#reposCloudSyncList");
        const syncProviderElement = repos.element.querySelector("#syncProvider") as HTMLSelectElement;
        syncProviderElement.addEventListener("change", () => {
            fetchPost("/api/sync/setSyncProvider", {provider: parseInt(syncProviderElement.value, 10)}, (response) => {
                if (response.code === 1) {
                    showMessage(response.msg);
                    syncProviderElement.value = "0";
                    window.siyuan.config.sync.provider = 0;
                } else {
                    window.siyuan.config.sync.provider = parseInt(syncProviderElement.value, 10);
                }
                repos.element.querySelector("#syncProviderPanel").innerHTML = renderProvider(window.siyuan.config.sync.provider);
                bindProviderEvent();
                syncConfigElement.innerHTML = "";
                syncConfigElement.classList.add("fn__none");
                if (window.siyuan.config.sync.mode !== 1 || window.siyuan.config.system.container === "docker" || window.siyuan.config.sync.provider !== 0) {
                    syncPerceptionElement.parentElement.classList.add("fn__none");
                } else {
                    syncPerceptionElement.parentElement.classList.remove("fn__none");
                }
            });
        });
        const loadingElement = repos.element.querySelector("#reposLoading") as HTMLElement;
        loadingElement.style.width = repos.element.clientWidth + "px";
        loadingElement.style.height = repos.element.clientHeight + "px";
        bindSyncCloudListEvent(syncConfigElement);
        repos.element.firstElementChild.addEventListener("click", (event) => {
            let target = event.target as HTMLElement;
            while (target && target !== repos.element) {
                const action = target.getAttribute("data-action");
                if (action === "config") {
                    if (syncConfigElement.classList.contains("fn__none")) {
                        getSyncCloudList(syncConfigElement, true);
                        syncConfigElement.classList.remove("fn__none");
                    } else {
                        syncConfigElement.classList.add("fn__none");
                    }
                    break;
                } else if (action === "togglePassword") {
                    const isEye = target.firstElementChild.getAttribute("xlink:href") === "#iconEye";
                    target.firstElementChild.setAttribute("xlink:href", isEye ? "#iconEyeoff" : "#iconEye");
                    target.previousElementSibling.setAttribute("type", isEye ? "text" : "password");
                    break;
                } else if (action === "exportData") {
                    fetchPost(target.getAttribute("data-type") === "s3" ? "/api/sync/exportSyncProviderS3" : "/api/sync/exportSyncProviderWebDAV", {}, response => {
                        openByMobile(response.data.zip);
                    });
                    break;
                }
                target = target.parentElement;
            }
        });
    },
};<|MERGE_RESOLUTION|>--- conflicted
+++ resolved
@@ -37,28 +37,19 @@
         return `<div class="b3-label b3-label--inner">
     ${window.siyuan.languages.syncOfficialProviderIntro}
 </div>`;
-<<<<<<< HEAD
-    } else if (provider === 2) {
-        const tip = /*html*/ `<div class="b3-label b3-label--inner">
-=======
     }
     if (needLogin("")) {
         return `<div class="b3-label b3-label--inner">${window.siyuan.languages.needLogin}</div>`;
     }
     if (provider === 2) {
-        return `<div class="b3-label b3-label--inner">
->>>>>>> af2fd13a
+        return /*html*/ `<div class="b3-label b3-label--inner">
     ${window.siyuan.languages.syncThirdPartyProviderS3Intro}
     <div class="fn__hr"></div>
     <em>${window.siyuan.languages.featureBetaStage}</em>
     <div class="fn__hr"></div>
     ${window.siyuan.languages.syncThirdPartyProviderTip}
-<<<<<<< HEAD
 </div>`;
         return /*html*/ `${tip}
-=======
-</div>
->>>>>>> af2fd13a
 <label class="b3-label b3-label--noborder fn__flex config__item">
     <div class="fn__flex-center fn__size200">Endpoint</div>
     <div class="fn__space"></div>
@@ -126,12 +117,8 @@
     <em>${window.siyuan.languages.featureBetaStage}</em>
     <div class="fn__hr"></div>    
     ${window.siyuan.languages.syncThirdPartyProviderTip}
-<<<<<<< HEAD
 </div>`;
         return /*html*/ `${tip}
-=======
-</div>
->>>>>>> af2fd13a
 <label class="b3-label b3-label--noborder fn__flex config__item">
     <div class="fn__flex-center fn__size200">Endpoint</div>
     <div class="fn__space"></div>
