import {escapeHtml} from "../util/escape";
import {confirmDialog} from "../dialog/confirmDialog";
import {pathPosix} from "../util/pathName";
import {isBrowser} from "../util/functions";
import {hasClosestByClassName} from "../protyle/util/hasClosest";
import {fetchPost} from "../util/fetch";
import {getAllModels} from "../layout/getAll";
import {openBy} from "../editor/util";
import {renderAssetsPreview} from "../asset/renderAssets";
import {writeText} from "../protyle/util/compatibility";

export const image = {
    element: undefined as Element,
    genHTML: () => {
        return `<div class="fn__flex-column" style="height: 100%">
    <div class="layout-tab-bar fn__flex">
        <div class="item item--full item--focus" data-type="remove">
            <span class="fn__flex-1"></span>
            <span class="item__text">${window.siyuan.languages.unreferencedAssets}</span>
            <span class="fn__flex-1"></span>
        </div>
        <div class="item item--full" data-type="missing">
            <span class="fn__flex-1"></span>
            <span class="item__text">${window.siyuan.languages.missingAssets}</span>
            <span class="fn__flex-1"></span>
        </div>
    </div>
    <div class="fn__flex-1">
        <div class="config-assets" data-type="remove" data-init="true">
            <div class="fn__hr--b"></div>
            <label class="fn__flex">
                <div class="fn__space"></div>
                <button id="removeAll" class="b3-button b3-button--outline fn__flex-center fn__size200">
                    <svg class="svg"><use xlink:href="#iconTrashcan"></use></svg>
                    ${window.siyuan.languages.delete}
                </button>
            </label>
            <div class="fn__hr"></div>
            <ul class="b3-list b3-list--background config-assets__list">
                <li class="fn__loading"><img src="/stage/loading-pure.svg"></li>
            </ul>
            <div class="config-assets__preview"></div>
        </div>
        <div class="fn__none config-assets" data-type="missing">
            <div class="fn__hr"></div>
            <ul class="b3-list b3-list--background config-assets__list">
                <li class="fn__loading"><img src="/stage/loading-pure.svg"></li>
            </ul>
            <div class="fn__hr"></div>
        </div>
    </div>
</div>`;
    },
    bindEvent: () => {
        const assetsListElement = image.element.querySelector(".config-assets__list");
        image.element.addEventListener("click", (event) => {
            let target = event.target as HTMLElement;
            while (target && !target.isEqualNode(image.element)) {
                const type = target.getAttribute("data-type");
                if (target.id === "removeAll") {
                    confirmDialog(window.siyuan.languages.deleteOpConfirm, `${window.siyuan.languages.clearAll}`, () => {
                        fetchPost("/api/asset/removeUnusedAssets", {}, response => {
                            getAllModels().asset.forEach(item => {
                                if (response.data.paths.includes(item.path)) {
                                    item.parent.close();
                                }
                            });
                            assetsListElement.innerHTML = `<li class="b3-list--empty">${window.siyuan.languages.emptyContent}</li>`;
                            image.element.querySelector(".config-assets__preview").innerHTML = "";
                        });
                    });
<<<<<<< HEAD
                });
        });

        assetsListElement.addEventListener("click", (event) => {
            let target = event.target as HTMLElement;
            while (target && !target.isEqualNode(assetsListElement)) {
                if (target.classList?.contains("b3-tooltips")) {
                    const pathString = target.parentElement.getAttribute("data-path");
                    const type = target.getAttribute("data-type");
                    if (type === "open") {
                        /// #if !BROWSER
                        openBy(pathString, "folder");
                        /// #endif
                    } else if (type === "clear") {
                        confirmDialog(window.siyuan.languages.clearUnused,
                            `${window.siyuan.languages.delete} <b>${pathPosix().basename(pathString)}</b>`,
                            () => {
                                fetchPost("/api/asset/removeUnusedAsset", {
                                    path: pathString,
                                }, response => {
                                    getAllModels().asset.forEach(item => {
                                        if (response.data.path === item.path) {
                                            item.parent.parent.removeTab(item.parent.id);
                                        }
                                    });
                                    const liElement = target.parentElement;
                                    if (liElement.parentElement.querySelectorAll("li").length === 1) {
                                        liElement.parentElement.innerHTML = `<li class="b3-list--empty">${window.siyuan.languages.emptyContent}</li>`;
                                    } else {
                                        liElement.remove();
                                    }
                                    image.element.querySelector(".config-assets__preview").innerHTML = "";
=======
                } else if (target.classList.contains("item") && !target.classList.contains("item--focus")) {
                    image.element.querySelector(".layout-tab-bar .item--focus").classList.remove("item--focus");
                    target.classList.add("item--focus");
                    image.element.querySelectorAll(".config-assets").forEach(item => {
                        if (type === item.getAttribute("data-type")) {
                            item.classList.remove("fn__none");
                            if (!item.getAttribute("data-init")) {
                                fetchPost("/api/asset/getMissingAssets", {}, response => {
                                    image._renderList(response.data.missingAssets, item.querySelector(".config-assets__list"), false);
>>>>>>> af2fd13a
                                });
                                item.setAttribute("data-init", "true");
                            }
                        } else {
                            item.classList.add("fn__none");
                        }
                    });
                    event.preventDefault();
                    event.stopPropagation();
                    break;
                } else if (type === "copy") {
                    writeText(target.parentElement.querySelector(".b3-list-item__text").textContent.trim());
                } else if (type === "open") {
                    /// #if !BROWSER
                    openBy(target.parentElement.getAttribute("data-path"), "folder");
                    /// #endif
                } else if (type === "clear") {
                    const pathString = target.parentElement.getAttribute("data-path");
                    confirmDialog(window.siyuan.languages.deleteOpConfirm, `${window.siyuan.languages.delete} <b>${pathPosix().basename(pathString)}</b>`, () => {
                        fetchPost("/api/asset/removeUnusedAsset", {
                            path: pathString,
                        }, response => {
                            getAllModels().asset.forEach(item => {
                                if (response.data.path === item.path) {
                                    item.parent.parent.removeTab(item.parent.id);
                                }
                            });
                            const liElement = target.parentElement;
                            if (liElement.parentElement.querySelectorAll("li").length === 1) {
                                liElement.parentElement.innerHTML = `<li class="b3-list--empty">${window.siyuan.languages.emptyContent}</li>`;
                            } else {
                                liElement.remove();
                            }
                            image.element.querySelector(".config-assets__preview").innerHTML = "";
                        });
                    });
                    event.preventDefault();
                    event.stopPropagation();
                    break;
                }
                target = target.parentElement;
            }
        });

        assetsListElement.addEventListener("mouseover", (event) => {
            const liElement = hasClosestByClassName(event.target as Element, "b3-list-item");
            if (liElement && liElement.getAttribute("data-path") !== assetsListElement.nextElementSibling.getAttribute("data-path")) {
                const item = liElement.getAttribute("data-path");
                assetsListElement.nextElementSibling.setAttribute("data-path", item);
                assetsListElement.nextElementSibling.innerHTML = renderAssetsPreview(item);
            }
        });
        fetchPost("/api/asset/getUnusedAssets", {}, response => {
            image._renderList(response.data.unusedAssets, assetsListElement);
        });
    },
    _renderList: (data: string[], element: Element, action = true) => {
        let html = "";
        let boxOpenHTML = "";
        if (!isBrowser() && action) {
            boxOpenHTML = `<span data-type="open" class="b3-tooltips b3-tooltips__w b3-list-item__action" aria-label="${window.siyuan.languages.showInFolder}">
    <svg><use xlink:href="#iconFolder"></use></svg>
</span>`;
        }
        let boxClearHTML = "";
        if (action) {
            boxClearHTML = `<span data-type="clear" class="b3-tooltips b3-tooltips__w b3-list-item__action" aria-label="${window.siyuan.languages.delete}">
    <svg><use xlink:href="#iconTrashcan"></use></svg>
</span>`;
        } else {
            boxClearHTML = `<span data-type="copy" class="b3-tooltips b3-tooltips__w b3-list-item__action" aria-label="${window.siyuan.languages.copy}">
    <svg><use xlink:href="#iconCopy"></use></svg>
</span>`;
        }
        data.forEach((item) => {
            const idx = item.indexOf("assets/");
            const dataPath = item.substring(idx);
            html += `<li data-path="${dataPath}"  class="b3-list-item b3-list-item--hide-action">
    <span class="b3-list-item__text">${escapeHtml(item)}</span>
    ${boxOpenHTML}
    ${boxClearHTML}
</li>`;
        });
        element.innerHTML = html || `<li class="b3-list--empty">${window.siyuan.languages.emptyContent}</li>`;
    }
};<|MERGE_RESOLUTION|>--- conflicted
+++ resolved
@@ -69,40 +69,6 @@
                             image.element.querySelector(".config-assets__preview").innerHTML = "";
                         });
                     });
-<<<<<<< HEAD
-                });
-        });
-
-        assetsListElement.addEventListener("click", (event) => {
-            let target = event.target as HTMLElement;
-            while (target && !target.isEqualNode(assetsListElement)) {
-                if (target.classList?.contains("b3-tooltips")) {
-                    const pathString = target.parentElement.getAttribute("data-path");
-                    const type = target.getAttribute("data-type");
-                    if (type === "open") {
-                        /// #if !BROWSER
-                        openBy(pathString, "folder");
-                        /// #endif
-                    } else if (type === "clear") {
-                        confirmDialog(window.siyuan.languages.clearUnused,
-                            `${window.siyuan.languages.delete} <b>${pathPosix().basename(pathString)}</b>`,
-                            () => {
-                                fetchPost("/api/asset/removeUnusedAsset", {
-                                    path: pathString,
-                                }, response => {
-                                    getAllModels().asset.forEach(item => {
-                                        if (response.data.path === item.path) {
-                                            item.parent.parent.removeTab(item.parent.id);
-                                        }
-                                    });
-                                    const liElement = target.parentElement;
-                                    if (liElement.parentElement.querySelectorAll("li").length === 1) {
-                                        liElement.parentElement.innerHTML = `<li class="b3-list--empty">${window.siyuan.languages.emptyContent}</li>`;
-                                    } else {
-                                        liElement.remove();
-                                    }
-                                    image.element.querySelector(".config-assets__preview").innerHTML = "";
-=======
                 } else if (target.classList.contains("item") && !target.classList.contains("item--focus")) {
                     image.element.querySelector(".layout-tab-bar .item--focus").classList.remove("item--focus");
                     target.classList.add("item--focus");
@@ -112,7 +78,6 @@
                             if (!item.getAttribute("data-init")) {
                                 fetchPost("/api/asset/getMissingAssets", {}, response => {
                                     image._renderList(response.data.missingAssets, item.querySelector(".config-assets__list"), false);
->>>>>>> af2fd13a
                                 });
                                 item.setAttribute("data-init", "true");
                             }
