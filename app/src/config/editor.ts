import {getAllModels} from "../layout/getAll";
import {setInlineStyle} from "../util/assets";
import {fetchPost} from "../util/fetch";
import {confirmDialog} from "../dialog/confirmDialog";
import {reloadProtyle} from "../protyle/util/reload";
import {updateHotkeyTip} from "../protyle/util/compatibility";
<<<<<<< HEAD
import {isAppMode} from "sofill/env"
=======
import {Constants} from "../constants";
import {resize} from "../protyle/util/resize";
>>>>>>> af2fd13a

export const editor = {
    element: undefined as Element,
    setReadonly: (readOnly: boolean) => {
        window.siyuan.config.editor.readOnly = readOnly;
        fetchPost("/api/setting/setEditor", window.siyuan.config.editor);
    },
    genHTML: () => {
        let fontFamilyHTML = "";
        fontFamilyHTML = '<select id="fontFamily" class="b3-select fn__flex-center fn__size200"></select>';
        return `<label class="fn__flex b3-label">
    <div class="fn__flex-1">
        ${window.siyuan.languages.fullWidth}
        <div class="b3-label__text">${window.siyuan.languages.fullWidthTip}</div>
    </div>
    <span class="fn__space"></span>
    <input class="b3-switch fn__flex-center" id="fullWidth" type="checkbox"${window.siyuan.config.editor.fullWidth ? " checked" : ""}/>
</label>
<label class="fn__flex b3-label">
    <div class="fn__flex-1">
        ${window.siyuan.languages.justify}
        <div class="b3-label__text">${window.siyuan.languages.justifyTip}</div>
    </div>
    <span class="fn__space"></span>
    <input class="b3-switch fn__flex-center" id="justify" type="checkbox"${window.siyuan.config.editor.justify ? " checked" : ""}/>
</label>
<label class="fn__flex b3-label">
    <div class="fn__flex-1">
        ${window.siyuan.languages.rtl}
        <div class="b3-label__text">${window.siyuan.languages.rtlTip}</div>
    </div>
    <span class="fn__space"></span>
    <input class="b3-switch fn__flex-center" id="rtl" type="checkbox"${window.siyuan.config.editor.rtl ? " checked" : ""}/>
</label>
<label class="fn__flex b3-label">
    <div class="fn__flex-1">
        ${window.siyuan.languages.editReadonly} 
        <code class="fn__code">${updateHotkeyTip(window.siyuan.config.keymap.general.editReadonly.custom)}</code>
        <div class="b3-label__text">${window.siyuan.languages.editReadonlyTip}</div>
    </div>
    <span class="fn__space"></span>
    <input class="b3-switch fn__flex-center" id="readOnly" type="checkbox"${window.siyuan.config.editor.readOnly ? " checked" : ""}/>
</label>
<label class="fn__flex b3-label">
    <div class="fn__flex-1">
        ${window.siyuan.languages.md12}
        <div class="b3-label__text">${window.siyuan.languages.md16}</div>
    </div>
    <span class="fn__space"></span>
    <input class="b3-switch fn__flex-center" id="displayBookmarkIcon" type="checkbox"${window.siyuan.config.editor.displayBookmarkIcon ? " checked" : ""}/>
</label>
<label class="fn__flex b3-label">
    <div class="fn__flex-1">
        ${window.siyuan.languages.md7}
        <div class="b3-label__text">${window.siyuan.languages.md8}</div>
    </div>
    <span class="fn__space"></span>
    <input class="b3-switch fn__flex-center" id="displayNetImgMark" type="checkbox"${window.siyuan.config.editor.displayNetImgMark ? " checked" : ""}/>
</label>
<label class="fn__flex b3-label">
    <div class="fn__flex-1">
        ${window.siyuan.languages.embedBlockBreadcrumb}
        <div class="b3-label__text">${window.siyuan.languages.embedBlockBreadcrumbTip}</div>
    </div>
    <span class="fn__space"></span>
    <input class="b3-switch fn__flex-center" id="embedBlockBreadcrumb" type="checkbox"${window.siyuan.config.editor.embedBlockBreadcrumb ? " checked" : ""}/>
</label>
<label class="fn__flex b3-label">
    <div class="fn__flex-1">
        ${window.siyuan.languages.floatWindowMode}
        <div class="b3-label__text">${window.siyuan.languages.floatWindowModeTip.replace("${hotkey}", updateHotkeyTip("⌘"))}</div>
    </div>
    <span class="fn__space"></span>
    <input class="b3-switch fn__flex-center" id="floatWindowMode" type="checkbox"${window.siyuan.config.editor.floatWindowMode === 0 ? " checked" : ""}/>
</label>
<label class="fn__flex b3-label">
    <div class="fn__flex-1">
        ${window.siyuan.languages.outlineOutdent}
        <div class="b3-label__text">${window.siyuan.languages.outlineOutdentTip}</div>
    </div>
    <span class="fn__space"></span>
    <input class="b3-switch fn__flex-center" id="listLogicalOutdent" type="checkbox"${window.siyuan.config.editor.listLogicalOutdent ? " checked" : ""}/>
</label>
<label class="fn__flex b3-label">
    <div class="fn__flex-1">
        ${window.siyuan.languages.spellcheck}
        <div class="b3-label__text">${window.siyuan.languages.spellcheckTip}</div>
    </div>
    <span class="fn__space"></span>
    <input class="b3-switch fn__flex-center" id="spellcheck" type="checkbox"${window.siyuan.config.editor.spellcheck ? " checked" : ""}/>
</label>
<label class="fn__flex b3-label">
    <div class="fn__flex-1">
        ${window.siyuan.languages.onlySearchForDoc}
        <div class="b3-label__text">${window.siyuan.languages.onlySearchForDocTip}</div>
    </div>
    <span class="fn__space"></span>
    <input class="b3-switch fn__flex-center" id="onlySearchForDoc" type="checkbox"${window.siyuan.config.editor.onlySearchForDoc ? " checked" : ""}/>
</label>
<label class="fn__flex b3-label">
    <div class="fn__flex-1">
        ${window.siyuan.languages.md31}
        <div class="b3-label__text">${window.siyuan.languages.md32}</div>
    </div>
    <span class="fn__space"></span>
    <input class="b3-switch fn__flex-center" id="codeLineWrap" type="checkbox"${window.siyuan.config.editor.codeLineWrap ? " checked" : ""}/>
</label>
<label class="fn__flex b3-label">
    <div class="fn__flex-1">
        ${window.siyuan.languages.md2}
        <div class="b3-label__text">${window.siyuan.languages.md3}</div>
    </div>
    <span class="fn__space"></span>
    <input class="b3-switch fn__flex-center" id="codeLigatures" type="checkbox"${window.siyuan.config.editor.codeLigatures ? " checked" : ""}/>
</label>
<label class="fn__flex b3-label">
    <div class="fn__flex-1">
        ${window.siyuan.languages.md27}
        <div class="b3-label__text">${window.siyuan.languages.md28}</div>
    </div>
    <span class="fn__space"></span>
    <input class="b3-switch fn__flex-center" id="codeSyntaxHighlightLineNum" type="checkbox"${window.siyuan.config.editor.codeSyntaxHighlightLineNum ? " checked" : ""}/>
</label>
<label class="fn__flex b3-label">
    <div class="fn__flex-1">
        ${window.siyuan.languages.md33}
        <div class="b3-label__text">${window.siyuan.languages.md34}</div>
    </div>
    <span class="fn__space"></span>
    <input class="b3-switch fn__flex-center" id="virtualBlockRef" type="checkbox"${window.siyuan.config.editor.virtualBlockRef ? " checked" : ""}/>
</label>
<label class="fn__flex b3-label config__item">
    <div class="fn__flex-1">
        ${window.siyuan.languages.md9}
        <div class="b3-label__text">${window.siyuan.languages.md36}</div>
    </div>
    <span class="fn__space"></span>
    <input class="b3-text-field fn__flex-center fn__size200" id="virtualBlockRefInclude" value="${window.siyuan.config.editor.virtualBlockRefInclude}" />
</label>
<label class="fn__flex b3-label config__item">
    <div class="fn__flex-1">
        ${window.siyuan.languages.md35}
        <div class="b3-label__text">${window.siyuan.languages.md36}</div>
        <div class="b3-label__text">${window.siyuan.languages.md41}</div>
    </div>
    <span class="fn__space"></span>
    <input class="b3-text-field fn__flex-center fn__size200" id="virtualBlockRefExclude" value="${window.siyuan.config.editor.virtualBlockRefExclude}" />
</label>
<label class="fn__flex b3-label config__item">
    <div class="fn__flex-1">
        ${window.siyuan.languages.md39}
        <div class="b3-label__text">${window.siyuan.languages.md40}</div>
    </div>
    <span class="fn__space"></span>
    <input class="b3-text-field fn__flex-center fn__size200" id="plantUMLServePath" value="${window.siyuan.config.editor.plantUMLServePath}"/>
</label>
<label class="fn__flex b3-label config__item">
    <div class="fn__flex-1">
        ${window.siyuan.languages.dynamicLoadBlocks}
        <div class="b3-label__text">${window.siyuan.languages.dynamicLoadBlocksTip}</div>
    </div>
    <span class="fn__space"></span>
    <input class="b3-text-field fn__flex-center fn__size200" id="dynamicLoadBlocks" type="number" min="48" max="1024" value="${window.siyuan.config.editor.dynamicLoadBlocks}"/>
</label>
<label class="fn__flex b3-label config__item">
    <div class="fn__flex-1">
        ${window.siyuan.languages.md37}
        <div class="b3-label__text">${window.siyuan.languages.md38}</div>
    </div>
    <span class="fn__space"></span>
    <input class="b3-text-field fn__flex-center fn__size200" id="blockRefDynamicAnchorTextMaxLen" type="number" min="1" max="5120" value="${window.siyuan.config.editor.blockRefDynamicAnchorTextMaxLen}"/>
</label>
<label class="fn__flex b3-label config__item">
    <div class="fn__flex-1">
        ${window.siyuan.languages.backlinkExpand}
        <div class="b3-label__text">${window.siyuan.languages.backlinkExpandTip}</div>
    </div>
    <span class="fn__space"></span>
    <input class="b3-text-field fn__flex-center fn__size200" id="backlinkExpandCount" type="number" min="0" max="512" value="${window.siyuan.config.editor.backlinkExpandCount}"/>
</label>
<label class="fn__flex b3-label config__item">
    <div class="fn__flex-1">
        ${window.siyuan.languages.backmentionExpand}
        <div class="b3-label__text">${window.siyuan.languages.backmentionExpandTip}</div>
    </div>
    <span class="fn__space"></span>
    <input class="b3-text-field fn__flex-center fn__size200" id="backmentionExpandCount" type="number" min="0" max="512" value="${window.siyuan.config.editor.backmentionExpandCount}"/>
</label>
<label class="fn__flex b3-label config__item">
    <div class="fn__flex-1">
        ${window.siyuan.languages.generateHistory}
        <div class="b3-label__text">${window.siyuan.languages.generateHistoryInterval}</div>
    </div>
    <span class="fn__space"></span>
    <input class="b3-text-field fn__flex-center fn__size200" id="generateHistoryInterval" type="number" min="0" max="120" value="${window.siyuan.config.editor.generateHistoryInterval}"/>
</label>
<label class="fn__flex b3-label config__item">
    <div class="fn__flex-1">
        ${window.siyuan.languages.historyRetentionDays} 
        ${isAppMode(true) ? `<a href="javascript:void(0)" id="clearHistory">${window.siyuan.languages.clearHistory}</a>` : ""}
        <div class="b3-label__text">${window.siyuan.languages.historyRetentionDaysTip}</div>
    </div>
    <span class="fn__space"></span>
    <input class="b3-text-field fn__flex-center fn__size200" id="historyRetentionDays" type="number" min="0" value="${window.siyuan.config.editor.historyRetentionDays}"/>
</label>
<label class="fn__flex b3-label config__item">
    <div class="fn__flex-1">
        ${window.siyuan.languages.font}
        <div class="b3-label__text">${window.siyuan.languages.font1}</div>
    </div>
    <span class="fn__space"></span>
    ${fontFamilyHTML}
</label>
<label class="fn__flex b3-label">
    <div class="fn__flex-1">
        ${window.siyuan.languages.fontSizeScrollZoom}
        <div class="b3-label__text">${window.siyuan.languages.fontSizeScrollZoomTip.replace("Ctrl", updateHotkeyTip("⌘"))}</div>
    </div>
    <span class="fn__space"></span>
    <input class="b3-switch fn__flex-center" id="fontSizeScrollZoom" type="checkbox"${window.siyuan.config.editor.fontSizeScrollZoom ? " checked" : ""}/>
</label>
<label class="fn__flex b3-label config__item">
    <div class="fn__flex-1">
        ${window.siyuan.languages.fontSize}
        <div class="b3-label__text">${window.siyuan.languages.fontSizeTip}</div>
    </div>
    <span class="fn__space"></span>
    <div class="b3-tooltips b3-tooltips__n fn__flex-center" aria-label="${window.siyuan.config.editor.fontSize}">   
        <input class="b3-slider fn__size200" id="fontSize" max="72" min="9" step="1" type="range" value="${window.siyuan.config.editor.fontSize}">
    </div>
</label>
<label class="fn__flex b3-label config__item">
    <div class="fn__flex-1">
        ${window.siyuan.languages.md29}
        <div class="b3-label__text">${window.siyuan.languages.md30}</div>
    </div>
    <span class="fn__space"></span>
    <div class="b3-tooltips b3-tooltips__n fn__flex-center" aria-label="${window.siyuan.config.editor.codeTabSpaces}">   
        <input class="b3-slider fn__size200" id="codeTabSpaces" max="8" min="0" step="2" type="range" value="${window.siyuan.config.editor.codeTabSpaces}">
    </div>
</label>
<label class="b3-label fn__flex">
    <div class="fn__flex-1">
        ${window.siyuan.languages.katexMacros}
        <div class="b3-label__text">${window.siyuan.languages.katexMacrosTip}</div>
        <div class="fn__hr"></div>
        <textarea class="b3-text-field fn__block" id="katexMacros" spellcheck="false">${window.siyuan.config.editor.katexMacros}</textarea>
    </div>
</label>`;
    },
    bindEvent: () => {
        const fontFamilyElement = editor.element.querySelector("#fontFamily") as HTMLSelectElement;
        if (fontFamilyElement.tagName === "SELECT") {
            let fontFamilyHTML = `<option value="">${window.siyuan.languages.default}</option>`;
            fetchPost("/api/system/getSysFonts", {}, (response) => {
                response.data.forEach((item: string) => {
                    fontFamilyHTML += `<option value="${item}"${window.siyuan.config.editor.fontFamily === item ? " selected" : ""}>${item}</option>`;
                });
                fontFamilyElement.innerHTML = fontFamilyHTML;
            });
        }
        isAppMode(true) ? editor.element.querySelector("#clearHistory").addEventListener("click", () => {
            confirmDialog(window.siyuan.languages.clearHistory, window.siyuan.languages.confirmClearHistory, () => {
                fetchPost("/api/history/clearWorkspaceHistory", {});
            });
        }) : null;

        const setEditor = () => {
            let dynamicLoadBlocks = parseInt((editor.element.querySelector("#dynamicLoadBlocks") as HTMLInputElement).value);
            if (48 > dynamicLoadBlocks) {
                dynamicLoadBlocks = 48;
                (editor.element.querySelector("#dynamicLoadBlocks") as HTMLInputElement).value = "48";
            }
            if (1024 < dynamicLoadBlocks) {
                dynamicLoadBlocks = 1024;
                (editor.element.querySelector("#dynamicLoadBlocks") as HTMLInputElement).value = "1024";
            }

            fetchPost("/api/setting/setEditor", {
                fullWidth: (editor.element.querySelector("#fullWidth") as HTMLInputElement).checked,
                justify: (editor.element.querySelector("#justify") as HTMLInputElement).checked,
                rtl: (editor.element.querySelector("#rtl") as HTMLInputElement).checked,
                readOnly: (editor.element.querySelector("#readOnly") as HTMLInputElement).checked,
                displayBookmarkIcon: (editor.element.querySelector("#displayBookmarkIcon") as HTMLInputElement).checked,
                displayNetImgMark: (editor.element.querySelector("#displayNetImgMark") as HTMLInputElement).checked,
                codeSyntaxHighlightLineNum: (editor.element.querySelector("#codeSyntaxHighlightLineNum") as HTMLInputElement).checked,
                embedBlockBreadcrumb: (editor.element.querySelector("#embedBlockBreadcrumb") as HTMLInputElement).checked,
                listLogicalOutdent: (editor.element.querySelector("#listLogicalOutdent") as HTMLInputElement).checked,
                spellcheck: (editor.element.querySelector("#spellcheck") as HTMLInputElement).checked,
                onlySearchForDoc: (editor.element.querySelector("#onlySearchForDoc") as HTMLInputElement).checked,
                floatWindowMode: (editor.element.querySelector("#floatWindowMode") as HTMLInputElement).checked ? 0 : 1,
                plantUMLServePath: (editor.element.querySelector("#plantUMLServePath") as HTMLInputElement).value,
                katexMacros: (editor.element.querySelector("#katexMacros") as HTMLTextAreaElement).value,
                codeLineWrap: (editor.element.querySelector("#codeLineWrap") as HTMLInputElement).checked,
                virtualBlockRef: (editor.element.querySelector("#virtualBlockRef") as HTMLInputElement).checked,
                virtualBlockRefInclude: (editor.element.querySelector("#virtualBlockRefInclude") as HTMLInputElement).value,
                virtualBlockRefExclude: (editor.element.querySelector("#virtualBlockRefExclude") as HTMLInputElement).value,
                blockRefDynamicAnchorTextMaxLen: parseInt((editor.element.querySelector("#blockRefDynamicAnchorTextMaxLen") as HTMLInputElement).value),
                backlinkExpandCount: parseInt((editor.element.querySelector("#backlinkExpandCount") as HTMLInputElement).value),
                backmentionExpandCount: parseInt((editor.element.querySelector("#backmentionExpandCount") as HTMLInputElement).value),
                dynamicLoadBlocks: dynamicLoadBlocks,
                codeLigatures: (editor.element.querySelector("#codeLigatures") as HTMLInputElement).checked,
                codeTabSpaces: parseInt((editor.element.querySelector("#codeTabSpaces") as HTMLInputElement).value),
                fontSize: parseInt((editor.element.querySelector("#fontSize") as HTMLInputElement).value),
                fontSizeScrollZoom: (editor.element.querySelector("#fontSizeScrollZoom") as HTMLInputElement).checked,
                generateHistoryInterval: parseInt((editor.element.querySelector("#generateHistoryInterval") as HTMLInputElement).value),
                historyRetentionDays: parseInt((editor.element.querySelector("#historyRetentionDays") as HTMLInputElement).value),
                fontFamily: fontFamilyElement.value,
                emoji: window.siyuan.config.editor.emoji
            }, response => {
                editor.onSetEditor(response.data);
            });
        };
        editor.element.querySelectorAll("input.b3-switch, select.b3-select, input.b3-slider").forEach((item) => {
            item.addEventListener("change", () => {
                setEditor();
            });
        });
        editor.element.querySelectorAll("textarea.b3-text-field, input.b3-text-field, input.b3-slider").forEach((item) => {
            item.addEventListener("blur", () => {
                setEditor();
            });
        });
        editor.element.querySelectorAll("input.b3-slider").forEach((item) => {
            item.addEventListener("input", (event) => {
                const target = event.target as HTMLInputElement;
                target.parentElement.setAttribute("aria-label", target.value);
            });
        });
    },
    onSetEditor: (editorData: IEditor) => {
        if (editorData.readOnly !== window.siyuan.config.editor.readOnly) {
            editor.setReadonly(editorData.readOnly);
        }
        window.siyuan.config.editor = editorData;
        getAllModels().editor.forEach((item) => {
            reloadProtyle(item.editor.protyle, false);
            let isFullWidth = item.editor.protyle.wysiwyg.element.getAttribute(Constants.CUSTOM_SY_FULLWIDTH);
            if (!isFullWidth) {
                isFullWidth = window.siyuan.config.editor.fullWidth ? "true" : "false";
            }
            if (isFullWidth === "true" && item.editor.protyle.contentElement.getAttribute("data-fullwidth") === "true") {
                return;
            }
            resize(item.editor.protyle);
            if (isFullWidth === "true") {
                item.editor.protyle.contentElement.setAttribute("data-fullwidth", "true");
            } else {
                item.editor.protyle.contentElement.removeAttribute("data-fullwidth");
            }
        });
        setInlineStyle();
    }
};<|MERGE_RESOLUTION|>--- conflicted
+++ resolved
@@ -4,12 +4,9 @@
 import {confirmDialog} from "../dialog/confirmDialog";
 import {reloadProtyle} from "../protyle/util/reload";
 import {updateHotkeyTip} from "../protyle/util/compatibility";
-<<<<<<< HEAD
 import {isAppMode} from "sofill/env"
-=======
 import {Constants} from "../constants";
 import {resize} from "../protyle/util/resize";
->>>>>>> af2fd13a
 
 export const editor = {
     element: undefined as Element,
