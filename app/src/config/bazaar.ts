--- conflicted
+++ resolved
@@ -69,13 +69,8 @@
 </div>`;
         }
         const localSort = window.siyuan.storage[Constants.LOCAL_BAZAAR];
-<<<<<<< HEAD
-        const loadingHTML = `<div style="height: ${bazaar.element.clientHeight - 72}px;display: flex;align-items: center;justify-content: center;"><img src="/stage/loading-pure.svg"></div>`;
+        const loadingHTML = `<div style="height: ${bazaar.element.clientHeight - 80}px;display: flex;align-items: center;justify-content: center;"><img src="/stage/loading-pure.svg"></div>`;
         return /*html*/ `<div class="fn__flex-column" style="height: 100%">
-=======
-        const loadingHTML = `<div style="height: ${bazaar.element.clientHeight - 80}px;display: flex;align-items: center;justify-content: center;"><img src="/stage/loading-pure.svg"></div>`;
-        return `<div class="fn__flex-column" style="height: 100%">
->>>>>>> 953920e4
 <div class="layout-tab-bar fn__flex">
     <div data-type="downloaded" class="item item--full item--focus"><span class="fn__flex-1"></span><span class="item__text">${window.siyuan.languages.downloaded}</span><span class="fn__flex-1"></span></div>
     <div data-type="theme" class="item item--full"><span class="fn__flex-1"></span><span class="item__text">${window.siyuan.languages.theme}</span><span class="fn__flex-1"></span></div>
