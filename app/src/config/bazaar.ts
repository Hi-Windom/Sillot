--- conflicted
+++ resolved
@@ -263,9 +263,6 @@
         } else if (bazaarType === "templates") {
             navTitle = window.siyuan.languages.template;
         }
-<<<<<<< HEAD
-        readmeElement.innerHTML = /*html*/ ` <div class="item__side">
-=======
         const dataObj1 = {
             bazaarType,
             themeMode: data.modes?.toString(),
@@ -274,8 +271,7 @@
             repoHash: data.repoHash,
             downloaded: true
         }
-        readmeElement.innerHTML = ` <div class="item__side" data-obj='${JSON.stringify(dataObj1)}'>
->>>>>>> 861ac507
+        readmeElement.innerHTML = /*html*/ ` <div class="item__side" data-obj='${JSON.stringify(dataObj1)}'>
     <div class="fn__flex">
         <button class="b3-button b3-button--outline" data-type="goBack" title="Go back"><svg><use xlink:href="#iconLeft"></use></svg></button>
         <div class="item__nav">${navTitle}</div>
