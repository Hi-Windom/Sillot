import {newDailyNote} from "../../../util/mount";
import {openHistory} from "../../../history/history";
import type {Editor} from "../../../editor";
/// #if MOBILE
import {openDock} from "../../../mobile/dock/util";
import {popMenu} from "../../../mobile/menu";
import {popSearch} from "../../../mobile/menu/search";
import {getRecentDocs} from "../../../mobile/menu/getRecentDocs";
/// #else
import {openNewWindow} from "../../../window/openNewWindow";
import {toggleDockBar} from "../../../layout/dock/util";
import {openGlobalSearch} from "../../../search/util";
import {workspaceMenu} from "../../../menus/workspace";
import {isWindow} from "../../../util/functions";
import {openRecentDocs} from "../../../business/openRecentDocs";
import {openSearch} from "../../../search/spread";
import {goBack, goForward} from "../../../util/backForward";
import {getAllTabs} from "../../../layout/getAll";
import {getInstanceById} from "../../../layout/util";
import {
    closeTabByType,
    copyTab,
    getActiveTab,
    getDockByType,
    resizeTabs,
    switchTabByIndex
} from "../../../layout/tabUtil";
import {openSetting} from "../../../config";
<<<<<<< HEAD
import type {Tab} from "../../../layout/Tab";
=======
import {Tab} from "../../../layout/Tab";
import {Files} from "../../../layout/dock/Files";
/// #endif
/// #if !BROWSER
import {ipcRenderer} from "electron";
>>>>>>> 14908db3
/// #endif
import type {App} from "../../../index";
import {Constants} from "../../../constants";
import {setReadOnly} from "../../../config/util/setReadOnly";
import {lockScreen} from "../../../dialog/processSystem";
import {newFile} from "../../../util/newFile";
import {openCard} from "../../../card/openCard";
import {syncGuide} from "../../../sync/syncGuide";

const selectOpenTab = () => {
    /// #if MOBILE
    if (window.siyuan.mobile.editor?.protyle) {
        openDock("file");
        window.siyuan.mobile.files.selectItem(window.siyuan.mobile.editor.protyle.notebookId, window.siyuan.mobile.editor.protyle.path);
    }
    /// #else
    const dockFile = getDockByType("file");
    if (!dockFile) {
        return false;
    }
    const files = dockFile.data.file as Files;
    const element = document.querySelector(".layout__wnd--active > .fn__flex > .layout-tab-bar > .item--focus") ||
        document.querySelector("ul.layout-tab-bar > .item--focus");
    if (element) {
        const tab = getInstanceById(element.getAttribute("data-id")) as Tab;
        if (tab && tab.model instanceof Editor) {
            tab.model.editor.protyle.wysiwyg.element.blur();
            tab.model.editor.protyle.title.editElement.blur();
            files.selectItem(tab.model.editor.protyle.notebookId, tab.model.editor.protyle.path);
        }
    }
    dockFile.toggleModel("file", true);
    /// #endif
};

export const globalCommand = (command: string, app: App) => {
    /// #if MOBILE
    switch (command) {
        case "fileTree":
            openDock("file");
            return true;
        case "outline":
        case "bookmark":
        case "tag":
        case "inbox":
            openDock(command);
            return true;
        case "backlinks":
            openDock("backlink");
            return true;
        case "mainMenu":
            popMenu();
            return true;
        case "globalSearch":
            popSearch(app);
            return true;
        case "recentDocs":
            getRecentDocs(app);
            return true;
    }
    /// #else
    switch (command) {
        case "fileTree":
            getDockByType("file").toggleModel("file");
            return true;
        case "outline":
            getDockByType("outline").toggleModel("outline");
            return true;
        case "bookmark":
        case "tag":
        case "inbox":
            getDockByType(command).toggleModel(command);
            return true;
        case "backlinks":
            getDockByType("backlink").toggleModel("backlink");
            return true;
        case "graphView":
            getDockByType("graph").toggleModel("graph");
            return true;
        case "globalGraph":
            getDockByType("globalGraph").toggleModel("globalGraph");
            return true;
        case "config":
            openSetting(app);
            return true;
        case "globalSearch":
            openSearch({
                app,
                hotkey: Constants.DIALOG_GLOBALSEARCH,
                key: (getSelection().rangeCount > 0 ? getSelection().getRangeAt(0) : document.createRange()).toString()
            });
            return true;
        case "stickSearch":
            openGlobalSearch(app, (getSelection().rangeCount > 0 ? getSelection().getRangeAt(0) : document.createRange()).toString(), true);
            return true;
        case "goBack":
            goBack(app);
            return true;
        case "goForward":
            goForward(app);
            return true;
        case "goToTab1":
            switchTabByIndex(0);
            return true;
        case "goToTab2":
            switchTabByIndex(1);
            return true;
        case "goToTab3":
            switchTabByIndex(2);
            return true;
        case "goToTab4":
            switchTabByIndex(3);
            return true;
        case "goToTab5":
            switchTabByIndex(4);
            return true;
        case "goToTab6":
            switchTabByIndex(5);
            return true;
        case "goToTab7":
            switchTabByIndex(6);
            return true;
        case "goToTab8":
            switchTabByIndex(7);
            return true;
        case "goToTab9":
            switchTabByIndex(-1);
            return true;
        case "goToTabNext":
            switchTabByIndex(-3);
            return true;
        case "goToTabPrev":
            switchTabByIndex(-2);
            return true;
        case "mainMenu":
            if (!isWindow()) {
                workspaceMenu(app, document.querySelector("#barWorkspace").getBoundingClientRect());
            }
            return true;
        case "recentDocs":
            openRecentDocs();
            return true;
        case "toggleDock":
            toggleDockBar(document.querySelector("#barDock use"));
            return true;
        case "toggleWin":
            /// #if !BROWSER
            ipcRenderer.send(Constants.SIYUAN_CMD, "hide");
            ipcRenderer.send(Constants.SIYUAN_CMD, "minimize");
            /// #endif
            return true;
    }
    if (command === "goToEditTabNext" || command === "goToEditTabPrev") {
        let currentTabElement = document.querySelector(".layout__wnd--active ul.layout-tab-bar > .item--focus");
        if (!currentTabElement) {
            currentTabElement = document.querySelector("ul.layout-tab-bar > .item--focus");
        }
        if (!currentTabElement) {
            return true;
        }
        const tabs = getAllTabs().sort((itemA, itemB) => {
            return itemA.headElement.getAttribute("data-activetime") > itemB.headElement.getAttribute("data-activetime") ? -1 : 1;
        });
        const currentId = currentTabElement.getAttribute("data-id");
        tabs.find((item, index) => {
            if (currentId === item.id) {
                let newItem: Tab;
                if (command === "goToEditTabPrev") {
                    if (index === 0) {
                        newItem = tabs[tabs.length - 1];
                    } else {
                        newItem = tabs[index - 1];
                    }
                } else {
                    if (index === tabs.length - 1) {
                        newItem = tabs[0];
                    } else {
                        newItem = tabs[index + 1];
                    }
                }
                const tab = getInstanceById(newItem.id) as Tab;
                tab.parent.switchTab(newItem.headElement);
                tab.parent.showHeading();
            }
        });
        return true;
    }
    if (command === "closeUnmodified") {
        const tab = getActiveTab(false);
        if (tab) {
            const unmodifiedTabs: Tab[] = [];
            tab.parent.children.forEach((item: Tab) => {
                const editor = item.model as Editor;
                if (!editor || (editor.editor?.protyle && !editor.editor?.protyle.updated)) {
                    unmodifiedTabs.push(item);
                }
            });
            if (unmodifiedTabs.length > 0) {
                closeTabByType(tab, "other", unmodifiedTabs);
            }
        }
        return true;
    }
    if (command === "closeTab") {
        const activeTabElement = document.querySelector(".layout__tab--active");
        if (activeTabElement && activeTabElement.getBoundingClientRect().width > 0) {
            let type = "";
            Array.from(activeTabElement.classList).find(item => {
                if (item.startsWith("sy__")) {
                    type = item.replace("sy__", "");
                    return true;
                }
            });
            if (type) {
                getDockByType(type)?.toggleModel(type, false, true);
            }
            return true;
        }
        const tab = getActiveTab(false);
        if (tab) {
            tab.parent.removeTab(tab.id);
        }
        return true;
    }
    if (command === "closeOthers" || command === "closeAll") {
        const tab = getActiveTab(false);
        if (tab) {
            closeTabByType(tab, command);
        }
        return true;
    }
    if (command === "closeLeft" || command === "closeRight") {
        const tab = getActiveTab(false);
        if (tab) {
            const leftTabs: Tab[] = [];
            const rightTabs: Tab[] = [];
            let midIndex = -1;
            tab.parent.children.forEach((item: Tab, index: number) => {
                if (item.id === tab.id) {
                    midIndex = index;
                }
                if (midIndex === -1) {
                    leftTabs.push(item);
                } else if (index > midIndex) {
                    rightTabs.push(item);
                }
            });
            if (command === "closeLeft") {
                if (leftTabs.length > 0) {
                    closeTabByType(tab, "other", leftTabs);
                }
            } else {
                if (rightTabs.length > 0) {
                    closeTabByType(tab, "other", rightTabs);
                }
            }
        }
        return true;
    }
    if (command === "splitLR") {
        const tab = getActiveTab(false);
        if (tab) {
            tab.parent.split("lr").addTab(copyTab(app, tab));
        }
        return true;
    }
    if (command === "splitTB") {
        const tab = getActiveTab(false);
        if (tab) {
            tab.parent.split("tb").addTab(copyTab(app, tab));
        }
        return true;
    }
    if (command === "splitMoveB" || command === "splitMoveR") {
        const tab = getActiveTab(false);
        if (tab && tab.parent.children.length > 1) {
            const newWnd = tab.parent.split(command === "splitMoveB" ? "tb" : "lr");
            newWnd.headersElement.append(tab.headElement);
            newWnd.headersElement.parentElement.classList.remove("fn__none");
            newWnd.moveTab(tab);
            resizeTabs();
        }
        return true;
    }
    if (command === "tabToWindow") {
        const tab = getActiveTab(false);
        if (tab) {
            openNewWindow(tab);
        }
        return true;
    }
    /// #endif

    switch (command) {
        case "dailyNote":
            newDailyNote(app);
            return true;
        case "dataHistory":
            openHistory(app);
            return true;
        case "editReadonly":
            setReadOnly(!window.siyuan.config.editor.readOnly);
            return true;
        case "lockScreen":
            lockScreen(app);
            return true;
        case "newFile":
            newFile({
                app,
                useSavePath: true
            });
            return true;
        case "riffCard":
            openCard(app);
            return true;
        case "selectOpen1":
            selectOpenTab();
            return true;
        case "syncNow":
            syncGuide(app);
            return true;
    }

    return false;
};<|MERGE_RESOLUTION|>--- conflicted
+++ resolved
@@ -1,6 +1,6 @@
 import {newDailyNote} from "../../../util/mount";
 import {openHistory} from "../../../history/history";
-import type {Editor} from "../../../editor";
+import {Editor} from "../../../editor";
 /// #if MOBILE
 import {openDock} from "../../../mobile/dock/util";
 import {popMenu} from "../../../mobile/menu";
@@ -26,15 +26,11 @@
     switchTabByIndex
 } from "../../../layout/tabUtil";
 import {openSetting} from "../../../config";
-<<<<<<< HEAD
 import type {Tab} from "../../../layout/Tab";
-=======
-import {Tab} from "../../../layout/Tab";
-import {Files} from "../../../layout/dock/Files";
+import type {Files} from "../../../layout/dock/Files";
 /// #endif
 /// #if !BROWSER
 import {ipcRenderer} from "electron";
->>>>>>> 14908db3
 /// #endif
 import type {App} from "../../../index";
 import {Constants} from "../../../constants";
