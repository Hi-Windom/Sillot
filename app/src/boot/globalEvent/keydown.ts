import {
    copyPlainText,
    isMac,
    isNotCtrl,
    isOnlyMeta,
    updateHotkeyTip,
    writeText
} from "../../protyle/util/compatibility";
import {matchAuxiliaryHotKey, matchHotKey} from "../../protyle/util/hotKey";
import {openSearch} from "../../search/spread";
import {
    hasClosestBlock,
    hasClosestByAttribute,
    hasClosestByClassName,
    hasTopClosestByTag,
} from "../../protyle/util/hasClosest";
import {newFile} from "../../util/newFile";
import {Constants} from "../../constants";
import {openSetting} from "../../config";
import {getInstanceById} from "../../layout/util";
<<<<<<< HEAD
import {closeTabByType, copyTab, getActiveTab, getDockByType, resizeTabs, switchTabByIndex} from "../../layout/tabUtil";
import type {Tab} from "../../layout/Tab";
=======
import {copyTab, getActiveTab, getDockByType, resizeTabs, switchTabByIndex} from "../../layout/tabUtil";
import {Tab} from "../../layout/Tab";
>>>>>>> 9aa9a676
import {Editor} from "../../editor";
import {setEditMode} from "../../protyle/util/setEditMode";
import {rename} from "../../editor/rename";
import type {Files} from "../../layout/dock/Files";
import {newDailyNote} from "../../util/mount";
import {hideElements} from "../../protyle/ui/hideElements";
import {fetchPost} from "../../util/fetch";
import {goBack, goForward} from "../../util/backForward";
import {onGet} from "../../protyle/util/onGet";
import {getDisplayName, getNotebookName, getTopPaths, movePathTo, moveToPath} from "../../util/pathName";
import {openFileById} from "../../editor/util";
import {getAllDocks, getAllModels, getAllTabs} from "../../layout/getAll";
import {openGlobalSearch} from "../../search/util";
import {focusBlock, focusByOffset, focusByRange, getSelectionOffset} from "../../protyle/util/selection";
import {initFileMenu, initNavigationMenu} from "../../menus/navigation";
import {bindMenuKeydown} from "../../menus/Menu";
import {Dialog} from "../../dialog";
import {unicode2Emoji} from "../../emoji";
import {deleteFiles} from "../../editor/deleteFile";
import {escapeHtml} from "../../util/escape";
import {syncGuide} from "../../sync/syncGuide";
import {getStartEndElement, goEnd, goHome} from "../../protyle/wysiwyg/commonHotkey";
import {getNextFileLi, getPreviousFileLi} from "../../protyle/wysiwyg/getBlock";
import {editor} from "../../config/editor";
import {hintMoveBlock} from "../../protyle/hint/extend";
import type {Backlink} from "../../layout/dock/Backlink";
/// #if !BROWSER
import {setZoom} from "../../layout/topBar";
import {ipcRenderer} from "electron";
/// #endif
import {openHistory} from "../../history/history";
import {openCard, openCardByData} from "../../card/openCard";
import {lockScreen} from "../../dialog/processSystem";
import {isWindow} from "../../util/functions";
import {reloadProtyle} from "../../protyle/util/reload";
import {fullscreen, updateReadonly} from "../../protyle/breadcrumb/action";
import {openRecentDocs} from "../../business/openRecentDocs";
import type {App} from "../../index";
import {openBacklink, openGraph, openOutline, toggleDockBar} from "../../layout/dock/util";
import {workspaceMenu} from "../../menus/workspace";
import {resize} from "../../protyle/util/resize";
import {Search} from "../../search";
import {Custom} from "../../layout/dock/Custom";
import {transaction} from "../../protyle/wysiwyg/transaction";
import {quickMakeCard} from "../../card/makeCard";
import {copyPNG} from "../../menus/util";
import {getContentByInlineHTML} from "../../protyle/wysiwyg/keydown";
import {searchKeydown} from "./searchKeydown";
import {openNewWindow} from "../../window/openNewWindow";
import {historyKeydown} from "../../history/keydown";
import {zoomOut} from "../../menus/protyle";
import {getPlainText} from "../../protyle/util/paste";
import {commandPanel, execByCommand} from "./commandPanel";
import {filterHotkey} from "./commonHotkey";

const switchDialogEvent = (app: App, event: MouseEvent) => {
    window.sout.tracker("invoked");
    event.preventDefault();
    let target = event.target as HTMLElement;
    while (!target.isSameNode(switchDialog.element)) {
        if (target.classList.contains("b3-list-item")) {
            const currentType = target.getAttribute("data-type");
            if (currentType) {
                if (currentType === "riffCard") {
                    openCard(app);
                } else {
                    getDockByType(currentType).toggleModel(currentType, true);
                }
            } else {
                const currentId = target.getAttribute("data-id");
                getAllTabs().find(item => {
                    if (item.id === currentId) {
                        item.parent.switchTab(item.headElement);
                        item.parent.showHeading();
                        return true;
                    }
                });
            }
            switchDialog.destroy();
            switchDialog = undefined;
            break;
        }
        target = target.parentElement;
    }
};

const dialogArrow = (app: App, element: HTMLElement, event: KeyboardEvent) => {
    window.sout.tracker("invoked");
    let currentLiElement = element.querySelector(".b3-list-item--focus");
    if (currentLiElement) {
        currentLiElement.classList.remove("b3-list-item--focus");
        if (event.key === "ArrowUp") {
            if (currentLiElement.previousElementSibling) {
                currentLiElement.previousElementSibling.classList.add("b3-list-item--focus");
            } else {
                currentLiElement.parentElement.lastElementChild.classList.add("b3-list-item--focus");
            }
        } else if (event.key === "ArrowDown") {
            if (currentLiElement.nextElementSibling) {
                currentLiElement.nextElementSibling.classList.add("b3-list-item--focus");
            } else {
                currentLiElement.parentElement.firstElementChild.classList.add("b3-list-item--focus");
            }
        } else if (event.key === "ArrowLeft" || event.key === "ArrowRight") {
            const sideElement = currentLiElement.parentElement.previousElementSibling || currentLiElement.parentElement.nextElementSibling;
            if (sideElement) {
                const tempLiElement = sideElement.querySelector(`[data-index="${currentLiElement.getAttribute("data-index")}"]`) || sideElement.lastElementChild;
                if (tempLiElement) {
                    tempLiElement.classList.add("b3-list-item--focus");
                } else {
                    currentLiElement.classList.add("b3-list-item--focus");
                }
            } else {
                currentLiElement.classList.add("b3-list-item--focus");
            }
        } else if (event.key === "Enter") {
            const currentType = currentLiElement.getAttribute("data-type");
            if (currentType) {
                if (currentType === "riffCard") {
                    openCard(app);
                } else {
                    getDockByType(currentType).toggleModel(currentType, true);
                }
            } else {
                openFileById({
                    app,
                    id: currentLiElement.getAttribute("data-node-id"),
                    action: [Constants.CB_GET_FOCUS, Constants.CB_GET_SCROLL]
                });
            }
            hideElements(["dialog"]);
            return;
        }
        currentLiElement = element.querySelector(".b3-list-item--focus");
        const rootId = currentLiElement.getAttribute("data-node-id");
        const pathElement = element.querySelector(".switch-doc__path");
        if (rootId) {
            fetchPost("/api/filetree/getFullHPathByID", {
                id: rootId
            }, (response) => {
                pathElement.innerHTML = escapeHtml(response.data);
            });
        } else {
            pathElement.innerHTML = currentLiElement.querySelector(".b3-list-item__text").innerHTML;
        }
        const currentRect = currentLiElement.getBoundingClientRect();
        const currentParentRect = currentLiElement.parentElement.getBoundingClientRect();
        if (currentRect.top < currentParentRect.top) {
            currentLiElement.scrollIntoView(true);
        } else if (currentRect.bottom > currentParentRect.bottom) {
            currentLiElement.scrollIntoView(false);
        }
    }
};

const editKeydown = (app: App, event: KeyboardEvent) => {
    window.sout.tracker("invoked");
    let protyle: IProtyle;
    let range: Range;
    if (getSelection().rangeCount > 0) {
        range = getSelection().getRangeAt(0);
    }
    const activePanelElement = document.querySelector(".layout__tab--active");
    let isFileFocus = false;
    if (activePanelElement && activePanelElement.classList.contains("sy__file")) {
        isFileFocus = true;
    }
    if (range) {
        window.siyuan.dialogs.find(item => {
            if (item.editors) {
                Object.keys(item.editors).find(key => {
                    if (item.editors[key].protyle.element.contains(range.startContainer)) {
                        protyle = item.editors[key].protyle;
                        // https://github.com/siyuan-note/siyuan/issues/9384
                        isFileFocus = false;
                        return true;
                    }
                });
                if (protyle) {
                    return true;
                }
            }
        });
    }
    const activeTab = getActiveTab();
    if (!protyle && activeTab) {
        if (activeTab.model instanceof Editor) {
            protyle = activeTab.model.editor.protyle;
        } else if (activeTab.model instanceof Search) {
            if (activeTab.model.element.querySelector("#searchUnRefPanel").classList.contains("fn__none")) {
                protyle = activeTab.model.editors.edit.protyle;
            } else {
                protyle = activeTab.model.editors.unRefEdit.protyle;
            }
        } else if (activeTab.model instanceof Custom && activeTab.model.editors?.length > 0) {
            if (range) {
                activeTab.model.editors.find(item => {
                    if (item.protyle.element.contains(range.startContainer)) {
                        protyle = item.protyle;
                        return true;
                    }
                });
            }
        }
        if (!protyle) {
            return;
        }
    } else if (!protyle) {
        if (!protyle && range) {
            window.siyuan.blockPanels.find(item => {
                item.editors.find(editorItem => {
                    if (editorItem.protyle.element.contains(range.startContainer)) {
                        protyle = editorItem.protyle;
                        return true;
                    }
                });
                if (protyle) {
                    return true;
                }
            });
        }
        const models = getAllModels();
        if (!protyle) {
            models.backlink.find(item => {
                if (item.element.classList.contains("layout__tab--active")) {
                    if (range) {
                        item.editors.find(editor => {
                            if (editor.protyle.element.contains(range.startContainer)) {
                                protyle = editor.protyle;
                                return true;
                            }
                        });
                    }
                    if (!protyle && item.editors.length > 0) {
                        protyle = item.editors[0].protyle;
                    }
                    return true;
                }
            });
        }
        if (!protyle) {
            models.editor.find(item => {
                if (item.parent.headElement.classList.contains("item--focus")) {
                    protyle = item.editor.protyle;
                    return true;
                }
            });
        }
        if (!protyle) {
            return false;
        }
    }
    let searchKey = "";
    if (matchHotKey(window.siyuan.config.keymap.general.replace.custom, event)) {
        searchKey = Constants.DIALOG_REPLACE;
    } else if (matchHotKey(window.siyuan.config.keymap.general.search.custom, event)) {
        searchKey = Constants.DIALOG_SEARCH;
    }
    if (!isFileFocus && searchKey) {
        if (range && protyle.element.contains(range.startContainer)) {
            openSearch({
                app,
                hotkey: searchKey,
                key: range.toString(),
                notebookId: protyle.notebookId,
                searchPath: protyle.path
            });
        } else {
            openSearch({
                app,
                hotkey: searchKey,
            });
        }
        event.preventDefault();
        return true;
    }
    if (!isFileFocus && matchHotKey(window.siyuan.config.keymap.editor.general.quickMakeCard.custom, event)) {
        if (protyle.title?.editElement.contains(range.startContainer)) {
            quickMakeCard(protyle, [protyle.title.element]);
        } else {
            const selectElement: Element[] = [];
            protyle.wysiwyg.element.querySelectorAll(".protyle-wysiwyg--select").forEach(item => {
                selectElement.push(item);
            });
            if (selectElement.length === 0) {
                const nodeElement = hasClosestBlock(range.startContainer);
                if (nodeElement) {
                    selectElement.push(nodeElement);
                }
            }
            quickMakeCard(protyle, selectElement);
        }
        event.preventDefault();
        return true;
    }
    if (!isFileFocus && matchHotKey(window.siyuan.config.keymap.general.addToDatabase.custom, event)) {
        execByCommand({
            command: "addToDatabase",
            app,
            protyle,
            previousRange: range
        });
        event.preventDefault();
        return true;
    }
    if (!isFileFocus && matchHotKey(window.siyuan.config.keymap.editor.general.spaceRepetition.custom, event)) {
        fetchPost("/api/riff/getTreeRiffDueCards", {rootID: protyle.block.rootID}, (response) => {
            openCardByData(app, response.data, "doc", protyle.block.rootID, protyle.title?.editElement.textContent || window.siyuan.languages.untitled);
        });
        event.preventDefault();
        return true;
    }
    if (!isFileFocus && matchHotKey(window.siyuan.config.keymap.general.move.custom, event)) {
        let range: Range;
        let nodeElement: false | HTMLElement;
        if (getSelection().rangeCount > 0) {
            range = getSelection().getRangeAt(0);
            nodeElement = hasClosestBlock(range.startContainer);
        }
        if (protyle.title?.editElement.contains(range.startContainer)) {
            movePathTo((toPath, toNotebook) => {
                moveToPath([protyle.path], toNotebook[0], toPath[0]);
            }, [protyle.path], range);
        } else if (nodeElement && range && protyle.element.contains(range.startContainer)) {
            let selectElements = Array.from(protyle.wysiwyg.element.querySelectorAll(".protyle-wysiwyg--select"));
            if (selectElements.length === 0) {
                selectElements = [nodeElement];
            }
            movePathTo((toPath) => {
                hintMoveBlock(toPath[0], selectElements, protyle);
            });
        }
        event.preventDefault();
        return true;
    }
    const target = event.target as HTMLElement;
    if (target.tagName !== "TABLE" && ["INPUT", "TEXTAREA"].includes(target.tagName)) {
        return false;
    }
    // ctrl+home 光标移动到顶
    if (!event.altKey && !event.shiftKey && isOnlyMeta(event) && event.key === "Home") {
        goHome(protyle);
        hideElements(["select"], protyle);
        event.stopPropagation();
        event.preventDefault();
        return;
    }
    // ctrl+end 光标移动到尾
    if (!event.altKey && !event.shiftKey && isOnlyMeta(event) && event.key === "End") {
        goEnd(protyle);
        hideElements(["select"], protyle);
        event.stopPropagation();
        event.preventDefault();
        return;
    }
    if (matchHotKey(window.siyuan.config.keymap.editor.general.exitFocus.custom, event)) {
        event.preventDefault();
        zoomOut({protyle, id: protyle.block.rootID, focusId: protyle.block.id});
        return true;
    }
    if (matchHotKey(window.siyuan.config.keymap.editor.general.switchReadonly.custom, event)) {
        event.preventDefault();
        updateReadonly(protyle.breadcrumb.element.parentElement.querySelector('.block__icon[data-type="readonly"]'), protyle);
        return true;
    }
    if (matchHotKey(window.siyuan.config.keymap.editor.general.backlinks.custom, event)) {
        event.preventDefault();
        if (range) {
            const refElement = hasClosestByAttribute(range.startContainer, "data-type", "block-ref");
            if (refElement) {
                openBacklink({
                    app: protyle.app,
                    blockId: refElement.dataset.id,
                });
                return true;
            }
        }
        openBacklink({
            app: protyle.app,
            blockId: protyle.block.id,
            rootId: protyle.block.rootID,
            useBlockId: protyle.block.showAll,
            title: protyle.title ? (protyle.title.editElement.textContent || window.siyuan.languages.untitled) : null,
        });
        return true;
    }
    if (matchHotKey(window.siyuan.config.keymap.editor.general.graphView.custom, event)) {
        event.preventDefault();
        if (range) {
            const refElement = hasClosestByAttribute(range.startContainer, "data-type", "block-ref");
            if (refElement) {
                openGraph({
                    app: protyle.app,
                    blockId: refElement.dataset.id,
                });
                return true;
            }
        }
        openGraph({
            app: protyle.app,
            blockId: protyle.block.id,
            rootId: protyle.block.rootID,
            useBlockId: protyle.block.showAll,
            title: protyle.title ? (protyle.title.editElement.textContent || window.siyuan.languages.untitled) : null,
        });
        return true;
    }
    if (matchHotKey(window.siyuan.config.keymap.editor.general.outline.custom, event)) {
        event.preventDefault();
        const offset = getSelectionOffset(target);
        openOutline(protyle);
        // switchWnd 后，range会被清空，需要重新设置
        focusByOffset(target, offset.start, offset.end);
        return true;
    }
    if (matchHotKey(window.siyuan.config.keymap.editor.general.copyPlainText.custom, event)) {
        const nodeElement = hasClosestBlock(range.startContainer);
        if (!nodeElement) {
            return false;
        }
        if (range.toString() === "") {
            const selectsElement: HTMLElement[] = Array.from(protyle.wysiwyg.element.querySelectorAll(".protyle-wysiwyg--select"));
            let html = "";
            if (selectsElement.length === 0) {
                selectsElement.push(nodeElement);
            }
            selectsElement.forEach(item => {
                html += getPlainText(item) + "\n";
            });
            copyPlainText(html.trimEnd());
        } else {
            copyPlainText(range.toString());
        }
        event.preventDefault();
        return true;
    }
    if (matchHotKey(window.siyuan.config.keymap.editor.general.refresh.custom, event)) {
        reloadProtyle(protyle, true);
        event.preventDefault();
        return true;
    }
    if (matchHotKey(window.siyuan.config.keymap.editor.general.fullscreen.custom, event)) {
        fullscreen(protyle.element);
        resize(protyle);
        event.preventDefault();
        return true;
    }
    if (matchHotKey(window.siyuan.config.keymap.editor.general.preview.custom, event)) {
        setEditMode(protyle, "preview");
        event.preventDefault();
        return true;
    }
    if (matchHotKey(window.siyuan.config.keymap.editor.general.wysiwyg.custom, event) && !protyle.options.backlinkData) {
        setEditMode(protyle, "wysiwyg");
        protyle.scroll.lastScrollTop = 0;
        fetchPost("/api/filetree/getDoc", {
            id: protyle.block.parentID,
            size: window.siyuan.config.editor.dynamicLoadBlocks,
        }, getResponse => {
            onGet({data: getResponse, protyle});
        });
        event.preventDefault();
        return true;
    }
    if (matchHotKey(window.siyuan.config.keymap.editor.general.copyBlockRef.custom, event)) {
        event.preventDefault();
        event.stopPropagation();
        if (hasClosestByClassName(range.startContainer, "protyle-title")) {
            fetchPost("/api/block/getRefText", {id: protyle.block.rootID}, (response) => {
                writeText(`((${protyle.block.rootID} '${response.data}'))`);
            });
        } else {
            const nodeElement = hasClosestBlock(range.startContainer);
            if (!nodeElement) {
                return false;
            }
            const selectElements = protyle.wysiwyg.element.querySelectorAll(".protyle-wysiwyg--select");
            let actionElement;
            if (selectElements.length === 1) {
                actionElement = selectElements[0];
            } else {
                const selectImgElement = nodeElement.querySelector(".img--select");
                if (selectImgElement) {
                    copyPNG(selectImgElement.querySelector("img"));
                    return true;
                }
                actionElement = nodeElement;
            }
            const actionElementId = actionElement.getAttribute("data-node-id");
            if (range.toString() !== "") {
                getContentByInlineHTML(range, (content) => {
                    writeText(`((${actionElementId} "${content.trim()}"))`);
                });
            } else {
                fetchPost("/api/block/getRefText", {id: actionElementId}, (response) => {
                    writeText(`((${actionElementId} '${response.data}'))`);
                });
            }
        }
    }
    if (hasClosestByClassName(target, "protyle-title__input")) {
        return false;
    }
    // 没有光标时，无法撤销 https://ld246.com/article/1624021111567
    if (matchHotKey(window.siyuan.config.keymap.editor.general.undo.custom, event)) {
        protyle.undo.undo(protyle);
        event.preventDefault();
        return true;
    }
    if (matchHotKey(window.siyuan.config.keymap.editor.general.redo.custom, event)) {
        protyle.undo.redo(protyle);
        event.preventDefault();
        return true;
    }
    return false;
};

const fileTreeKeydown = (app: App, event: KeyboardEvent) => {
    window.sout.tracker("invoked");
    const dockFile = getDockByType("file");
    if (!dockFile) {
        return false;
    }
    const files = dockFile.data.file as Files;

    if (matchHotKey(window.siyuan.config.keymap.general.selectOpen1.custom, event)) {
        event.preventDefault();
        const element = document.querySelector(".layout__wnd--active > .fn__flex > .layout-tab-bar > .item--focus") ||
            document.querySelector("ul.layout-tab-bar > .item--focus");
        if (element) {
            const tab = getInstanceById(element.getAttribute("data-id")) as Tab;
            if (tab && tab.model instanceof Editor) {
                tab.model.editor.protyle.wysiwyg.element.blur();
                tab.model.editor.protyle.title.editElement.blur();
                files.selectItem(tab.model.editor.protyle.notebookId, tab.model.editor.protyle.path);
            }
        }
        dockFile.toggleModel("file", true);
        return;
    }

    if (!files.element.parentElement.classList.contains("layout__tab--active")) {
        return false;
    }

    let matchCommand = false;
    app.plugins.find(item => {
        item.commands.find(command => {
            if (command.fileTreeCallback && matchHotKey(command.customHotkey, event)) {
                matchCommand = true;
                command.fileTreeCallback(files);
                return true;
            }
        });
        if (matchCommand) {
            return true;
        }
    });
    if (matchCommand) {
        return true;
    }

    const liElements = Array.from(files.element.querySelectorAll(".b3-list-item--focus"));
    if (liElements.length === 0) {
        if (event.key.startsWith("Arrow") && isNotCtrl(event)) {
            const liElement = files.element.querySelector(".b3-list-item");
            if (liElement) {
                liElement.classList.add("b3-list-item--focus");
            }
            event.preventDefault();
        }
        return false;
    }
    const topULElement = hasTopClosestByTag(liElements[0], "UL");
    if (!topULElement) {
        return false;
    }
    const notebookId = topULElement.getAttribute("data-url");
    const pathString = liElements[0].getAttribute("data-path");
    const isFile = liElements[0].getAttribute("data-type") === "navigation-file";

    if (matchHotKey(window.siyuan.config.keymap.editor.general.spaceRepetition.custom, event)) {
        if (isFile) {
            const id = liElements[0].getAttribute("data-node-id");
            fetchPost("/api/riff/getTreeRiffDueCards", {rootID: id}, (response) => {
                openCardByData(app, response.data, "doc", id, getDisplayName(liElements[0].getAttribute("data-name"), false, true));
            });
        } else {
            fetchPost("/api/riff/getNotebookRiffDueCards", {notebook: notebookId}, (response) => {
                openCardByData(app, response.data, "notebook", notebookId, getNotebookName(notebookId));
            });
        }
    }

    if (matchHotKey(window.siyuan.config.keymap.editor.general.quickMakeCard.custom, event)) {
        const blockIDs: string[] = [];
        liElements.forEach(item => {
            const id = item.getAttribute("data-node-id");
            if (id) {
                blockIDs.push(id);
            }
        });
        if (blockIDs.length > 0) {
            transaction(undefined, [{
                action: "addFlashcards",
                deckID: Constants.QUICK_DECK_ID,
                blockIDs,
            }], [{
                action: "removeFlashcards",
                deckID: Constants.QUICK_DECK_ID,
                blockIDs,
            }]);
        }
        event.preventDefault();
        return true;
    }


    if (matchHotKey(window.siyuan.config.keymap.general.addToDatabase.custom, event)) {
        execByCommand({
            command: "addToDatabase",
            app,
            fileLiElements: liElements
        });
        event.preventDefault();
        return true;
    }

    if (matchHotKey(window.siyuan.config.keymap.editor.general.rename.custom, event)) {
        window.siyuan.menus.menu.remove();
        rename({
            notebookId,
            path: pathString,
            name: isFile ? getDisplayName(liElements[0].getAttribute("data-name"), false, true) : getNotebookName(notebookId),
            type: isFile ? "file" : "notebook",
        });
        event.preventDefault();
        return true;
    }

    if (matchHotKey("⌘/", event)) {
        const liRect = liElements[0].getBoundingClientRect();
        if (isFile) {
            initFileMenu(app, notebookId, pathString, liElements[0]).popup({
                x: liRect.right - 15,
                y: liRect.top + 15
            });
        } else {
            initNavigationMenu(app, liElements[0] as HTMLElement).popup({x: liRect.right - 15, y: liRect.top + 15});
        }
        return true;
    }

    if (isFile && matchHotKey(window.siyuan.config.keymap.general.move.custom, event)) {
        window.siyuan.menus.menu.remove();
        const pathes = getTopPaths(liElements);
        movePathTo((toPath, toNotebook) => {
            moveToPath(pathes, toNotebook[0], toPath[0]);
        }, pathes);
        event.preventDefault();
        return true;
    }

    if (isFile && matchHotKey(window.siyuan.config.keymap.editor.general.insertRight.custom, event)) {
        window.siyuan.menus.menu.remove();
        openFileById({
            app,
            id: liElements[0].getAttribute("data-node-id"),
            action: [Constants.CB_GET_FOCUS],
            position: "right",
        });
        event.preventDefault();
        return true;
    }

    let searchKey = "";
    if (matchHotKey(window.siyuan.config.keymap.general.replace.custom, event)) {
        searchKey = Constants.DIALOG_REPLACE;
    } else if (matchHotKey(window.siyuan.config.keymap.general.search.custom, event)) {
        searchKey = Constants.DIALOG_SEARCH;
    }
    if (searchKey) {
        window.siyuan.menus.menu.remove();
        if (isFile) {
            openSearch({
                app,
                hotkey: searchKey,
                notebookId: notebookId,
                searchPath: getDisplayName(pathString, false, true)
            });
        } else {
            openSearch({
                app,
                hotkey: searchKey,
                notebookId: notebookId,
            });
        }
        event.preventDefault();
        return true;
    }
    const target = event.target as HTMLElement;
    if (["INPUT", "TEXTAREA"].includes(target.tagName) ||
        hasClosestByAttribute(target, "contenteditable", null) ||
        hasClosestByClassName(target, "protyle", true)) {
        return false;
    }
    if (event.shiftKey) {
        if (event.key === "ArrowUp") {
            const startEndElement = getStartEndElement(liElements);
            let previousElement: Element;
            if (startEndElement.startElement.getBoundingClientRect().top >= startEndElement.endElement.getBoundingClientRect().top) {
                previousElement = getPreviousFileLi(startEndElement.endElement) as Element;
                if (previousElement) {
                    previousElement.classList.add("b3-list-item--focus");
                    previousElement.setAttribute("select-end", "true");
                    startEndElement.endElement.removeAttribute("select-end");
                }
            } else {
                startEndElement.endElement.classList.remove("b3-list-item--focus");
                startEndElement.endElement.removeAttribute("select-end");
                previousElement = getPreviousFileLi(startEndElement.endElement) as Element;
                if (previousElement) {
                    previousElement.setAttribute("select-end", "true");
                }
            }
            if (previousElement) {
                const previousRect = previousElement.getBoundingClientRect();
                const fileRect = files.element.getBoundingClientRect();
                if (previousRect.top < fileRect.top || previousRect.bottom > fileRect.bottom) {
                    previousElement.scrollIntoView(previousRect.top < fileRect.top);
                }
            }
        } else if (event.key === "ArrowDown") {
            const startEndElement = getStartEndElement(liElements);
            let nextElement: Element;
            if (startEndElement.startElement.getBoundingClientRect().top <= startEndElement.endElement.getBoundingClientRect().top) {
                nextElement = getNextFileLi(startEndElement.endElement) as Element;
                if (nextElement) {
                    nextElement.classList.add("b3-list-item--focus");
                    nextElement.setAttribute("select-end", "true");
                    startEndElement.endElement.removeAttribute("select-end");
                }
            } else {
                startEndElement.endElement.classList.remove("b3-list-item--focus");
                startEndElement.endElement.removeAttribute("select-end");
                nextElement = getNextFileLi(startEndElement.endElement) as Element;
                if (nextElement) {
                    nextElement.setAttribute("select-end", "true");
                }
            }
            if (nextElement) {
                const nextRect = nextElement.getBoundingClientRect();
                const fileRect = files.element.getBoundingClientRect();
                if (nextRect.top < fileRect.top || nextRect.bottom > fileRect.bottom) {
                    nextElement.scrollIntoView(nextRect.top < fileRect.top);
                }
            }
        }
        return;
    } else if (isNotCtrl(event)) {
        files.element.querySelector('[select-end="true"]')?.removeAttribute("select-end");
        files.element.querySelector('[select-start="true"]')?.removeAttribute("select-start");
        if ((event.key === "ArrowRight" && !liElements[0].querySelector(".b3-list-item__arrow--open") && !liElements[0].querySelector(".b3-list-item__toggle").classList.contains("fn__hidden")) ||
            (event.key === "ArrowLeft" && liElements[0].querySelector(".b3-list-item__arrow--open"))) {
            files.getLeaf(liElements[0], notebookId);
            liElements.forEach((item, index) => {
                if (index !== 0) {
                    item.classList.remove("b3-list-item--focus");
                }
            });
            event.preventDefault();
            return true;
        }
        if (event.key === "ArrowLeft") {
            let parentElement = liElements[0].parentElement.previousElementSibling;
            if (parentElement) {
                if (parentElement.tagName !== "LI") {
                    parentElement = files.element.querySelector(".b3-list-item");
                }
                liElements.forEach((item) => {
                    item.classList.remove("b3-list-item--focus");
                });
                parentElement.classList.add("b3-list-item--focus");
                const parentRect = parentElement.getBoundingClientRect();
                const fileRect = files.element.getBoundingClientRect();
                if (parentRect.top < fileRect.top || parentRect.bottom > fileRect.bottom) {
                    parentElement.scrollIntoView(parentRect.top < fileRect.top);
                }
            }
            event.preventDefault();
            return true;
        }
        if (event.key === "ArrowDown" || event.key === "ArrowRight") {
            let nextElement = liElements[0];
            while (nextElement) {
                if (nextElement.nextElementSibling) {
                    if (nextElement.nextElementSibling.tagName === "UL") {
                        nextElement = nextElement.nextElementSibling.firstElementChild;
                    } else {
                        nextElement = nextElement.nextElementSibling;
                    }
                    break;
                } else {
                    if (nextElement.parentElement.classList.contains("fn__flex-1")) {
                        break;
                    } else {
                        nextElement = nextElement.parentElement;
                    }
                }
            }
            if (nextElement.classList.contains("b3-list-item")) {
                liElements.forEach((item) => {
                    item.classList.remove("b3-list-item--focus");
                });
                nextElement.classList.add("b3-list-item--focus");
                const nextRect = nextElement.getBoundingClientRect();
                const fileRect = files.element.getBoundingClientRect();
                if (nextRect.top < fileRect.top || nextRect.bottom > fileRect.bottom) {
                    nextElement.scrollIntoView(nextRect.top < fileRect.top);
                }
            }
            event.preventDefault();
            return true;
        }
        if (event.key === "ArrowUp") {
            let previousElement = liElements[0];
            while (previousElement) {
                if (previousElement.previousElementSibling) {
                    if (previousElement.previousElementSibling.tagName === "LI") {
                        previousElement = previousElement.previousElementSibling;
                    } else {
                        const liElements = previousElement.previousElementSibling.querySelectorAll(".b3-list-item");
                        previousElement = liElements[liElements.length - 1];
                    }
                    break;
                } else {
                    if (previousElement.parentElement.classList.contains("fn__flex-1")) {
                        break;
                    } else {
                        previousElement = previousElement.parentElement;
                    }
                }
            }
            if (previousElement.classList.contains("b3-list-item")) {
                liElements.forEach((item) => {
                    item.classList.remove("b3-list-item--focus");
                });
                previousElement.classList.add("b3-list-item--focus");
                const previousRect = previousElement.getBoundingClientRect();
                const fileRect = files.element.getBoundingClientRect();
                if (previousRect.top < fileRect.top || previousRect.bottom > fileRect.bottom) {
                    previousElement.scrollIntoView(previousRect.top < fileRect.top);
                }
            }
            event.preventDefault();
            return true;
        }
    }
    if (event.key === "Delete" || (event.key === "Backspace" && isMac())) {
        window.siyuan.menus.menu.remove();
        deleteFiles(liElements);
        return true;
    }
    if (event.key === "Enter") {
        window.siyuan.menus.menu.remove();
        liElements.forEach(item => {
            if (item.getAttribute("data-type") === "navigation-file") {
                openFileById({app, id: item.getAttribute("data-node-id"), action: [Constants.CB_GET_FOCUS]});
            } else {
                const itemTopULElement = hasTopClosestByTag(item, "UL");
                if (itemTopULElement) {
                    files.getLeaf(item, itemTopULElement.getAttribute("data-url"));
                }
            }
        });
        return true;
    }
};

const panelTreeKeydown = (app: App, event: KeyboardEvent) => {
    window.sout.tracker("invoked");
    // 面板折叠展开操作
    const target = event.target as HTMLElement;
    if (["INPUT", "TEXTAREA"].includes(target.tagName) ||
        hasClosestByAttribute(target, "contenteditable", null) ||
        hasClosestByClassName(target, "protyle", true)) {
        return false;
    }

    let activePanelElement = document.querySelector(".layout__tab--active");
    if (!activePanelElement) {
        Array.from(document.querySelectorAll(".layout__wnd--active .layout-tab-container > div")).find(item => {
            if (!item.classList.contains("fn__none") && item.className.indexOf("sy__") > -1) {
                activePanelElement = item;
                return true;
            }
        });
    }
    if (!activePanelElement) {
        return false;
    }
    if (activePanelElement.className.indexOf("sy__") === -1) {
        return false;
    }

    let matchCommand = false;
    app.plugins.find(item => {
        item.commands.find(command => {
            if (command.dockCallback && matchHotKey(command.customHotkey, event)) {
                matchCommand = true;
                command.dockCallback(activePanelElement as HTMLElement);
                return true;
            }
        });
        if (matchCommand) {
            return true;
        }
    });
    if (matchCommand) {
        return true;
    }
    if (!matchHotKey(window.siyuan.config.keymap.editor.general.collapse.custom, event) &&
        !matchHotKey(window.siyuan.config.keymap.editor.general.expand.custom, event) &&
        !event.key.startsWith("Arrow") && event.key !== "Enter") {
        return false;
    }
    if (!event.repeat && matchHotKey(window.siyuan.config.keymap.editor.general.collapse.custom, event)) {
        const collapseElement = activePanelElement.querySelector('.block__icon[data-type="collapse"]');
        if (collapseElement) {
            collapseElement.dispatchEvent(new CustomEvent("click"));
            event.preventDefault();
            return true;
        }
    }
    if (!event.repeat && matchHotKey(window.siyuan.config.keymap.editor.general.expand.custom, event)) {
        const expandElement = activePanelElement.querySelector('.block__icon[data-type="expand"]');
        if (expandElement) {
            expandElement.dispatchEvent(new CustomEvent("click"));
            event.preventDefault();
            return true;
        }
    }
    if (activePanelElement.classList.contains("sy__inbox") ||
        activePanelElement.classList.contains("sy__globalGraph") ||
        activePanelElement.classList.contains("sy__graph")) {
        return false;
    }
    const model = (getInstanceById(activePanelElement.getAttribute("data-id"), window.siyuan.layout.layout) as Tab)?.model;
    if (!model) {
        return false;
    }
    let activeItemElement = activePanelElement.querySelector(".b3-list-item--focus");
    if (!activeItemElement) {
        activeItemElement = activePanelElement.querySelector(".b3-list .b3-list-item");
        if (activeItemElement) {
            activeItemElement.classList.add("b3-list-item--focus");
        }
        return false;
    }

    let tree = (model as Backlink).tree;
    if (activeItemElement.parentElement.parentElement.classList.contains("backlinkMList")) {
        tree = (model as Backlink).mTree;
    }
    if (!tree) {
        return false;
    }
    if (event.key === "Enter") {
        tree.click(activeItemElement);
        event.preventDefault();
        return true;
    }
    const arrowElement = activeItemElement.querySelector(".b3-list-item__arrow");
    if ((event.key === "ArrowRight" && !arrowElement.classList.contains("b3-list-item__arrow--open") && !arrowElement.parentElement.classList.contains("fn__hidden")) ||
        (event.key === "ArrowLeft" && arrowElement.classList.contains("b3-list-item__arrow--open") && !arrowElement.parentElement.classList.contains("fn__hidden"))) {
        tree.toggleBlocks(activeItemElement);
        event.preventDefault();
        return true;
    }
    const ulElement = hasClosestByClassName(activeItemElement, "b3-list");
    if (!ulElement) {
        return false;
    }
    if (event.key === "ArrowLeft") {
        let parentElement = activeItemElement.parentElement.previousElementSibling;
        if (parentElement) {
            if (parentElement.tagName !== "LI") {
                parentElement = ulElement.querySelector(".b3-list-item");
            }
            activeItemElement.classList.remove("b3-list-item--focus");
            parentElement.classList.add("b3-list-item--focus");
            const parentRect = parentElement.getBoundingClientRect();
            const scrollRect = ulElement.parentElement.getBoundingClientRect();
            if (parentRect.top < scrollRect.top || parentRect.bottom > scrollRect.bottom) {
                parentElement.scrollIntoView(parentRect.top < scrollRect.top);
            }
        }
        event.preventDefault();
        return true;
    }
    if (event.key === "ArrowDown" || event.key === "ArrowRight") {
        let nextElement = activeItemElement;
        while (nextElement) {
            if (nextElement.nextElementSibling) {
                if (nextElement.nextElementSibling.tagName === "UL") {
                    if (nextElement.nextElementSibling.classList.contains("fn__none")) {   // 遇到折叠内容
                        if (nextElement.nextElementSibling.nextElementSibling) {
                            nextElement = nextElement.nextElementSibling.nextElementSibling;
                        }
                    } else {
                        nextElement = nextElement.nextElementSibling.firstElementChild;
                    }
                } else if (nextElement.nextElementSibling.classList.contains("protyle")) { // backlink
                    if (nextElement.nextElementSibling.nextElementSibling) {
                        nextElement = nextElement.nextElementSibling.nextElementSibling;
                    }
                } else {
                    nextElement = nextElement.nextElementSibling;
                }
                break;
            } else {
                if (nextElement.parentElement.classList.contains("fn__flex-1")) {
                    break;
                } else {
                    nextElement = nextElement.parentElement;
                }
            }
        }
        if (nextElement.classList.contains("b3-list-item") && !nextElement.classList.contains("b3-list-item--focus")) {
            activeItemElement.classList.remove("b3-list-item--focus");
            nextElement.classList.add("b3-list-item--focus");
            const nextRect = nextElement.getBoundingClientRect();
            const scrollRect = ulElement.parentElement.getBoundingClientRect();
            if (nextRect.top < scrollRect.top || nextRect.bottom > scrollRect.bottom) {
                nextElement.scrollIntoView(nextRect.top < scrollRect.top);
            }
        }
        event.preventDefault();
        return true;
    }
    if (event.key === "ArrowUp") {
        let previousElement = activeItemElement;
        while (previousElement) {
            if (previousElement.previousElementSibling) {
                if (previousElement.previousElementSibling.tagName === "LI") {
                    previousElement = previousElement.previousElementSibling;
                } else if (previousElement.previousElementSibling.classList.contains("protyle")) {
                    if (previousElement.previousElementSibling.previousElementSibling) {
                        previousElement = previousElement.previousElementSibling.previousElementSibling;
                    }
                } else if (previousElement.previousElementSibling.tagName === "UL" && previousElement.previousElementSibling.classList.contains("fn__none")) {   // 遇到折叠内容
                    if (previousElement.previousElementSibling.previousElementSibling) {
                        previousElement = previousElement.previousElementSibling.previousElementSibling;
                    }
                } else {
                    const liElements = previousElement.previousElementSibling.querySelectorAll(".b3-list-item");
                    previousElement = liElements[liElements.length - 1];
                }
                break;
            } else {
                if (previousElement.parentElement.classList.contains("fn__flex-1")) {
                    break;
                } else {
                    previousElement = previousElement.parentElement;
                }
            }
        }
        if (previousElement.classList.contains("b3-list-item") && !previousElement.classList.contains("b3-list-item--focus")) {
            activeItemElement.classList.remove("b3-list-item--focus");
            previousElement.classList.add("b3-list-item--focus");
            const previousRect = previousElement.getBoundingClientRect();
            const scrollRect = ulElement.parentElement.getBoundingClientRect();
            if (previousRect.top < scrollRect.top || previousRect.bottom > scrollRect.bottom) {
                previousElement.scrollIntoView(previousRect.top < scrollRect.top);
            }
        }
        event.preventDefault();
        return true;
    }
    return false;
};

let switchDialog: Dialog;
export const windowKeyDown = (app: App, event: KeyboardEvent) => {
<<<<<<< HEAD
    // window.sout.tracker("invoked"); // 这里调用频繁，请细化调试逻辑
    // https://github.com/siyuan-note/siyuan/issues/9848 忘记为什么要阻止了 .av__mask 的情况，测了下没问题就先移除
    if (document.getElementById("progress") || document.getElementById("errorLog") || event.isComposing) {
=======
    if (filterHotkey(event, app)) {
>>>>>>> 9aa9a676
        return;
    }
    if (switchDialog &&
        (matchAuxiliaryHotKey(window.siyuan.config.keymap.general.goToEditTabNext.custom, event) ||
            matchAuxiliaryHotKey(window.siyuan.config.keymap.general.goToEditTabPrev.custom, event))
        && event.key.startsWith("Arrow")) {
        dialogArrow(app, switchDialog.element, event);
        return;
    }

    if (searchKeydown(app, event)) {
        event.preventDefault();
        event.stopPropagation();
        return;
    }

    const isTabWindow = isWindow();
    if (matchHotKey(window.siyuan.config.keymap.general.goToEditTabNext.custom, event) ||
        matchHotKey(window.siyuan.config.keymap.general.goToEditTabPrev.custom, event)) {
        if (switchDialog && switchDialog.element.parentElement) {
            return;
        }
        let tabHtml = "";
        let currentTabElement = document.querySelector(".layout__wnd--active ul.layout-tab-bar > .item--focus");
        if (!currentTabElement) {
            currentTabElement = document.querySelector("ul.layout-tab-bar > .item--focus");
        }
        if (currentTabElement) {
            const currentId = currentTabElement.getAttribute("data-id");
            getAllTabs().sort((itemA, itemB) => {
                return itemA.headElement.getAttribute("data-activetime") > itemB.headElement.getAttribute("data-activetime") ? -1 : 1;
            }).forEach((item, index) => {
                let icon = `<svg class="b3-list-item__graphic"><use xlink:href="#${item.icon}"></use></svg>`;
                let rootId = "";
                const initData = item.headElement.getAttribute("data-initdata");
                if (item.model instanceof Editor) {
                    rootId = ` data-node-id="${item.model.editor.protyle.block.rootID}"`;
                    icon = unicode2Emoji(item.docIcon || Constants.SIYUAN_IMAGE_FILE, "b3-list-item__graphic", true);
                } else if (initData) {
                    const initDataObj = JSON.parse(initData);
                    if (initDataObj.instance === "Editor") {
                        rootId = ` data-node-id="${initDataObj.rootId}"`;
                        icon = unicode2Emoji(item.docIcon || Constants.SIYUAN_IMAGE_FILE, "b3-list-item__graphic", true);
                    }
                }
                tabHtml += `<li data-index="${index}" data-id="${item.id}"${rootId} class="b3-list-item${currentId === item.id ? " b3-list-item--focus" : ""}"${currentId === item.id ? ' data-original="true"' : ""}>${icon}<span class="b3-list-item__text">${escapeHtml(item.title)}</span></li>`;
            });
        }
        let dockHtml = "";
        if (!isTabWindow) {
            dockHtml = `<ul class="b3-list b3-list--background" style="overflow: auto;width: 200px;">
<li data-type="riffCard" data-index="0" class="b3-list-item${!tabHtml ? " b3-list-item--focus" : ""}">
    <svg class="b3-list-item__graphic"><use xlink:href="#iconRiffCard"></use></svg>
    <span class="b3-list-item__text">${window.siyuan.languages.riffCard}</span>
    <span class="b3-list-item__meta">${updateHotkeyTip(window.siyuan.config.keymap.general.riffCard.custom)}</span>
</li>`;
            getAllDocks().forEach((item, index) => {
                dockHtml += `<li data-type="${item.type}" data-index="${index + 1}" class="b3-list-item">
    <svg class="b3-list-item__graphic"><use xlink:href="#${item.icon}"></use></svg>
    <span class="b3-list-item__text">${item.title}</span>
    <span class="b3-list-item__meta">${updateHotkeyTip(item.hotkey || "")}</span>
</li>`;
            });
            dockHtml = dockHtml + "</ul>";
        }
        hideElements(["dialog"]);
        switchDialog = new Dialog({
            positionId: Constants.DIALOG_SWITCHTAB,
            title: window.siyuan.languages.switchTab,
            content: `<div class="fn__flex-column switch-doc">
    <input style="opacity: 0;height: 0.1px;box-sizing: border-box;margin: 0;padding: 0;border: 0;">
    <div class="fn__flex" style="overflow:auto;">${dockHtml}
        <ul${!isTabWindow ? "" : ' style="border-left:0"'} class="b3-list b3-list--background fn__flex-1">${tabHtml}</ul>
    </div>
    <div class="switch-doc__path"></div>
</div>`,
        });
        switchDialog.element.setAttribute("data-key", Constants.DIALOG_SWITCHTAB);
        // 需移走光标，否则编辑器会继续监听并执行按键操作
        switchDialog.element.querySelector("input").focus();
        if (isMac()) {
            switchDialog.element.addEventListener("contextmenu", (event) => {
                switchDialogEvent(app, event);
            });
        }
        switchDialog.element.addEventListener("click", (event) => {
            switchDialogEvent(app, event);
        });
        return;
    }

    if (isNotCtrl(event) && !event.shiftKey && !event.altKey &&
        (event.key.startsWith("Arrow") || event.key === "Enter")) {
        const openRecentDocsDialog = window.siyuan.dialogs.find(item => {
            if (item.element.getAttribute("data-key") === Constants.DIALOG_RECENTDOCS) {
                return true;
            }
        });
        if (openRecentDocsDialog) {
            event.preventDefault();
            dialogArrow(app, openRecentDocsDialog.element, event);
            return;
        }
    }

    if (matchHotKey(window.siyuan.config.keymap.general.recentDocs.custom, event)) {
        openRecentDocs();
        event.preventDefault();
        return;
    }

    if (bindMenuKeydown(event)) {
        event.preventDefault();
        return;
    }

    if (["Home", "End", "ArrowUp", "ArrowDown"].includes(event.key)) {
        let matchDialog: Dialog;
        // 需找到最顶层的，因此不能用 find
        window.siyuan.dialogs.forEach(item => {
            if ([Constants.DIALOG_VIEWCARDS, Constants.DIALOG_HISTORYCOMPARE].includes(item.element.getAttribute("data-key"))) {
                matchDialog = item;
            }
        });
        if (matchDialog) {
            if (matchDialog.element.getAttribute("data-key") === Constants.DIALOG_VIEWCARDS) {
                matchDialog.element.dispatchEvent(new CustomEvent("click", {detail: event.key.toLowerCase()}));
            } else if (matchDialog.element.getAttribute("data-key") === Constants.DIALOG_HISTORYCOMPARE) {
                historyKeydown(event, matchDialog);
            }
            event.preventDefault();
            return;
        }
    }

    const target = event.target as HTMLElement;
    /// #if !BROWSER
    if (matchHotKey("⌘=", event) && !hasClosestByClassName(target, "pdf__outer")) {
        setZoom("zoomIn");
        event.preventDefault();
        return;
    }
    if (matchHotKey("⌘0", event)) {
        setZoom("restore");
        event.preventDefault();
        return;
    }
    if (matchHotKey("⌘-", event) && !hasClosestByClassName(target, "pdf__outer")) {
        setZoom("zoomOut");
        event.preventDefault();
        return;
    }
    /// #endif

    if (!isTabWindow && matchHotKey(window.siyuan.config.keymap.general.syncNow.custom, event)) {
        event.preventDefault();
        syncGuide(app);
        return;
    }
    if (matchHotKey(window.siyuan.config.keymap.general.commandPanel.custom, event)) {
        event.preventDefault();
        commandPanel(app);
        return;
    }
    if (matchHotKey(window.siyuan.config.keymap.general.editReadonly.custom, event)) {
        event.preventDefault();
        editor.setReadonly(!window.siyuan.config.editor.readOnly);
        return;
    }
    if (matchHotKey(window.siyuan.config.keymap.general.lockScreen.custom, event)) {
        lockScreen(app);
        event.preventDefault();
        return;
    }
    if (matchHotKey(window.siyuan.config.keymap.general.dataHistory.custom, event)) {
        openHistory(app);
        event.preventDefault();
        return;
    }
    if (!isTabWindow && matchHotKey(window.siyuan.config.keymap.general.toggleDock.custom, event)) {
        toggleDockBar(document.querySelector("#barDock use"));
        event.preventDefault();
        return;
    }
    if (!isTabWindow && !window.siyuan.config.readonly && matchHotKey(window.siyuan.config.keymap.general.config.custom, event)) {
        openSetting(app);
        event.preventDefault();
        return;
    }
    if (matchHotKey("⌘A", event) && !["INPUT", "TEXTAREA"].includes(target.tagName)) {
        event.preventDefault();
        return;
    }
    const matchDock = getAllDocks().find(item => {
        if (matchHotKey(item.hotkey, event)) {
            getDockByType(item.type).toggleModel(item.type);
            event.preventDefault();
            return true;
        }
    });
    if (matchDock) {
        return;
    }
    if (!isTabWindow && matchHotKey(window.siyuan.config.keymap.general.riffCard.custom, event)) {
        openCard(app);
        if (document.activeElement) {
            (document.activeElement as HTMLElement).blur();
        }
        event.preventDefault();
        return;
    }
    if (!isTabWindow && matchHotKey(window.siyuan.config.keymap.general.dailyNote.custom, event)) {
        newDailyNote(app);
        event.stopPropagation();
        event.preventDefault();
        return;
    }
    if (matchHotKey(window.siyuan.config.keymap.general.newFile.custom, event)) {
        newFile({
            app,
            useSavePath: true
        });
        event.preventDefault();
        return;
    }
    // https://github.com/siyuan-note/siyuan/issues/8913#issuecomment-1679720605
    const confirmElement = document.querySelector("#confirmDialogConfirmBtn");
    if (confirmElement) {
        if (event.key === "Enter") {
            confirmElement.dispatchEvent(new CustomEvent("click"));
            event.preventDefault();
            return;
        } else if (event.key === "Escape") {
            confirmElement.previousElementSibling.previousElementSibling.dispatchEvent(new CustomEvent("click"));
            event.preventDefault();
            return;
        }
    }

    if (event.key === "Escape" && !event.isComposing) {
        const imgPreviewElement = document.querySelector(".protyle-img");
        if (imgPreviewElement) {
            imgPreviewElement.remove();
            return;
        }

        if (!window.siyuan.menus.menu.element.classList.contains("fn__none")) {
            if (window.siyuan.dialogs.length > 0 &&
                window.siyuan.menus.menu.element.style.zIndex < (window.siyuan.dialogs[0].element.querySelector(".b3-dialog") as HTMLElement).style.zIndex) {
                // 窗口高于菜单时，先关闭窗口，如 av 修改列 icon 时
            } else {
                window.siyuan.menus.menu.remove();
                return;
            }
        }

        // 需放在 menus 后，否则资源列中添加资源会先关闭菜单
        // 需放在 dialog 前，否则属性面板中修改日期会先关闭 dialog，只剩修改界面
        const avElement = document.querySelector(".av__panel");
        if (avElement) {
            const selectCellElement = document.querySelector(".av__cell--select");
            if (selectCellElement) {
                focusBlock(hasClosestBlock(selectCellElement) as HTMLElement);
            }
            avElement.remove();
            return;
        }

        if (window.siyuan.dialogs.length > 0) {
            window.siyuan.dialogs[window.siyuan.dialogs.length - 1].destroy();
            return;
        }

        // remove blockpopover
        const maxEditLevels: { [key: string]: number } = {oid: 0};
        window.siyuan.blockPanels.forEach((item) => {
            if ((item.targetElement || typeof item.x === "number") && item.element.getAttribute("data-pin") === "true") {
                const level = Number.parseInt(item.element.getAttribute("data-level"));
                const oid = item.element.getAttribute("data-oid");
                if (maxEditLevels[oid]) {
                    if (level > maxEditLevels[oid]) {
                        maxEditLevels[oid] = level;
                    }
                } else {
                    maxEditLevels[oid] = 1;
                }
            }
        });
        let destroyBlock = false;
        for (let i = 0; i < window.siyuan.blockPanels.length; i++) {
            const item = window.siyuan.blockPanels[i];
            if ((item.targetElement || typeof item.x === "number") && item.element.getAttribute("data-pin") === "false") {
                item.destroy();
                destroyBlock = true;
                i--;
            }
        }
        if (destroyBlock) {
            return;
        }

        // 光标在文档树等面板中，按 Esc 回到编辑器中 https://github.com/siyuan-note/siyuan/issues/4289
        let range;
        if (getSelection().rangeCount > 0) {
            range = getSelection().getRangeAt(0);
            const protypleElement = hasClosestByClassName(range.startContainer, "protyle-content", true);
            if (protypleElement) {
                focusByRange(range);
                return;
            }
        } else {
            range = document.createRange();
        }
        const lastBackStack = window.siyuan.backStack[window.siyuan.backStack.length - 1];
        if (lastBackStack && lastBackStack.protyle.toolbar.range) {
            focusByRange(lastBackStack.protyle.toolbar.range);
        } else {
            const editor = getAllModels().editor[0];
            if (editor) {
                focusBlock(editor.editor.protyle.wysiwyg.element.firstElementChild);
            }
        }
        event.preventDefault();
        return;
    }

    if (!isTabWindow && matchHotKey(window.siyuan.config.keymap.general.mainMenu.custom, event)) {
        workspaceMenu(app, document.querySelector("#barWorkspace").getBoundingClientRect());
        event.preventDefault();
        return;
    }

    if (matchHotKey(window.siyuan.config.keymap.general.goForward.custom, event)) {
        goForward(app);
        event.preventDefault();
        return;
    }

    if (matchHotKey(window.siyuan.config.keymap.general.goBack.custom, event)) {
        goBack(app);
        event.preventDefault();
        return;
    }

    // close tab
    if (matchHotKey(window.siyuan.config.keymap.general.closeTab.custom, event) && !event.repeat) {
        execByCommand({
            command: "closeTab"
        });
        event.preventDefault();
        return;
    }

    if (matchHotKey(window.siyuan.config.keymap.general.goToTab1.custom, event) && !event.repeat) {
        switchTabByIndex(0);
        event.preventDefault();
        return;
    }

    if (matchHotKey(window.siyuan.config.keymap.general.goToTab2.custom, event) && !event.repeat) {
        switchTabByIndex(1);
        event.preventDefault();
        return;
    }
    if (matchHotKey(window.siyuan.config.keymap.general.goToTab3.custom, event) && !event.repeat) {
        switchTabByIndex(2);
        event.preventDefault();
        return;
    }
    if (matchHotKey(window.siyuan.config.keymap.general.goToTab4.custom, event) && !event.repeat) {
        switchTabByIndex(3);
        event.preventDefault();
        return;
    }
    if (matchHotKey(window.siyuan.config.keymap.general.goToTab5.custom, event) && !event.repeat) {
        switchTabByIndex(4);
        event.preventDefault();
        return;
    }
    if (matchHotKey(window.siyuan.config.keymap.general.goToTab6.custom, event) && !event.repeat) {
        switchTabByIndex(5);
        event.preventDefault();
        return;
    }
    if (matchHotKey(window.siyuan.config.keymap.general.goToTab7.custom, event) && !event.repeat) {
        switchTabByIndex(6);
        event.preventDefault();
        return;
    }
    if (matchHotKey(window.siyuan.config.keymap.general.goToTab8.custom, event) && !event.repeat) {
        switchTabByIndex(7);
        event.preventDefault();
        return;
    }
    if (matchHotKey(window.siyuan.config.keymap.general.goToTab9.custom, event) && !event.repeat) {
        switchTabByIndex(-1);
        event.preventDefault();
        return;
    }
    if (matchHotKey(window.siyuan.config.keymap.general.goToTabNext.custom, event) && !event.repeat) {
        switchTabByIndex(-3);
        event.preventDefault();
        return;
    }
    if (matchHotKey(window.siyuan.config.keymap.general.goToTabPrev.custom, event) && !event.repeat) {
        switchTabByIndex(-2);
        event.preventDefault();
        return;
    }
    if (matchHotKey(window.siyuan.config.keymap.general.closeOthers.custom, event) && !event.repeat) {
        execByCommand({
            command: "closeOthers"
        });
        event.preventDefault();
        return;
    }
    if (matchHotKey(window.siyuan.config.keymap.general.closeAll.custom, event) && !event.repeat) {
        execByCommand({
            command: "closeAll"
        });
        event.preventDefault();
        return;
    }
    if (matchHotKey(window.siyuan.config.keymap.general.closeUnmodified.custom, event) && !event.repeat) {
        execByCommand({
            command: "closeUnmodified"
        });
        event.preventDefault();
        return;
    }
    if (matchHotKey(window.siyuan.config.keymap.general.closeLeft.custom, event) && !event.repeat) {
        execByCommand({
            command: "closeLeft"
        });
        event.preventDefault();
        return;
    }
    if (matchHotKey(window.siyuan.config.keymap.general.closeRight.custom, event) && !event.repeat) {
        execByCommand({
            command: "closeRight"
        });
        event.preventDefault();
        return;
    }
    if ((
        matchHotKey(window.siyuan.config.keymap.general.splitLR.custom, event) ||
        matchHotKey(window.siyuan.config.keymap.general.splitMoveR.custom, event) ||
        matchHotKey(window.siyuan.config.keymap.general.splitTB.custom, event) ||
        matchHotKey(window.siyuan.config.keymap.general.tabToWindow.custom, event) ||
        matchHotKey(window.siyuan.config.keymap.general.splitMoveB.custom, event)
    ) && !event.repeat) {
        event.preventDefault();
        const tab = getActiveTab(false);
        if (tab) {
            if (matchHotKey(window.siyuan.config.keymap.general.tabToWindow.custom, event)) {
                openNewWindow(tab);
            } else if (matchHotKey(window.siyuan.config.keymap.general.splitLR.custom, event)) {
                tab.parent.split("lr").addTab(copyTab(app, tab));
            } else if (matchHotKey(window.siyuan.config.keymap.general.splitTB.custom, event)) {
                tab.parent.split("tb").addTab(copyTab(app, tab));
            } else if (tab.parent.children.length > 1) {
                const newWnd = tab.parent.split(matchHotKey(window.siyuan.config.keymap.general.splitMoveB.custom, event) ? "tb" : "lr");
                newWnd.headersElement.append(tab.headElement);
                newWnd.headersElement.parentElement.classList.remove("fn__none");
                newWnd.moveTab(tab);
                resizeTabs();
            }
        }
        return;
    }

    if (matchHotKey(window.siyuan.config.keymap.general.stickSearch.custom, event)) {
        if (getSelection().rangeCount > 0) {
            const range = getSelection().getRangeAt(0);
            openGlobalSearch(app, range.toString(), true);
        } else {
            openGlobalSearch(app, "", true);
        }
        event.preventDefault();
        return;
    }

    if (editKeydown(app, event)) {
        return;
    }

    // 文件树的操作
    if (!isTabWindow && fileTreeKeydown(app, event)) {
        return;
    }

    // 面板的操作
    if (!isTabWindow && panelTreeKeydown(app, event)) {
        return;
    }

    let matchCommand = false;
    app.plugins.find(item => {
        item.commands.find(command => {
            if (command.callback &&
                !command.fileTreeCallback && !command.editorCallback && !command.dockCallback && !command.globalCallback
                && matchHotKey(command.customHotkey, event)) {
                matchCommand = true;
                command.callback();
                return true;
            }
        });
        if (matchCommand) {
            return true;
        }
    });
    if (matchCommand) {
        event.stopPropagation();
        event.preventDefault();
        return true;
    }

    let searchKey = "";
    if (matchHotKey(window.siyuan.config.keymap.general.replace.custom, event)) {
        searchKey = Constants.DIALOG_REPLACE;
    } else if (!hasClosestByClassName(target, "pdf__outer") && matchHotKey(window.siyuan.config.keymap.general.search.custom, event)) {
        searchKey = Constants.DIALOG_SEARCH;
    } else if (matchHotKey(window.siyuan.config.keymap.general.globalSearch.custom, event)) {
        searchKey = Constants.DIALOG_GLOBALSEARCH;
    }
    if (searchKey) {
        if (getSelection().rangeCount > 0) {
            const range = getSelection().getRangeAt(0);
            openSearch({
                app,
                hotkey: searchKey,
                key: range.toString(),
            });
        } else {
            openSearch({
                app,
                hotkey: searchKey,
            });
        }
        event.preventDefault();
        return;
    }
    // https://github.com/siyuan-note/insider/issues/445
    if (matchHotKey("⌘S", event)) {
        event.preventDefault();
        return true;
    }
};

export const sendGlobalShortcut = (app: App) => {
    /// #if !BROWSER
    window.sout.tracker("invoked");
    const hotkeys = [window.siyuan.config.keymap.general.toggleWin.custom];
    app.plugins.forEach(plugin => {
        plugin.commands.forEach(command => {
            if (command.globalCallback) {
                hotkeys.push(command.customHotkey);
            }
        });
    });
    ipcRenderer.send(Constants.SIYUAN_HOTKEY, {
        languages: window.siyuan.languages["_trayMenu"],
        hotkeys
    });
    /// #endif
};<|MERGE_RESOLUTION|>--- conflicted
+++ resolved
@@ -18,13 +18,8 @@
 import {Constants} from "../../constants";
 import {openSetting} from "../../config";
 import {getInstanceById} from "../../layout/util";
-<<<<<<< HEAD
-import {closeTabByType, copyTab, getActiveTab, getDockByType, resizeTabs, switchTabByIndex} from "../../layout/tabUtil";
+import {copyTab, getActiveTab, getDockByType, resizeTabs, switchTabByIndex} from "../../layout/tabUtil";
 import type {Tab} from "../../layout/Tab";
-=======
-import {copyTab, getActiveTab, getDockByType, resizeTabs, switchTabByIndex} from "../../layout/tabUtil";
-import {Tab} from "../../layout/Tab";
->>>>>>> 9aa9a676
 import {Editor} from "../../editor";
 import {setEditMode} from "../../protyle/util/setEditMode";
 import {rename} from "../../editor/rename";
@@ -1109,13 +1104,8 @@
 
 let switchDialog: Dialog;
 export const windowKeyDown = (app: App, event: KeyboardEvent) => {
-<<<<<<< HEAD
-    // window.sout.tracker("invoked"); // 这里调用频繁，请细化调试逻辑
     // https://github.com/siyuan-note/siyuan/issues/9848 忘记为什么要阻止了 .av__mask 的情况，测了下没问题就先移除
     if (document.getElementById("progress") || document.getElementById("errorLog") || event.isComposing) {
-=======
-    if (filterHotkey(event, app)) {
->>>>>>> 9aa9a676
         return;
     }
     if (switchDialog &&
