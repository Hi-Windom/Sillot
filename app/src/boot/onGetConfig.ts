--- conflicted
+++ resolved
@@ -227,32 +227,6 @@
                 onlyData: false,
                 errorExit: false
             });
-<<<<<<< HEAD
-        });
-        ipcRenderer.on(Constants.SILLOT_OPENURL, (event, url) => {
-            if (!/^sillot:/.test(url)) {
-                return;
-            }
-            alert(url);
-            ipcRenderer.send(Constants.SILLOT_SHOW, url); // 业务处理在 main.js
-        });
-        ipcRenderer.on(Constants.SISI_OPENURL, (event, url) => {
-            if (!/^sisi:/.test(url)) {
-                return;
-            }
-            alert(url);
-            ipcRenderer.send(Constants.SISI_SHOW, url); // 业务处理在 main.js
-        });
-        ipcRenderer.on(Constants.SIYUAN_SAVE_CLOSE, (event, close) => {
-            winOnClose(currentWindow, close);
-        });
-    }
-    ipcRenderer.on(Constants.SIYUAN_SEND_WINDOWS, (e, ipcData: IWebSocketData) => {
-        onWindowsMsg(ipcData);
-    });
-    ipcRenderer.on(Constants.SIYUAN_EXPORT_CLOSE, () => {
-        window.siyuan.printWin.destroy();
-=======
             window.siyuan.altIsPressed = false;
             window.siyuan.ctrlIsPressed = false;
             window.siyuan.shiftIsPressed = false;
@@ -284,7 +258,6 @@
         } else if (cmd === "unmaximize") {
             winOnMaxRestore();
         }
->>>>>>> af2fd13a
     });
     if (!isWindow()) {
         ipcRenderer.on(Constants.SIYUAN_OPEN_URL, (event, url) => {
@@ -357,6 +330,20 @@
                 });
                 return;
             }
+        });
+        ipcRenderer.on(Constants.SILLOT_OPENURL, (event, url) => {
+            if (!/^sillot:/.test(url)) {
+                return;
+            }
+            alert(url);
+            ipcRenderer.send(Constants.SILLOT_SHOW, url); // 业务处理在 main.js
+        });
+        ipcRenderer.on(Constants.SISI_OPENURL, (event, url) => {
+            if (!/^sisi:/.test(url)) {
+                return;
+            }
+            alert(url);
+            ipcRenderer.send(Constants.SISI_SHOW, url); // 业务处理在 main.js
         });
     }
     ipcRenderer.on(Constants.SIYUAN_OPEN_FILE, (event, data) => {
