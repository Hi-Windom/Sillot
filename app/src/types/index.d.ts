--- conflicted
+++ resolved
@@ -1,1828 +1,925 @@
-<<<<<<< HEAD
-type TPluginDockPosition = "LeftTop" | "LeftBottom" | "RightTop" | "RightBottom" | "BottomLeft" | "BottomRight"
-type TDockPosition = "Left" | "Right" | "Bottom"
-type TWS = "main" | "filetree" | "protyle"
-type TEditorMode = "preview" | "wysiwyg"
-type TOperation =
-    "insert"
-    | "update"
-    | "delete"
-    | "move"
-    | "foldHeading"
-    | "unfoldHeading"
-    | "setAttrs"
-    | "updateAttrs"
-    | "append"
-    | "insertAttrViewBlock"
-    | "removeAttrViewBlock"
-    | "addAttrViewCol"
-    | "removeAttrViewCol"
-    | "addFlashcards"
-    | "removeFlashcards"
-    | "updateAttrViewCell"
-    | "updateAttrViewCol"
-    | "updateAttrViewColTemplate"
-    | "sortAttrViewRow"
-    | "sortAttrViewCol"
-    | "sortAttrViewKey"
-    | "setAttrViewColPin"
-    | "setAttrViewColHidden"
-    | "setAttrViewColWrap"
-    | "setAttrViewColWidth"
-    | "updateAttrViewColOptions"
-    | "removeAttrViewColOption"
-    | "updateAttrViewColOption"
-    | "setAttrViewName"
-    | "doUpdateUpdated"
-    | "duplicateAttrViewKey"
-    | "setAttrViewColIcon"
-    | "setAttrViewFilters"
-    | "setAttrViewSorts"
-    | "setAttrViewColCalc"
-    | "updateAttrViewColNumberFormat"
-    | "replaceAttrViewBlock"
-    | "addAttrViewView"
-    | "setAttrViewViewName"
-    | "removeAttrViewView"
-    | "setAttrViewViewIcon"
-    | "duplicateAttrViewView"
-    | "sortAttrViewView"
-    | "setAttrViewPageSize"
-    | "updateAttrViewColRelation"
-    | "moveOutlineHeading"
-    | "updateAttrViewColRollup"
-    | "hideAttrViewName"
-    | "setAttrViewColDate"
-    | "unbindAttrViewBlock"
-type TBazaarType = "templates" | "icons" | "widgets" | "themes" | "plugins"
-type TCardType = "doc" | "notebook" | "all"
-type TEventBus = "ws-main" | "sync-start" | "sync-end" | "sync-fail" |
-    "click-blockicon" | "click-editorcontent" | "click-pdf" | "click-editortitleicon" | "click-flashcard-action" |
-    "open-noneditableblock" |
-    "open-menu-blockref" | "open-menu-fileannotationref" | "open-menu-tag" | "open-menu-link" | "open-menu-image" |
-    "open-menu-av" | "open-menu-content" | "open-menu-breadcrumbmore" | "open-menu-doctree" | "open-menu-inbox" |
-    "open-siyuan-url-plugin" | "open-siyuan-url-block" |
-    "paste" |
-    "input-search" |
-    "loaded-protyle" | "loaded-protyle-dynamic" | "loaded-protyle-static" |
-    "switch-protyle" |
-    "destroy-protyle" |
-    "lock-screen" |
-    "mobile-keyboard-show" | "mobile-keyboard-hide"
-type TAVCol =
-    "text"
-    | "date"
-    | "number"
-    | "relation"
-    | "rollup"
-    | "select"
-    | "block"
-    | "mSelect"
-    | "url"
-    | "email"
-    | "phone"
-    | "mAsset"
-    | "template"
-    | "created"
-    | "updated"
-    | "checkbox"
-    | "lineNumber"
-type THintSource = "search" | "av" | "hint";
-type TAVFilterOperator =
-    "="
-    | "!="
-    | ">"
-    | ">="
-    | "<"
-    | "<="
-    | "Contains"
-    | "Does not contains"
-    | "Is empty"
-    | "Is not empty"
-    | "Starts with"
-    | "Ends with"
-    | "Is between"
-    | "Is relative to today"
-    | "Is true"
-    | "Is false"
-// declare module "blueimp-md5"
-
-interface Window {
-    echarts: {
-        init(element: HTMLElement, theme?: string, options?: {
-            width: number
-        }): {
-            setOption(option: any): void;
-            getZr(): any;
-            on(name: string, event: (e: any) => void): any;
-            containPixel(name: string, position: number[]): any;
-            resize(): void;
-        };
-        dispose(element: Element): void;
-        getInstanceById(id: string): {
-            resize: () => void
-        };
-    }
-    ABCJS: {
-        renderAbc(element: Element, text: string, options: {
-            responsive: string
-        }): void;
-    }
-    hljs: {
-        listLanguages(): string[];
-        highlight(text: string, options: {
-            language?: string,
-            ignoreIllegals: boolean
-        }): {
-            value: string
-        };
-        getLanguage(text: string): {
-            name: string
-        };
-    };
-    katex: {
-        renderToString(math: string, option: {
-            displayMode: boolean;
-            output: string;
-            macros: IObject;
-            trust: boolean;
-            strict: (errorCode: string) => "ignore" | "warn";
-        }): string;
-    }
-    mermaid: {
-        initialize(options: any): void,
-        render(id: string, text: string): { svg: string }
-    };
-    plantumlEncoder: {
-        encode(options: string): string,
-    };
-    pdfjsLib: any
-
-    dataLayer: any[]
-
-    siyuan: ISiyuan
-    webkit: any
-    html2canvas: (element: Element, opitons: {
-        useCORS: boolean,
-        scale?: number
-    }) => Promise<any>;
-    JSAndroid: {
-        // sillot extend
-        showInputMethodPicker(): void
-        getUA(): string
-        isMIUI(): boolean
-        isOriginOS(): boolean
-        toggleDarkModeAuto(): void
-        toggleFullScreenState(): void
-        buglyPost1(): void
-        buglyPost2(): void
-        getSystemTheme(): string
-        openURLuseDefaultApp(): void
-        setMMKV(key: string, value: string): void
-        showBiometricPrompt(): void
-        requestPermissionActivity(id: string, Msg: string, cb: string): boolean
-        requestPermission(id: string, Msg: string): boolean
-        requestPermissionAll(): void
-        exitSillotAndroid(): void
-        androidReboot(): void
-        savePictureByURL(uri: string): void
-        // sillot extend end
-        returnDesktop(): void
-        openExternal(url: string): void
-        changeStatusBarColor(color: string, mode: number): void
-        writeClipboard(text: string): void
-        writeImageClipboard(uri: string): void
-        readClipboard(): string
-        getBlockURL(): string
-    }
-
-    Protyle: import("../protyle/method").default
-
-    goBack(): void
-
-    reconnectWebSocket(): void
-
-    showKeyboardToolbar(height: number): void
-
-    hideKeyboardToolbar(): void
-
-    openFileByURL(URL: string): boolean
-
-    destroyTheme(): Promise<void>
-}
-
-interface IPosition {
-    x: number,
-    y: number,
-    w?: number,
-    h?: number,
-    isLeft?: boolean
-}
-
-interface ISaveLayout {
-    name: string,
-    layout: IObject
-    time: number
-}
-
-interface IWorkspace {
-    path: string
-    closed: boolean
-}
-
-interface ICardPackage {
-    id: string
-    updated: string
-    name: string
-    size: number
-}
-
-interface ICard {
-    deckID: string
-    cardID: string
-    blockID: string
-    nextDues: IObject
-    lapses: number  // 遗忘次数
-    lastReview: number  // 最后复习时间
-    reps: number  // 复习次数
-    state: number   // 卡片状态 0：新卡
-}
-
-interface ICardData {
-    cards: ICard[],
-    unreviewedCount: number
-    unreviewedNewCardCount: number
-    unreviewedOldCardCount: number
-}
-
-interface IPluginSettingOption {
-    title: string
-    description?: string
-    actionElement?: HTMLElement
-    direction?: "column" | "row"
-
-    createActionElement?(): HTMLElement
-}
-
-interface ISearchAssetOption {
-    keys: string[],
-    col: string,
-    row: string,
-    layout: number,
-    method: number,
-    types: {
-        ".txt": boolean,
-        ".md": boolean,
-        ".docx": boolean,
-        ".xlsx": boolean,
-        ".pptx": boolean,
-    },
-    sort: number,
-    k: string,
-}
-
-interface ITextOption {
-    color?: string,
-    type: string
-}
-
-interface ISnippet {
-    id?: string
-    name: string
-    type: string
-    enabled: boolean
-    content: string
-}
-
-interface IInbox {
-    oId: string
-    shorthandContent: string
-    shorthandMd: string
-    shorthandDesc: string
-    shorthandFrom: number
-    shorthandTitle: string
-    shorthandURL: string
-    hCreated: string
-}
-
-interface IPdfAnno {
-    pages?: {
-        index: number
-        positions: number []
-    }[]
-    index?: number,
-    color: string,
-    type: string,   // border, text
-    content: string,    // rect, text
-    mode: string,
-    id?: string,
-    coords?: number[]
-    ids?: string[]
-}
-
-interface IBackStack {
-    id: string,
-    // 仅移动端
-    data?: {
-        startId: string,
-        endId: string
-        path: string
-        notebookId: string
-    },
-    scrollTop?: number,
-    callback?: string[],
-    position?: {
-        start: number,
-        end: number
-    }
-    // 仅桌面端
-    protyle?: IProtyle,
-    zoomId?: string
-}
-
-interface IEmoji {
-    id: string,
-    title: string,
-    title_zh_cn: string,
-    items: {
-        unicode: string,
-        description: string,
-        description_zh_cn: string,
-        keywords: string
-    }[]
-}
-
-interface INotebook {
-    name: string
-    id: string
-    closed: boolean
-    icon: string
-    sort: number
-    dueFlashcardCount?: string;
-    newFlashcardCount?: string;
-    flashcardCount?: string;
-    sortMode: number
-}
-
-interface ISiyuan {
-    zIndex: number
-    storage?: {
-        [key: string]: any
-    },
-    transactions?: {
-        protyle: IProtyle,
-        doOperations: IOperation[],
-        undoOperations: IOperation[]
-    }[]
-    reqIds: {
-        [key: string]: number
-    },
-    editorIsFullscreen?: boolean,
-    hideBreadcrumb?: boolean,
-    notebooks?: INotebook[],
-    emojis?: IEmoji[],
-    backStack?: IBackStack[],
-    mobile?: {
-        editor?: import("../protyle").Protyle
-        popEditor?: import("../protyle").Protyle
-        files?: import("../mobile/dock/MobileFiles").MobileFiles
-    },
-    user?: {
-        userId: string
-        userName: string
-        userAvatarURL: string
-        userHomeBImgURL: string
-        userIntro: string
-        userNickname: string
-        userSiYuanOneTimePayStatus: number  // 0 未付费；1 已付费
-        userSiYuanProExpireTime: number // -1 终身会员；0 普通用户；> 0 过期时间
-        userSiYuanSubscriptionPlan: number // 0 年付订阅/终生；1 教育优惠；2 订阅试用
-        userSiYuanSubscriptionType: number // 0 年付；1 终生；2 月付
-        userSiYuanSubscriptionStatus: number // -1：未订阅，0：订阅可用，1：订阅封禁，2：订阅过期
-        userToken: string
-        userTitles: {
-            name: string,
-            icon: string,
-            desc: string
-        }[]
-    },
-    dragElement?: HTMLElement,
-    layout?: {
-        layout?: import("../layout").Layout,
-        centerLayout?: import("../layout").Layout,
-        leftDock?: import("../layout/dock").Dock,
-        rightDock?: import("../layout/dock").Dock,
-        bottomDock?: import("../layout/dock").Dock,
-    }
-    config?: Config.IConf;
-    ws: import("../layout/Model").Model,
-    ctrlIsPressed?: boolean,
-    altIsPressed?: boolean,
-    shiftIsPressed?: boolean,
-    coordinates?: {
-        pageX: number,
-        pageY: number,
-        clientX: number,
-        clientY: number,
-        screenX: number,
-        screenY: number,
-    },
-    menus?: import("../menus").Menus
-    languages?: {
-        [key: string]: any;
-    }
-    bookmarkLabel?: string[]
-    blockPanels: import("../block/Panel").BlockPanel[],
-    dialogs: import("../dialog").Dialog[],
-    viewer?: Viewer
-}
-
-interface IScrollAttr {
-    rootId: string,
-    startId: string,
-    endId: string
-    scrollTop: number,
-    focusId?: string,
-    focusStart?: number
-    focusEnd?: number
-    zoomInId?: string
-}
-
-interface IOperation {
-    action: TOperation, // move， delete 不需要传 data
-    id?: string,
-    blockID?: string,
-    isTwoWay?: boolean, // 是否双向关联
-    backRelationKeyID?: string, // 双向关联的目标关联列 ID
-    avID?: string,  // av
-    format?: string // updateAttrViewColNumberFormat 专享
-    keyID?: string // updateAttrViewCell 专享
-    rowID?: string // updateAttrViewCell 专享
-    data?: any, // updateAttr 时为  { old: IObject, new: IObject }, updateAttrViewCell 时为 {TAVCol: {content: string}}
-    parentID?: string
-    previousID?: string
-    retData?: any
-    nextID?: string // insert 专享
-    isDetached?: boolean // insertAttrViewBlock 专享
-    ignoreFillFilter?: boolean // insertAttrViewBlock 专享
-    srcIDs?: string[] // removeAttrViewBlock 专享
-    srcs?: IOperationSrcs[] // insertAttrViewBlock 专享
-    name?: string // addAttrViewCol 专享
-    type?: TAVCol // addAttrViewCol 专享
-    deckID?: string // add/removeFlashcards 专享
-    blockIDs?: string[] // add/removeFlashcards 专享
-}
-
-interface IOperationSrcs {
-    id: string,
-    content?: string,
-    isDetached: boolean
-}
-
-
-interface IObject {
-    [key: string]: string;
-}
-
-interface ILayoutJSON extends ILayoutOptions {
-    scrollAttr?: IScrollAttr,
-    instance?: string,
-    width?: string,
-    height?: string,
-    title?: string,
-    lang?: string
-    docIcon?: string
-    page?: string
-    path?: string
-    blockId?: string
-    icon?: string
-    rootId?: string
-    active?: boolean
-    pin?: boolean
-    isPreview?: boolean
-    customModelData?: any
-    customModelType?: string
-    config?: Config.IUILayoutTabSearchConfig
-    children?: ILayoutJSON[] | ILayoutJSON
-}
-
-interface ICommand {
-    langKey: string, // 用于区分不同快捷键的 key, 同时作为 i18n 的字段名
-    langText?: string, // 显示的文本, 指定后不再使用 langKey 对应的 i18n 文本
-    hotkey: string,
-    customHotkey?: string,
-    callback?: () => void   // 其余回调存在时将不会触
-    globalCallback?: () => void // 焦点不在应用内时执行的回调
-    fileTreeCallback?: (file: import("../layout/dock/Files").Files) => void // 焦点在文档树上时执行的回调
-    editorCallback?: (protyle: IProtyle) => void     // 焦点在编辑器上时执行的回调
-    dockCallback?: (element: HTMLElement) => void    // 焦点在 dock 上时执行的回调
-}
-
-interface IPluginData {
-    displayName: string,
-    name: string,
-    js: string,
-    css: string,
-    i18n: IObject
-}
-
-interface IPluginDockTab {
-    position: TPluginDockPosition,
-    size: Config.IUILayoutDockPanelSize,
-    icon: string,
-    hotkey?: string,
-    title: string,
-    index?: number
-    show?: boolean
-}
-
-interface IExportOptions {
-    type: string,
-    id: string,
-}
-
-interface IOpenFileOptions {
-    app: import("../index").App,
-    searchData?: Config.IUILayoutTabSearchConfig, // 搜索必填
-    // card 和自定义页签 必填
-    custom?: {
-        title: string,
-        icon: string,
-        data?: any
-        id: string,
-        fn?: (options: {
-            tab: import("../layout/Tab").Tab,
-            data: any,
-        }) => import("../layout/Model").Model,   // plugin 0.8.3 历史兼容
-    }
-    assetPath?: string, // asset 必填
-    fileName?: string, // file 必填
-    rootIcon?: string, // 文档图标
-    id?: string,  // file 必填
-    rootID?: string, // file 必填
-    position?: string, // file 或者 asset，打开位置
-    page?: number | string, // asset
-    mode?: TEditorMode // file
-    action?: string[]
-    keepCursor?: boolean // file，是否跳转到新 tab 上
-    zoomIn?: boolean // 是否缩放
-    removeCurrentTab?: boolean // 在当前页签打开时需移除原有页签
-    afterOpen?: () => void // 打开后回调
-}
-
-interface ILayoutOptions {
-    direction?: Config.TUILayoutDirection
-    size?: string
-    resize?: Config.TUILayoutDirection
-    type?: Config.TUILayoutType
-    element?: HTMLElement
-}
-
-interface ITab {
-    icon?: string
-    docIcon?: string
-    title?: string
-    panel?: string
-    callback?: (tab: import("../layout/Tab").Tab) => void
-}
-
-interface IWebSocketData {
-    cmd?: string
-    callback?: string
-    data?: any
-    msg: string
-    code: number
-    sid?: string
-}
-
-interface IGraphCommon {
-    d3: {
-        centerStrength: number
-        collideRadius: number
-        collideStrength: number
-        lineOpacity: number
-        linkDistance: number
-        linkWidth: number
-        nodeSize: number
-        arrow: boolean
-    }
-    type: {
-        blockquote: boolean
-        code: boolean
-        heading: boolean
-        list: boolean
-        listItem: boolean
-        math: boolean
-        paragraph: boolean
-        super: boolean
-        table: boolean
-        tag: boolean
-    }
-}
-
-interface IKeymapItem {
-    default: string,
-    custom: string
-}
-
-interface IFile {
-    icon: string;
-    name1: string;
-    alias: string;
-    memo: string;
-    bookmark: string;
-    path: string;
-    name: string;
-    hMtime: string;
-    hCtime: string;
-    hSize: string;
-    dueFlashcardCount?: string;
-    newFlashcardCount?: string;
-    flashcardCount?: string;
-    id: string;
-    count: number;
-    subFileCount: number;
-}
-
-interface IBlockTree {
-    box: string,
-    nodeType: string,
-    hPath: string,
-    subType: string,
-    name: string,
-    type: string,
-    depth: number,
-    url?: string,
-    label?: string,
-    id?: string,
-    blocks?: IBlock[],
-    count: number,
-    children?: IBlockTree[]
-}
-
-interface IBlock {
-    riffCard?: IRiffCard,
-    depth?: number,
-    box?: string;
-    path?: string;
-    hPath?: string;
-    id?: string;
-    rootID?: string;
-    type?: string;
-    content?: string;
-    def?: IBlock;
-    defID?: string
-    defPath?: string
-    refText?: string;
-    name?: string;
-    memo?: string;
-    alias?: string;
-    refs?: IBlock[];
-    children?: IBlock[]
-    length?: number
-    ial: IObject
-}
-
-interface IRiffCard {
-    due?: string;
-    reps?: number; // 闪卡复习次数
-}
-
-interface IModels {
-    editor: import("../editor").Editor [],
-    graph: import("../layout/dock/Graph").Graph[],
-    outline: import("../layout/dock/Outline").Outline[]
-    backlink: import("../layout/dock/Backlink").Backlink[]
-    inbox: import("../layout/dock/Inbox").Inbox[]
-    files: import("../layout/dock/Files").Files[]
-    bookmark: import("../layout/dock/Bookmark").Bookmark[]
-    tag: import("../layout/dock/Tag").Tag[]
-    asset: import("../asset").Asset[]
-    search: import("../search").Search[]
-    custom: import("../layout/dock/Custom").Custom[]
-}
-
-interface IMenu {
-    checked?: boolean,
-    iconClass?: string,
-    label?: string,
-    // biome-ignore lint/suspicious/noConfusingVoidType: <explanation>
-    click?: (element: HTMLElement, event: MouseEvent) => boolean | void | Promise<boolean | void>
-    type?: "separator" | "submenu" | "readonly" | "empty",
-    accelerator?: string,
-    action?: string,
-    id?: string,
-    submenu?: IMenu[]
-    disabled?: boolean
-    icon?: string
-    iconHTML?: string
-    current?: boolean
-    bind?: (element: HTMLElement) => void
-    index?: number
-    element?: HTMLElement
-}
-
-interface IBazaarItem {
-    incompatible?: boolean  // 仅 plugin
-    enabled: boolean
-    preferredName: string
-    preferredDesc: string
-    preferredReadme: string
-    iconURL: string
-    stars: string
-    author: string
-    updated: string
-    downloads: string
-    current: false
-    installed: false
-    outdated: false
-    name: string
-    previewURL: string
-    previewURLThumb: string
-    repoHash: string
-    repoURL: string
-    url: string
-    openIssues: number
-    version: string
-    modes: string[]
-    hSize: string
-    hInstallSize: string
-    hInstallDate: string
-    hUpdated: string
-    preferredFunding: string
-}
-
-interface IAV {
-    id: string
-    name: string
-    view: IAVTable
-    viewID: string
-    viewType: string
-    views: IAVView[]
-}
-
-interface IAVView {
-    name: string
-    id: string
-    type: string
-    icon: string
-    hideAttrViewName: boolean
-}
-
-interface IAVTable extends IAVView {
-    columns: IAVColumn[],
-    filters: IAVFilter[],
-    sorts: IAVSort[],
-    rows: IAVRow[],
-    rowCount: number,
-    pageSize: number,
-}
-
-interface IAVFilter {
-    column: string,
-    operator: TAVFilterOperator,
-    value: IAVCellValue,
-    relativeDate?: relativeDate
-    relativeDate2?: relativeDate
-}
-
-interface relativeDate {
-    count: number   // 数量
-    unit: number    // 单位：0: 天、1: 周、2: 月、3: 年
-    direction: number   // 方向：-1: 前、0: 现在、1: 后
-}
-
-interface IAVSort {
-    column: string,
-    order: "ASC" | "DESC"
-}
-
-interface IAVColumn {
-    width: string,
-    icon: string,
-    id: string,
-    name: string,
-    wrap: boolean,
-    pin: boolean,
-    hidden: boolean,
-    type: TAVCol,
-    numberFormat: string,
-    template: string,
-    calc: IAVCalc,
-    date?: {
-        autoFillNow: boolean,
-    }
-    // 选项列表
-    options?: {
-        name: string,
-        color: string,
-    }[],
-    relation?: IAVColumnRelation,
-    rollup?: IAVCellRollupValue
-}
-
-interface IAVRow {
-    id: string,
-    cells: IAVCell[]
-}
-
-interface IAVCell {
-    id: string,
-    color: string,
-    bgColor: string,
-    value: IAVCellValue,
-    valueType: TAVCol,
-}
-
-interface IAVCellValue {
-    keyID?: string,
-    id?: string,
-    type: TAVCol,
-    isDetached?: boolean,
-    text?: {
-        content: string
-    },
-    number?: {
-        content?: number,
-        isNotEmpty: boolean,
-        format?: string,
-        formattedContent?: string
-    },
-    mSelect?: IAVCellSelectValue[]
-    mAsset?: IAVCellAssetValue[]
-    block?: {
-        content: string,
-        id?: string
-    }
-    url?: {
-        content: string
-    }
-    phone?: {
-        content: string
-    }
-    email?: {
-        content: string
-    }
-    template?: {
-        content: string
-    },
-    checkbox?: {
-        checked: boolean
-    }
-    relation?: IAVCellRelationValue
-    rollup?: {
-        contents?: IAVCellValue[]
-    }
-    date?: IAVCellDateValue
-    created?: IAVCellDateValue
-    updated?: IAVCellDateValue
-}
-
-interface IAVCellRelationValue {
-    blockIDs: string[]
-    contents?: IAVCellValue[]
-}
-
-interface IAVCellDateValue {
-    content?: number,
-    isNotEmpty?: boolean
-    content2?: number,
-    isNotEmpty2?: boolean
-    hasEndDate?: boolean
-    formattedContent?: string,
-    isNotTime?: boolean // 默认 true
-}
-
-interface IAVCellSelectValue {
-    content: string,
-    color: string
-}
-
-interface IAVCellAssetValue {
-    content: string,
-    name: string,
-    type: "file" | "image"
-}
-
-interface IAVColumnRelation {
-    avID?: string
-    backKeyID?: string
-    isTwoWay?: boolean
-}
-
-interface IAVCellRollupValue {
-    relationKeyID?: string  // 关联列 ID
-    keyID?: string
-    calc?: IAVCalc
-}
-
-interface IAVCalc {
-    operator?: string,
-    result?: IAVCellValue
-}
-=======
-type TPluginDockPosition = "LeftTop" | "LeftBottom" | "RightTop" | "RightBottom" | "BottomLeft" | "BottomRight"
-type TDockPosition = "Left" | "Right" | "Bottom"
-type TWS = "main" | "filetree" | "protyle"
-type TEditorMode = "preview" | "wysiwyg"
-type TOperation =
-    "insert"
-    | "update"
-    | "delete"
-    | "move"
-    | "foldHeading"
-    | "unfoldHeading"
-    | "setAttrs"
-    | "updateAttrs"
-    | "append"
-    | "insertAttrViewBlock"
-    | "removeAttrViewBlock"
-    | "addAttrViewCol"
-    | "removeAttrViewCol"
-    | "addFlashcards"
-    | "removeFlashcards"
-    | "updateAttrViewCell"
-    | "updateAttrViewCol"
-    | "updateAttrViewColTemplate"
-    | "sortAttrViewRow"
-    | "sortAttrViewCol"
-    | "sortAttrViewKey"
-    | "setAttrViewColPin"
-    | "setAttrViewColHidden"
-    | "setAttrViewColWrap"
-    | "setAttrViewColWidth"
-    | "updateAttrViewColOptions"
-    | "removeAttrViewColOption"
-    | "updateAttrViewColOption"
-    | "setAttrViewName"
-    | "doUpdateUpdated"
-    | "duplicateAttrViewKey"
-    | "setAttrViewColIcon"
-    | "setAttrViewFilters"
-    | "setAttrViewSorts"
-    | "setAttrViewColCalc"
-    | "updateAttrViewColNumberFormat"
-    | "replaceAttrViewBlock"
-    | "addAttrViewView"
-    | "setAttrViewViewName"
-    | "removeAttrViewView"
-    | "setAttrViewViewIcon"
-    | "duplicateAttrViewView"
-    | "sortAttrViewView"
-    | "setAttrViewPageSize"
-    | "updateAttrViewColRelation"
-    | "moveOutlineHeading"
-    | "updateAttrViewColRollup"
-    | "hideAttrViewName"
-    | "setAttrViewColDate"
-    | "unbindAttrViewBlock"
-type TBazaarType = "templates" | "icons" | "widgets" | "themes" | "plugins"
-type TCardType = "doc" | "notebook" | "all"
-type TEventBus = "ws-main" | "sync-start" | "sync-end" | "sync-fail" |
-    "click-blockicon" | "click-editorcontent" | "click-pdf" | "click-editortitleicon" | "click-flashcard-action" |
-    "open-noneditableblock" |
-    "open-menu-blockref" | "open-menu-fileannotationref" | "open-menu-tag" | "open-menu-link" | "open-menu-image" |
-    "open-menu-av" | "open-menu-content" | "open-menu-breadcrumbmore" | "open-menu-doctree" | "open-menu-inbox" |
-    "open-siyuan-url-plugin" | "open-siyuan-url-block" |
-    "paste" |
-    "input-search" |
-    "loaded-protyle" | "loaded-protyle-dynamic" | "loaded-protyle-static" |
-    "switch-protyle" |
-    "destroy-protyle" |
-    "lock-screen" |
-    "mobile-keyboard-show" | "mobile-keyboard-hide"
-type TAVCol =
-    "text"
-    | "date"
-    | "number"
-    | "relation"
-    | "rollup"
-    | "select"
-    | "block"
-    | "mSelect"
-    | "url"
-    | "email"
-    | "phone"
-    | "mAsset"
-    | "template"
-    | "created"
-    | "updated"
-    | "checkbox"
-    | "lineNumber"
-type THintSource = "search" | "av" | "hint";
-type TAVFilterOperator =
-    "="
-    | "!="
-    | ">"
-    | ">="
-    | "<"
-    | "<="
-    | "Contains"
-    | "Does not contains"
-    | "Is empty"
-    | "Is not empty"
-    | "Starts with"
-    | "Ends with"
-    | "Is between"
-    | "Is relative to today"
-    | "Is true"
-    | "Is false"
-declare module "blueimp-md5"
-
-interface Window {
-    echarts: {
-        init(element: HTMLElement, theme?: string, options?: {
-            width: number
-        }): {
-            setOption(option: any): void;
-            getZr(): any;
-            on(name: string, event: (e: any) => void): any;
-            containPixel(name: string, position: number[]): any;
-            resize(): void;
-        };
-        dispose(element: Element): void;
-        getInstanceById(id: string): {
-            resize: () => void
-        };
-    }
-    ABCJS: {
-        renderAbc(element: Element, text: string, options: {
-            responsive: string
-        }): void;
-    }
-    hljs: {
-        listLanguages(): string[];
-        highlight(text: string, options: {
-            language?: string,
-            ignoreIllegals: boolean
-        }): {
-            value: string
-        };
-        getLanguage(text: string): {
-            name: string
-        };
-    };
-    katex: {
-        renderToString(math: string, option: {
-            displayMode: boolean;
-            output: string;
-            macros: IObject;
-            trust: boolean;
-            strict: (errorCode: string) => "ignore" | "warn";
-        }): string;
-    }
-    mermaid: {
-        initialize(options: any): void,
-        render(id: string, text: string): { svg: string }
-    };
-    plantumlEncoder: {
-        encode(options: string): string,
-    };
-    pdfjsLib: any
-
-    dataLayer: any[]
-
-    siyuan: ISiyuan
-    webkit: any
-    html2canvas: (element: Element, opitons: {
-        useCORS: boolean,
-        scale?: number
-    }) => Promise<any>;
-    JSAndroid: {
-        returnDesktop(): void
-        openExternal(url: string): void
-        changeStatusBarColor(color: string, mode: number): void
-        writeClipboard(text: string): void
-        writeImageClipboard(uri: string): void
-        readClipboard(): string
-        getBlockURL(): string
-    }
-
-    Protyle: import("../protyle/method").default
-
-    goBack(): void
-
-    reconnectWebSocket(): void
-
-    showKeyboardToolbar(height: number): void
-
-    hideKeyboardToolbar(): void
-
-    openFileByURL(URL: string): boolean
-
-    destroyTheme(): Promise<void>
-}
-
-interface IPosition {
-    x: number,
-    y: number,
-    w?: number,
-    h?: number,
-    isLeft?: boolean
-}
-
-interface ISaveLayout {
-    name: string,
-    layout: IObject
-    time: number
-}
-
-interface IWorkspace {
-    path: string
-    closed: boolean
-}
-
-interface ICardPackage {
-    id: string
-    updated: string
-    name: string
-    size: number
-}
-
-interface ICard {
-    deckID: string
-    cardID: string
-    blockID: string
-    nextDues: IObject
-    lapses: number  // 遗忘次数
-    lastReview: number  // 最后复习时间
-    reps: number  // 复习次数
-    state: number   // 卡片状态 0：新卡
-}
-
-interface ICardData {
-    cards: ICard[],
-    unreviewedCount: number
-    unreviewedNewCardCount: number
-    unreviewedOldCardCount: number
-}
-
-interface IPluginSettingOption {
-    title: string
-    description?: string
-    actionElement?: HTMLElement
-    direction?: "column" | "row"
-
-    createActionElement?(): HTMLElement
-}
-
-interface ISearchAssetOption {
-    keys: string[],
-    col: string,
-    row: string,
-    layout: number,
-    method: number,
-    types: {
-        ".txt": boolean,
-        ".md": boolean,
-        ".docx": boolean,
-        ".xlsx": boolean,
-        ".pptx": boolean,
-    },
-    sort: number,
-    k: string,
-}
-
-interface ITextOption {
-    color?: string,
-    type: string
-}
-
-interface ISnippet {
-    id?: string
-    name: string
-    type: string
-    enabled: boolean
-    content: string
-}
-
-interface IInbox {
-    oId: string
-    shorthandContent: string
-    shorthandMd: string
-    shorthandDesc: string
-    shorthandFrom: number
-    shorthandTitle: string
-    shorthandURL: string
-    hCreated: string
-}
-
-interface IPdfAnno {
-    pages?: {
-        index: number
-        positions: number []
-    }[]
-    index?: number,
-    color: string,
-    type: string,   // border, text
-    content: string,    // rect, text
-    mode: string,
-    id?: string,
-    coords?: number[]
-    ids?: string[]
-}
-
-interface IBackStack {
-    id: string,
-    // 仅移动端
-    data?: {
-        startId: string,
-        endId: string
-        path: string
-        notebookId: string
-    },
-    scrollTop?: number,
-    callback?: string[],
-    position?: {
-        start: number,
-        end: number
-    }
-    // 仅桌面端
-    protyle?: IProtyle,
-    zoomId?: string
-}
-
-interface IEmojiItem {
-    unicode: string,
-    description: string,
-    description_zh_cn: string,
-    description_ja_jp: string,
-    keywords: string
-}
-
-interface IEmoji {
-    id: string,
-    title: string,
-    title_zh_cn: string,
-    title_ja_jp: string,
-    items: IEmojiItem[]
-}
-
-interface INotebook {
-    name: string
-    id: string
-    closed: boolean
-    icon: string
-    sort: number
-    dueFlashcardCount?: string;
-    newFlashcardCount?: string;
-    flashcardCount?: string;
-    sortMode: number
-}
-
-interface ISiyuan {
-    zIndex: number
-    storage?: {
-        [key: string]: any
-    },
-    transactions?: {
-        protyle: IProtyle,
-        doOperations: IOperation[],
-        undoOperations: IOperation[]
-    }[]
-    reqIds: {
-        [key: string]: number
-    },
-    editorIsFullscreen?: boolean,
-    hideBreadcrumb?: boolean,
-    notebooks?: INotebook[],
-    emojis?: IEmoji[],
-    backStack?: IBackStack[],
-    mobile?: {
-        editor?: import("../protyle").Protyle
-        popEditor?: import("../protyle").Protyle
-        files?: import("../mobile/dock/MobileFiles").MobileFiles
-    },
-    user?: {
-        userId: string
-        userName: string
-        userAvatarURL: string
-        userHomeBImgURL: string
-        userIntro: string
-        userNickname: string
-        userSiYuanOneTimePayStatus: number  // 0 未付费；1 已付费
-        userSiYuanProExpireTime: number // -1 终身会员；0 普通用户；> 0 过期时间
-        userSiYuanSubscriptionPlan: number // 0 年付订阅/终生；1 教育优惠；2 订阅试用
-        userSiYuanSubscriptionType: number // 0 年付；1 终生；2 月付
-        userSiYuanSubscriptionStatus: number // -1：未订阅，0：订阅可用，1：订阅封禁，2：订阅过期
-        userToken: string
-        userTitles: {
-            name: string,
-            icon: string,
-            desc: string
-        }[]
-    },
-    dragElement?: HTMLElement,
-    layout?: {
-        layout?: import("../layout").Layout,
-        centerLayout?: import("../layout").Layout,
-        leftDock?: import("../layout/dock").Dock,
-        rightDock?: import("../layout/dock").Dock,
-        bottomDock?: import("../layout/dock").Dock,
-    }
-    config?: Config.IConf;
-    ws: import("../layout/Model").Model,
-    ctrlIsPressed?: boolean,
-    altIsPressed?: boolean,
-    shiftIsPressed?: boolean,
-    coordinates?: {
-        pageX: number,
-        pageY: number,
-        clientX: number,
-        clientY: number,
-        screenX: number,
-        screenY: number,
-    },
-    menus?: import("../menus").Menus
-    languages?: {
-        [key: string]: any;
-    }
-    bookmarkLabel?: string[]
-    blockPanels: import("../block/Panel").BlockPanel[],
-    dialogs: import("../dialog").Dialog[],
-    viewer?: Viewer
-}
-
-interface IScrollAttr {
-    rootId: string,
-    startId: string,
-    endId: string
-    scrollTop: number,
-    focusId?: string,
-    focusStart?: number
-    focusEnd?: number
-    zoomInId?: string
-}
-
-interface IOperation {
-    action: TOperation, // move， delete 不需要传 data
-    id?: string,
-    blockID?: string,
-    isTwoWay?: boolean, // 是否双向关联
-    backRelationKeyID?: string, // 双向关联的目标关联列 ID
-    avID?: string,  // av
-    format?: string // updateAttrViewColNumberFormat 专享
-    keyID?: string // updateAttrViewCell 专享
-    rowID?: string // updateAttrViewCell 专享
-    data?: any, // updateAttr 时为  { old: IObject, new: IObject }, updateAttrViewCell 时为 {TAVCol: {content: string}}
-    parentID?: string
-    previousID?: string
-    retData?: any
-    nextID?: string // insert 专享
-    isDetached?: boolean // insertAttrViewBlock 专享
-    ignoreFillFilter?: boolean // insertAttrViewBlock 专享
-    srcIDs?: string[] // removeAttrViewBlock 专享
-    srcs?: IOperationSrcs[] // insertAttrViewBlock 专享
-    name?: string // addAttrViewCol 专享
-    type?: TAVCol // addAttrViewCol 专享
-    deckID?: string // add/removeFlashcards 专享
-    blockIDs?: string[] // add/removeFlashcards 专享
-}
-
-interface IOperationSrcs {
-    id: string,
-    content?: string,
-    isDetached: boolean
-}
-
-
-interface IObject {
-    [key: string]: string;
-}
-
-interface ILayoutJSON extends ILayoutOptions {
-    scrollAttr?: IScrollAttr,
-    instance?: string,
-    width?: string,
-    height?: string,
-    title?: string,
-    lang?: string
-    docIcon?: string
-    page?: string
-    path?: string
-    blockId?: string
-    icon?: string
-    rootId?: string
-    active?: boolean
-    pin?: boolean
-    isPreview?: boolean
-    customModelData?: any
-    customModelType?: string
-    config?: Config.IUILayoutTabSearchConfig
-    children?: ILayoutJSON[] | ILayoutJSON
-}
-
-interface ICommand {
-    langKey: string, // 用于区分不同快捷键的 key, 同时作为 i18n 的字段名
-    langText?: string, // 显示的文本, 指定后不再使用 langKey 对应的 i18n 文本
-    hotkey: string,
-    customHotkey?: string,
-    callback?: () => void   // 其余回调存在时将不会触
-    globalCallback?: () => void // 焦点不在应用内时执行的回调
-    fileTreeCallback?: (file: import("../layout/dock/Files").Files) => void // 焦点在文档树上时执行的回调
-    editorCallback?: (protyle: IProtyle) => void     // 焦点在编辑器上时执行的回调
-    dockCallback?: (element: HTMLElement) => void    // 焦点在 dock 上时执行的回调
-}
-
-interface IPluginData {
-    displayName: string,
-    name: string,
-    js: string,
-    css: string,
-    i18n: IObject
-}
-
-interface IPluginDockTab {
-    position: TPluginDockPosition,
-    size: Config.IUILayoutDockPanelSize,
-    icon: string,
-    hotkey?: string,
-    title: string,
-    index?: number
-    show?: boolean
-}
-
-interface IExportOptions {
-    type: string,
-    id: string,
-}
-
-interface IOpenFileOptions {
-    app: import("../index").App,
-    searchData?: Config.IUILayoutTabSearchConfig, // 搜索必填
-    // card 和自定义页签 必填
-    custom?: {
-        title: string,
-        icon: string,
-        data?: any
-        id: string,
-        fn?: (options: {
-            tab: import("../layout/Tab").Tab,
-            data: any,
-        }) => import("../layout/Model").Model,   // plugin 0.8.3 历史兼容
-    }
-    assetPath?: string, // asset 必填
-    fileName?: string, // file 必填
-    rootIcon?: string, // 文档图标
-    id?: string,  // file 必填
-    rootID?: string, // file 必填
-    position?: string, // file 或者 asset，打开位置
-    page?: number | string, // asset
-    mode?: TEditorMode // file
-    action?: string[]
-    keepCursor?: boolean // file，是否跳转到新 tab 上
-    zoomIn?: boolean // 是否缩放
-    removeCurrentTab?: boolean // 在当前页签打开时需移除原有页签
-    afterOpen?: () => void // 打开后回调
-}
-
-interface ILayoutOptions {
-    direction?: Config.TUILayoutDirection
-    size?: string
-    resize?: Config.TUILayoutDirection
-    type?: Config.TUILayoutType
-    element?: HTMLElement
-}
-
-interface ITab {
-    icon?: string
-    docIcon?: string
-    title?: string
-    panel?: string
-    callback?: (tab: import("../layout/Tab").Tab) => void
-}
-
-interface IWebSocketData {
-    cmd?: string
-    callback?: string
-    data?: any
-    msg: string
-    code: number
-    sid?: string
-}
-
-interface IGraphCommon {
-    d3: {
-        centerStrength: number
-        collideRadius: number
-        collideStrength: number
-        lineOpacity: number
-        linkDistance: number
-        linkWidth: number
-        nodeSize: number
-        arrow: boolean
-    }
-    type: {
-        blockquote: boolean
-        code: boolean
-        heading: boolean
-        list: boolean
-        listItem: boolean
-        math: boolean
-        paragraph: boolean
-        super: boolean
-        table: boolean
-        tag: boolean
-    }
-}
-
-interface IKeymapItem {
-    default: string,
-    custom: string
-}
-
-interface IFile {
-    icon: string;
-    name1: string;
-    alias: string;
-    memo: string;
-    bookmark: string;
-    path: string;
-    name: string;
-    hMtime: string;
-    hCtime: string;
-    hSize: string;
-    dueFlashcardCount?: string;
-    newFlashcardCount?: string;
-    flashcardCount?: string;
-    id: string;
-    count: number;
-    subFileCount: number;
-}
-
-interface IBlockTree {
-    box: string,
-    nodeType: string,
-    hPath: string,
-    subType: string,
-    name: string,
-    type: string,
-    depth: number,
-    url?: string,
-    label?: string,
-    id?: string,
-    blocks?: IBlock[],
-    count: number,
-    children?: IBlockTree[]
-}
-
-interface IBlock {
-    riffCard?: IRiffCard,
-    depth?: number,
-    box?: string;
-    path?: string;
-    hPath?: string;
-    id?: string;
-    rootID?: string;
-    type?: string;
-    content?: string;
-    def?: IBlock;
-    defID?: string
-    defPath?: string
-    refText?: string;
-    name?: string;
-    memo?: string;
-    alias?: string;
-    refs?: IBlock[];
-    children?: IBlock[]
-    length?: number
-    ial: IObject
-}
-
-interface IRiffCard {
-    due?: string;
-    reps?: number; // 闪卡复习次数
-}
-
-interface IModels {
-    editor: import("../editor").Editor [],
-    graph: import("../layout/dock/Graph").Graph[],
-    outline: import("../layout/dock/Outline").Outline[]
-    backlink: import("../layout/dock/Backlink").Backlink[]
-    inbox: import("../layout/dock/Inbox").Inbox[]
-    files: import("../layout/dock/Files").Files[]
-    bookmark: import("../layout/dock/Bookmark").Bookmark[]
-    tag: import("../layout/dock/Tag").Tag[]
-    asset: import("../asset").Asset[]
-    search: import("../search").Search[]
-    custom: import("../layout/dock/Custom").Custom[]
-}
-
-interface IMenu {
-    checked?: boolean,
-    iconClass?: string,
-    label?: string,
-    click?: (element: HTMLElement, event: MouseEvent) => boolean | void | Promise<boolean | void>
-    type?: "separator" | "submenu" | "readonly" | "empty",
-    accelerator?: string,
-    action?: string,
-    id?: string,
-    submenu?: IMenu[]
-    disabled?: boolean
-    icon?: string
-    iconHTML?: string
-    current?: boolean
-    bind?: (element: HTMLElement) => void
-    index?: number
-    element?: HTMLElement
-}
-
-interface IBazaarItem {
-    incompatible?: boolean  // 仅 plugin
-    enabled: boolean
-    preferredName: string
-    preferredDesc: string
-    preferredReadme: string
-    iconURL: string
-    stars: string
-    author: string
-    updated: string
-    downloads: string
-    current: false
-    installed: false
-    outdated: false
-    name: string
-    previewURL: string
-    previewURLThumb: string
-    repoHash: string
-    repoURL: string
-    url: string
-    openIssues: number
-    version: string
-    modes: string[]
-    hSize: string
-    hInstallSize: string
-    hInstallDate: string
-    hUpdated: string
-    preferredFunding: string
-}
-
-interface IAV {
-    id: string
-    name: string
-    view: IAVTable
-    viewID: string
-    viewType: string
-    views: IAVView[]
-}
-
-interface IAVView {
-    name: string
-    id: string
-    type: string
-    icon: string
-    hideAttrViewName: boolean
-}
-
-interface IAVTable extends IAVView {
-    columns: IAVColumn[],
-    filters: IAVFilter[],
-    sorts: IAVSort[],
-    rows: IAVRow[],
-    rowCount: number,
-    pageSize: number,
-}
-
-interface IAVFilter {
-    column: string,
-    operator: TAVFilterOperator,
-    value: IAVCellValue,
-    relativeDate?: relativeDate
-    relativeDate2?: relativeDate
-}
-
-interface relativeDate {
-    count: number   // 数量
-    unit: number    // 单位：0: 天、1: 周、2: 月、3: 年
-    direction: number   // 方向：-1: 前、0: 现在、1: 后
-}
-
-interface IAVSort {
-    column: string,
-    order: "ASC" | "DESC"
-}
-
-interface IAVColumn {
-    width: string,
-    icon: string,
-    id: string,
-    name: string,
-    wrap: boolean,
-    pin: boolean,
-    hidden: boolean,
-    type: TAVCol,
-    numberFormat: string,
-    template: string,
-    calc: IAVCalc,
-    date?: {
-        autoFillNow: boolean,
-    }
-    // 选项列表
-    options?: {
-        name: string,
-        color: string,
-    }[],
-    relation?: IAVColumnRelation,
-    rollup?: IAVCellRollupValue
-}
-
-interface IAVRow {
-    id: string,
-    cells: IAVCell[]
-}
-
-interface IAVCell {
-    id: string,
-    color: string,
-    bgColor: string,
-    value: IAVCellValue,
-    valueType: TAVCol,
-}
-
-interface IAVCellValue {
-    keyID?: string,
-    id?: string,
-    type: TAVCol,
-    isDetached?: boolean,
-    text?: {
-        content: string
-    },
-    number?: {
-        content?: number,
-        isNotEmpty: boolean,
-        format?: string,
-        formattedContent?: string
-    },
-    mSelect?: IAVCellSelectValue[]
-    mAsset?: IAVCellAssetValue[]
-    block?: {
-        content: string,
-        id?: string
-    }
-    url?: {
-        content: string
-    }
-    phone?: {
-        content: string
-    }
-    email?: {
-        content: string
-    }
-    template?: {
-        content: string
-    },
-    checkbox?: {
-        checked: boolean
-    }
-    relation?: IAVCellRelationValue
-    rollup?: {
-        contents?: IAVCellValue[]
-    }
-    date?: IAVCellDateValue
-    created?: IAVCellDateValue
-    updated?: IAVCellDateValue
-}
-
-interface IAVCellRelationValue {
-    blockIDs: string[]
-    contents?: IAVCellValue[]
-}
-
-interface IAVCellDateValue {
-    content?: number,
-    isNotEmpty?: boolean
-    content2?: number,
-    isNotEmpty2?: boolean
-    hasEndDate?: boolean
-    formattedContent?: string,
-    isNotTime?: boolean // 默认 true
-}
-
-interface IAVCellSelectValue {
-    content: string,
-    color: string
-}
-
-interface IAVCellAssetValue {
-    content: string,
-    name: string,
-    type: "file" | "image"
-}
-
-interface IAVColumnRelation {
-    avID?: string
-    backKeyID?: string
-    isTwoWay?: boolean
-}
-
-interface IAVCellRollupValue {
-    relationKeyID?: string  // 关联列 ID
-    keyID?: string
-    calc?: IAVCalc
-}
-
-interface IAVCalc {
-    operator?: string,
-    result?: IAVCellValue
-}
->>>>>>> 7a3d4a05
+type TPluginDockPosition = "LeftTop" | "LeftBottom" | "RightTop" | "RightBottom" | "BottomLeft" | "BottomRight"
+type TDockPosition = "Left" | "Right" | "Bottom"
+type TWS = "main" | "filetree" | "protyle"
+type TEditorMode = "preview" | "wysiwyg"
+type TOperation =
+    "insert"
+    | "update"
+    | "delete"
+    | "move"
+    | "foldHeading"
+    | "unfoldHeading"
+    | "setAttrs"
+    | "updateAttrs"
+    | "append"
+    | "insertAttrViewBlock"
+    | "removeAttrViewBlock"
+    | "addAttrViewCol"
+    | "removeAttrViewCol"
+    | "addFlashcards"
+    | "removeFlashcards"
+    | "updateAttrViewCell"
+    | "updateAttrViewCol"
+    | "updateAttrViewColTemplate"
+    | "sortAttrViewRow"
+    | "sortAttrViewCol"
+    | "sortAttrViewKey"
+    | "setAttrViewColPin"
+    | "setAttrViewColHidden"
+    | "setAttrViewColWrap"
+    | "setAttrViewColWidth"
+    | "updateAttrViewColOptions"
+    | "removeAttrViewColOption"
+    | "updateAttrViewColOption"
+    | "setAttrViewName"
+    | "doUpdateUpdated"
+    | "duplicateAttrViewKey"
+    | "setAttrViewColIcon"
+    | "setAttrViewFilters"
+    | "setAttrViewSorts"
+    | "setAttrViewColCalc"
+    | "updateAttrViewColNumberFormat"
+    | "replaceAttrViewBlock"
+    | "addAttrViewView"
+    | "setAttrViewViewName"
+    | "removeAttrViewView"
+    | "setAttrViewViewIcon"
+    | "duplicateAttrViewView"
+    | "sortAttrViewView"
+    | "setAttrViewPageSize"
+    | "updateAttrViewColRelation"
+    | "moveOutlineHeading"
+    | "updateAttrViewColRollup"
+    | "hideAttrViewName"
+    | "setAttrViewColDate"
+    | "unbindAttrViewBlock"
+type TBazaarType = "templates" | "icons" | "widgets" | "themes" | "plugins"
+type TCardType = "doc" | "notebook" | "all"
+type TEventBus = "ws-main" | "sync-start" | "sync-end" | "sync-fail" |
+    "click-blockicon" | "click-editorcontent" | "click-pdf" | "click-editortitleicon" | "click-flashcard-action" |
+    "open-noneditableblock" |
+    "open-menu-blockref" | "open-menu-fileannotationref" | "open-menu-tag" | "open-menu-link" | "open-menu-image" |
+    "open-menu-av" | "open-menu-content" | "open-menu-breadcrumbmore" | "open-menu-doctree" | "open-menu-inbox" |
+    "open-siyuan-url-plugin" | "open-siyuan-url-block" |
+    "paste" |
+    "input-search" |
+    "loaded-protyle" | "loaded-protyle-dynamic" | "loaded-protyle-static" |
+    "switch-protyle" |
+    "destroy-protyle" |
+    "lock-screen" |
+    "mobile-keyboard-show" | "mobile-keyboard-hide"
+type TAVCol =
+    "text"
+    | "date"
+    | "number"
+    | "relation"
+    | "rollup"
+    | "select"
+    | "block"
+    | "mSelect"
+    | "url"
+    | "email"
+    | "phone"
+    | "mAsset"
+    | "template"
+    | "created"
+    | "updated"
+    | "checkbox"
+    | "lineNumber"
+type THintSource = "search" | "av" | "hint";
+type TAVFilterOperator =
+    "="
+    | "!="
+    | ">"
+    | ">="
+    | "<"
+    | "<="
+    | "Contains"
+    | "Does not contains"
+    | "Is empty"
+    | "Is not empty"
+    | "Starts with"
+    | "Ends with"
+    | "Is between"
+    | "Is relative to today"
+    | "Is true"
+    | "Is false"
+// declare module "blueimp-md5"
+
+interface Window {
+    echarts: {
+        init(element: HTMLElement, theme?: string, options?: {
+            width: number
+        }): {
+            setOption(option: any): void;
+            getZr(): any;
+            on(name: string, event: (e: any) => void): any;
+            containPixel(name: string, position: number[]): any;
+            resize(): void;
+        };
+        dispose(element: Element): void;
+        getInstanceById(id: string): {
+            resize: () => void
+        };
+    }
+    ABCJS: {
+        renderAbc(element: Element, text: string, options: {
+            responsive: string
+        }): void;
+    }
+    hljs: {
+        listLanguages(): string[];
+        highlight(text: string, options: {
+            language?: string,
+            ignoreIllegals: boolean
+        }): {
+            value: string
+        };
+        getLanguage(text: string): {
+            name: string
+        };
+    };
+    katex: {
+        renderToString(math: string, option: {
+            displayMode: boolean;
+            output: string;
+            macros: IObject;
+            trust: boolean;
+            strict: (errorCode: string) => "ignore" | "warn";
+        }): string;
+    }
+    mermaid: {
+        initialize(options: any): void,
+        render(id: string, text: string): { svg: string }
+    };
+    plantumlEncoder: {
+        encode(options: string): string,
+    };
+    pdfjsLib: any
+
+    dataLayer: any[]
+
+    siyuan: ISiyuan
+    webkit: any
+    html2canvas: (element: Element, opitons: {
+        useCORS: boolean,
+        scale?: number
+    }) => Promise<any>;
+    JSAndroid: {
+        // sillot extend
+        showInputMethodPicker(): void
+        getUA(): string
+        isMIUI(): boolean
+        isOriginOS(): boolean
+        toggleDarkModeAuto(): void
+        toggleFullScreenState(): void
+        buglyPost1(): void
+        buglyPost2(): void
+        getSystemTheme(): string
+        openURLuseDefaultApp(): void
+        setMMKV(key: string, value: string): void
+        showBiometricPrompt(): void
+        requestPermissionActivity(id: string, Msg: string, cb: string): boolean
+        requestPermission(id: string, Msg: string): boolean
+        requestPermissionAll(): void
+        exitSillotAndroid(): void
+        androidReboot(): void
+        savePictureByURL(uri: string): void
+        // sillot extend end
+        returnDesktop(): void
+        openExternal(url: string): void
+        changeStatusBarColor(color: string, mode: number): void
+        writeClipboard(text: string): void
+        writeImageClipboard(uri: string): void
+        readClipboard(): string
+        getBlockURL(): string
+    }
+
+    Protyle: import("../protyle/method").default
+
+    goBack(): void
+
+    reconnectWebSocket(): void
+
+    showKeyboardToolbar(height: number): void
+
+    hideKeyboardToolbar(): void
+
+    openFileByURL(URL: string): boolean
+
+    destroyTheme(): Promise<void>
+}
+
+interface IPosition {
+    x: number,
+    y: number,
+    w?: number,
+    h?: number,
+    isLeft?: boolean
+}
+
+interface ISaveLayout {
+    name: string,
+    layout: IObject
+    time: number
+}
+
+interface IWorkspace {
+    path: string
+    closed: boolean
+}
+
+interface ICardPackage {
+    id: string
+    updated: string
+    name: string
+    size: number
+}
+
+interface ICard {
+    deckID: string
+    cardID: string
+    blockID: string
+    nextDues: IObject
+    lapses: number  // 遗忘次数
+    lastReview: number  // 最后复习时间
+    reps: number  // 复习次数
+    state: number   // 卡片状态 0：新卡
+}
+
+interface ICardData {
+    cards: ICard[],
+    unreviewedCount: number
+    unreviewedNewCardCount: number
+    unreviewedOldCardCount: number
+}
+
+interface IPluginSettingOption {
+    title: string
+    description?: string
+    actionElement?: HTMLElement
+    direction?: "column" | "row"
+
+    createActionElement?(): HTMLElement
+}
+
+interface ISearchAssetOption {
+    keys: string[],
+    col: string,
+    row: string,
+    layout: number,
+    method: number,
+    types: {
+        ".txt": boolean,
+        ".md": boolean,
+        ".docx": boolean,
+        ".xlsx": boolean,
+        ".pptx": boolean,
+    },
+    sort: number,
+    k: string,
+}
+
+interface ITextOption {
+    color?: string,
+    type: string
+}
+
+interface ISnippet {
+    id?: string
+    name: string
+    type: string
+    enabled: boolean
+    content: string
+}
+
+interface IInbox {
+    oId: string
+    shorthandContent: string
+    shorthandMd: string
+    shorthandDesc: string
+    shorthandFrom: number
+    shorthandTitle: string
+    shorthandURL: string
+    hCreated: string
+}
+
+interface IPdfAnno {
+    pages?: {
+        index: number
+        positions: number []
+    }[]
+    index?: number,
+    color: string,
+    type: string,   // border, text
+    content: string,    // rect, text
+    mode: string,
+    id?: string,
+    coords?: number[]
+    ids?: string[]
+}
+
+interface IBackStack {
+    id: string,
+    // 仅移动端
+    data?: {
+        startId: string,
+        endId: string
+        path: string
+        notebookId: string
+    },
+    scrollTop?: number,
+    callback?: string[],
+    position?: {
+        start: number,
+        end: number
+    }
+    // 仅桌面端
+    protyle?: IProtyle,
+    zoomId?: string
+}
+
+interface IEmojiItem {
+    unicode: string,
+    description: string,
+    description_zh_cn: string,
+    description_ja_jp: string,
+    keywords: string
+}
+
+interface IEmoji {
+    id: string,
+    title: string,
+    title_zh_cn: string,
+    title_ja_jp: string,
+    items: IEmojiItem[]
+}
+
+interface INotebook {
+    name: string
+    id: string
+    closed: boolean
+    icon: string
+    sort: number
+    dueFlashcardCount?: string;
+    newFlashcardCount?: string;
+    flashcardCount?: string;
+    sortMode: number
+}
+
+interface ISiyuan {
+    zIndex: number
+    storage?: {
+        [key: string]: any
+    },
+    transactions?: {
+        protyle: IProtyle,
+        doOperations: IOperation[],
+        undoOperations: IOperation[]
+    }[]
+    reqIds: {
+        [key: string]: number
+    },
+    editorIsFullscreen?: boolean,
+    hideBreadcrumb?: boolean,
+    notebooks?: INotebook[],
+    emojis?: IEmoji[],
+    backStack?: IBackStack[],
+    mobile?: {
+        editor?: import("../protyle").Protyle
+        popEditor?: import("../protyle").Protyle
+        files?: import("../mobile/dock/MobileFiles").MobileFiles
+    },
+    user?: {
+        userId: string
+        userName: string
+        userAvatarURL: string
+        userHomeBImgURL: string
+        userIntro: string
+        userNickname: string
+        userSiYuanOneTimePayStatus: number  // 0 未付费；1 已付费
+        userSiYuanProExpireTime: number // -1 终身会员；0 普通用户；> 0 过期时间
+        userSiYuanSubscriptionPlan: number // 0 年付订阅/终生；1 教育优惠；2 订阅试用
+        userSiYuanSubscriptionType: number // 0 年付；1 终生；2 月付
+        userSiYuanSubscriptionStatus: number // -1：未订阅，0：订阅可用，1：订阅封禁，2：订阅过期
+        userToken: string
+        userTitles: {
+            name: string,
+            icon: string,
+            desc: string
+        }[]
+    },
+    dragElement?: HTMLElement,
+    layout?: {
+        layout?: import("../layout").Layout,
+        centerLayout?: import("../layout").Layout,
+        leftDock?: import("../layout/dock").Dock,
+        rightDock?: import("../layout/dock").Dock,
+        bottomDock?: import("../layout/dock").Dock,
+    }
+    config?: Config.IConf;
+    ws: import("../layout/Model").Model,
+    ctrlIsPressed?: boolean,
+    altIsPressed?: boolean,
+    shiftIsPressed?: boolean,
+    coordinates?: {
+        pageX: number,
+        pageY: number,
+        clientX: number,
+        clientY: number,
+        screenX: number,
+        screenY: number,
+    },
+    menus?: import("../menus").Menus
+    languages?: {
+        [key: string]: any;
+    }
+    bookmarkLabel?: string[]
+    blockPanels: import("../block/Panel").BlockPanel[],
+    dialogs: import("../dialog").Dialog[],
+    viewer?: Viewer
+}
+
+interface IScrollAttr {
+    rootId: string,
+    startId: string,
+    endId: string
+    scrollTop: number,
+    focusId?: string,
+    focusStart?: number
+    focusEnd?: number
+    zoomInId?: string
+}
+
+interface IOperation {
+    action: TOperation, // move， delete 不需要传 data
+    id?: string,
+    blockID?: string,
+    isTwoWay?: boolean, // 是否双向关联
+    backRelationKeyID?: string, // 双向关联的目标关联列 ID
+    avID?: string,  // av
+    format?: string // updateAttrViewColNumberFormat 专享
+    keyID?: string // updateAttrViewCell 专享
+    rowID?: string // updateAttrViewCell 专享
+    data?: any, // updateAttr 时为  { old: IObject, new: IObject }, updateAttrViewCell 时为 {TAVCol: {content: string}}
+    parentID?: string
+    previousID?: string
+    retData?: any
+    nextID?: string // insert 专享
+    isDetached?: boolean // insertAttrViewBlock 专享
+    ignoreFillFilter?: boolean // insertAttrViewBlock 专享
+    srcIDs?: string[] // removeAttrViewBlock 专享
+    srcs?: IOperationSrcs[] // insertAttrViewBlock 专享
+    name?: string // addAttrViewCol 专享
+    type?: TAVCol // addAttrViewCol 专享
+    deckID?: string // add/removeFlashcards 专享
+    blockIDs?: string[] // add/removeFlashcards 专享
+}
+
+interface IOperationSrcs {
+    id: string,
+    content?: string,
+    isDetached: boolean
+}
+
+
+interface IObject {
+    [key: string]: string;
+}
+
+interface ILayoutJSON extends ILayoutOptions {
+    scrollAttr?: IScrollAttr,
+    instance?: string,
+    width?: string,
+    height?: string,
+    title?: string,
+    lang?: string
+    docIcon?: string
+    page?: string
+    path?: string
+    blockId?: string
+    icon?: string
+    rootId?: string
+    active?: boolean
+    pin?: boolean
+    isPreview?: boolean
+    customModelData?: any
+    customModelType?: string
+    config?: Config.IUILayoutTabSearchConfig
+    children?: ILayoutJSON[] | ILayoutJSON
+}
+
+interface ICommand {
+    langKey: string, // 用于区分不同快捷键的 key, 同时作为 i18n 的字段名
+    langText?: string, // 显示的文本, 指定后不再使用 langKey 对应的 i18n 文本
+    hotkey: string,
+    customHotkey?: string,
+    callback?: () => void   // 其余回调存在时将不会触
+    globalCallback?: () => void // 焦点不在应用内时执行的回调
+    fileTreeCallback?: (file: import("../layout/dock/Files").Files) => void // 焦点在文档树上时执行的回调
+    editorCallback?: (protyle: IProtyle) => void     // 焦点在编辑器上时执行的回调
+    dockCallback?: (element: HTMLElement) => void    // 焦点在 dock 上时执行的回调
+}
+
+interface IPluginData {
+    displayName: string,
+    name: string,
+    js: string,
+    css: string,
+    i18n: IObject
+}
+
+interface IPluginDockTab {
+    position: TPluginDockPosition,
+    size: Config.IUILayoutDockPanelSize,
+    icon: string,
+    hotkey?: string,
+    title: string,
+    index?: number
+    show?: boolean
+}
+
+interface IExportOptions {
+    type: string,
+    id: string,
+}
+
+interface IOpenFileOptions {
+    app: import("../index").App,
+    searchData?: Config.IUILayoutTabSearchConfig, // 搜索必填
+    // card 和自定义页签 必填
+    custom?: {
+        title: string,
+        icon: string,
+        data?: any
+        id: string,
+        fn?: (options: {
+            tab: import("../layout/Tab").Tab,
+            data: any,
+        }) => import("../layout/Model").Model,   // plugin 0.8.3 历史兼容
+    }
+    assetPath?: string, // asset 必填
+    fileName?: string, // file 必填
+    rootIcon?: string, // 文档图标
+    id?: string,  // file 必填
+    rootID?: string, // file 必填
+    position?: string, // file 或者 asset，打开位置
+    page?: number | string, // asset
+    mode?: TEditorMode // file
+    action?: string[]
+    keepCursor?: boolean // file，是否跳转到新 tab 上
+    zoomIn?: boolean // 是否缩放
+    removeCurrentTab?: boolean // 在当前页签打开时需移除原有页签
+    afterOpen?: () => void // 打开后回调
+}
+
+interface ILayoutOptions {
+    direction?: Config.TUILayoutDirection
+    size?: string
+    resize?: Config.TUILayoutDirection
+    type?: Config.TUILayoutType
+    element?: HTMLElement
+}
+
+interface ITab {
+    icon?: string
+    docIcon?: string
+    title?: string
+    panel?: string
+    callback?: (tab: import("../layout/Tab").Tab) => void
+}
+
+interface IWebSocketData {
+    cmd?: string
+    callback?: string
+    data?: any
+    msg: string
+    code: number
+    sid?: string
+}
+
+interface IGraphCommon {
+    d3: {
+        centerStrength: number
+        collideRadius: number
+        collideStrength: number
+        lineOpacity: number
+        linkDistance: number
+        linkWidth: number
+        nodeSize: number
+        arrow: boolean
+    }
+    type: {
+        blockquote: boolean
+        code: boolean
+        heading: boolean
+        list: boolean
+        listItem: boolean
+        math: boolean
+        paragraph: boolean
+        super: boolean
+        table: boolean
+        tag: boolean
+    }
+}
+
+interface IKeymapItem {
+    default: string,
+    custom: string
+}
+
+interface IFile {
+    icon: string;
+    name1: string;
+    alias: string;
+    memo: string;
+    bookmark: string;
+    path: string;
+    name: string;
+    hMtime: string;
+    hCtime: string;
+    hSize: string;
+    dueFlashcardCount?: string;
+    newFlashcardCount?: string;
+    flashcardCount?: string;
+    id: string;
+    count: number;
+    subFileCount: number;
+}
+
+interface IBlockTree {
+    box: string,
+    nodeType: string,
+    hPath: string,
+    subType: string,
+    name: string,
+    type: string,
+    depth: number,
+    url?: string,
+    label?: string,
+    id?: string,
+    blocks?: IBlock[],
+    count: number,
+    children?: IBlockTree[]
+}
+
+interface IBlock {
+    riffCard?: IRiffCard,
+    depth?: number,
+    box?: string;
+    path?: string;
+    hPath?: string;
+    id?: string;
+    rootID?: string;
+    type?: string;
+    content?: string;
+    def?: IBlock;
+    defID?: string
+    defPath?: string
+    refText?: string;
+    name?: string;
+    memo?: string;
+    alias?: string;
+    refs?: IBlock[];
+    children?: IBlock[]
+    length?: number
+    ial: IObject
+}
+
+interface IRiffCard {
+    due?: string;
+    reps?: number; // 闪卡复习次数
+}
+
+interface IModels {
+    editor: import("../editor").Editor [],
+    graph: import("../layout/dock/Graph").Graph[],
+    outline: import("../layout/dock/Outline").Outline[]
+    backlink: import("../layout/dock/Backlink").Backlink[]
+    inbox: import("../layout/dock/Inbox").Inbox[]
+    files: import("../layout/dock/Files").Files[]
+    bookmark: import("../layout/dock/Bookmark").Bookmark[]
+    tag: import("../layout/dock/Tag").Tag[]
+    asset: import("../asset").Asset[]
+    search: import("../search").Search[]
+    custom: import("../layout/dock/Custom").Custom[]
+}
+
+interface IMenu {
+    checked?: boolean,
+    iconClass?: string,
+    label?: string,
+    // biome-ignore lint/suspicious/noConfusingVoidType: <explanation>
+    click?: (element: HTMLElement, event: MouseEvent) => boolean | void | Promise<boolean | void>
+    type?: "separator" | "submenu" | "readonly" | "empty",
+    accelerator?: string,
+    action?: string,
+    id?: string,
+    submenu?: IMenu[]
+    disabled?: boolean
+    icon?: string
+    iconHTML?: string
+    current?: boolean
+    bind?: (element: HTMLElement) => void
+    index?: number
+    element?: HTMLElement
+}
+
+interface IBazaarItem {
+    incompatible?: boolean  // 仅 plugin
+    enabled: boolean
+    preferredName: string
+    preferredDesc: string
+    preferredReadme: string
+    iconURL: string
+    stars: string
+    author: string
+    updated: string
+    downloads: string
+    current: false
+    installed: false
+    outdated: false
+    name: string
+    previewURL: string
+    previewURLThumb: string
+    repoHash: string
+    repoURL: string
+    url: string
+    openIssues: number
+    version: string
+    modes: string[]
+    hSize: string
+    hInstallSize: string
+    hInstallDate: string
+    hUpdated: string
+    preferredFunding: string
+}
+
+interface IAV {
+    id: string
+    name: string
+    view: IAVTable
+    viewID: string
+    viewType: string
+    views: IAVView[]
+}
+
+interface IAVView {
+    name: string
+    id: string
+    type: string
+    icon: string
+    hideAttrViewName: boolean
+}
+
+interface IAVTable extends IAVView {
+    columns: IAVColumn[],
+    filters: IAVFilter[],
+    sorts: IAVSort[],
+    rows: IAVRow[],
+    rowCount: number,
+    pageSize: number,
+}
+
+interface IAVFilter {
+    column: string,
+    operator: TAVFilterOperator,
+    value: IAVCellValue,
+    relativeDate?: relativeDate
+    relativeDate2?: relativeDate
+}
+
+interface relativeDate {
+    count: number   // 数量
+    unit: number    // 单位：0: 天、1: 周、2: 月、3: 年
+    direction: number   // 方向：-1: 前、0: 现在、1: 后
+}
+
+interface IAVSort {
+    column: string,
+    order: "ASC" | "DESC"
+}
+
+interface IAVColumn {
+    width: string,
+    icon: string,
+    id: string,
+    name: string,
+    wrap: boolean,
+    pin: boolean,
+    hidden: boolean,
+    type: TAVCol,
+    numberFormat: string,
+    template: string,
+    calc: IAVCalc,
+    date?: {
+        autoFillNow: boolean,
+    }
+    // 选项列表
+    options?: {
+        name: string,
+        color: string,
+    }[],
+    relation?: IAVColumnRelation,
+    rollup?: IAVCellRollupValue
+}
+
+interface IAVRow {
+    id: string,
+    cells: IAVCell[]
+}
+
+interface IAVCell {
+    id: string,
+    color: string,
+    bgColor: string,
+    value: IAVCellValue,
+    valueType: TAVCol,
+}
+
+interface IAVCellValue {
+    keyID?: string,
+    id?: string,
+    type: TAVCol,
+    isDetached?: boolean,
+    text?: {
+        content: string
+    },
+    number?: {
+        content?: number,
+        isNotEmpty: boolean,
+        format?: string,
+        formattedContent?: string
+    },
+    mSelect?: IAVCellSelectValue[]
+    mAsset?: IAVCellAssetValue[]
+    block?: {
+        content: string,
+        id?: string
+    }
+    url?: {
+        content: string
+    }
+    phone?: {
+        content: string
+    }
+    email?: {
+        content: string
+    }
+    template?: {
+        content: string
+    },
+    checkbox?: {
+        checked: boolean
+    }
+    relation?: IAVCellRelationValue
+    rollup?: {
+        contents?: IAVCellValue[]
+    }
+    date?: IAVCellDateValue
+    created?: IAVCellDateValue
+    updated?: IAVCellDateValue
+}
+
+interface IAVCellRelationValue {
+    blockIDs: string[]
+    contents?: IAVCellValue[]
+}
+
+interface IAVCellDateValue {
+    content?: number,
+    isNotEmpty?: boolean
+    content2?: number,
+    isNotEmpty2?: boolean
+    hasEndDate?: boolean
+    formattedContent?: string,
+    isNotTime?: boolean // 默认 true
+}
+
+interface IAVCellSelectValue {
+    content: string,
+    color: string
+}
+
+interface IAVCellAssetValue {
+    content: string,
+    name: string,
+    type: "file" | "image"
+}
+
+interface IAVColumnRelation {
+    avID?: string
+    backKeyID?: string
+    isTwoWay?: boolean
+}
+
+interface IAVCellRollupValue {
+    relationKeyID?: string  // 关联列 ID
+    keyID?: string
+    calc?: IAVCalc
+}
+
+interface IAVCalc {
+    operator?: string,
+    result?: IAVCellValue
+}