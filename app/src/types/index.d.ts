--- conflicted
+++ resolved
@@ -30,12 +30,8 @@
     | "addFlashcards"
     | "removeFlashcards"
 type TBazaarType = "templates" | "icons" | "widgets" | "themes"
-<<<<<<< HEAD
+type TCardType = "doc" | "notebook" | "all"
 // declare module "blueimp-md5"
-=======
-type TCardType = "doc" | "notebook" | "all"
-declare module "blueimp-md5"
->>>>>>> a7c617da
 
 interface Window {
     dataLayer: any[]
