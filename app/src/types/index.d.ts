--- conflicted
+++ resolved
@@ -58,13 +58,10 @@
     openFileByURL(URL: string): boolean
 }
 
-<<<<<<< HEAD
-=======
 interface ISaveLayout {
     name: string,
     layout: IObject
 }
->>>>>>> b8115251
 
 interface IWorkspace {
     path: string
