--- conflicted
+++ resolved
@@ -12,10 +12,6 @@
 const _SIYUAN_VERSION = SIYUAN_VERSION;
 const _NODE_ENV = NODE_ENV;
 
-<<<<<<< HEAD
-export abstract class Constants extends SConst { // Sillot extend
-    public static readonly SIYUAN_ORIGIN_VERSION: string = _SIYUAN_ORIGIN_VERSION;
-=======
 const altNumber = navigator.platform.toUpperCase().indexOf("MAC") > -1 ? "⌃" : "⌥";
 
 const getFunctionKey = () => {
@@ -26,8 +22,10 @@
     return fData;
 };
 
-export abstract class Constants {
->>>>>>> 802df1e2
+
+
+export abstract class Constants extends SConst { // Sillot extend
+    public static readonly SIYUAN_ORIGIN_VERSION: string = _SIYUAN_ORIGIN_VERSION;
     public static readonly SIYUAN_VERSION: string = _SIYUAN_VERSION;
     public static readonly NODE_ENV: string = _NODE_ENV;
     public static readonly SIYUAN_APPID: string = Math.random().toString(36).substring(8);
