<<<<<<< HEAD
// declare const SIYUAN_VERSION: string;
// declare const NODE_ENV: string;
// declare const SIYUAN_ORIGIN_VERSION: string;
import { SConst } from "./SConst";
import * as pkg from "../package.json";
const NODE_ENV = "development";
const SIYUAN_VERSION = pkg.version;
const SIYUAN_ORIGIN_VERSION = pkg.syv;
const _SIYUAN_ORIGIN_VERSION = SIYUAN_ORIGIN_VERSION;
=======
import {isMobile} from "./util/functions";

declare const SIYUAN_VERSION: string;
declare const NODE_ENV: string;

>>>>>>> 885b1ffa
const _SIYUAN_VERSION = SIYUAN_VERSION;
const _NODE_ENV = NODE_ENV;

export abstract class Constants extends SConst { // Sillot extend
    public static readonly SIYUAN_ORIGIN_VERSION: string = _SIYUAN_ORIGIN_VERSION;
    public static readonly SIYUAN_VERSION: string = _SIYUAN_VERSION;
    public static readonly NODE_ENV: string = _NODE_ENV;
    public static readonly SIYUAN_APPID: string = Math.random().toString(36).substring(8);

    // 服务器地址
    public static readonly ASSETS_ADDRESS: string = "https://assets.b3logfile.com/siyuan/";
    public static readonly PROTYLE_CDN: string = "/stage/protyle";
    public static readonly UPLOAD_ADDRESS: string = "/upload";

    // drop 事件
    public static readonly SIYUAN_DROP_FILE: string = "application/siyuan-file";
    public static readonly SIYUAN_DROP_GUTTER: string = "application/siyuan-gutter";
    public static readonly SIYUAN_DROP_TAB: string = "application/siyuan-tab";
    public static readonly SIYUAN_DROP_EDITOR: string = "application/siyuan-editor";

    // 渲染进程调主进程
    public static readonly SIYUAN_SHOW: string = "siyuan-show";
    public static readonly SIYUAN_CONFIG_TRAY: string = "siyuan-config-tray";
    public static readonly SIYUAN_OPEN_WORKSPACE: string = "siyuan-open-workspace";
    public static readonly SIYUAN_QUIT: string = "siyuan-quit";
    public static readonly SIYUAN_HOTKEY: string = "siyuan-hotkey";
    public static readonly SIYUAN_INIT: string = "siyuan-init";
    public static readonly SIYUAN_OPENURL: string = "siyuan-openurl";
    public static readonly SIYUAN_OPENWINDOW: string = "siyuan-openwindow";
    public static readonly SIYUAN_SEND_WINDOWS: string = "siyuan-send_windows"; // 主窗口和各新窗口之间的通信，{cmd: "closetab"|"lockscreen", data: {}})
    public static readonly SIYUAN_SAVE_CLOSE: string = "siyuan-save-close";
    public static readonly SIYUAN_EXPORT_PDF: string = "siyuan-export-pdf";
    public static readonly SIYUAN_EXPORT_CLOSE: string = "siyuan-export-close";
    public static readonly SIYUAN_EXPORT_PREVENT: string = "siyuan-export-prevent";

    // size
    public static readonly SIZE_TOOLBAR_HEIGHT: number = isMobile() ? 0 : 32;
    public static readonly SIZE_GET_MAX = 102400;
    public static readonly SIZE_UNDO = 64;
    public static readonly SIZE_TITLE = 512;
    public static readonly SIZE_EDITOR_WIDTH = 760;
    public static readonly SIZE_ZOOM = [0.25, 0.33, 0.5, 0.67, 0.75, 0.8, 0.9, 1, 1.1, 1.25, 1.5, 1.75, 2, 2.5, 3];

    // ws callback
    public static readonly CB_MOUNT_HELP = "cb-mount-help";
    public static readonly CB_MOUNT_REMOVE = "cb-mount-remove";
    public static readonly CB_GET_APPEND = "cb-get-append"; // 向下滚动加载
    public static readonly CB_GET_BEFORE = "cb-get-before"; // 向上滚动加载
    public static readonly CB_GET_UNCHANGEID = "cb-get-unchangeid"; // 上下滚动，定位时不修改 blockid
    public static readonly CB_GET_HL = "cb-get-hl"; // 高亮
    public static readonly CB_GET_FOCUS = "cb-get-focus"; // 光标定位
    public static readonly CB_GET_FOCUSFIRST = "cb-get-focusfirst"; // 动态定位到第一个块
    public static readonly CB_GET_SETID = "cb-get-setid"; // 重置 blockid
    public static readonly CB_GET_ALL = "cb-get-all"; // 获取所有块
    public static readonly CB_GET_BACKLINK = "cb-get-backlink"; // 悬浮窗为传递型需展示上下文
    public static readonly CB_GET_UNUNDO = "cb-get-unundo"; // 不需要记录历史
    public static readonly CB_GET_SCROLL = "cb-get-scroll"; // 滚动到指定位置
    public static readonly CB_GET_CONTEXT = "cb-get-context"; // 包含上下文
    public static readonly CB_GET_HTML = "cb-get-html"; // 直接渲染，不需要再 /api/block/getDocInfo，否则搜索表格无法定位
    public static readonly CB_GET_HISTORY = "cb-get-history"; // 历史渲染

    // localstorage
    public static readonly LOCAL_ZOOM = "local-zoom";
    public static readonly LOCAL_SEARCHEDATA = "local-searchedata";
    public static readonly LOCAL_SEARCHEKEYS = "local-searchekeys";
    public static readonly LOCAL_DOCINFO = "local-docinfo"; // only mobile
    public static readonly LOCAL_SEARCHEKEY = "local-searchkey"; // only mobile
    public static readonly LOCAL_DAILYNOTEID = "local-dailynoteid"; // string
    public static readonly LOCAL_HISTORYNOTEID = "local-historynoteid"; // string
    public static readonly LOCAL_CODELANG = "local-codelang"; // string
    public static readonly LOCAL_FONTSTYLES = "local-fontstyles";
    public static readonly LOCAL_EXPORTPDF = "local-exportpdf";
    public static readonly LOCAL_EXPORTWORD = "local-exportword";
    public static readonly LOCAL_EXPORTIMG = "local-exportimg";
    public static readonly LOCAL_BAZAAR = "local-bazaar";
    public static readonly LOCAL_PDFTHEME = "local-pdftheme";

    // timeout
    public static readonly TIMEOUT_DBLCLICK = 190;
    public static readonly TIMEOUT_SEARCH = 300;
    public static readonly TIMEOUT_INPUT = 256;
    public static readonly TIMEOUT_BLOCKLOAD = 300;
    public static readonly TIMEOUT_TRANSITION = 150;

    // id
    public static readonly HELP_PATH = {
        zh_CN: "20210808180117-czj9bvb",
        zh_CHT: "20210808180117-czj9bvb",
        zh_CN_Sillot: "20230202000000-c123456", // Sillot extend
        en_US: "20210808180117-6v0mkxr",
        fr_FR: "20210808180117-6v0mkxr",
    };

    public static readonly QUICK_DECK_ID = "20230218211946-2kw8jgx";

    public static readonly KEYCODE: { [key: string]: string[] } = {
        "186": [";", ":"],
        "187": ["=", "+"],
        "188": [",", "<"],
        "189": ["-", "_"],
        "190": [".", ">"],
        "191": ["/", "?"],
        "192": ["`", "~"],
        "219": ["[", "{"],
        "220": ["\\", "|"],
        "221": ["]", "}"],
        "222": ["'", '"'],
    };
    // 冲突不使用 "⌘S/Q"
    // "⌘", "⇧", "⌥", "⌃"
    // "⌘A", "⌘X", "⌘C", "⌘V", "⇧⌘V", "⌘/", "⇧↑", "⇧↓", "⇧→", "⇧←", "⇧⇥", "⇧⌘⇥", "⌃⇥", "⌘⇥", "⌃⌘⇥", "⇧⌘→", "⇧⌘←",
    // "⌘Home", "⌘End", "⇧↩", "↩", "PageUp", "PageDown", "⌫", "⌦" 不可自定义
    public static readonly SIYUAN_KEYMAP: IKeymap = {
        general: {
            editMode: {default: "⇧⌘G", custom: "⇧⌘G"},
            syncNow: {default: "F9", custom: "F9"},
            enterBack: {default: "⌥←", custom: "⌥←"},
            enter: {default: "⌥→", custom: "⌥→"},
            goForward: {default: "⌘]", custom: "⌘]"},
            goBack: {default: "⌘[", custom: "⌘["},
            newFile: {default: "⌘N", custom: "⌘N"},
            search: {default: "⌘F", custom: "⌘F"},
            globalSearch: {default: "⌘P", custom: "⌘P"},
            stickSearch: {default: "⇧⌘F", custom: "⇧⌘F"},
            replace: {default: "⌘R", custom: "⌘R"},
            closeTab: {default: "⌘W", custom: "⌘W"},
            fileTree: {default: "⌥1", custom: "⌥1"},
            outline: {default: "⌥2", custom: "⌥2"},
            bookmark: {default: "⌥3", custom: "⌥3"},
            tag: {default: "⌥4", custom: "⌥4"},
            dailyNote: {default: "⌥5", custom: "⌥5"},
            inbox: {default: "⌥6", custom: "⌥6"},
            backlinks: {default: "⌥7", custom: "⌥7"},
            graphView: {default: "⌥8", custom: "⌥8"},
            globalGraph: {default: "⌥9", custom: "⌥9"},
            riffCard: {default: "⌥0", custom: "⌥0"},
            config: {default: "⌥P", custom: "⌥P"},
            dataHistory: {default: "⌥H", custom: "⌥H"},
            toggleWin: {default: "⌥M", custom: "⌥M"},
            lockScreen: {default: "⌥N", custom: "⌥N"},
            recentDocs: {default: "⌘E", custom: "⌘E"},
            move: {default: "", custom: ""},
            selectOpen1: {default: "", custom: ""},
        },
        editor: {
            general: {
                duplicate: {default: "⌘D", custom: "⌘D"},
                expandDown: {default: "⌥⇧↓", custom: "⌥⇧↓"},
                expandUp: {default: "⌥⇧↑", custom: "⌥⇧↑"},
                copyPlainText: {default: "", custom: ""},
                copyID: {default: "", custom: ""},
                netImg2LocalAsset: {default: "", custom: ""},
                hLayout: {default: "", custom: ""},
                vLayout: {default: "", custom: ""},
                refPopover: {default: "", custom: ""},
                expand: {default: "⌘↓", custom: "⌘↓"},
                collapse: {default: "⌘↑", custom: "⌘↑"},
                insertBottom: {default: "⌥⌘.", custom: "⌥⌘."},
                refTab: {default: "⇧⌘>", custom: "⇧⌘>"},
                openBy: {default: "⌥,", custom: "⌥,"},
                insertRight: {default: "⌥.", custom: "⌥."},
                attr: {default: "⌥⌘A", custom: "⌥⌘A"},
                quickMakeCard: {default: "⌥⌘F", custom: "⌥⌘F"},
                refresh: {default: "F5", custom: "F5"},
                copyBlockRef: {default: "⇧⌘C", custom: "⇧⌘C"},
                copyProtocol: {default: "⇧⌘H", custom: "⇧⌘H"},
                copyBlockEmbed: {default: "⇧⌘E", custom: "⇧⌘E"},
                copyHPath: {default: "⇧⌘P", custom: "⇧⌘P"},
                undo: {default: "⌘Z", custom: "⌘Z"},
                redo: {default: "⌘Y", custom: "⌘Y"},
                rename: {default: "F2", custom: "F2"},
                newNameFile: {default: "F3", custom: "F3"},
                newContentFile: {default: "F4", custom: "F4"},
                newNameSettingFile: {default: "⌘F3", custom: "⌘F3"},
                showInFolder: {default: "⌥A", custom: "⌥A"},
                outline: {default: "⌥O", custom: "⌥O"},
                backlinks: {default: "⌥B", custom: "⌥B"},
                graphView: {default: "⌥G", custom: "⌥G"},
                fullscreen: {default: "⌥Y", custom: "⌥Y"},
                alignLeft: {default: "⌥L", custom: "⌥L"},
                alignCenter: {default: "⌥C", custom: "⌥C"},
                alignRight: {default: "⌥R", custom: "⌥R"},
                wysiwyg: {default: "⌥⌘7", custom: "⌥⌘7"},
                preview: {default: "⌥⌘9", custom: "⌥⌘9"},
                insertBefore: {default: "⇧⌘B", custom: "⇧⌘B"},
                insertAfter: {default: "⇧⌘A", custom: "⇧⌘A"},
                jumpToParentNext: {default: "⇧⌘N", custom: "⇧⌘N"},
                moveToUp: {default: "⇧⌘↑", custom: "⇧⌘↑"},
                moveToDown: {default: "⇧⌘↓", custom: "⇧⌘↓"},
            },
            insert: {
                font: {default: "⌥⌘X", custom: "⌥⌘X"},
                lastUsed: {default: "⌥X", custom: "⌥X"},
                blockRef: {default: "⌥[", custom: "⌥["},
                kbd: {default: "⌘'", custom: "⌘'"},
                sup: {default: "⌘H", custom: "⌘H"},
                sub: {default: "⌘J", custom: "⌘J"},
                bold: {default: "⌘B", custom: "⌘B"},
                "inline-math": {default: "⌘M", custom: "⌘M"},
                memo: {default: "⌥⌘M", custom: "⌥⌘M"},
                underline: {default: "⌘U", custom: "⌘U"},
                italic: {default: "⌘I", custom: "⌘I"},
                mark: {default: "⌥D", custom: "⌥D"},
                tag: {default: "⌘T", custom: "⌘T"},
                strike: {default: "⇧⌘S", custom: "⇧⌘S"},
                "inline-code": {default: "⌘G", custom: "⌘G"},
                link: {default: "⌘K", custom: "⌘K"},
                check: {default: "⌘L", custom: "⌘L"},
                table: {default: "⌘O", custom: "⌘O"},
                code: {default: "⇧⌘K", custom: "⇧⌘K"},
                clearFontStyle: {default: "⌘\\", custom: "⌘\\"},
            },
            heading: {
                paragraph: {default: "⌥⌘0", custom: "⌥⌘0"},
                heading1: {default: "⌥⌘1", custom: "⌥⌘1"},
                heading2: {default: "⌥⌘2", custom: "⌥⌘2"},
                heading3: {default: "⌥⌘3", custom: "⌥⌘3"},
                heading4: {default: "⌥⌘4", custom: "⌥⌘4"},
                heading5: {default: "⌥⌘5", custom: "⌥⌘5"},
                heading6: {default: "⌥⌘6", custom: "⌥⌘6"},
            },
            list: {
                indent: {default: "⇥", custom: "⇥"},
                outdent: {default: "⇧⇥", custom: "⇧⇥"},
                checkToggle: {default: "⌘↩", custom: "⌘↩"},
            },
            table: {
                insertRowAbove: {default: "⇧⌘T", custom: "⇧⌘T"},
                insertRowBelow: {default: "⇧⌘D", custom: "⇧⌘D"},
                insertColumnLeft: {default: "⇧⌘L", custom: "⇧⌘L"},
                insertColumnRight: {default: "⇧⌘R", custom: "⇧⌘R"},
                moveToUp: {default: "⌥⌘T", custom: "⌥⌘T"},
                moveToDown: {default: "⌥⌘B", custom: "⌥⌘B"},
                moveToLeft: {default: "⌥⌘L", custom: "⌥⌘L"},
                moveToRight: {default: "⌥⌘R", custom: "⌥⌘R"},
                "delete-row": {default: "⌘-", custom: "⌘-"},
                "delete-column": {default: "⇧⌘_", custom: "⇧⌘_"}
            }
        }
    };

    public static readonly SIYUAN_EMPTY_LAYOUT: Record<string, unknown> = {
        hideDock: false,
        layout: {
            "direction": "tb",
            "size": "0px",
            "type": "normal",
            "instance": "Layout",
            "children": [{
                "direction": "lr",
                "size": "auto",
                "type": "normal",
                "instance": "Layout",
                "children": [{
                    "direction": "tb",
                    "size": "0px",
                    "type": "left",
                    "instance": "Layout",
                    "children": [{
                        "instance": "Wnd",
                        "children": []
                    }, {
                        "instance": "Wnd",
                        "resize": "tb",
                        "children": []
                    }]
                }, {
                    "direction": "lr",
                    "resize": "lr",
                    "size": "auto",
                    "type": "center",
                    "instance": "Layout",
                    "children": [{"instance": "Wnd", "children": [{"instance": "Tab", "children": []}]}]
                }, {
                    "direction": "tb",
                    "size": "0px",
                    "resize": "lr",
                    "type": "right",
                    "instance": "Layout",
                    "children": [{
                        "instance": "Wnd",
                        "children": []
                    }, {
                        "instance": "Wnd",
                        "resize": "tb",
                        "children": []
                    }]
                }]
            }, {
                "direction": "lr",
                "size": "0px",
                "resize": "tb",
                "type": "bottom",
                "instance": "Layout",
                "children": [{
                    "instance": "Wnd",
                    "children": []
                }, {
                    "instance": "Wnd",
                    "resize": "lr",
                    "children": []
                }]
            }]
        },
        bottom: {
            pin: true,
            data: []
        },
        left: {
            pin: true,
            data: [
                [{
                    type: "file",
                    size: {width: 227, height: 0},
                    show: true,
                    icon: "iconFiles",
                    hotkeyLangId: "fileTree",
                }, {
                    type: "outline",
                    size: {width: 227, height: 0},
                    show: false,
                    icon: "iconAlignCenter",
                    hotkeyLangId: "outline",
                }, {
                    type: "inbox",
                    size: {width: 320, height: 0},
                    show: false,
                    icon: "iconInbox",
                    hotkeyLangId: "inbox",
                }], [{
                    type: "bookmark",
                    size: {width: 227, height: 0},
                    show: false,
                    icon: "iconBookmark",
                    hotkeyLangId: "bookmark",
                }, {
                    type: "tag",
                    size: {width: 227, height: 0},
                    show: false,
                    icon: "iconTags",
                    hotkeyLangId: "tag",
                }]
            ]
        },
        right: {
            pin: true,
            data: [
                [{
                    type: "graph",
                    size: {width: 320, height: 0},
                    show: false,
                    icon: "iconGraph",
                    hotkeyLangId: "graphView",
                }, {
                    type: "globalGraph",
                    size: {width: 320, height: 0},
                    show: false,
                    icon: "iconGlobalGraph",
                    hotkeyLangId: "globalGraph",
                }], [{
                    type: "backlink",
                    size: {width: 320, height: 0},
                    show: false,
                    icon: "iconLink",
                    hotkeyLangId: "backlinks",
                }]
            ]
        }
    };

    // image
    public static readonly SIYUAN_IMAGE_VIP: string = `<svg version="1.1" xmlns="http://www.w3.org/2000/svg" width="32" height="32" viewBox="0 0 32 32">
<path fill="#ffd00f" d="M2.288 12.643l23.487 12.853c0.286 0.153 0.477 0.45 0.477 0.791 0 0.082-0.011 0.161-0.032 0.237l0.001-0.006c-0.119 0.395-0.479 0.678-0.905 0.678-0.004 0-0.009-0-0.013-0h-19.439c-0.958 0-1.766-0.684-1.885-1.595l-1.691-12.956z"></path>
<path fill="#ffd00f" d="M29.676 12.643l-1.691 12.957c-0.119 0.911-0.927 1.594-1.884 1.594h-19.442c-0.004 0-0.009 0-0.013 0-0.425 0-0.785-0.281-0.903-0.668l-0.002-0.007c-0.019-0.070-0.031-0.15-0.031-0.232 0-0.341 0.191-0.638 0.472-0.788l0.005-0.002 23.487-12.853z"></path>
<path fill="#ffe668" d="M15.413 8.369l10.394 15.921c0.378 0.579 0.407 1.317 0.076 1.924-0.328 0.591-0.948 0.985-1.66 0.985-0 0-0.001 0-0.001 0h-17.617c-0.694 0-1.331-0.378-1.661-0.985-0.144-0.26-0.229-0.569-0.229-0.899 0-0.382 0.114-0.736 0.31-1.033l-0.004 0.007 10.394-15.921z"></path>
<path fill="#ffdd4e" d="M15.396 8.403l11.659 15.921c0.401 0.579 0.432 1.317 0.081 1.924-0.361 0.594-1.005 0.985-1.741 0.985-0.008 0-0.017-0-0.025-0h-9.344l-0.63-18.83z"></path>
<path fill="#ffd00f" d="M13.868 6.478c0 0.946 0.767 1.712 1.712 1.712s1.712-0.767 1.712-1.712v0c0-0.945-0.766-1.712-1.712-1.712s-1.712 0.766-1.712 1.712v0zM28.577 10.818c0 0.945 0.766 1.712 1.712 1.712s1.712-0.766 1.712-1.712v0c0-0.945-0.766-1.712-1.712-1.712s-1.712 0.766-1.712 1.712v0zM0 10.822c0 0.945 0.766 1.712 1.712 1.712s1.712-0.766 1.712-1.712v0c0-0.945-0.766-1.712-1.712-1.712s-1.712 0.766-1.712 1.712v0z"></path>
</svg>`;
    public static readonly SIYUAN_IMAGE_FILE: string = "1f4c4";
    public static readonly SIYUAN_IMAGE_NOTE: string = "1f5c3";
    public static readonly SIYUAN_IMAGE_FOLDER: string = "1f4d1";

    // assets
    public static readonly SIYUAN_ASSETS_IMAGE: string[] = [".apng", ".ico", ".cur", ".jpg", ".jpe", ".jpeg", ".jfif", ".pjp", ".pjpeg", ".png", ".gif", ".webp", ".bmp", ".svg"];
    public static readonly SIYUAN_ASSETS_AUDIO: string[] = [".mp3", ".wav", ".ogg", ".m4a"];
    public static readonly SIYUAN_ASSETS_VIDEO: string[] = [".mov", ".weba", ".mkv", ".mp4", ".webm"];
    public static readonly SIYUAN_ASSETS_EXTS: string[] = [".pdf"].concat(Constants.SIYUAN_ASSETS_IMAGE).concat(Constants.SIYUAN_ASSETS_AUDIO).concat(Constants.SIYUAN_ASSETS_VIDEO);

    // protyle
    public static readonly SIYUAN_CONFIG_APPEARANCE_DARK_CODE: string[] = ["a11y-dark", "agate", "an-old-hope", "androidstudio",
        "arta", "atom-one-dark", "atom-one-dark-reasonable", "base16/3024", "base16/apathy", "base16/apprentice", "base16/ashes", "base16/atelier-cave", "base16/atelier-dune",
        "base16/atelier-estuary", "base16/atelier-forest", "base16/atelier-heath", "base16/atelier-lakeside", "base16/atelier-plateau", "base16/atelier-savanna", "base16/atelier-seaside", "base16/atelier-sulphurpool",
        "base16/atlas", "base16/bespin", "base16/black-metal", "base16/black-metal-bathory", "base16/black-metal-burzum", "base16/black-metal-dark-funeral", "base16/black-metal-gorgoroth", "base16/black-metal-immortal", "base16/black-metal-khold", "base16/black-metal-marduk", "base16/black-metal-mayhem", "base16/black-metal-nile", "base16/black-metal-venom", "base16/brewer", "base16/bright", "base16/brogrammer",
        "base16/brush-trees-dark", "base16/chalk", "base16/circus", "base16/classic-dark", "base16/codeschool", "base16/colors", "base16/danqing", "base16/darcula", "base16/dark-violet",
        "base16/darkmoss", "base16/darktooth", "base16/decaf", "base16/default-dark", "base16/dracula", "base16/edge-dark", "base16/eighties", "base16/embers", "base16/equilibrium-dark",
        "base16/equilibrium-gray-dark", "base16/espresso", "base16/eva", "base16/eva-dim", "base16/flat", "base16/framer", "base16/gigavolt", "base16/google-dark", "base16/grayscale-dark", "base16/green-screen", "base16/gruvbox-dark-hard", "base16/gruvbox-dark-medium",
        "base16/gruvbox-dark-pale", "base16/gruvbox-dark-soft", "base16/hardcore", "base16/harmonic16-dark", "base16/heetch-dark", "base16/helios", "base16/hopscotch", "base16/horizon-dark", "base16/humanoid-dark", "base16/ia-dark", "base16/icy-dark", "base16/ir-black", "base16/isotope",
        "base16/kimber", "base16/london-tube", "base16/macintosh", "base16/marrakesh", "base16/materia", "base16/material", "base16/material-darker", "base16/material-palenight", "base16/material-vivid",
        "base16/mellow-purple", "base16/mocha", "base16/monokai", "base16/nebula", "base16/nord", "base16/nova", "base16/ocean", "base16/oceanicnext", "base16/onedark", "base16/outrun-dark",
        "base16/papercolor-dark", "base16/paraiso", "base16/pasque", "base16/phd", "base16/pico", "base16/pop", "base16/porple", "base16/qualia", "base16/railscasts", "base16/rebecca",
        "base16/ros-pine", "base16/ros-pine-moon", "base16/sandcastle", "base16/seti-ui", "base16/silk-dark", "base16/snazzy", "base16/solar-flare", "base16/solarized-dark", "base16/spacemacs", "base16/summercamp", "base16/summerfruit-dark",
        "base16/synth-midnight-terminal-dark", "base16/tango", "base16/tender", "base16/tomorrow-night", "base16/twilight", "base16/unikitty-dark", "base16/vulcan",
        "base16/windows-10", "base16/windows-95", "base16/windows-high-contrast", "base16/windows-nt", "base16/woodland", "base16/xcode-dusk", "base16/zenburn", "codepen-embed", "dark",
        "devibeans", "far", "felipec", "github-dark", "github-dark-dimmed", "gml", "gradient-dark", "hybrid", "ir-black", "isbl-editor-dark", "kimbie-dark", "lioshi",
        "monokai", "monokai-sublime", "night-owl", "nnfx-dark", "nord", "obsidian", "panda-syntax-dark", "paraiso-dark", "pojoaque", "qtcreator-dark", "rainbow", "shades-of-purple", "srcery", "stackoverflow-dark",
        "sunburst", "tomorrow-night-blue", "tomorrow-night-bright", "tokyo-night-dark", "vs2015", "xt256"
    ];
    public static readonly SIYUAN_CONFIG_APPEARANCE_LIGHT_CODE: string[] = ["ant-design",
        "a11y-light", "arduino-light", "ascetic", "atom-one-light", "base16/atelier-cave-light",
        "base16/atelier-dune-light", "base16/atelier-estuary-light", "base16/atelier-forest-light", "base16/atelier-heath-light",
        "base16/atelier-lakeside-light", "base16/atelier-plateau-light", "base16/atelier-savanna-light", "base16/atelier-seaside-light", "base16/atelier-sulphurpool-light", "base16/brush-trees",
        "base16/classic-light", "base16/cupcake", "base16/cupertino", "base16/default-light", "base16/dirtysea", "base16/edge-light", "base16/equilibrium-gray-light", "base16/equilibrium-light",
        "base16/fruit-soda", "base16/github", "base16/google-light", "base16/grayscale-light", "base16/gruvbox-light-hard", "base16/gruvbox-light-medium", "base16/gruvbox-light-soft",
        "base16/harmonic16-light", "base16/heetch-light", "base16/humanoid-light", "base16/horizon-light", "base16/ia-light", "base16/material-lighter", "base16/mexico-light",
        "base16/one-light", "base16/papercolor-light", "base16/ros-pine-dawn", "base16/sagelight", "base16/shapeshifter",
        "base16/silk-light", "base16/solar-flare-light", "base16/solarized-light", "base16/summerfruit-light", "base16/synth-midnight-terminal-light", "base16/tomorrow",
        "base16/unikitty-light", "base16/windows-10-light", "base16/windows-95-light", "base16/windows-high-contrast-light", "brown-paper", "base16/windows-nt-light",
        "color-brewer", "docco", "foundation", "github", "googlecode", "gradient-light", "grayscale", "idea", "intellij-light", "isbl-editor-light", "kimbie-light",
        "lightfair", "magula", "mono-blue", "nnfx-light", "panda-syntax-light", "paraiso-light", "purebasic", "qtcreator-light", "routeros", "school-book",
        "stackoverflow-light", "tokyo-night-light", "vs", "xcode", "default"];
    public static readonly ZWSP: string = "\u200b";
    public static readonly INLINE_TYPE: string[] = ["block-ref", "kbd", "text", "file-annotation-ref", "a", "strong", "em", "u", "s", "mark", "sup", "sub", "tag", "code", "inline-math", "inline-memo"];
    public static readonly BLOCK_HINT_KEYS: string[] = ["((", "[[", "（（", "【【"];
    public static readonly BLOCK_HINT_CLOSE_KEYS: IObject = {"((": "))", "[[": "]]", "（（": "））", "【【": "】】"};
    public static readonly CODE_LANGUAGES: string[] = [
        // 同名
        "js", "ts", "html", "toml", "c#", "bat",
        // common
        "bash", "c", "csharp", "cpp", "css", "diff", "go", "xml", "json", "java", "javascript", "kotlin", "less", "lua", "makefile", "markdown", "objectivec", "php", "php-template", "perl", "plaintext", "python", "python-repl", "r", "ruby", "rust", "scss", "sql", "shell", "swift", "ini", "typescript", "vbnet", "yaml", "properties", "1c", "armasm", "avrasm", "actionscript", "ada", "angelscript", "accesslog", "apache", "applescript", "arcade", "arduino", "asciidoc", "aspectj", "abnf", "autohotkey", "autoit", "awk", "basic", "bnf", "dos", "brainfuck", "cal", "cmake", "csp", "cos", "capnproto", "ceylon", "clean", "clojure", "clojure-repl", "coffeescript", "coq", "crystal", "d", "dns", "dart", "delphi", "dts", "django", "dockerfile", "dust", "erb", "elixir", "elm", "erlang", "erlang-repl", "excel", "ebnf", "fsharp", "fix", "flix", "fortran", "gcode", "gams", "gauss", "glsl", "gml", "gherkin", "golo", "gradle", "groovy", "haml", "hsp", "http", "handlebars", "haskell", "haxe", "hy", "irpf90", "isbl", "inform7", "x86asm", "jboss-cli", "julia", "julia-repl", "ldif", "llvm", "lsl", "latex", "lasso", "leaf", "lisp", "livecodeserver", "livescript", "mel", "mipsasm", "matlab", "maxima", "mercury", "axapta", "routeros", "mizar", "mojolicious", "monkey", "moonscript", "n1ql", "nsis", "nestedtext", "nginx", "nim", "nix", "node-repl", "ocaml", "openscad", "ruleslanguage", "oxygene", "pf", "parser3", "pony", "pgsql", "powershell", "processing", "prolog", "protobuf", "puppet", "purebasic", "profile", "q", "qml", "reasonml", "rib", "rsl", "roboconf", "sas", "sml", "sqf", "step21", "scala", "scheme", "scilab", "smali", "smalltalk", "stan", "stata", "stylus", "subunit", "tp", "taggerscript", "tcl", "tap", "thrift", "twig", "vbscript", "vbscript-html", "vhdl", "vala", "verilog", "vim", "wasm", "mathematica", "wren", "xl", "xquery", "zephir", "crmsh", "dsconfig", "graphql",
        // third
        "yul", "solidity", "abap",
    ];

    // Google Analytics 事件
    public static readonly ANALYTICS_EVT_ON_GET_CONFIG: string = "siyuan.onGetConfig";
}<|MERGE_RESOLUTION|>--- conflicted
+++ resolved
@@ -1,4 +1,5 @@
-<<<<<<< HEAD
+import {isMobile} from "./util/functions";
+
 // declare const SIYUAN_VERSION: string;
 // declare const NODE_ENV: string;
 // declare const SIYUAN_ORIGIN_VERSION: string;
@@ -8,13 +9,6 @@
 const SIYUAN_VERSION = pkg.version;
 const SIYUAN_ORIGIN_VERSION = pkg.syv;
 const _SIYUAN_ORIGIN_VERSION = SIYUAN_ORIGIN_VERSION;
-=======
-import {isMobile} from "./util/functions";
-
-declare const SIYUAN_VERSION: string;
-declare const NODE_ENV: string;
-
->>>>>>> 885b1ffa
 const _SIYUAN_VERSION = SIYUAN_VERSION;
 const _NODE_ENV = NODE_ENV;
 
