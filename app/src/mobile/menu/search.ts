--- conflicted
+++ resolved
@@ -621,10 +621,6 @@
     }, false);
 };
 
-<<<<<<< HEAD
-export const popSearch = (app: App, config = window.siyuan.storage[Constants.LOCAL_SEARCHDATA] as Config.IUILayoutTabSearchConfig) => {
-    window.sout.tracker("invoked");
-=======
 export const popSearch = (app: App, searchConfig?: any) => {
     const config: Config.IUILayoutTabSearchConfig = JSON.parse(JSON.stringify(window.siyuan.storage[Constants.LOCAL_SEARCHDATA]));
     const rangeText = (getCurrentEditor()?.protyle.toolbar.range || (getSelection().rangeCount > 0 ? getSelection().getRangeAt(0) : document.createRange())).toString()
@@ -637,7 +633,7 @@
         });
     }
 
->>>>>>> 14908db3
+    window.sout.tracker("invoked");
     activeBlur();
     hideKeyboardToolbar();
     let includeChild = true;
