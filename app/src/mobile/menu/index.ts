--- conflicted
+++ resolved
@@ -111,13 +111,8 @@
         <svg class="b3-menu__icon"><use xlink:href="#iconPlugin"></use></svg><span class="b3-menu__label">${window.siyuan.languages.plugin}</span>
     </div>
     <div class="b3-menu__separator"></div>
-<<<<<<< HEAD
     <div class="b3-menu__item b3s-mobile-height-menu__item" id="menuHelp">
-        <svg class="b3-menu__icon"><use xlink:href="#iconHelp"></use></svg><span class="b3-menu__label">${window.siyuan.languages.help}</span>
-=======
-    <div class="b3-menu__item" id="menuHelp">
         <svg class="b3-menu__icon"><use xlink:href="#iconHelp"></use></svg><span class="b3-menu__label">${window.siyuan.languages.userGuide}</span>
->>>>>>> f418bfed
     </div>
     <a class="b3-menu__item b3s-mobile-height-menu__item" href="${"zh_CN" === window.siyuan.config.lang || "zh_CHT" === window.siyuan.config.lang ? "https://ld246.com/article/1649901726096" : "https://liuyun.io/article/1686530886208"}" target="_blank">
         <svg class="b3-menu__icon"><use xlink:href="#iconFeedback"></use></svg>
