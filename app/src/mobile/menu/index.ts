--- conflicted
+++ resolved
@@ -64,14 +64,10 @@
     <div id="menuSearch" class="b3-menu__item b3s-mobile-height-menu__item">
         <svg class="b3-menu__icon"><use xlink:href="#iconSearch"></use></svg><span class="b3-menu__label">${window.siyuan.languages.search}</span>
     </div>
-<<<<<<< HEAD
-    <div class="b3-menu__item b3s-mobile-height-menu__item${window.siyuan.config.readonly ? " fn__none" : ""}" id="menuSyncNow">
-=======
     <div id="menuCommand" class="b3-menu__item">
         <svg class="b3-menu__icon"><use xlink:href="#iconTerminal"></use></svg><span class="b3-menu__label">${window.siyuan.languages.commandPanel}</span>
     </div>
-    <div class="b3-menu__item${window.siyuan.config.readonly ? " fn__none" : ""}" id="menuSyncNow">
->>>>>>> 9aa9a676
+    <div class="b3-menu__item b3s-mobile-height-menu__item${window.siyuan.config.readonly ? " fn__none" : ""}" id="menuSyncNow">
         <svg class="b3-menu__icon"><use xlink:href="#iconCloudSucc"></use></svg><span class="b3-menu__label">${window.siyuan.languages.syncNow}</span>
     </div>
     <div class="b3-menu__item b3s-mobile-height-menu__item${window.siyuan.config.readonly ? " fn__none" : ""}" id="menuNewDoc">
