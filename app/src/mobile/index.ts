--- conflicted
+++ resolved
@@ -20,11 +20,8 @@
 import {openMobileFileById} from "./editor";
 import {getSearch} from "../util/functions";
 import {initRightMenu} from "./menu";
-<<<<<<< HEAD
+import {openChangelog} from "../boot/openChangelog";
 import { SillotEnv } from "../sillot";
-=======
-import {openChangelog} from "../boot/openChangelog";
->>>>>>> e107130a
 
 class App {
     constructor() {
