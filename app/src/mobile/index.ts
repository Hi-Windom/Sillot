import {addScript, addScriptSync} from "../protyle/util/addScript";
import {Constants} from "../constants";
import {onMessage} from "./util/onMessage";
import {genUUID} from "../util/genID";
import {hasClosestBlock, hasClosestByAttribute, hasTopClosestByClassName} from "../protyle/util/hasClosest";
import {Model} from "../layout/Model";
import "../assets/scss/mobile.scss";
import {Menus} from "../menus";
import {addBaseURL, getIdFromSYProtocol, isSYProtocol, setNoteBook} from "../util/pathName";
import {handleTouchEnd, handleTouchMove, handleTouchStart} from "./util/touch";
import {fetchGet, fetchPost} from "../util/fetch";
import {initFramework} from "./util/initFramework";
import {addGA, initAssets, loadAssets} from "../util/assets";
import {bootSync} from "../dialog/processSystem";
import {initMessage, showMessage} from "../dialog/message";
import {goBack} from "./util/MobileBackFoward";
import {hideKeyboardToolbar, showKeyboardToolbar} from "./util/keyboardToolbar";
import {getLocalStorage, writeText} from "../protyle/util/compatibility";
import {getCurrentEditor, openMobileFileById} from "./editor";
import {getSearch} from "../util/functions";
import {initRightMenu} from "./menu";
import {openChangelog} from "../boot/openChangelog";
import {registerServiceWorker} from "../util/serviceWorker";
import {afterLoadPlugin, loadPlugins} from "../plugin/loader";
<<<<<<< HEAD
import { SillotEnv } from "../sillot";
import VConsole from 'vconsole';
=======
import {saveScroll} from "../protyle/scroll/saveScroll";
import {removeBlock} from "../protyle/wysiwyg/remove";
import {isNotEditBlock} from "../protyle/wysiwyg/getBlock";
import {Menu} from "../plugin/Menu";
>>>>>>> af2fd13a

class App {
    public plugins: import("../plugin").Plugin[] = [];
    public appId: string;

    constructor() {
        if (!window.webkit?.messageHandlers && !window.JSAndroid) {
            registerServiceWorker(`${Constants.SERVICE_WORKER_PATH}?v=${Constants.SIYUAN_VERSION}`);
        }
        addScriptSync(`${Constants.PROTYLE_CDN}/js/lute/lute.min.js?v=${Constants.SIYUAN_VERSION}`, "protyleLuteScript");
        addScript(`${Constants.PROTYLE_CDN}/js/protyle-html.js?v=${Constants.SIYUAN_VERSION}`, "protyleWcHtmlScript");
        addBaseURL();
        this.appId = Constants.SIYUAN_APPID;
        window.siyuan = {
            zIndex: 10,
            notebooks: [],
            transactions: [],
            reqIds: {},
            backStack: [],
            dialogs: [],
            blockPanels: [],
            mobile: {},
            ws: new Model({
                app: this,
                id: genUUID(),
                type: "main",
                msgCallback: (data) => {
                    this.plugins.forEach((plugin) => {
                        plugin.eventBus.emit("ws-main", data);
                    });
                    onMessage(this, data);
                }
            })
        };
        new SillotEnv();
        // 不能使用 touchstart，否则会被 event.stopImmediatePropagation() 阻塞
        window.addEventListener("click", (event: MouseEvent & { target: HTMLElement }) => {
            if (!window.siyuan.menus.menu.element.contains(event.target) && !hasClosestByAttribute(event.target, "data-menu", "true")) {
                window.siyuan.menus.menu.remove();
            }
            const copyElement = hasTopClosestByClassName(event.target, "protyle-action__copy");
            if (copyElement) {
                let text = copyElement.parentElement.nextElementSibling.textContent.trimEnd();
                text = text.replace(/\u00A0/g, " "); // Replace non-breaking spaces with normal spaces when copying https://github.com/siyuan-note/siyuan/issues/9382
                writeText(text);
                showMessage(window.siyuan.languages.copied, 2000);
                event.preventDefault();
            }
        });
        window.addEventListener("beforeunload", () => {
            saveScroll(window.siyuan.mobile.editor.protyle);
        }, false);
        window.addEventListener("pagehide", () => {
            saveScroll(window.siyuan.mobile.editor.protyle);
        }, false);
        fetchPost("/api/system/getConf", {}, async (confResponse) => {
            confResponse.data.conf.keymap = Constants.SIYUAN_KEYMAP;
            window.siyuan.config = confResponse.data.conf;
            await loadPlugins(this);
            getLocalStorage(() => {
                fetchGet(`/appearance/langs/${window.siyuan.config.appearance.lang}.json?v=${Constants.SIYUAN_VERSION}`, (lauguages) => {
                    window.siyuan.languages = lauguages;
                    window.siyuan.menus = new Menus(this);
                    document.title = window.siyuan.languages.siyuanNote;
                    bootSync();
                    loadAssets(confResponse.data.conf.appearance);
                    initMessage();
                    initAssets();
                    fetchPost("/api/setting/getCloudUser", {}, userResponse => {
                        window.siyuan.user = userResponse.data;
                        fetchPost("/api/system/getEmojiConf", {}, emojiResponse => {
                            window.siyuan.emojis = emojiResponse.data as IEmoji[];
                            setNoteBook(() => {
<<<<<<< HEAD
                                initFramework(this);
                            console.log("initFramework() invoked");
                                initRightMenu(this);
                                console.log("initRightMenu() invoked");
                            openChangelog();
=======
                                initFramework(this, confResponse.data.start);
                                initRightMenu(this);
                                openChangelog();
                                const unPinsMenu: IMenu[] = [];
>>>>>>> af2fd13a
                                this.plugins.forEach(item => {
                                    const unPinMenu = afterLoadPlugin(item);
                                    if (unPinMenu) {
                                        unPinMenu.forEach(unpinItem => {
                                            unPinsMenu.push(unpinItem);
                                        });
                                    }
                                });
                                if (unPinsMenu.length > 0) {
                                    const pluginElement = document.createElement("div");
                                    pluginElement.classList.add("b3-menu__item");
                                    pluginElement.setAttribute("data-menu", "true");
                                    pluginElement.innerHTML = `<svg class="b3-menu__icon"><use xlink:href="#iconPlugin"></use></svg><span class="b3-menu__label">${window.siyuan.languages.plugin}</span>`;
                                    pluginElement.addEventListener("click", () => {
                                        const menu = new Menu();
                                        unPinsMenu.forEach(item => {
                                            menu.addItem(item);
                                        });
                                        menu.fullscreen();
                                    });
                                    document.querySelector("#menuAbout").after(pluginElement);
                                }
                            });
                            console.log("openChangelog() invoked");
                        });
                    });
                    addGA();
                });
            });
            document.addEventListener("touchstart", handleTouchStart, false);
            document.addEventListener("touchmove", handleTouchMove, false);
            document.addEventListener("touchend", (event) => {
                handleTouchEnd(event, siyuanApp);
            }, false);
            // 移动端删除键 https://github.com/siyuan-note/siyuan/issues/9259
            window.addEventListener("keydown", (event) => {
                if (getSelection().rangeCount > 0) {
                    const range = getSelection().getRangeAt(0);
                    const editor = getCurrentEditor();
                    if (range.toString() === "" &&
                        editor && editor.protyle.wysiwyg.element.contains(range.startContainer) &&
                        !event.altKey && (event.key === "Backspace" || event.key === "Delete")) {
                        const nodeElement = hasClosestBlock(range.startContainer);
                        if (nodeElement && isNotEditBlock(nodeElement)) {
                            nodeElement.classList.add("protyle-wysiwyg--select");
                            removeBlock(editor.protyle, nodeElement, range);
                            event.stopPropagation();
                            event.preventDefault();
                            return;
                        }
                    }
                }
            });
        });
    }
}

const siyuanApp = new App();

// https://github.com/siyuan-note/siyuan/issues/8441
window.reconnectWebSocket = () => {
    window.siyuan.ws.send("ping", {});
    window.siyuan.mobile.files.send("ping", {});
    window.siyuan.mobile.editor.protyle.ws.send("ping", {});
    window.siyuan.mobile.popEditor.protyle.ws.send("ping", {});
};
window.goBack = goBack;
window.showKeyboardToolbar = (height) => {
    document.getElementById("keyboardToolbar").setAttribute("data-keyboardheight", (height ? height : window.innerHeight / 2 - 42).toString());
    showKeyboardToolbar();
};
window.hideKeyboardToolbar = hideKeyboardToolbar;
window.openFileByURL = (openURL) => {
    if (openURL && isSYProtocol(openURL)) {
        openMobileFileById(siyuanApp, getIdFromSYProtocol(openURL),
            getSearch("focus", openURL) === "1" ? [Constants.CB_GET_ALL, Constants.CB_GET_FOCUS] : [Constants.CB_GET_FOCUS, Constants.CB_GET_CONTEXT, Constants.CB_GET_ROOTSCROLL]);
        return true;
    }
    return false;
};


window.vConsole = new VConsole({ theme: 'dark' });
window.vConsole.hideSwitch();

// 接下来即可照常使用 `console` 等方法
console.log(window.vConsole.version);
const toolbarConsole = document.querySelector("#toolbarConsole");
toolbarConsole?.addEventListener("click", () => {
  if (toolbarConsole.getAttribute("data-mode") === "0") {
    window.vConsole.showSwitch();
    toolbarConsole.setAttribute("data-mode", "1");
  } else {
    window.vConsole.hideSwitch();
    toolbarConsole.setAttribute("data-mode", "0");
  }
});

// 结束调试后，可移除掉
// window.vConsole.destroy();<|MERGE_RESOLUTION|>--- conflicted
+++ resolved
@@ -22,15 +22,12 @@
 import {openChangelog} from "../boot/openChangelog";
 import {registerServiceWorker} from "../util/serviceWorker";
 import {afterLoadPlugin, loadPlugins} from "../plugin/loader";
-<<<<<<< HEAD
 import { SillotEnv } from "../sillot";
 import VConsole from 'vconsole';
-=======
 import {saveScroll} from "../protyle/scroll/saveScroll";
 import {removeBlock} from "../protyle/wysiwyg/remove";
 import {isNotEditBlock} from "../protyle/wysiwyg/getBlock";
 import {Menu} from "../plugin/Menu";
->>>>>>> af2fd13a
 
 class App {
     public plugins: import("../plugin").Plugin[] = [];
@@ -104,40 +101,15 @@
                         fetchPost("/api/system/getEmojiConf", {}, emojiResponse => {
                             window.siyuan.emojis = emojiResponse.data as IEmoji[];
                             setNoteBook(() => {
-<<<<<<< HEAD
-                                initFramework(this);
+                                initFramework(this, confResponse.data.start);
                             console.log("initFramework() invoked");
                                 initRightMenu(this);
                                 console.log("initRightMenu() invoked");
                             openChangelog();
-=======
-                                initFramework(this, confResponse.data.start);
-                                initRightMenu(this);
-                                openChangelog();
                                 const unPinsMenu: IMenu[] = [];
->>>>>>> af2fd13a
                                 this.plugins.forEach(item => {
-                                    const unPinMenu = afterLoadPlugin(item);
-                                    if (unPinMenu) {
-                                        unPinMenu.forEach(unpinItem => {
-                                            unPinsMenu.push(unpinItem);
-                                        });
-                                    }
+                                    afterLoadPlugin(item);
                                 });
-                                if (unPinsMenu.length > 0) {
-                                    const pluginElement = document.createElement("div");
-                                    pluginElement.classList.add("b3-menu__item");
-                                    pluginElement.setAttribute("data-menu", "true");
-                                    pluginElement.innerHTML = `<svg class="b3-menu__icon"><use xlink:href="#iconPlugin"></use></svg><span class="b3-menu__label">${window.siyuan.languages.plugin}</span>`;
-                                    pluginElement.addEventListener("click", () => {
-                                        const menu = new Menu();
-                                        unPinsMenu.forEach(item => {
-                                            menu.addItem(item);
-                                        });
-                                        menu.fullscreen();
-                                    });
-                                    document.querySelector("#menuAbout").after(pluginElement);
-                                }
                             });
                             console.log("openChangelog() invoked");
                         });
