import {addScript, addScriptSync} from "../protyle/util/addScript";
import {Constants} from "../constants";
import {onMessage} from "./util/onMessage";
import {genUUID} from "../util/genID";
import {hasClosestBlock, hasClosestByAttribute, hasTopClosestByClassName} from "../protyle/util/hasClosest";
import {Model} from "../layout/Model";
import "../assets/scss/mobile.scss";
import {Menus} from "../menus";
import {addBaseURL, getIdFromSYProtocol, isSYProtocol, setNoteBook} from "../util/pathName";
import {handleTouchEnd, handleTouchMove, handleTouchStart} from "./util/touch";
import {fetchGet, fetchPost} from "../util/fetch";
import {initFramework} from "./util/initFramework";
import {addGA, initAssets, loadAssets} from "../util/assets";
import {bootSync} from "../dialog/processSystem";
import {initMessage, showMessage} from "../dialog/message";
import {goBack} from "./util/MobileBackFoward";
import {hideKeyboardToolbar, showKeyboardToolbar} from "./util/keyboardToolbar";
import {getLocalStorage, writeText} from "../protyle/util/compatibility";
import {getCurrentEditor, openMobileFileById} from "./editor";
import {getSearch} from "../util/functions";
import {initRightMenu} from "./menu";
import {openChangelog} from "../boot/openChangelog";
import {registerServiceWorker} from "../util/serviceWorker";
<<<<<<< HEAD
import {afterLoadPlugin, loadPlugins} from "../plugin/loader";
import { SillotEnv } from "../sillot";
import VConsole from 'vconsole';
=======
import {loadPlugins} from "../plugin/loader";
>>>>>>> 802df1e2
import {saveScroll} from "../protyle/scroll/saveScroll";
import {removeBlock} from "../protyle/wysiwyg/remove";
import {isNotEditBlock} from "../protyle/wysiwyg/getBlock";
import {updateCardHV} from "../card/util";

class App {
    public plugins: import("../plugin").Plugin[] = [];
    public appId: string;

    constructor() {
        if (!window.webkit?.messageHandlers && !window.JSAndroid) {
            registerServiceWorker(`${Constants.SERVICE_WORKER_PATH}?v=${Constants.SIYUAN_VERSION}`);
        }
        addScriptSync(`${Constants.PROTYLE_CDN}/js/lute/lute.min.js?v=${Constants.SIYUAN_VERSION}`, "protyleLuteScript");
        addScript(`${Constants.PROTYLE_CDN}/js/protyle-html.js?v=${Constants.SIYUAN_VERSION}`, "protyleWcHtmlScript");
        addBaseURL();
        this.appId = Constants.SIYUAN_APPID;
        window.siyuan = {
            zIndex: 10,
            notebooks: [],
            transactions: [],
            reqIds: {},
            backStack: [],
            dialogs: [],
            blockPanels: [],
            mobile: {},
            ws: new Model({
                app: this,
                id: genUUID(),
                type: "main",
                msgCallback: (data) => {
                    this.plugins.forEach((plugin) => {
                        plugin.eventBus.emit("ws-main", data);
                    });
                    onMessage(this, data);
                }
            })
        };
        new SillotEnv();
        // 不能使用 touchstart，否则会被 event.stopImmediatePropagation() 阻塞
        window.addEventListener("click", (event: MouseEvent & { target: HTMLElement }) => {
            if (!window.siyuan.menus.menu.element.contains(event.target) && !hasClosestByAttribute(event.target, "data-menu", "true")) {
                window.siyuan.menus.menu.remove();
            }
            const copyElement = hasTopClosestByClassName(event.target, "protyle-action__copy");
            if (copyElement) {
                let text = copyElement.parentElement.nextElementSibling.textContent.trimEnd();
                text = text.replace(/\u00A0/g, " "); // Replace non-breaking spaces with normal spaces when copying https://github.com/siyuan-note/siyuan/issues/9382
                writeText(text);
                showMessage(window.siyuan.languages.copied, 2000);
                event.preventDefault();
            }
        });
        window.addEventListener("beforeunload", () => {
            saveScroll(window.siyuan.mobile.editor.protyle);
        }, false);
        window.addEventListener("pagehide", () => {
            saveScroll(window.siyuan.mobile.editor.protyle);
        }, false);
        // 判断手机横竖屏状态
        window.matchMedia("(orientation:portrait)").addEventListener("change", () => {
            updateCardHV();
        });
        fetchPost("/api/system/getConf", {}, async (confResponse) => {
            confResponse.data.conf.keymap = Constants.SIYUAN_KEYMAP;
            window.siyuan.config = confResponse.data.conf;
            await loadPlugins(this);
            getLocalStorage(() => {
                fetchGet(`/appearance/langs/${window.siyuan.config.appearance.lang}.json?v=${Constants.SIYUAN_VERSION}`, (lauguages: IObject) => {
                    window.siyuan.languages = lauguages;
                    window.siyuan.menus = new Menus(this);
                    document.title = window.siyuan.languages.siyuanNote;
                    bootSync();
                    loadAssets(confResponse.data.conf.appearance);
                    initMessage();
                    initAssets();
                    fetchPost("/api/setting/getCloudUser", {}, userResponse => {
                        window.siyuan.user = userResponse.data;
                        fetchPost("/api/system/getEmojiConf", {}, emojiResponse => {
                            window.siyuan.emojis = emojiResponse.data as IEmoji[];
                            setNoteBook(() => {
                                initFramework(this, confResponse.data.start);
                            console.log("initFramework() invoked");
                                initRightMenu(this);
<<<<<<< HEAD
                                console.log("initRightMenu() invoked");
                            openChangelog();
                                const unPinsMenu: IMenu[] = [];
                                this.plugins.forEach(item => {
                                    afterLoadPlugin(item);
                                });
=======
                                openChangelog();
>>>>>>> 802df1e2
                            });
                            console.log("openChangelog() invoked");
                        });
                    });
                    addGA();
                });
            });
            document.addEventListener("touchstart", handleTouchStart, false);
            document.addEventListener("touchmove", handleTouchMove, false);
            document.addEventListener("touchend", (event) => {
                handleTouchEnd(event, siyuanApp);
            }, false);
            // 移动端删除键 https://github.com/siyuan-note/siyuan/issues/9259
            window.addEventListener("keydown", (event) => {
                if (getSelection().rangeCount > 0) {
                    const range = getSelection().getRangeAt(0);
                    const editor = getCurrentEditor();
                    if (range.toString() === "" &&
                        editor && editor.protyle.wysiwyg.element.contains(range.startContainer) &&
                        !event.altKey && (event.key === "Backspace" || event.key === "Delete")) {
                        const nodeElement = hasClosestBlock(range.startContainer);
                        if (nodeElement && isNotEditBlock(nodeElement)) {
                            nodeElement.classList.add("protyle-wysiwyg--select");
                            removeBlock(editor.protyle, nodeElement, range, event.key);
                            event.stopPropagation();
                            event.preventDefault();
                            return;
                        }
                    }
                }
            });
        });
    }
}

const siyuanApp = new App();

// https://github.com/siyuan-note/siyuan/issues/8441
window.reconnectWebSocket = () => {
    window.siyuan.ws.send("ping", {});
    window.siyuan.mobile.files.send("ping", {});
    window.siyuan.mobile.editor.protyle.ws.send("ping", {});
    window.siyuan.mobile.popEditor.protyle.ws.send("ping", {});
};
window.goBack = goBack;
window.showKeyboardToolbar = (height) => {
    document.getElementById("keyboardToolbar").setAttribute("data-keyboardheight", (height ? height : window.outerHeight / 2 - 42).toString());
    showKeyboardToolbar();
};
window.hideKeyboardToolbar = hideKeyboardToolbar;
window.openFileByURL = (openURL) => {
    if (openURL && isSYProtocol(openURL)) {
        openMobileFileById(siyuanApp, getIdFromSYProtocol(openURL),
            getSearch("focus", openURL) === "1" ? [Constants.CB_GET_ALL, Constants.CB_GET_HL] : [Constants.CB_GET_HL, Constants.CB_GET_CONTEXT, Constants.CB_GET_ROOTSCROLL]);
        return true;
    }
    return false;
};


window.vConsole = new VConsole({ theme: 'dark' });
window.vConsole.hideSwitch();

// 接下来即可照常使用 `console` 等方法
console.log(window.vConsole.version);
const toolbarConsole = document.querySelector("#toolbarConsole");
toolbarConsole?.addEventListener("click", () => {
  if (toolbarConsole.getAttribute("data-mode") === "0") {
    window.vConsole.showSwitch();
    toolbarConsole.setAttribute("data-mode", "1");
  } else {
    window.vConsole.hideSwitch();
    toolbarConsole.setAttribute("data-mode", "0");
  }
});

// 结束调试后，可移除掉
// window.vConsole.destroy();<|MERGE_RESOLUTION|>--- conflicted
+++ resolved
@@ -21,13 +21,9 @@
 import {initRightMenu} from "./menu";
 import {openChangelog} from "../boot/openChangelog";
 import {registerServiceWorker} from "../util/serviceWorker";
-<<<<<<< HEAD
-import {afterLoadPlugin, loadPlugins} from "../plugin/loader";
+import {loadPlugins} from "../plugin/loader";
 import { SillotEnv } from "../sillot";
 import VConsole from 'vconsole';
-=======
-import {loadPlugins} from "../plugin/loader";
->>>>>>> 802df1e2
 import {saveScroll} from "../protyle/scroll/saveScroll";
 import {removeBlock} from "../protyle/wysiwyg/remove";
 import {isNotEditBlock} from "../protyle/wysiwyg/getBlock";
@@ -112,18 +108,8 @@
                                 initFramework(this, confResponse.data.start);
                             console.log("initFramework() invoked");
                                 initRightMenu(this);
-<<<<<<< HEAD
-                                console.log("initRightMenu() invoked");
-                            openChangelog();
-                                const unPinsMenu: IMenu[] = [];
-                                this.plugins.forEach(item => {
-                                    afterLoadPlugin(item);
-                                });
-=======
                                 openChangelog();
->>>>>>> 802df1e2
                             });
-                            console.log("openChangelog() invoked");
                         });
                     });
                     addGA();
