--- conflicted
+++ resolved
@@ -21,12 +21,9 @@
 import {getSearch} from "../util/functions";
 import {initRightMenu} from "./menu";
 import {openChangelog} from "../boot/openChangelog";
-<<<<<<< HEAD
+import {registerServiceWorker} from "../util/serviceWorker";
 import { SillotEnv } from "../sillot";
 import VConsole from 'vconsole';
-=======
-import {registerServiceWorker} from "../util/serviceWorker";
->>>>>>> f8025cb7
 
 class App {
     constructor() {
