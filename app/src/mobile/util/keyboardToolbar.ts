--- conflicted
+++ resolved
@@ -1,1356 +1,690 @@
-<<<<<<< HEAD
-import {listIndent, listOutdent} from "../../protyle/wysiwyg/list";
-import {
-    hasClosestBlock,
-    hasClosestByAttribute,
-    hasClosestByClassName,
-    hasClosestByMatchTag
-} from "../../protyle/util/hasClosest";
-import {moveToDown, moveToUp} from "../../protyle/wysiwyg/move";
-import {Constants} from "../../constants";
-import {focusByRange, getSelectionPosition} from "../../protyle/util/selection";
-import {getCurrentEditor} from "../editor";
-import {fontEvent, getFontNodeElements} from "../../protyle/toolbar/Font";
-import {hideElements} from "../../protyle/ui/hideElements";
-import {softEnter} from "../../protyle/wysiwyg/enter";
-import {isInAndroid} from "../../protyle/util/compatibility";
-
-let renderKeyboardToolbarTimeout: number;
-let showUtil = false;
-
-const getSlashItem = (value: string, icon: string, text: string, focus = "false") => {
-    window.sout.tracker("invoked");
-    let iconHTML;
-    if (icon?.startsWith("icon")) {
-        iconHTML = `<svg class="keyboard__slash-icon"><use xlink:href="#${icon}"></use></svg>`;
-    } else {
-        iconHTML = icon;
-    }
-    return `<button class="keyboard__slash-item" data-focus="${focus}" data-value="${encodeURIComponent(value)}">
-    ${iconHTML}
-    <span class="keyboard__slash-text">${text}</span>
-</button>`;
-};
-
-export const renderTextMenu = (protyle: IProtyle, toolbarElement: Element) => {
-    window.sout.tracker("invoked");
-    let colorHTML = "";
-    ["var(--b3-font-color1)", "var(--b3-font-color2)", "var(--b3-font-color3)", "var(--b3-font-color4)",
-        "var(--b3-font-color5)", "var(--b3-font-color6)", "var(--b3-font-color7)", "var(--b3-font-color8)",
-        "var(--b3-font-color9)", "var(--b3-font-color10)", "var(--b3-font-color11)", "var(--b3-font-color12)",
-        "var(--b3-font-color13)"].forEach((item, index) => {
-        colorHTML += `<button class="keyboard__slash-item" data-type="color">
-    <span class="keyboard__slash-icon" style="color:${item}">A</span>
-    <span class="keyboard__slash-text">${window.siyuan.languages.colorFont} ${index + 1}</span>
-</button>`;
-    });
-    let bgHTML = "";
-    ["var(--b3-font-background1)", "var(--b3-font-background2)", "var(--b3-font-background3)", "var(--b3-font-background4)",
-        "var(--b3-font-background5)", "var(--b3-font-background6)", "var(--b3-font-background7)", "var(--b3-font-background8)",
-        "var(--b3-font-background9)", "var(--b3-font-background10)", "var(--b3-font-background11)", "var(--b3-font-background12)",
-        "var(--b3-font-background13)"].forEach((item, index) => {
-        bgHTML += `<button class="keyboard__slash-item" data-type="backgroundColor">
-    <span class="keyboard__slash-icon" style="background-color:${item}">A</span>
-    <span class="keyboard__slash-text">${window.siyuan.languages.colorPrimary} ${index + 1}</span>
-</button>`;
-    });
-
-    const nodeElements = getFontNodeElements(protyle);
-    let disableFont = false;
-    nodeElements?.find((item: HTMLElement) => {
-        if (item.classList.contains("list") || item.classList.contains("li")) {
-            disableFont = true;
-            return true;
-        }
-    });
-
-    let lastColorHTML = "";
-    const lastFonts = window.siyuan.storage[Constants.LOCAL_FONTSTYLES];
-    if (lastFonts.length > 0) {
-        lastColorHTML = `<div class="keyboard__slash-title">
-    ${window.siyuan.languages.lastUsed}
-</div>
-<div class="keyboard__slash-block">`;
-        lastFonts.forEach((item: string) => {
-            const lastFontStatus = item.split(Constants.ZWSP);
-            switch (lastFontStatus[0]) {
-                case "color":
-                    lastColorHTML += `<button class="keyboard__slash-item" data-type="${lastFontStatus[0]}">
-    <span class="keyboard__slash-icon" style="color:${lastFontStatus[1]}">A</span>
-    <span class="keyboard__slash-text">${window.siyuan.languages.colorFont} ${Number.parseInt(lastFontStatus[1].replace("var(--b3-font-color", "")) + 1}</span>
-</button>`;
-                    break;
-                case "backgroundColor":
-                    lastColorHTML += `<button class="keyboard__slash-item" data-type="${lastFontStatus[0]}">
-    <span class="keyboard__slash-icon" style="background-color:${lastFontStatus[1]}">A</span>
-    <span class="keyboard__slash-text">${window.siyuan.languages.colorPrimary} ${Number.parseInt(lastFontStatus[1].replace("var(--b3-font-background", "")) + 1}</span>
-</button>`;
-                    break;
-                case "style2":
-                    lastColorHTML += `<button class="keyboard__slash-item" data-type="${lastFontStatus[0]}">
-    <span class="keyboard__slash-text" style="-webkit-text-stroke: 0.2px var(--b3-theme-on-background);-webkit-text-fill-color : transparent;">${window.siyuan.languages.hollow}</span>
-</button>`;
-                    break;
-                case "style4":
-                    lastColorHTML += `<button class="keyboard__slash-item" data-type="${lastFontStatus[0]}">
-    <span class="keyboard__slash-text" style="text-shadow: 1px 1px var(--b3-theme-surface-lighter), 2px 2px var(--b3-theme-surface-lighter), 3px 3px var(--b3-theme-surface-lighter), 4px 4px var(--b3-theme-surface-lighter)">${window.siyuan.languages.shadow}</span>
-</button>`;
-                    break;
-                case "fontSize":
-                    if (!disableFont) {
-                        lastColorHTML += `<button class="keyboard__slash-item" data-type="${lastFontStatus[0]}">
-    <span class="keyboard__slash-text">${lastFontStatus[1]}</span>
-</button>`;
-                    }
-                    break;
-                case "style1":
-                    lastColorHTML += `<button class="keyboard__slash-item" data-type="${lastFontStatus[0]}">
-    <span class="keyboard__slash-icon" style="background-color:${lastFontStatus[1]};color:${lastFontStatus[2]}">A</span>
-    <span class="keyboard__slash-text">${window.siyuan.languages[lastFontStatus[2].replace("var(--b3-card-", "").replace("-color)", "") + "Style"]}</span>
-</button>`;
-                    break;
-                case "clear":
-                    lastColorHTML += `<button class="keyboard__slash-item" data-type="${lastFontStatus[0]}">
-    <span class="keyboard__slash-text">${window.siyuan.languages.clearFontStyle}</span>
-</button>`;
-                    break;
-            }
-        });
-        lastColorHTML += "</div>";
-    }
-    let textElement: HTMLElement;
-    let fontSize = "16px";
-    if (nodeElements && nodeElements.length > 0) {
-        textElement = nodeElements[0] as HTMLElement;
-    } else {
-        textElement = protyle.toolbar.range.cloneContents().querySelector('[data-type~="text"]') as HTMLElement;
-        if (!textElement) {
-            textElement = hasClosestByAttribute(protyle.toolbar.range.startContainer, "data-type", "text") as HTMLElement;
-        }
-    }
-    if (textElement) {
-        fontSize = textElement.style.fontSize || "16px";
-    }
-    const utilElement = toolbarElement.querySelector(".keyboard__util") as HTMLElement;
-    utilElement.innerHTML = `${lastColorHTML}
-<div class="keyboard__slash-title">${window.siyuan.languages.color}</div>
-<div class="keyboard__slash-block">
-    <button class="keyboard__slash-item" data-type="style1">
-        <span class="keyboard__slash-icon" style="color: var(--b3-card-error-color);background-color: var(--b3-card-error-background);">A</span>
-        <span class="keyboard__slash-text">${window.siyuan.languages.errorStyle}</span>
-    </button>
-    <button class="keyboard__slash-item" data-type="style1">
-        <span class="keyboard__slash-icon" style="color: var(--b3-card-warning-color);background-color: var(--b3-card-warning-background);">A</span>
-        <span class="keyboard__slash-text">${window.siyuan.languages.warningStyle}</span>
-    </button>
-    <button class="keyboard__slash-item" data-type="style1">
-        <span class="keyboard__slash-icon" style="color: var(--b3-card-info-color);background-color: var(--b3-card-info-background);">A</span>
-        <span class="keyboard__slash-text">${window.siyuan.languages.infoStyle}</span>
-    </button>
-    <button class="keyboard__slash-item" data-type="style1">
-        <span class="keyboard__slash-icon" style="color: var(--b3-card-success-color);background-color: var(--b3-card-success-background);">A</span>
-        <span class="keyboard__slash-text">${window.siyuan.languages.successStyle}</span>
-    </button>
-</div>
-<div class="keyboard__slash-title">${window.siyuan.languages.colorFont}</div>
-<div class="keyboard__slash-block">
-    ${colorHTML}
-</div>
-<div class="keyboard__slash-title">${window.siyuan.languages.colorPrimary}</div>
-<div class="keyboard__slash-block">
-    ${bgHTML}
-</div>
-<div class="keyboard__slash-title">${window.siyuan.languages.fontStyle}</div>
-<div class="keyboard__slash-block">
-    <button class="keyboard__slash-item" data-type="style2">
-        <span class="keyboard__slash-text" style="-webkit-text-stroke: 0.2px var(--b3-theme-on-background);-webkit-text-fill-color : transparent;">${window.siyuan.languages.hollow}</span>
-    </button>
-    <button class="keyboard__slash-item" data-type="style4">
-        <span class="keyboard__slash-text" style="text-shadow: 1px 1px var(--b3-theme-surface-lighter), 2px 2px var(--b3-theme-surface-lighter), 3px 3px var(--b3-theme-surface-lighter), 4px 4px var(--b3-theme-surface-lighter)">${window.siyuan.languages.shadow}</span>
-    </button>
-    <button class="keyboard__slash-item" data-type="clear">
-        <svg class="keyboard__slash-icon"><use xlink:href="#iconTrashcan"></use></svg>
-        <span class="keyboard__slash-text">${window.siyuan.languages.clearFontStyle}</span>
-    </button>
-</div>
-<div class="keyboard__slash-title${disableFont ? " fn__none" : ""}">${window.siyuan.languages.fontSize}</div>
-<div class="keyboard__slash-block${disableFont ? " fn__none" : ""}">
-    <select class="b3-select fn__block" style="width: calc(50% - 8px);margin: 4px 0 8px 0;">
-        <option ${fontSize === "12px" ? "selected" : ""} value="12px">12px</option>
-        <option ${fontSize === "13px" ? "selected" : ""} value="13px">13px</option>
-        <option ${fontSize === "14px" ? "selected" : ""} value="14px">14px</option>
-        <option ${fontSize === "15px" ? "selected" : ""} value="15px">15px</option>
-        <option ${fontSize === "16px" ? "selected" : ""} value="16px">16px</option>
-        <option ${fontSize === "19px" ? "selected" : ""} value="19px">19px</option>
-        <option ${fontSize === "22px" ? "selected" : ""} value="22px">22px</option>
-        <option ${fontSize === "24px" ? "selected" : ""} value="24px">24px</option>
-        <option ${fontSize === "29px" ? "selected" : ""} value="29px">29px</option>
-        <option ${fontSize === "32px" ? "selected" : ""} value="32px">32px</option>
-        <option ${fontSize === "40px" ? "selected" : ""} value="40px">40px</option>
-        <option ${fontSize === "48px" ? "selected" : ""} value="48px">48px</option>
-    </select>
-</div>`;
-    utilElement.querySelector("select").addEventListener("change", (event: Event) => {
-        fontEvent(protyle, nodeElements, "fontSize", (event.target as HTMLSelectElement).value);
-    });
-};
-
-const renderSlashMenu = (protyle: IProtyle, toolbarElement: Element) => {
-    window.sout.tracker("invoked");
-    window.sout.tracker("protyle: ", protyle);
-    protyle.hint.splitChar = "/";
-    protyle.hint.lastIndex = -1;
-    let pluginHTML = "";
-    protyle.app.plugins.forEach((plugin) => {
-        plugin.protyleSlash.forEach(slash => {
-            pluginHTML += getSlashItem(`plugin${Constants.ZWSP}${plugin.name}${Constants.ZWSP}${slash.id}`,
-                "", slash.html, "true");
-        });
-    });
-    if (pluginHTML) {
-        pluginHTML = `<div class="keyboard__slash-title"></div><div class="keyboard__slash-block">${pluginHTML}</div>`;
-    }
-    const utilElement = toolbarElement.querySelector(".keyboard__util") as HTMLElement;
-    utilElement.innerHTML = `<div class="keyboard__slash-title"></div>
-<div class="keyboard__slash-block">
-    ${getSlashItem(Constants.ZWSP, "iconMarkdown", window.siyuan.languages.template)}
-    ${getSlashItem(Constants.ZWSP + 1, "iconBoth", window.siyuan.languages.widget)}
-    ${getSlashItem(Constants.ZWSP + 2, "iconImage", window.siyuan.languages.assets)}
-    ${getSlashItem("((", "iconRef", window.siyuan.languages.ref, "true")}
-    ${getSlashItem("{{", "iconSQL", window.siyuan.languages.blockEmbed, "true")}
-    ${getSlashItem(Constants.ZWSP + 5, "iconSparkles", "AI Chat")}
-    ${getSlashItem('<div data-type="NodeAttributeView" data-av-type="table"></div>', "iconDatabase", window.siyuan.languages.database, "true")}
-    ${getSlashItem(Constants.ZWSP + 4, "iconFile", window.siyuan.languages.newSubDoc)}
-</div>
-<div class="keyboard__slash-title"></div>
-<div class="keyboard__slash-block">
-    ${getSlashItem(Constants.ZWSP + 3, "iconDownload", window.siyuan.languages.insertAsset + '<input class="b3-form__upload" type="file"' + (protyle.options.upload.accept ? (' multiple="' + protyle.options.upload.accept + '"') : "") + "/>", "true")}
-    ${isInAndroid() ? getSlashItem(Constants.ZWSP + 3, "iconCamera", window.siyuan.languages.insertPhoto + '<input class="b3-form__upload" capture="user" type="file"' + (protyle.options.upload.accept ? (' multiple="' + protyle.options.upload.accept + '"') : "") + "/>", "true") : ""}
-    ${getSlashItem('<iframe sandbox="allow-forms allow-presentation allow-same-origin allow-scripts allow-modals" src="" border="0" frameborder="no" framespacing="0" allowfullscreen="true"></iframe>', "iconLanguage", window.siyuan.languages.insertIframeURL, "true")}
-    ${getSlashItem("![]()", "iconImage", window.siyuan.languages.insertImgURL, "true")}
-    ${getSlashItem('<video controls="controls" src=""></video>', "iconVideo", window.siyuan.languages.insertVideoURL, "true")}
-    ${getSlashItem('<audio controls="controls" src=""></audio>', "iconRecord", window.siyuan.languages.insertAudioURL, "true")}
-    ${getSlashItem("emoji", "iconEmoji", window.siyuan.languages.emoji, "true")}
-</div>
-<div class="keyboard__slash-title"></div>
-<div class="keyboard__slash-block">
-    ${getSlashItem("# " + Lute.Caret, "iconH1", window.siyuan.languages.heading1, "true")}
-    ${getSlashItem("## " + Lute.Caret, "iconH2", window.siyuan.languages.heading2, "true")}
-    ${getSlashItem("### " + Lute.Caret, "iconH3", window.siyuan.languages.heading3, "true")}
-    ${getSlashItem("#### " + Lute.Caret, "iconH4", window.siyuan.languages.heading4, "true")}
-    ${getSlashItem("##### " + Lute.Caret, "iconH5", window.siyuan.languages.heading5, "true")}
-    ${getSlashItem("###### " + Lute.Caret, "iconH6", window.siyuan.languages.heading6, "true")}
-    ${getSlashItem("* " + Lute.Caret, "iconList", window.siyuan.languages.list, "true")}
-    ${getSlashItem("1. " + Lute.Caret, "iconOrderedList", window.siyuan.languages["ordered-list"], "true")}
-    ${getSlashItem("* [ ] " + Lute.Caret, "iconCheck", window.siyuan.languages.check, "true")}
-    ${getSlashItem("> " + Lute.Caret, "iconQuote", window.siyuan.languages.quote, "true")}
-    ${getSlashItem("```", "iconCode", window.siyuan.languages.code, "true")}
-    ${getSlashItem(`| ${Lute.Caret} |  |  |\n| --- | --- | --- |\n|  |  |  |\n|  |  |  |`, "iconTable", window.siyuan.languages.table, "true")}
-    ${getSlashItem("---", "iconLine", window.siyuan.languages.line, "true")}
-    ${getSlashItem("$$", "iconMath", window.siyuan.languages.math)}
-    ${getSlashItem("<div>", "iconHTML5", "HTML")}
-</div>
-<div class="keyboard__slash-title"></div>
-<div class="keyboard__slash-block">
-    ${getSlashItem("```abc\n```", "", window.siyuan.languages.staff, "true")}
-    ${getSlashItem("```echarts\n```", "", window.siyuan.languages.chart, "true")}
-    ${getSlashItem("```flowchart\n```", "", "Flow Chart", "true")}
-    ${getSlashItem("```graphviz\n```", "", "Graph", "true")}
-    ${getSlashItem("```mermaid\n```", "", "Mermaid", "true")}
-    ${getSlashItem("```mindmap\n```", "", window.siyuan.languages.mindmap, "true")}
-    ${getSlashItem("```plantuml\n```", "", "UML", "true")}
-</div>
-<div class="keyboard__slash-title"></div>
-<div class="keyboard__slash-block">
-    ${getSlashItem(`style${Constants.ZWSP}color: var(--b3-card-info-color);background-color: var(--b3-card-info-background);`, '<div style="color: var(--b3-card-info-color);background-color: var(--b3-card-info-background);" class="keyboard__slash-icon">A</div>', window.siyuan.languages.infoStyle, "true")}
-    ${getSlashItem(`style${Constants.ZWSP}color: var(--b3-card-success-color);background-color: var(--b3-card-success-background);`, '<div style="color: var(--b3-card-success-color);background-color: var(--b3-card-success-background);" class="keyboard__slash-icon">A</div>', window.siyuan.languages.successStyle, "true")}
-    ${getSlashItem(`style${Constants.ZWSP}color: var(--b3-card-warning-color);background-color: var(--b3-card-warning-background);`, '<div style="color: var(--b3-card-warning-color);background-color: var(--b3-card-warning-background);" class="keyboard__slash-icon">A</div>', window.siyuan.languages.warningStyle, "true")}
-    ${getSlashItem(`style${Constants.ZWSP}color: var(--b3-card-error-color);background-color: var(--b3-card-error-background);`, '<div style="color: var(--b3-card-error-color);background-color: var(--b3-card-error-background);" class="keyboard__slash-icon">A</div>', window.siyuan.languages.errorStyle, "true")}
-    ${getSlashItem(`style${Constants.ZWSP}`, '<div class="keyboard__slash-icon">A</div>', window.siyuan.languages.clearFontStyle, "true")}
-</div>${pluginHTML}`;
-    protyle.hint.bindUploadEvent(protyle, utilElement);
-};
-
-export const showKeyboardToolbarUtil = (oldScrollTop: number) => {
-    window.sout.tracker("invoked");
-    window.siyuan.menus.menu.remove();
-    showUtil = true;
-
-    const toolbarElement = document.getElementById("keyboardToolbar");
-    let keyboardHeight = toolbarElement.getAttribute("data-keyboardheight");
-    keyboardHeight = (keyboardHeight ? (Number.parseInt(keyboardHeight) + 42) : window.outerHeight / 2) + "px";
-    const editor = getCurrentEditor();
-    if (editor) {
-        editor.protyle.element.parentElement.style.paddingBottom = keyboardHeight;
-        editor.protyle.contentElement.scrollTop = oldScrollTop;
-    }
-    setTimeout(() => {
-        toolbarElement.style.height = keyboardHeight;
-    }, Constants.TIMEOUT_TRANSITION); // 防止抖动
-    setTimeout(() => {
-        showUtil = false;
-    }, 1000);   // 防止光标改变后斜杆菜单消失
-};
-
-const hideKeyboardToolbarUtil = () => {
-    if (window.Sillot?.android?.LockKeyboardToolbar) {
-        console.log("LockKeyboardToolbar, cancel hideKeyboardToolbarUtil")
-        return;
-    }
-    window.sout.tracker("invoked");
-    const toolbarElement = document.getElementById("keyboardToolbar");
-    toolbarElement.style.height = "";
-    const editor = getCurrentEditor();
-    if (editor) {
-        editor.protyle.element.parentElement.style.paddingBottom = "42px";
-    }
-    toolbarElement.querySelector('.keyboard__action[data-type="add"]').classList.remove("protyle-toolbar__item--current");
-    toolbarElement.querySelector('.keyboard__action[data-type="text"]').classList.remove("protyle-toolbar__item--current");
-    toolbarElement.querySelector('.keyboard__action[data-type="done"] use').setAttribute("xlink:href", "#iconKeyboardHide");
-};
-
-const renderKeyboardToolbar = () => {
-    window.sout.tracker("invoked");
-    clearTimeout(renderKeyboardToolbarTimeout);
-    renderKeyboardToolbarTimeout = window.setTimeout(() => {
-        if (getSelection().rangeCount === 0 ||
-            window.siyuan.config.readonly ||
-            document.getElementById("toolbarName").getAttribute("readonly") === "readonly" ||
-            window.screen.height - window.innerHeight < 160 ||  // reloadSync 会导致 selectionchange，从而导致键盘没有弹起的情况下出现工具栏
-            !document.activeElement || (
-                document.activeElement &&
-                !["INPUT", "TEXTAREA"].includes(document.activeElement.tagName) &&
-                !document.activeElement.classList.contains("protyle-wysiwyg") &&
-                document.activeElement.getAttribute("contenteditable") !== "true"
-            )) {
-            console.warn("renderKeyboardToolbar flag 1")
-            if (window.Sillot?.android?.LockKeyboardToolbar) {
-                // https://github.com/Hi-Windom/Sillot/issues/827
-                console.log("LockKeyboardToolbar, cancel hideKeyboardToolbar & return in renderKeyboardToolbar")
-            } else {
-                hideKeyboardToolbar();
-                return;
-            }
-        }
-        // 编辑器设置界面点击空白或关闭，焦点不知何故会飘移到编辑器上
-        if (document.activeElement &&
-            !["INPUT", "TEXTAREA"].includes(document.activeElement.tagName) && (
-                document.getElementById("menu").style.transform === "translateX(0px)" ||
-                document.getElementById("model").style.transform === "translateY(0px)"
-            )) {
-            hideKeyboardToolbar();
-            return;
-        }
-        if (!showUtil) {
-            hideKeyboardToolbarUtil();
-        }
-        showKeyboardToolbar();
-        const dynamicElements = document.querySelectorAll("#keyboardToolbar .keyboard__dynamic");
-        const range = getSelection().getRangeAt(0);
-        const isProtyle = hasClosestByClassName(range.startContainer, "protyle-wysiwyg", true);
-        if (!isProtyle) {
-            dynamicElements[0].classList.add("fn__none");
-            dynamicElements[1].classList.add("fn__none");
-            console.warn("renderKeyboardToolbar flag 3")
-            return;
-        }
-
-        const selectText = range.toString();
-        if (selectText || dynamicElements[0].querySelector('[data-type="goinline"]').classList.contains("protyle-toolbar__item--current")) {
-            dynamicElements[0].classList.add("fn__none");
-            dynamicElements[1].classList.remove("fn__none");
-        } else {
-            dynamicElements[0].classList.remove("fn__none");
-            dynamicElements[1].classList.add("fn__none");
-        }
-
-        const protyle = getCurrentEditor().protyle;
-        if (!dynamicElements[0].classList.contains("fn__none")) {
-            if (protyle.undo.undoStack.length === 0) {
-                dynamicElements[0].querySelector('[data-type="undo"]').setAttribute("disabled", "disabled");
-            } else {
-                dynamicElements[0].querySelector('[data-type="undo"]').removeAttribute("disabled");
-            }
-            if (protyle.undo.redoStack.length === 0) {
-                dynamicElements[0].querySelector('[data-type="redo"]').setAttribute("disabled", "disabled");
-            } else {
-                dynamicElements[0].querySelector('[data-type="redo"]').removeAttribute("disabled");
-            }
-            const nodeElement = hasClosestBlock(range.startContainer);
-            if (nodeElement) {
-                const outdentElement = dynamicElements[0].querySelector('[data-type="outdent"]');
-                if (nodeElement.parentElement.classList.contains("li")) {
-                    outdentElement.classList.remove("fn__none");
-                    outdentElement.nextElementSibling.classList.remove("fn__none");
-                } else {
-                    outdentElement.classList.add("fn__none");
-                    outdentElement.nextElementSibling.classList.add("fn__none");
-                }
-            }
-        }
-
-        if (!dynamicElements[1].classList.contains("fn__none")) {
-            dynamicElements[1].querySelectorAll(".protyle-toolbar__item--current").forEach(item => {
-                item.classList.remove("protyle-toolbar__item--current");
-            });
-            const types = protyle.toolbar.getCurrentType(range);
-            types.forEach(item => {
-                if (["search-mark", "a", "block-ref", "virtual-block-ref", "text", "file-annotation-ref", "inline-math",
-                    "inline-memo", "", "backslash"].includes(item)) {
-                    return;
-                }
-                const itemElement = dynamicElements[1].querySelector(`[data-type="${item}"]`);
-                if (itemElement) {
-                    itemElement.classList.add("protyle-toolbar__item--current");
-                }
-            });
-        }
-    }, 620); // 需等待 range 更新
-};
-
-export const showKeyboardToolbar = () => {
-    window.sout.tracker("invoked");
-    if (!showUtil) {
-        hideKeyboardToolbarUtil();
-    }
-    const toolbarElement = document.getElementById("keyboardToolbar");
-    if (!toolbarElement.classList.contains("fn__none")) {
-        // already show
-        return;
-    }
-    toolbarElement.classList.remove("fn__none");
-    toolbarElement.style.zIndex = (++window.siyuan.zIndex).toString();
-    const modelElement = document.getElementById("model");
-    if (modelElement.style.transform === "translateY(0px)") {
-        modelElement.style.paddingBottom = "42px";
-    }
-    const range = getSelection().getRangeAt(0);
-    const editor = getCurrentEditor();
-    if (editor?.protyle.wysiwyg.element.contains(range.startContainer)) {
-        editor.protyle.element.parentElement.style.paddingBottom = "42px";
-    }
-    getCurrentEditor()?.protyle?.app.plugins.forEach(item => {
-        item.eventBus.emit("mobile-keyboard-show");
-    });
-    setTimeout(() => {
-        const contentElement = hasClosestByClassName(range.startContainer, "protyle-content", true);
-        if (contentElement) {
-            const contentTop = contentElement.getBoundingClientRect().top;
-            const cursorTop = getSelectionPosition(contentElement).top;
-            if (cursorTop < window.innerHeight - 42 && cursorTop > contentTop) {
-                return;
-            }
-            contentElement.scroll({
-                top: contentElement.scrollTop + cursorTop - window.innerHeight + 42 + 26,
-                left: contentElement.scrollLeft,
-                behavior: "smooth"
-            });
-        }
-    }, Constants.TIMEOUT_TRANSITION);
-};
-
-export const hideKeyboardToolbar = () => {
-    if (showUtil) {
-        return;
-    }
-    const toolbarElement = document.getElementById("keyboardToolbar");
-    if (window.Sillot?.android?.LockKeyboardToolbar) {
-        toolbarElement.classList.remove("fn__none");
-        console.log("LockKeyboardToolbar, cancel hideKeyboardToolbar")
-        return;
-    }
-    if (toolbarElement.classList.contains("fn__none")) {
-        return;
-    }
-    toolbarElement.classList.add("fn__none");
-    toolbarElement.style.height = "";
-    const editor = getCurrentEditor();
-    if (editor) {
-        editor.protyle.element.parentElement.style.paddingBottom = "";
-    }
-    const modelElement = document.getElementById("model");
-    if (modelElement.style.transform === "translateY(0px)") {
-        modelElement.style.paddingBottom = "";
-    }
-    getCurrentEditor()?.protyle?.app.plugins.forEach(item => {
-        item.eventBus.emit("mobile-keyboard-hide");
-    });
-    window.sout.tracker("done");
-};
-
-export const activeBlur = () => {
-    (document.activeElement as HTMLElement).blur();
-};
-
-export const initKeyboardToolbar = () => {
-    window.sout.tracker("invoked");
-    let preventRender = false;
-    document.addEventListener("selectionchange", () => {
-        if (!preventRender) {
-            renderKeyboardToolbar();
-        }
-    }, false);
-
-    const toolbarElement = document.getElementById("keyboardToolbar");
-    toolbarElement.innerHTML = `<div class="fn__flex keyboard__bar">
-    <div class="fn__flex-1">
-        <div class="fn__none keyboard__dynamic">
-            <button class="keyboard__action" data-type="outdent"><svg><use xlink:href="#iconOutdent"></use></svg></button>
-            <button class="keyboard__action" data-type="indent"><svg><use xlink:href="#iconIndent"></use></svg></button>
-            <button class="keyboard__action" data-type="add"><svg><use xlink:href="#iconAdd"></use></svg></button>
-            <button class="keyboard__action" data-type="block"><svg><use xlink:href="#iconParagraph"></use></svg></button>
-            <button class="keyboard__action" data-type="goinline"><svg class="keyboard__svg--big"><use xlink:href="#iconBIU"></use></svg></button>
-            <button class="keyboard__action" data-type="softLine"><svg><use xlink:href="#iconSoftWrap"></use></svg></button>
-            <span class="keyboard__split"></span>
-            <button class="keyboard__action" data-type="undo"><svg><use xlink:href="#iconUndo"></use></svg></button>
-            <button class="keyboard__action" data-type="redo"><svg><use xlink:href="#iconRedo"></use></svg></button>
-            <span class="keyboard__split"></span>
-            <button class="keyboard__action" data-type="moveup"><svg><use xlink:href="#iconUp"></use></svg></button>
-            <button class="keyboard__action" data-type="movedown"><svg><use xlink:href="#iconDown"></use></svg></button>
-        </div>
-        <div class="fn__none keyboard__dynamic">
-            <button class="keyboard__action" data-type="goback"><svg><use xlink:href="#iconBack"></use></svg></button>
-            <button class="keyboard__action" data-type="block-ref"><svg><use xlink:href="#iconRef"></use></svg></button>
-            <button class="keyboard__action" data-type="a"><svg><use xlink:href="#iconLink"></use></svg></button>
-            <button class="keyboard__action" data-type="text"><svg><use xlink:href="#iconFont"></use></svg></button>
-            <button class="keyboard__action" data-type="strong"><svg><use xlink:href="#iconBold"></use></svg></button>
-            <button class="keyboard__action" data-type="em"><svg><use xlink:href="#iconItalic"></use></svg></button>
-            <button class="keyboard__action" data-type="u"><svg><use xlink:href="#iconUnderline"></use></svg></button>
-            <button class="keyboard__action" data-type="s"><svg><use xlink:href="#iconStrike"></use></svg></button>
-            <button class="keyboard__action" data-type="mark"><svg><use xlink:href="#iconMark"></use></svg></button>
-            <button class="keyboard__action" data-type="sup"><svg><use xlink:href="#iconSup"></use></svg></button>
-            <button class="keyboard__action" data-type="sub"><svg><use xlink:href="#iconSub"></use></svg></button>
-            <button class="keyboard__action" data-type="clear"><svg><use xlink:href="#iconClear"></use></svg></button>
-            <button class="keyboard__action" data-type="code"><svg><use xlink:href="#iconInlineCode"></use></svg></button>
-            <button class="keyboard__action" data-type="kbd"<use xlink:href="#iconKeymap"></use></svg></button>
-            <button class="keyboard__action" data-type="tag"><svg><use xlink:href="#iconTags"></use></svg></button>
-            <button class="keyboard__action" data-type="inline-math"><svg><use xlink:href="#iconMath"></use></svg></button>
-            <button class="keyboard__action" data-type="inline-memo"><svg><use xlink:href="#iconM"></use></svg></button>
-            <button class="keyboard__action" data-type="goback"><svg><use xlink:href="#iconCloseRound"></use></svg></button>
-        </div>
-    </div>
-    <span class="keyboard__split"></span>
-    <button class="keyboard__action" data-type="done"><svg style="width: 36px"><use xlink:href="#iconKeyboardHide"></use></svg></button>
-</div>
-<div class="keyboard__util"></div>`;
-    toolbarElement.addEventListener("click", (event) => {
-        const protyle = getCurrentEditor()?.protyle;
-        const target = event.target as HTMLElement;
-        const slashBtnElement = hasClosestByClassName(event.target as HTMLElement, "keyboard__slash-item");
-        if (slashBtnElement && !slashBtnElement.getAttribute("data-type")) {
-            const dataValue = decodeURIComponent(slashBtnElement.getAttribute("data-value"));
-            protyle.hint.fill(dataValue, protyle, false);   // 点击后 range 会改变
-            if (dataValue !== Constants.ZWSP + 3) {
-                event.preventDefault();
-                event.stopPropagation();
-            }
-            if (slashBtnElement.getAttribute("data-focus") === "true") {
-                focusByRange(protyle.toolbar.range);
-            }
-            return;
-        }
-        const buttonElement = hasClosestByMatchTag(target, "BUTTON");
-        if (!buttonElement || buttonElement.getAttribute("disabled")) {
-            return;
-        }
-        const type = buttonElement.getAttribute("data-type");
-        // appearance
-        if (["clear", "style2", "style4", "color", "backgroundColor", "fontSize", "style1"].includes(type)) {
-            const nodeElements = getFontNodeElements(protyle);
-            const itemElement = buttonElement.firstElementChild as HTMLElement;
-            if (type === "style1") {
-                fontEvent(protyle, nodeElements, type, itemElement.style.backgroundColor + Constants.ZWSP + itemElement.style.color);
-            } else if (type === "fontSize") {
-                fontEvent(protyle, nodeElements, type, itemElement.textContent.trim());
-            } else if (type === "backgroundColor") {
-                fontEvent(protyle, nodeElements, type, itemElement.style.backgroundColor);
-            } else if (type === "color") {
-                fontEvent(protyle, nodeElements, type, itemElement.style.color);
-            } else {
-                fontEvent(protyle, nodeElements, type);
-            }
-        }
-
-        event.preventDefault();
-        event.stopPropagation();
-        if (getSelection().rangeCount === 0) {
-            return;
-        }
-
-        const range = getSelection().getRangeAt(0);
-        if (type === "done") {
-            if (toolbarElement.clientHeight > 100) {
-                hideKeyboardToolbarUtil();
-                focusByRange(range);
-            } else {
-                activeBlur();
-                hideKeyboardToolbar();
-            }
-            return;
-        }
-        if (window.siyuan.config.readonly || !protyle || protyle.disabled) {
-            return;
-        }
-        if (type === "undo") {
-            protyle.undo.undo(protyle);
-            return;
-        } if (type === "redo") {
-            protyle.undo.redo(protyle);
-            return;
-        }
-        if (getSelection().rangeCount === 0) {
-            return;
-        }
-        const nodeElement = hasClosestBlock(range.startContainer);
-        if (!nodeElement) {
-            return;
-        }
-        // inline element
-        if (type === "goback") {
-            toolbarElement.querySelector('.keyboard__action[data-type="goinline"]').classList.remove("protyle-toolbar__item--current");
-            const dynamicElements = document.querySelectorAll("#keyboardToolbar .keyboard__dynamic");
-            dynamicElements[0].classList.remove("fn__none");
-            dynamicElements[1].classList.add("fn__none");
-            focusByRange(range);
-            preventRender = true;
-            setTimeout(() => {
-                preventRender = false;
-            }, 1000);
-            return;
-        } if (type === "goinline") {
-            buttonElement.classList.add("protyle-toolbar__item--current");
-            const dynamicElements = document.querySelectorAll("#keyboardToolbar .keyboard__dynamic");
-            dynamicElements[1].classList.remove("fn__none");
-            dynamicElements[0].classList.add("fn__none");
-            focusByRange(range);
-            return;
-        } if (["a", "block-ref", "inline-math", "inline-memo"].includes(type)) {
-            if (!hasClosestByAttribute(range.startContainer, "data-type", "NodeCodeBlock")) {
-                hideElements(["util"], protyle);
-                protyle.toolbar.element.querySelector(`[data-type="${type}"]`).dispatchEvent(new CustomEvent("click"));
-            }
-            return;
-        } if (buttonElement.classList.contains("keyboard__action") && ["strong", "em", "s", "code", "mark", "tag", "u", "sup", "clear", "sub", "kbd"].includes(type)) {
-            if (!hasClosestByAttribute(range.startContainer, "data-type", "NodeCodeBlock")) {
-                protyle.toolbar.setInlineMark(protyle, type, "toolbar");
-            }
-            return;
-        } if (type === "text") {
-            if (buttonElement.classList.contains("protyle-toolbar__item--current")) {
-                hideKeyboardToolbarUtil();
-                focusByRange(range);
-            } else {
-                buttonElement.classList.add("protyle-toolbar__item--current");
-                toolbarElement.querySelector('.keyboard__action[data-type="done"] use').setAttribute("xlink:href", "#iconCloseRound");
-                const oldScrollTop = protyle.contentElement.scrollTop;
-                renderTextMenu(protyle, toolbarElement);
-                showKeyboardToolbarUtil(oldScrollTop);
-            }
-            return;
-        } if (type === "moveup") {
-            moveToUp(protyle, nodeElement, range);
-            focusByRange(range);
-            return;
-        } if (type === "movedown") {
-            moveToDown(protyle, nodeElement, range);
-            focusByRange(range);
-            return;
-        } if (type === "softLine") {
-            range.extractContents();
-            softEnter(range, nodeElement, protyle);
-            focusByRange(range);
-            return;
-        } if (type === "add") {
-            if (buttonElement.classList.contains("protyle-toolbar__item--current")) {
-                hideKeyboardToolbarUtil();
-                focusByRange(range);
-            } else {
-                buttonElement.classList.add("protyle-toolbar__item--current");
-                toolbarElement.querySelector('.keyboard__action[data-type="done"] use').setAttribute("xlink:href", "#iconCloseRound");
-                const oldScrollTop = protyle.contentElement.scrollTop;
-                renderSlashMenu(protyle, toolbarElement);
-                showKeyboardToolbarUtil(oldScrollTop);
-            }
-            return;
-        } if (type === "block") {
-            protyle.gutter.renderMenu(protyle, nodeElement);
-            window.siyuan.menus.menu.fullscreen();
-            activeBlur();
-            hideKeyboardToolbar();
-            return;
-        } if (type === "outdent") {
-            listOutdent(protyle, [nodeElement.parentElement], range);
-            focusByRange(range);
-            return;
-        } if (type === "indent") {
-            listIndent(protyle, [nodeElement.parentElement], range);
-            focusByRange(range);
-            return;
-        }
-    });
-};
-=======
-import {listIndent, listOutdent} from "../../protyle/wysiwyg/list";
-import {
-    hasClosestBlock,
-    hasClosestByAttribute,
-    hasClosestByClassName,
-    hasClosestByMatchTag
-} from "../../protyle/util/hasClosest";
-import {moveToDown, moveToUp} from "../../protyle/wysiwyg/move";
-import {Constants} from "../../constants";
-import {focusByRange, getSelectionPosition} from "../../protyle/util/selection";
-import {getCurrentEditor} from "../editor";
-import {fontEvent, getFontNodeElements} from "../../protyle/toolbar/Font";
-import {hideElements} from "../../protyle/ui/hideElements";
-import {softEnter} from "../../protyle/wysiwyg/enter";
-import {isInAndroid} from "../../protyle/util/compatibility";
-
-let renderKeyboardToolbarTimeout: number;
-let showUtil = false;
-
-const getSlashItem = (value: string, icon: string, text: string, focus = "false") => {
-    let iconHTML;
-    if (icon && icon.startsWith("icon")) {
-        iconHTML = `<svg class="keyboard__slash-icon"><use xlink:href="#${icon}"></use></svg>`;
-    } else {
-        iconHTML = icon;
-    }
-    return `<button class="keyboard__slash-item" data-focus="${focus}" data-value="${encodeURIComponent(value)}">
-    ${iconHTML}
-    <span class="keyboard__slash-text">${text}</span>
-</button>`;
-};
-
-export const renderTextMenu = (protyle: IProtyle, toolbarElement: Element) => {
-    let colorHTML = "";
-    ["var(--b3-font-color1)", "var(--b3-font-color2)", "var(--b3-font-color3)", "var(--b3-font-color4)",
-        "var(--b3-font-color5)", "var(--b3-font-color6)", "var(--b3-font-color7)", "var(--b3-font-color8)",
-        "var(--b3-font-color9)", "var(--b3-font-color10)", "var(--b3-font-color11)", "var(--b3-font-color12)",
-        "var(--b3-font-color13)"].forEach((item, index) => {
-        colorHTML += `<button class="keyboard__slash-item" data-type="color">
-    <span class="keyboard__slash-icon" style="color:${item}">A</span>
-    <span class="keyboard__slash-text">${window.siyuan.languages.colorFont} ${index + 1}</span>
-</button>`;
-    });
-    let bgHTML = "";
-    ["var(--b3-font-background1)", "var(--b3-font-background2)", "var(--b3-font-background3)", "var(--b3-font-background4)",
-        "var(--b3-font-background5)", "var(--b3-font-background6)", "var(--b3-font-background7)", "var(--b3-font-background8)",
-        "var(--b3-font-background9)", "var(--b3-font-background10)", "var(--b3-font-background11)", "var(--b3-font-background12)",
-        "var(--b3-font-background13)"].forEach((item, index) => {
-        bgHTML += `<button class="keyboard__slash-item" data-type="backgroundColor">
-    <span class="keyboard__slash-icon" style="background-color:${item}">A</span>
-    <span class="keyboard__slash-text">${window.siyuan.languages.colorPrimary} ${index + 1}</span>
-</button>`;
-    });
-
-    const nodeElements = getFontNodeElements(protyle);
-    let disableFont = false;
-    nodeElements?.find((item: HTMLElement) => {
-        if (item.classList.contains("list") || item.classList.contains("li")) {
-            disableFont = true;
-            return true;
-        }
-    });
-
-    let lastColorHTML = "";
-    const lastFonts = window.siyuan.storage[Constants.LOCAL_FONTSTYLES];
-    if (lastFonts.length > 0) {
-        lastColorHTML = `<div class="keyboard__slash-title">
-    ${window.siyuan.languages.lastUsed}
-</div>
-<div class="keyboard__slash-block">`;
-        lastFonts.forEach((item: string) => {
-            const lastFontStatus = item.split(Constants.ZWSP);
-            switch (lastFontStatus[0]) {
-                case "color":
-                    lastColorHTML += `<button class="keyboard__slash-item" data-type="${lastFontStatus[0]}">
-    <span class="keyboard__slash-icon" style="color:${lastFontStatus[1]}">A</span>
-    <span class="keyboard__slash-text">${window.siyuan.languages.colorFont} ${parseInt(lastFontStatus[1].replace("var(--b3-font-color", "")) + 1}</span>
-</button>`;
-                    break;
-                case "backgroundColor":
-                    lastColorHTML += `<button class="keyboard__slash-item" data-type="${lastFontStatus[0]}">
-    <span class="keyboard__slash-icon" style="background-color:${lastFontStatus[1]}">A</span>
-    <span class="keyboard__slash-text">${window.siyuan.languages.colorPrimary} ${parseInt(lastFontStatus[1].replace("var(--b3-font-background", "")) + 1}</span>
-</button>`;
-                    break;
-                case "style2":
-                    lastColorHTML += `<button class="keyboard__slash-item" data-type="${lastFontStatus[0]}">
-    <span class="keyboard__slash-text" style="-webkit-text-stroke: 0.2px var(--b3-theme-on-background);-webkit-text-fill-color : transparent;">${window.siyuan.languages.hollow}</span>
-</button>`;
-                    break;
-                case "style4":
-                    lastColorHTML += `<button class="keyboard__slash-item" data-type="${lastFontStatus[0]}">
-    <span class="keyboard__slash-text" style="text-shadow: 1px 1px var(--b3-theme-surface-lighter), 2px 2px var(--b3-theme-surface-lighter), 3px 3px var(--b3-theme-surface-lighter), 4px 4px var(--b3-theme-surface-lighter)">${window.siyuan.languages.shadow}</span>
-</button>`;
-                    break;
-                case "fontSize":
-                    if (!disableFont) {
-                        lastColorHTML += `<button class="keyboard__slash-item" data-type="${lastFontStatus[0]}">
-    <span class="keyboard__slash-text">${lastFontStatus[1]}</span>
-</button>`;
-                    }
-                    break;
-                case "style1":
-                    lastColorHTML += `<button class="keyboard__slash-item" data-type="${lastFontStatus[0]}">
-    <span class="keyboard__slash-icon" style="background-color:${lastFontStatus[1]};color:${lastFontStatus[2]}">A</span>
-    <span class="keyboard__slash-text">${window.siyuan.languages[lastFontStatus[2].replace("var(--b3-card-", "").replace("-color)", "") + "Style"]}</span>
-</button>`;
-                    break;
-                case "clear":
-                    lastColorHTML += `<button class="keyboard__slash-item" data-type="${lastFontStatus[0]}">
-    <span class="keyboard__slash-text">${window.siyuan.languages.clearFontStyle}</span>
-</button>`;
-                    break;
-            }
-        });
-        lastColorHTML += "</div>";
-    }
-    let textElement: HTMLElement;
-    let fontSize = "16px";
-    if (nodeElements && nodeElements.length > 0) {
-        textElement = nodeElements[0] as HTMLElement;
-    } else {
-        textElement = protyle.toolbar.range.cloneContents().querySelector('[data-type~="text"]') as HTMLElement;
-        if (!textElement) {
-            textElement = hasClosestByAttribute(protyle.toolbar.range.startContainer, "data-type", "text") as HTMLElement;
-        }
-    }
-    if (textElement) {
-        fontSize = textElement.style.fontSize || "16px";
-    }
-    const utilElement = toolbarElement.querySelector(".keyboard__util") as HTMLElement;
-    utilElement.innerHTML = `${lastColorHTML}
-<div class="keyboard__slash-title">${window.siyuan.languages.color}</div>
-<div class="keyboard__slash-block">
-    <button class="keyboard__slash-item" data-type="style1">
-        <span class="keyboard__slash-icon" style="color: var(--b3-card-error-color);background-color: var(--b3-card-error-background);">A</span>
-        <span class="keyboard__slash-text">${window.siyuan.languages.errorStyle}</span>
-    </button>
-    <button class="keyboard__slash-item" data-type="style1">
-        <span class="keyboard__slash-icon" style="color: var(--b3-card-warning-color);background-color: var(--b3-card-warning-background);">A</span>
-        <span class="keyboard__slash-text">${window.siyuan.languages.warningStyle}</span>
-    </button>
-    <button class="keyboard__slash-item" data-type="style1">
-        <span class="keyboard__slash-icon" style="color: var(--b3-card-info-color);background-color: var(--b3-card-info-background);">A</span>
-        <span class="keyboard__slash-text">${window.siyuan.languages.infoStyle}</span>
-    </button>
-    <button class="keyboard__slash-item" data-type="style1">
-        <span class="keyboard__slash-icon" style="color: var(--b3-card-success-color);background-color: var(--b3-card-success-background);">A</span>
-        <span class="keyboard__slash-text">${window.siyuan.languages.successStyle}</span>
-    </button>
-</div>
-<div class="keyboard__slash-title">${window.siyuan.languages.colorFont}</div>
-<div class="keyboard__slash-block">
-    ${colorHTML}
-</div>
-<div class="keyboard__slash-title">${window.siyuan.languages.colorPrimary}</div>
-<div class="keyboard__slash-block">
-    ${bgHTML}
-</div>
-<div class="keyboard__slash-title">${window.siyuan.languages.fontStyle}</div>
-<div class="keyboard__slash-block">
-    <button class="keyboard__slash-item" data-type="style2">
-        <span class="keyboard__slash-text" style="-webkit-text-stroke: 0.2px var(--b3-theme-on-background);-webkit-text-fill-color : transparent;">${window.siyuan.languages.hollow}</span>
-    </button>
-    <button class="keyboard__slash-item" data-type="style4">
-        <span class="keyboard__slash-text" style="text-shadow: 1px 1px var(--b3-theme-surface-lighter), 2px 2px var(--b3-theme-surface-lighter), 3px 3px var(--b3-theme-surface-lighter), 4px 4px var(--b3-theme-surface-lighter)">${window.siyuan.languages.shadow}</span>
-    </button>
-    <button class="keyboard__slash-item" data-type="clear">
-        <svg class="keyboard__slash-icon"><use xlink:href="#iconTrashcan"></use></svg>
-        <span class="keyboard__slash-text">${window.siyuan.languages.clearFontStyle}</span>
-    </button>
-</div>
-<div class="keyboard__slash-title${disableFont ? " fn__none" : ""}">${window.siyuan.languages.fontSize}</div>
-<div class="keyboard__slash-block${disableFont ? " fn__none" : ""}">
-    <select class="b3-select fn__block" style="width: calc(50% - 8px);margin: 4px 0 8px 0;">
-        <option ${fontSize === "12px" ? "selected" : ""} value="12px">12px</option>
-        <option ${fontSize === "13px" ? "selected" : ""} value="13px">13px</option>
-        <option ${fontSize === "14px" ? "selected" : ""} value="14px">14px</option>
-        <option ${fontSize === "15px" ? "selected" : ""} value="15px">15px</option>
-        <option ${fontSize === "16px" ? "selected" : ""} value="16px">16px</option>
-        <option ${fontSize === "19px" ? "selected" : ""} value="19px">19px</option>
-        <option ${fontSize === "22px" ? "selected" : ""} value="22px">22px</option>
-        <option ${fontSize === "24px" ? "selected" : ""} value="24px">24px</option>
-        <option ${fontSize === "29px" ? "selected" : ""} value="29px">29px</option>
-        <option ${fontSize === "32px" ? "selected" : ""} value="32px">32px</option>
-        <option ${fontSize === "40px" ? "selected" : ""} value="40px">40px</option>
-        <option ${fontSize === "48px" ? "selected" : ""} value="48px">48px</option>
-    </select>
-</div>`;
-    utilElement.querySelector("select").addEventListener("change", function (event: Event) {
-        fontEvent(protyle, nodeElements, "fontSize", (event.target as HTMLSelectElement).value);
-    });
-};
-
-const renderSlashMenu = (protyle: IProtyle, toolbarElement: Element) => {
-    protyle.hint.splitChar = "/";
-    protyle.hint.lastIndex = -1;
-    let pluginHTML = "";
-    protyle.app.plugins.forEach((plugin) => {
-        plugin.protyleSlash.forEach(slash => {
-            pluginHTML += getSlashItem(`plugin${Constants.ZWSP}${plugin.name}${Constants.ZWSP}${slash.id}`,
-                "", slash.html, "true");
-        });
-    });
-    if (pluginHTML) {
-        pluginHTML = `<div class="keyboard__slash-title"></div><div class="keyboard__slash-block">${pluginHTML}</div>`;
-    }
-    const utilElement = toolbarElement.querySelector(".keyboard__util") as HTMLElement;
-    utilElement.innerHTML = `<div class="keyboard__slash-title"></div>
-<div class="keyboard__slash-block">
-    ${getSlashItem(Constants.ZWSP, "iconMarkdown", window.siyuan.languages.template)}
-    ${getSlashItem(Constants.ZWSP + 1, "iconBoth", window.siyuan.languages.widget)}
-    ${getSlashItem(Constants.ZWSP + 2, "iconImage", window.siyuan.languages.assets)}
-    ${getSlashItem("((", "iconRef", window.siyuan.languages.ref, "true")}
-    ${getSlashItem("{{", "iconSQL", window.siyuan.languages.blockEmbed, "true")}
-    ${getSlashItem(Constants.ZWSP + 5, "iconSparkles", "AI Chat")}
-    ${getSlashItem('<div data-type="NodeAttributeView" data-av-type="table"></div>', "iconDatabase", window.siyuan.languages.database, "true")}
-    ${getSlashItem(Constants.ZWSP + 4, "iconFile", window.siyuan.languages.newSubDocRef)}
-</div>
-<div class="keyboard__slash-title"></div>
-<div class="keyboard__slash-block">
-    ${getSlashItem(Constants.ZWSP + 3, "iconDownload", window.siyuan.languages.insertAsset + '<input class="b3-form__upload" type="file"' + (protyle.options.upload.accept ? (' multiple="' + protyle.options.upload.accept + '"') : "") + "/>", "true")}
-    ${isInAndroid() ? getSlashItem(Constants.ZWSP + 3, "iconCamera", window.siyuan.languages.insertPhoto + '<input class="b3-form__upload" capture="user" type="file"' + (protyle.options.upload.accept ? (' multiple="' + protyle.options.upload.accept + '"') : "") + "/>", "true") : ""}
-    ${getSlashItem('<iframe sandbox="allow-forms allow-presentation allow-same-origin allow-scripts allow-modals" src="" border="0" frameborder="no" framespacing="0" allowfullscreen="true"></iframe>', "iconLanguage", window.siyuan.languages.insertIframeURL, "true")}
-    ${getSlashItem("![]()", "iconImage", window.siyuan.languages.insertImgURL, "true")}
-    ${getSlashItem('<video controls="controls" src=""></video>', "iconVideo", window.siyuan.languages.insertVideoURL, "true")}
-    ${getSlashItem('<audio controls="controls" src=""></audio>', "iconRecord", window.siyuan.languages.insertAudioURL, "true")}
-    ${getSlashItem("emoji", "iconEmoji", window.siyuan.languages.emoji, "true")}
-</div>
-<div class="keyboard__slash-title"></div>
-<div class="keyboard__slash-block">
-    ${getSlashItem("# " + Lute.Caret, "iconH1", window.siyuan.languages.heading1, "true")}
-    ${getSlashItem("## " + Lute.Caret, "iconH2", window.siyuan.languages.heading2, "true")}
-    ${getSlashItem("### " + Lute.Caret, "iconH3", window.siyuan.languages.heading3, "true")}
-    ${getSlashItem("#### " + Lute.Caret, "iconH4", window.siyuan.languages.heading4, "true")}
-    ${getSlashItem("##### " + Lute.Caret, "iconH5", window.siyuan.languages.heading5, "true")}
-    ${getSlashItem("###### " + Lute.Caret, "iconH6", window.siyuan.languages.heading6, "true")}
-    ${getSlashItem("* " + Lute.Caret, "iconList", window.siyuan.languages.list, "true")}
-    ${getSlashItem("1. " + Lute.Caret, "iconOrderedList", window.siyuan.languages["ordered-list"], "true")}
-    ${getSlashItem("* [ ] " + Lute.Caret, "iconCheck", window.siyuan.languages.check, "true")}
-    ${getSlashItem("> " + Lute.Caret, "iconQuote", window.siyuan.languages.quote, "true")}
-    ${getSlashItem("```", "iconCode", window.siyuan.languages.code, "true")}
-    ${getSlashItem(`| ${Lute.Caret} |  |  |\n| --- | --- | --- |\n|  |  |  |\n|  |  |  |`, "iconTable", window.siyuan.languages.table, "true")}
-    ${getSlashItem("---", "iconLine", window.siyuan.languages.line, "true")}
-    ${getSlashItem("$$", "iconMath", window.siyuan.languages.math)}
-    ${getSlashItem("<div>", "iconHTML5", "HTML")}
-</div>
-<div class="keyboard__slash-title"></div>
-<div class="keyboard__slash-block">
-    ${getSlashItem("```abc\n```", "", window.siyuan.languages.staff, "true")}
-    ${getSlashItem("```echarts\n```", "", window.siyuan.languages.chart, "true")}
-    ${getSlashItem("```flowchart\n```", "", "Flow Chart", "true")}
-    ${getSlashItem("```graphviz\n```", "", "Graph", "true")}
-    ${getSlashItem("```mermaid\n```", "", "Mermaid", "true")}
-    ${getSlashItem("```mindmap\n```", "", window.siyuan.languages.mindmap, "true")}
-    ${getSlashItem("```plantuml\n```", "", "UML", "true")}
-</div>
-<div class="keyboard__slash-title"></div>
-<div class="keyboard__slash-block">
-    ${getSlashItem(`style${Constants.ZWSP}color: var(--b3-card-info-color);background-color: var(--b3-card-info-background);`, '<div style="color: var(--b3-card-info-color);background-color: var(--b3-card-info-background);" class="keyboard__slash-icon">A</div>', window.siyuan.languages.infoStyle, "true")}
-    ${getSlashItem(`style${Constants.ZWSP}color: var(--b3-card-success-color);background-color: var(--b3-card-success-background);`, '<div style="color: var(--b3-card-success-color);background-color: var(--b3-card-success-background);" class="keyboard__slash-icon">A</div>', window.siyuan.languages.successStyle, "true")}
-    ${getSlashItem(`style${Constants.ZWSP}color: var(--b3-card-warning-color);background-color: var(--b3-card-warning-background);`, '<div style="color: var(--b3-card-warning-color);background-color: var(--b3-card-warning-background);" class="keyboard__slash-icon">A</div>', window.siyuan.languages.warningStyle, "true")}
-    ${getSlashItem(`style${Constants.ZWSP}color: var(--b3-card-error-color);background-color: var(--b3-card-error-background);`, '<div style="color: var(--b3-card-error-color);background-color: var(--b3-card-error-background);" class="keyboard__slash-icon">A</div>', window.siyuan.languages.errorStyle, "true")}
-    ${getSlashItem(`style${Constants.ZWSP}`, '<div class="keyboard__slash-icon">A</div>', window.siyuan.languages.clearFontStyle, "true")}
-</div>${pluginHTML}`;
-    protyle.hint.bindUploadEvent(protyle, utilElement);
-};
-
-export const showKeyboardToolbarUtil = (oldScrollTop: number) => {
-    window.siyuan.menus.menu.remove();
-    showUtil = true;
-
-    const toolbarElement = document.getElementById("keyboardToolbar");
-    let keyboardHeight = toolbarElement.getAttribute("data-keyboardheight");
-    keyboardHeight = (keyboardHeight ? (parseInt(keyboardHeight) + 42) : window.outerHeight / 2) + "px";
-    const editor = getCurrentEditor();
-    if (editor) {
-        editor.protyle.element.parentElement.style.paddingBottom = keyboardHeight;
-        editor.protyle.contentElement.scrollTop = oldScrollTop;
-    }
-    setTimeout(() => {
-        toolbarElement.style.height = keyboardHeight;
-    }, Constants.TIMEOUT_TRANSITION); // 防止抖动
-    setTimeout(() => {
-        showUtil = false;
-    }, 1000);   // 防止光标改变后斜杆菜单消失
-};
-
-const hideKeyboardToolbarUtil = () => {
-    const toolbarElement = document.getElementById("keyboardToolbar");
-    toolbarElement.style.height = "";
-    const editor = getCurrentEditor();
-    if (editor) {
-        editor.protyle.element.parentElement.style.paddingBottom = "42px";
-    }
-    toolbarElement.querySelector('.keyboard__action[data-type="add"]').classList.remove("protyle-toolbar__item--current");
-    toolbarElement.querySelector('.keyboard__action[data-type="text"]').classList.remove("protyle-toolbar__item--current");
-    toolbarElement.querySelector('.keyboard__action[data-type="done"] use').setAttribute("xlink:href", "#iconKeyboardHide");
-};
-
-const renderKeyboardToolbar = () => {
-    clearTimeout(renderKeyboardToolbarTimeout);
-    renderKeyboardToolbarTimeout = window.setTimeout(() => {
-        if (getSelection().rangeCount === 0 ||
-            window.siyuan.config.readonly ||
-            document.getElementById("toolbarName").getAttribute("readonly") === "readonly" ||
-            window.screen.height - window.innerHeight < 160 ||  // reloadSync 会导致 selectionchange，从而导致键盘没有弹起的情况下出现工具栏
-            !document.activeElement || (
-                document.activeElement &&
-                !["INPUT", "TEXTAREA"].includes(document.activeElement.tagName) &&
-                !document.activeElement.classList.contains("protyle-wysiwyg") &&
-                document.activeElement.getAttribute("contenteditable") !== "true"
-            )) {
-            hideKeyboardToolbar();
-            return;
-        }
-        // 编辑器设置界面点击空白或关闭，焦点不知何故会飘移到编辑器上
-        if (document.activeElement &&
-            !["INPUT", "TEXTAREA"].includes(document.activeElement.tagName) && (
-                document.getElementById("menu").style.transform === "translateX(0px)" ||
-                document.getElementById("model").style.transform === "translateY(0px)"
-            )) {
-            hideKeyboardToolbar();
-            return;
-        }
-        if (!showUtil) {
-            hideKeyboardToolbarUtil();
-        }
-        showKeyboardToolbar();
-        const dynamicElements = document.querySelectorAll("#keyboardToolbar .keyboard__dynamic");
-        const range = getSelection().getRangeAt(0);
-        const isProtyle = hasClosestByClassName(range.startContainer, "protyle-wysiwyg", true);
-        if (!isProtyle) {
-            dynamicElements[0].classList.add("fn__none");
-            dynamicElements[1].classList.add("fn__none");
-            return;
-        }
-
-        const selectText = range.toString();
-        if (selectText || dynamicElements[0].querySelector('[data-type="goinline"]').classList.contains("protyle-toolbar__item--current")) {
-            dynamicElements[0].classList.add("fn__none");
-            dynamicElements[1].classList.remove("fn__none");
-        } else {
-            dynamicElements[0].classList.remove("fn__none");
-            dynamicElements[1].classList.add("fn__none");
-        }
-
-        const protyle = getCurrentEditor().protyle;
-        if (!dynamicElements[0].classList.contains("fn__none")) {
-            if (protyle.undo.undoStack.length === 0) {
-                dynamicElements[0].querySelector('[data-type="undo"]').setAttribute("disabled", "disabled");
-            } else {
-                dynamicElements[0].querySelector('[data-type="undo"]').removeAttribute("disabled");
-            }
-            if (protyle.undo.redoStack.length === 0) {
-                dynamicElements[0].querySelector('[data-type="redo"]').setAttribute("disabled", "disabled");
-            } else {
-                dynamicElements[0].querySelector('[data-type="redo"]').removeAttribute("disabled");
-            }
-            const nodeElement = hasClosestBlock(range.startContainer);
-            if (nodeElement) {
-                const outdentElement = dynamicElements[0].querySelector('[data-type="outdent"]');
-                if (nodeElement.parentElement.classList.contains("li")) {
-                    outdentElement.classList.remove("fn__none");
-                    outdentElement.nextElementSibling.classList.remove("fn__none");
-                } else {
-                    outdentElement.classList.add("fn__none");
-                    outdentElement.nextElementSibling.classList.add("fn__none");
-                }
-            }
-        }
-
-        if (!dynamicElements[1].classList.contains("fn__none")) {
-            dynamicElements[1].querySelectorAll(".protyle-toolbar__item--current").forEach(item => {
-                item.classList.remove("protyle-toolbar__item--current");
-            });
-            const types = protyle.toolbar.getCurrentType(range);
-            types.forEach(item => {
-                if (["search-mark", "a", "block-ref", "virtual-block-ref", "text", "file-annotation-ref", "inline-math",
-                    "inline-memo", "", "backslash"].includes(item)) {
-                    return;
-                }
-                const itemElement = dynamicElements[1].querySelector(`[data-type="${item}"]`);
-                if (itemElement) {
-                    itemElement.classList.add("protyle-toolbar__item--current");
-                }
-            });
-        }
-    }, 620); // 需等待 range 更新
-};
-
-export const showKeyboardToolbar = () => {
-    if (!showUtil) {
-        hideKeyboardToolbarUtil();
-    }
-    const toolbarElement = document.getElementById("keyboardToolbar");
-    if (!toolbarElement.classList.contains("fn__none")) {
-        return;
-    }
-    toolbarElement.classList.remove("fn__none");
-    toolbarElement.style.zIndex = (++window.siyuan.zIndex).toString();
-    const modelElement = document.getElementById("model");
-    if (modelElement.style.transform === "translateY(0px)") {
-        modelElement.style.paddingBottom = "42px";
-    }
-    const range = getSelection().getRangeAt(0);
-    const editor = getCurrentEditor();
-    if (editor && editor.protyle.wysiwyg.element.contains(range.startContainer)) {
-        editor.protyle.element.parentElement.style.paddingBottom = "42px";
-    }
-    getCurrentEditor().protyle.app.plugins.forEach(item => {
-        item.eventBus.emit("mobile-keyboard-show");
-    });
-    setTimeout(() => {
-        const contentElement = hasClosestByClassName(range.startContainer, "protyle-content", true);
-        if (contentElement) {
-            const contentTop = contentElement.getBoundingClientRect().top;
-            const cursorTop = getSelectionPosition(contentElement).top;
-            if (cursorTop < window.innerHeight - 42 && cursorTop > contentTop) {
-                return;
-            }
-            contentElement.scroll({
-                top: contentElement.scrollTop + cursorTop - window.innerHeight + 42 + 26,
-                left: contentElement.scrollLeft,
-                behavior: "smooth"
-            });
-        }
-    }, Constants.TIMEOUT_TRANSITION);
-};
-
-export const hideKeyboardToolbar = () => {
-    if (showUtil) {
-        return;
-    }
-    const toolbarElement = document.getElementById("keyboardToolbar");
-    if (toolbarElement.classList.contains("fn__none")) {
-        return;
-    }
-    toolbarElement.classList.add("fn__none");
-    toolbarElement.style.height = "";
-    const editor = getCurrentEditor();
-    if (editor) {
-        editor.protyle.element.parentElement.style.paddingBottom = "";
-    }
-    const modelElement = document.getElementById("model");
-    if (modelElement.style.transform === "translateY(0px)") {
-        modelElement.style.paddingBottom = "";
-    }
-    getCurrentEditor().protyle.app.plugins.forEach(item => {
-        item.eventBus.emit("mobile-keyboard-hide");
-    });
-};
-
-export const activeBlur = () => {
-    (document.activeElement as HTMLElement).blur();
-};
-
-export const initKeyboardToolbar = () => {
-    let preventRender = false;
-    document.addEventListener("selectionchange", () => {
-        if (!preventRender) {
-            renderKeyboardToolbar();
-        }
-    }, false);
-
-    const toolbarElement = document.getElementById("keyboardToolbar");
-    toolbarElement.innerHTML = `<div class="fn__flex keyboard__bar">
-    <div class="fn__flex-1">
-        <div class="fn__none keyboard__dynamic">
-            <button class="keyboard__action" data-type="outdent"><svg><use xlink:href="#iconOutdent"></use></svg></button>
-            <button class="keyboard__action" data-type="indent"><svg><use xlink:href="#iconIndent"></use></svg></button>
-            <button class="keyboard__action" data-type="add"><svg><use xlink:href="#iconAdd"></use></svg></button>
-            <button class="keyboard__action" data-type="block"><svg><use xlink:href="#iconParagraph"></use></svg></button>
-            <button class="keyboard__action" data-type="goinline"><svg class="keyboard__svg--big"><use xlink:href="#iconBIU"></use></svg></button>
-            <button class="keyboard__action" data-type="softLine"><svg><use xlink:href="#iconSoftWrap"></use></svg></button>
-            <span class="keyboard__split"></span>
-            <button class="keyboard__action" data-type="undo"><svg><use xlink:href="#iconUndo"></use></svg></button>
-            <button class="keyboard__action" data-type="redo"><svg><use xlink:href="#iconRedo"></use></svg></button>
-            <span class="keyboard__split"></span>
-            <button class="keyboard__action" data-type="moveup"><svg><use xlink:href="#iconUp"></use></svg></button>
-            <button class="keyboard__action" data-type="movedown"><svg><use xlink:href="#iconDown"></use></svg></button>
-        </div>
-        <div class="fn__none keyboard__dynamic">
-            <button class="keyboard__action" data-type="goback"><svg><use xlink:href="#iconBack"></use></svg></button>
-            <button class="keyboard__action" data-type="block-ref"><svg><use xlink:href="#iconRef"></use></svg></button>
-            <button class="keyboard__action" data-type="a"><svg><use xlink:href="#iconLink"></use></svg></button>
-            <button class="keyboard__action" data-type="text"><svg><use xlink:href="#iconFont"></use></svg></button>
-            <button class="keyboard__action" data-type="strong"><svg><use xlink:href="#iconBold"></use></svg></button>
-            <button class="keyboard__action" data-type="em"><svg><use xlink:href="#iconItalic"></use></svg></button>
-            <button class="keyboard__action" data-type="u"><svg><use xlink:href="#iconUnderline"></use></svg></button>
-            <button class="keyboard__action" data-type="s"><svg><use xlink:href="#iconStrike"></use></svg></button>
-            <button class="keyboard__action" data-type="mark"><svg><use xlink:href="#iconMark"></use></svg></button>
-            <button class="keyboard__action" data-type="sup"><svg><use xlink:href="#iconSup"></use></svg></button>
-            <button class="keyboard__action" data-type="sub"><svg><use xlink:href="#iconSub"></use></svg></button>
-            <button class="keyboard__action" data-type="clear"><svg><use xlink:href="#iconClear"></use></svg></button>
-            <button class="keyboard__action" data-type="code"><svg><use xlink:href="#iconInlineCode"></use></svg></button>
-            <button class="keyboard__action" data-type="kbd"<use xlink:href="#iconKeymap"></use></svg></button>
-            <button class="keyboard__action" data-type="tag"><svg><use xlink:href="#iconTags"></use></svg></button>
-            <button class="keyboard__action" data-type="inline-math"><svg><use xlink:href="#iconMath"></use></svg></button>
-            <button class="keyboard__action" data-type="inline-memo"><svg><use xlink:href="#iconM"></use></svg></button>
-            <button class="keyboard__action" data-type="goback"><svg><use xlink:href="#iconCloseRound"></use></svg></button>
-        </div>
-    </div>
-    <span class="keyboard__split"></span>
-    <button class="keyboard__action" data-type="done"><svg style="width: 36px"><use xlink:href="#iconKeyboardHide"></use></svg></button>
-</div>
-<div class="keyboard__util"></div>`;
-    toolbarElement.addEventListener("click", (event) => {
-        const protyle = getCurrentEditor()?.protyle;
-        const target = event.target as HTMLElement;
-        const slashBtnElement = hasClosestByClassName(event.target as HTMLElement, "keyboard__slash-item");
-        if (slashBtnElement && !slashBtnElement.getAttribute("data-type")) {
-            const dataValue = decodeURIComponent(slashBtnElement.getAttribute("data-value"));
-            protyle.hint.fill(dataValue, protyle, false);   // 点击后 range 会改变
-            if (dataValue !== Constants.ZWSP + 3) {
-                event.preventDefault();
-                event.stopPropagation();
-            }
-            if (slashBtnElement.getAttribute("data-focus") === "true") {
-                focusByRange(protyle.toolbar.range);
-            }
-            return;
-        }
-        const buttonElement = hasClosestByMatchTag(target, "BUTTON");
-        if (!buttonElement || buttonElement.getAttribute("disabled")) {
-            return;
-        }
-        const type = buttonElement.getAttribute("data-type");
-        // appearance
-        if (["clear", "style2", "style4", "color", "backgroundColor", "fontSize", "style1"].includes(type)) {
-            const nodeElements = getFontNodeElements(protyle);
-            const itemElement = buttonElement.firstElementChild as HTMLElement;
-            if (type === "style1") {
-                fontEvent(protyle, nodeElements, type, itemElement.style.backgroundColor + Constants.ZWSP + itemElement.style.color);
-            } else if (type === "fontSize") {
-                fontEvent(protyle, nodeElements, type, itemElement.textContent.trim());
-            } else if (type === "backgroundColor") {
-                fontEvent(protyle, nodeElements, type, itemElement.style.backgroundColor);
-            } else if (type === "color") {
-                fontEvent(protyle, nodeElements, type, itemElement.style.color);
-            } else {
-                fontEvent(protyle, nodeElements, type);
-            }
-        }
-
-        event.preventDefault();
-        event.stopPropagation();
-        if (getSelection().rangeCount === 0) {
-            return;
-        }
-
-        const range = getSelection().getRangeAt(0);
-        if (type === "done") {
-            if (toolbarElement.clientHeight > 100) {
-                hideKeyboardToolbarUtil();
-                focusByRange(range);
-            } else {
-                activeBlur();
-                hideKeyboardToolbar();
-            }
-            return;
-        }
-        if (window.siyuan.config.readonly || !protyle || protyle.disabled) {
-            return;
-        }
-        if (type === "undo") {
-            protyle.undo.undo(protyle);
-            return;
-        } else if (type === "redo") {
-            protyle.undo.redo(protyle);
-            return;
-        }
-        if (getSelection().rangeCount === 0) {
-            return;
-        }
-        const nodeElement = hasClosestBlock(range.startContainer);
-        if (!nodeElement) {
-            return;
-        }
-        // inline element
-        if (type === "goback") {
-            toolbarElement.querySelector('.keyboard__action[data-type="goinline"]').classList.remove("protyle-toolbar__item--current");
-            const dynamicElements = document.querySelectorAll("#keyboardToolbar .keyboard__dynamic");
-            dynamicElements[0].classList.remove("fn__none");
-            dynamicElements[1].classList.add("fn__none");
-            focusByRange(range);
-            preventRender = true;
-            setTimeout(() => {
-                preventRender = false;
-            }, 1000);
-            return;
-        } else if (type === "goinline") {
-            buttonElement.classList.add("protyle-toolbar__item--current");
-            const dynamicElements = document.querySelectorAll("#keyboardToolbar .keyboard__dynamic");
-            dynamicElements[1].classList.remove("fn__none");
-            dynamicElements[0].classList.add("fn__none");
-            focusByRange(range);
-            return;
-        } else if (["a", "block-ref", "inline-math", "inline-memo"].includes(type)) {
-            if (!hasClosestByAttribute(range.startContainer, "data-type", "NodeCodeBlock")) {
-                hideElements(["util"], protyle);
-                protyle.toolbar.element.querySelector(`[data-type="${type}"]`).dispatchEvent(new CustomEvent("click"));
-            }
-            return;
-        } else if (buttonElement.classList.contains("keyboard__action") && ["strong", "em", "s", "code", "mark", "tag", "u", "sup", "clear", "sub", "kbd"].includes(type)) {
-            if (!hasClosestByAttribute(range.startContainer, "data-type", "NodeCodeBlock")) {
-                protyle.toolbar.setInlineMark(protyle, type, "toolbar");
-            }
-            return;
-        } else if (type === "text") {
-            if (buttonElement.classList.contains("protyle-toolbar__item--current")) {
-                hideKeyboardToolbarUtil();
-                focusByRange(range);
-            } else {
-                buttonElement.classList.add("protyle-toolbar__item--current");
-                toolbarElement.querySelector('.keyboard__action[data-type="done"] use').setAttribute("xlink:href", "#iconCloseRound");
-                const oldScrollTop = protyle.contentElement.scrollTop;
-                renderTextMenu(protyle, toolbarElement);
-                showKeyboardToolbarUtil(oldScrollTop);
-            }
-            return;
-        } else if (type === "moveup") {
-            moveToUp(protyle, nodeElement, range);
-            focusByRange(range);
-            return;
-        } else if (type === "movedown") {
-            moveToDown(protyle, nodeElement, range);
-            focusByRange(range);
-            return;
-        } else if (type === "softLine") {
-            range.extractContents();
-            softEnter(range, nodeElement, protyle);
-            focusByRange(range);
-            return;
-        } else if (type === "add") {
-            if (buttonElement.classList.contains("protyle-toolbar__item--current")) {
-                hideKeyboardToolbarUtil();
-                focusByRange(range);
-            } else {
-                buttonElement.classList.add("protyle-toolbar__item--current");
-                toolbarElement.querySelector('.keyboard__action[data-type="done"] use').setAttribute("xlink:href", "#iconCloseRound");
-                const oldScrollTop = protyle.contentElement.scrollTop;
-                renderSlashMenu(protyle, toolbarElement);
-                showKeyboardToolbarUtil(oldScrollTop);
-            }
-            return;
-        } else if (type === "block") {
-            protyle.gutter.renderMenu(protyle, nodeElement);
-            window.siyuan.menus.menu.fullscreen();
-            activeBlur();
-            hideKeyboardToolbar();
-            return;
-        } else if (type === "outdent") {
-            listOutdent(protyle, [nodeElement.parentElement], range);
-            focusByRange(range);
-            return;
-        } else if (type === "indent") {
-            listIndent(protyle, [nodeElement.parentElement], range);
-            focusByRange(range);
-            return;
-        }
-    });
-};
->>>>>>> 0ea75995
+import {listIndent, listOutdent} from "../../protyle/wysiwyg/list";
+import {
+    hasClosestBlock,
+    hasClosestByAttribute,
+    hasClosestByClassName,
+    hasClosestByMatchTag
+} from "../../protyle/util/hasClosest";
+import {moveToDown, moveToUp} from "../../protyle/wysiwyg/move";
+import {Constants} from "../../constants";
+import {focusByRange, getSelectionPosition} from "../../protyle/util/selection";
+import {getCurrentEditor} from "../editor";
+import {fontEvent, getFontNodeElements} from "../../protyle/toolbar/Font";
+import {hideElements} from "../../protyle/ui/hideElements";
+import {softEnter} from "../../protyle/wysiwyg/enter";
+import {isInAndroid} from "../../protyle/util/compatibility";
+
+let renderKeyboardToolbarTimeout: number;
+let showUtil = false;
+
+const getSlashItem = (value: string, icon: string, text: string, focus = "false") => {
+    window.sout.tracker("invoked");
+    let iconHTML;
+    if (icon?.startsWith("icon")) {
+        iconHTML = `<svg class="keyboard__slash-icon"><use xlink:href="#${icon}"></use></svg>`;
+    } else {
+        iconHTML = icon;
+    }
+    return `<button class="keyboard__slash-item" data-focus="${focus}" data-value="${encodeURIComponent(value)}">
+    ${iconHTML}
+    <span class="keyboard__slash-text">${text}</span>
+</button>`;
+};
+
+export const renderTextMenu = (protyle: IProtyle, toolbarElement: Element) => {
+    window.sout.tracker("invoked");
+    let colorHTML = "";
+    ["var(--b3-font-color1)", "var(--b3-font-color2)", "var(--b3-font-color3)", "var(--b3-font-color4)",
+        "var(--b3-font-color5)", "var(--b3-font-color6)", "var(--b3-font-color7)", "var(--b3-font-color8)",
+        "var(--b3-font-color9)", "var(--b3-font-color10)", "var(--b3-font-color11)", "var(--b3-font-color12)",
+        "var(--b3-font-color13)"].forEach((item, index) => {
+        colorHTML += `<button class="keyboard__slash-item" data-type="color">
+    <span class="keyboard__slash-icon" style="color:${item}">A</span>
+    <span class="keyboard__slash-text">${window.siyuan.languages.colorFont} ${index + 1}</span>
+</button>`;
+    });
+    let bgHTML = "";
+    ["var(--b3-font-background1)", "var(--b3-font-background2)", "var(--b3-font-background3)", "var(--b3-font-background4)",
+        "var(--b3-font-background5)", "var(--b3-font-background6)", "var(--b3-font-background7)", "var(--b3-font-background8)",
+        "var(--b3-font-background9)", "var(--b3-font-background10)", "var(--b3-font-background11)", "var(--b3-font-background12)",
+        "var(--b3-font-background13)"].forEach((item, index) => {
+        bgHTML += `<button class="keyboard__slash-item" data-type="backgroundColor">
+    <span class="keyboard__slash-icon" style="background-color:${item}">A</span>
+    <span class="keyboard__slash-text">${window.siyuan.languages.colorPrimary} ${index + 1}</span>
+</button>`;
+    });
+
+    const nodeElements = getFontNodeElements(protyle);
+    let disableFont = false;
+    nodeElements?.find((item: HTMLElement) => {
+        if (item.classList.contains("list") || item.classList.contains("li")) {
+            disableFont = true;
+            return true;
+        }
+    });
+
+    let lastColorHTML = "";
+    const lastFonts = window.siyuan.storage[Constants.LOCAL_FONTSTYLES];
+    if (lastFonts.length > 0) {
+        lastColorHTML = `<div class="keyboard__slash-title">
+    ${window.siyuan.languages.lastUsed}
+</div>
+<div class="keyboard__slash-block">`;
+        lastFonts.forEach((item: string) => {
+            const lastFontStatus = item.split(Constants.ZWSP);
+            switch (lastFontStatus[0]) {
+                case "color":
+                    lastColorHTML += `<button class="keyboard__slash-item" data-type="${lastFontStatus[0]}">
+    <span class="keyboard__slash-icon" style="color:${lastFontStatus[1]}">A</span>
+    <span class="keyboard__slash-text">${window.siyuan.languages.colorFont} ${Number.parseInt(lastFontStatus[1].replace("var(--b3-font-color", "")) + 1}</span>
+</button>`;
+                    break;
+                case "backgroundColor":
+                    lastColorHTML += `<button class="keyboard__slash-item" data-type="${lastFontStatus[0]}">
+    <span class="keyboard__slash-icon" style="background-color:${lastFontStatus[1]}">A</span>
+    <span class="keyboard__slash-text">${window.siyuan.languages.colorPrimary} ${Number.parseInt(lastFontStatus[1].replace("var(--b3-font-background", "")) + 1}</span>
+</button>`;
+                    break;
+                case "style2":
+                    lastColorHTML += `<button class="keyboard__slash-item" data-type="${lastFontStatus[0]}">
+    <span class="keyboard__slash-text" style="-webkit-text-stroke: 0.2px var(--b3-theme-on-background);-webkit-text-fill-color : transparent;">${window.siyuan.languages.hollow}</span>
+</button>`;
+                    break;
+                case "style4":
+                    lastColorHTML += `<button class="keyboard__slash-item" data-type="${lastFontStatus[0]}">
+    <span class="keyboard__slash-text" style="text-shadow: 1px 1px var(--b3-theme-surface-lighter), 2px 2px var(--b3-theme-surface-lighter), 3px 3px var(--b3-theme-surface-lighter), 4px 4px var(--b3-theme-surface-lighter)">${window.siyuan.languages.shadow}</span>
+</button>`;
+                    break;
+                case "fontSize":
+                    if (!disableFont) {
+                        lastColorHTML += `<button class="keyboard__slash-item" data-type="${lastFontStatus[0]}">
+    <span class="keyboard__slash-text">${lastFontStatus[1]}</span>
+</button>`;
+                    }
+                    break;
+                case "style1":
+                    lastColorHTML += `<button class="keyboard__slash-item" data-type="${lastFontStatus[0]}">
+    <span class="keyboard__slash-icon" style="background-color:${lastFontStatus[1]};color:${lastFontStatus[2]}">A</span>
+    <span class="keyboard__slash-text">${window.siyuan.languages[lastFontStatus[2].replace("var(--b3-card-", "").replace("-color)", "") + "Style"]}</span>
+</button>`;
+                    break;
+                case "clear":
+                    lastColorHTML += `<button class="keyboard__slash-item" data-type="${lastFontStatus[0]}">
+    <span class="keyboard__slash-text">${window.siyuan.languages.clearFontStyle}</span>
+</button>`;
+                    break;
+            }
+        });
+        lastColorHTML += "</div>";
+    }
+    let textElement: HTMLElement;
+    let fontSize = "16px";
+    if (nodeElements && nodeElements.length > 0) {
+        textElement = nodeElements[0] as HTMLElement;
+    } else {
+        textElement = protyle.toolbar.range.cloneContents().querySelector('[data-type~="text"]') as HTMLElement;
+        if (!textElement) {
+            textElement = hasClosestByAttribute(protyle.toolbar.range.startContainer, "data-type", "text") as HTMLElement;
+        }
+    }
+    if (textElement) {
+        fontSize = textElement.style.fontSize || "16px";
+    }
+    const utilElement = toolbarElement.querySelector(".keyboard__util") as HTMLElement;
+    utilElement.innerHTML = `${lastColorHTML}
+<div class="keyboard__slash-title">${window.siyuan.languages.color}</div>
+<div class="keyboard__slash-block">
+    <button class="keyboard__slash-item" data-type="style1">
+        <span class="keyboard__slash-icon" style="color: var(--b3-card-error-color);background-color: var(--b3-card-error-background);">A</span>
+        <span class="keyboard__slash-text">${window.siyuan.languages.errorStyle}</span>
+    </button>
+    <button class="keyboard__slash-item" data-type="style1">
+        <span class="keyboard__slash-icon" style="color: var(--b3-card-warning-color);background-color: var(--b3-card-warning-background);">A</span>
+        <span class="keyboard__slash-text">${window.siyuan.languages.warningStyle}</span>
+    </button>
+    <button class="keyboard__slash-item" data-type="style1">
+        <span class="keyboard__slash-icon" style="color: var(--b3-card-info-color);background-color: var(--b3-card-info-background);">A</span>
+        <span class="keyboard__slash-text">${window.siyuan.languages.infoStyle}</span>
+    </button>
+    <button class="keyboard__slash-item" data-type="style1">
+        <span class="keyboard__slash-icon" style="color: var(--b3-card-success-color);background-color: var(--b3-card-success-background);">A</span>
+        <span class="keyboard__slash-text">${window.siyuan.languages.successStyle}</span>
+    </button>
+</div>
+<div class="keyboard__slash-title">${window.siyuan.languages.colorFont}</div>
+<div class="keyboard__slash-block">
+    ${colorHTML}
+</div>
+<div class="keyboard__slash-title">${window.siyuan.languages.colorPrimary}</div>
+<div class="keyboard__slash-block">
+    ${bgHTML}
+</div>
+<div class="keyboard__slash-title">${window.siyuan.languages.fontStyle}</div>
+<div class="keyboard__slash-block">
+    <button class="keyboard__slash-item" data-type="style2">
+        <span class="keyboard__slash-text" style="-webkit-text-stroke: 0.2px var(--b3-theme-on-background);-webkit-text-fill-color : transparent;">${window.siyuan.languages.hollow}</span>
+    </button>
+    <button class="keyboard__slash-item" data-type="style4">
+        <span class="keyboard__slash-text" style="text-shadow: 1px 1px var(--b3-theme-surface-lighter), 2px 2px var(--b3-theme-surface-lighter), 3px 3px var(--b3-theme-surface-lighter), 4px 4px var(--b3-theme-surface-lighter)">${window.siyuan.languages.shadow}</span>
+    </button>
+    <button class="keyboard__slash-item" data-type="clear">
+        <svg class="keyboard__slash-icon"><use xlink:href="#iconTrashcan"></use></svg>
+        <span class="keyboard__slash-text">${window.siyuan.languages.clearFontStyle}</span>
+    </button>
+</div>
+<div class="keyboard__slash-title${disableFont ? " fn__none" : ""}">${window.siyuan.languages.fontSize}</div>
+<div class="keyboard__slash-block${disableFont ? " fn__none" : ""}">
+    <select class="b3-select fn__block" style="width: calc(50% - 8px);margin: 4px 0 8px 0;">
+        <option ${fontSize === "12px" ? "selected" : ""} value="12px">12px</option>
+        <option ${fontSize === "13px" ? "selected" : ""} value="13px">13px</option>
+        <option ${fontSize === "14px" ? "selected" : ""} value="14px">14px</option>
+        <option ${fontSize === "15px" ? "selected" : ""} value="15px">15px</option>
+        <option ${fontSize === "16px" ? "selected" : ""} value="16px">16px</option>
+        <option ${fontSize === "19px" ? "selected" : ""} value="19px">19px</option>
+        <option ${fontSize === "22px" ? "selected" : ""} value="22px">22px</option>
+        <option ${fontSize === "24px" ? "selected" : ""} value="24px">24px</option>
+        <option ${fontSize === "29px" ? "selected" : ""} value="29px">29px</option>
+        <option ${fontSize === "32px" ? "selected" : ""} value="32px">32px</option>
+        <option ${fontSize === "40px" ? "selected" : ""} value="40px">40px</option>
+        <option ${fontSize === "48px" ? "selected" : ""} value="48px">48px</option>
+    </select>
+</div>`;
+    utilElement.querySelector("select").addEventListener("change", (event: Event) => {
+        fontEvent(protyle, nodeElements, "fontSize", (event.target as HTMLSelectElement).value);
+    });
+};
+
+const renderSlashMenu = (protyle: IProtyle, toolbarElement: Element) => {
+    window.sout.tracker("invoked");
+    window.sout.tracker("protyle: ", protyle);
+    protyle.hint.splitChar = "/";
+    protyle.hint.lastIndex = -1;
+    let pluginHTML = "";
+    protyle.app.plugins.forEach((plugin) => {
+        plugin.protyleSlash.forEach(slash => {
+            pluginHTML += getSlashItem(`plugin${Constants.ZWSP}${plugin.name}${Constants.ZWSP}${slash.id}`,
+                "", slash.html, "true");
+        });
+    });
+    if (pluginHTML) {
+        pluginHTML = `<div class="keyboard__slash-title"></div><div class="keyboard__slash-block">${pluginHTML}</div>`;
+    }
+    const utilElement = toolbarElement.querySelector(".keyboard__util") as HTMLElement;
+    utilElement.innerHTML = `<div class="keyboard__slash-title"></div>
+<div class="keyboard__slash-block">
+    ${getSlashItem(Constants.ZWSP, "iconMarkdown", window.siyuan.languages.template)}
+    ${getSlashItem(Constants.ZWSP + 1, "iconBoth", window.siyuan.languages.widget)}
+    ${getSlashItem(Constants.ZWSP + 2, "iconImage", window.siyuan.languages.assets)}
+    ${getSlashItem("((", "iconRef", window.siyuan.languages.ref, "true")}
+    ${getSlashItem("{{", "iconSQL", window.siyuan.languages.blockEmbed, "true")}
+    ${getSlashItem(Constants.ZWSP + 5, "iconSparkles", "AI Chat")}
+    ${getSlashItem('<div data-type="NodeAttributeView" data-av-type="table"></div>', "iconDatabase", window.siyuan.languages.database, "true")}
+    ${getSlashItem(Constants.ZWSP + 4, "iconFile", window.siyuan.languages.newSubDocRef)}
+</div>
+<div class="keyboard__slash-title"></div>
+<div class="keyboard__slash-block">
+    ${getSlashItem(Constants.ZWSP + 3, "iconDownload", window.siyuan.languages.insertAsset + '<input class="b3-form__upload" type="file"' + (protyle.options.upload.accept ? (' multiple="' + protyle.options.upload.accept + '"') : "") + "/>", "true")}
+    ${isInAndroid() ? getSlashItem(Constants.ZWSP + 3, "iconCamera", window.siyuan.languages.insertPhoto + '<input class="b3-form__upload" capture="user" type="file"' + (protyle.options.upload.accept ? (' multiple="' + protyle.options.upload.accept + '"') : "") + "/>", "true") : ""}
+    ${getSlashItem('<iframe sandbox="allow-forms allow-presentation allow-same-origin allow-scripts allow-modals" src="" border="0" frameborder="no" framespacing="0" allowfullscreen="true"></iframe>', "iconLanguage", window.siyuan.languages.insertIframeURL, "true")}
+    ${getSlashItem("![]()", "iconImage", window.siyuan.languages.insertImgURL, "true")}
+    ${getSlashItem('<video controls="controls" src=""></video>', "iconVideo", window.siyuan.languages.insertVideoURL, "true")}
+    ${getSlashItem('<audio controls="controls" src=""></audio>', "iconRecord", window.siyuan.languages.insertAudioURL, "true")}
+    ${getSlashItem("emoji", "iconEmoji", window.siyuan.languages.emoji, "true")}
+</div>
+<div class="keyboard__slash-title"></div>
+<div class="keyboard__slash-block">
+    ${getSlashItem("# " + Lute.Caret, "iconH1", window.siyuan.languages.heading1, "true")}
+    ${getSlashItem("## " + Lute.Caret, "iconH2", window.siyuan.languages.heading2, "true")}
+    ${getSlashItem("### " + Lute.Caret, "iconH3", window.siyuan.languages.heading3, "true")}
+    ${getSlashItem("#### " + Lute.Caret, "iconH4", window.siyuan.languages.heading4, "true")}
+    ${getSlashItem("##### " + Lute.Caret, "iconH5", window.siyuan.languages.heading5, "true")}
+    ${getSlashItem("###### " + Lute.Caret, "iconH6", window.siyuan.languages.heading6, "true")}
+    ${getSlashItem("* " + Lute.Caret, "iconList", window.siyuan.languages.list, "true")}
+    ${getSlashItem("1. " + Lute.Caret, "iconOrderedList", window.siyuan.languages["ordered-list"], "true")}
+    ${getSlashItem("* [ ] " + Lute.Caret, "iconCheck", window.siyuan.languages.check, "true")}
+    ${getSlashItem("> " + Lute.Caret, "iconQuote", window.siyuan.languages.quote, "true")}
+    ${getSlashItem("```", "iconCode", window.siyuan.languages.code, "true")}
+    ${getSlashItem(`| ${Lute.Caret} |  |  |\n| --- | --- | --- |\n|  |  |  |\n|  |  |  |`, "iconTable", window.siyuan.languages.table, "true")}
+    ${getSlashItem("---", "iconLine", window.siyuan.languages.line, "true")}
+    ${getSlashItem("$$", "iconMath", window.siyuan.languages.math)}
+    ${getSlashItem("<div>", "iconHTML5", "HTML")}
+</div>
+<div class="keyboard__slash-title"></div>
+<div class="keyboard__slash-block">
+    ${getSlashItem("```abc\n```", "", window.siyuan.languages.staff, "true")}
+    ${getSlashItem("```echarts\n```", "", window.siyuan.languages.chart, "true")}
+    ${getSlashItem("```flowchart\n```", "", "Flow Chart", "true")}
+    ${getSlashItem("```graphviz\n```", "", "Graph", "true")}
+    ${getSlashItem("```mermaid\n```", "", "Mermaid", "true")}
+    ${getSlashItem("```mindmap\n```", "", window.siyuan.languages.mindmap, "true")}
+    ${getSlashItem("```plantuml\n```", "", "UML", "true")}
+</div>
+<div class="keyboard__slash-title"></div>
+<div class="keyboard__slash-block">
+    ${getSlashItem(`style${Constants.ZWSP}color: var(--b3-card-info-color);background-color: var(--b3-card-info-background);`, '<div style="color: var(--b3-card-info-color);background-color: var(--b3-card-info-background);" class="keyboard__slash-icon">A</div>', window.siyuan.languages.infoStyle, "true")}
+    ${getSlashItem(`style${Constants.ZWSP}color: var(--b3-card-success-color);background-color: var(--b3-card-success-background);`, '<div style="color: var(--b3-card-success-color);background-color: var(--b3-card-success-background);" class="keyboard__slash-icon">A</div>', window.siyuan.languages.successStyle, "true")}
+    ${getSlashItem(`style${Constants.ZWSP}color: var(--b3-card-warning-color);background-color: var(--b3-card-warning-background);`, '<div style="color: var(--b3-card-warning-color);background-color: var(--b3-card-warning-background);" class="keyboard__slash-icon">A</div>', window.siyuan.languages.warningStyle, "true")}
+    ${getSlashItem(`style${Constants.ZWSP}color: var(--b3-card-error-color);background-color: var(--b3-card-error-background);`, '<div style="color: var(--b3-card-error-color);background-color: var(--b3-card-error-background);" class="keyboard__slash-icon">A</div>', window.siyuan.languages.errorStyle, "true")}
+    ${getSlashItem(`style${Constants.ZWSP}`, '<div class="keyboard__slash-icon">A</div>', window.siyuan.languages.clearFontStyle, "true")}
+</div>${pluginHTML}`;
+    protyle.hint.bindUploadEvent(protyle, utilElement);
+};
+
+export const showKeyboardToolbarUtil = (oldScrollTop: number) => {
+    window.sout.tracker("invoked");
+    window.siyuan.menus.menu.remove();
+    showUtil = true;
+
+    const toolbarElement = document.getElementById("keyboardToolbar");
+    let keyboardHeight = toolbarElement.getAttribute("data-keyboardheight");
+    keyboardHeight = (keyboardHeight ? (Number.parseInt(keyboardHeight) + 42) : window.outerHeight / 2) + "px";
+    const editor = getCurrentEditor();
+    if (editor) {
+        editor.protyle.element.parentElement.style.paddingBottom = keyboardHeight;
+        editor.protyle.contentElement.scrollTop = oldScrollTop;
+    }
+    setTimeout(() => {
+        toolbarElement.style.height = keyboardHeight;
+    }, Constants.TIMEOUT_TRANSITION); // 防止抖动
+    setTimeout(() => {
+        showUtil = false;
+    }, 1000);   // 防止光标改变后斜杆菜单消失
+};
+
+const hideKeyboardToolbarUtil = () => {
+    if (window.Sillot?.android?.LockKeyboardToolbar) {
+        console.log("LockKeyboardToolbar, cancel hideKeyboardToolbarUtil")
+        return;
+    }
+    window.sout.tracker("invoked");
+    const toolbarElement = document.getElementById("keyboardToolbar");
+    toolbarElement.style.height = "";
+    const editor = getCurrentEditor();
+    if (editor) {
+        editor.protyle.element.parentElement.style.paddingBottom = "42px";
+    }
+    toolbarElement.querySelector('.keyboard__action[data-type="add"]').classList.remove("protyle-toolbar__item--current");
+    toolbarElement.querySelector('.keyboard__action[data-type="text"]').classList.remove("protyle-toolbar__item--current");
+    toolbarElement.querySelector('.keyboard__action[data-type="done"] use').setAttribute("xlink:href", "#iconKeyboardHide");
+};
+
+const renderKeyboardToolbar = () => {
+    window.sout.tracker("invoked");
+    clearTimeout(renderKeyboardToolbarTimeout);
+    renderKeyboardToolbarTimeout = window.setTimeout(() => {
+        if (getSelection().rangeCount === 0 ||
+            window.siyuan.config.readonly ||
+            document.getElementById("toolbarName").getAttribute("readonly") === "readonly" ||
+            window.screen.height - window.innerHeight < 160 ||  // reloadSync 会导致 selectionchange，从而导致键盘没有弹起的情况下出现工具栏
+            !document.activeElement || (
+                document.activeElement &&
+                !["INPUT", "TEXTAREA"].includes(document.activeElement.tagName) &&
+                !document.activeElement.classList.contains("protyle-wysiwyg") &&
+                document.activeElement.getAttribute("contenteditable") !== "true"
+            )) {
+            console.warn("renderKeyboardToolbar flag 1")
+            if (window.Sillot?.android?.LockKeyboardToolbar) {
+                // https://github.com/Hi-Windom/Sillot/issues/827
+                console.log("LockKeyboardToolbar, cancel hideKeyboardToolbar & return in renderKeyboardToolbar")
+            } else {
+                hideKeyboardToolbar();
+                return;
+            }
+        }
+        // 编辑器设置界面点击空白或关闭，焦点不知何故会飘移到编辑器上
+        if (document.activeElement &&
+            !["INPUT", "TEXTAREA"].includes(document.activeElement.tagName) && (
+                document.getElementById("menu").style.transform === "translateX(0px)" ||
+                document.getElementById("model").style.transform === "translateY(0px)"
+            )) {
+            hideKeyboardToolbar();
+            return;
+        }
+        if (!showUtil) {
+            hideKeyboardToolbarUtil();
+        }
+        showKeyboardToolbar();
+        const dynamicElements = document.querySelectorAll("#keyboardToolbar .keyboard__dynamic");
+        const range = getSelection().getRangeAt(0);
+        const isProtyle = hasClosestByClassName(range.startContainer, "protyle-wysiwyg", true);
+        if (!isProtyle) {
+            dynamicElements[0].classList.add("fn__none");
+            dynamicElements[1].classList.add("fn__none");
+            console.warn("renderKeyboardToolbar flag 3")
+            return;
+        }
+
+        const selectText = range.toString();
+        if (selectText || dynamicElements[0].querySelector('[data-type="goinline"]').classList.contains("protyle-toolbar__item--current")) {
+            dynamicElements[0].classList.add("fn__none");
+            dynamicElements[1].classList.remove("fn__none");
+        } else {
+            dynamicElements[0].classList.remove("fn__none");
+            dynamicElements[1].classList.add("fn__none");
+        }
+
+        const protyle = getCurrentEditor().protyle;
+        if (!dynamicElements[0].classList.contains("fn__none")) {
+            if (protyle.undo.undoStack.length === 0) {
+                dynamicElements[0].querySelector('[data-type="undo"]').setAttribute("disabled", "disabled");
+            } else {
+                dynamicElements[0].querySelector('[data-type="undo"]').removeAttribute("disabled");
+            }
+            if (protyle.undo.redoStack.length === 0) {
+                dynamicElements[0].querySelector('[data-type="redo"]').setAttribute("disabled", "disabled");
+            } else {
+                dynamicElements[0].querySelector('[data-type="redo"]').removeAttribute("disabled");
+            }
+            const nodeElement = hasClosestBlock(range.startContainer);
+            if (nodeElement) {
+                const outdentElement = dynamicElements[0].querySelector('[data-type="outdent"]');
+                if (nodeElement.parentElement.classList.contains("li")) {
+                    outdentElement.classList.remove("fn__none");
+                    outdentElement.nextElementSibling.classList.remove("fn__none");
+                } else {
+                    outdentElement.classList.add("fn__none");
+                    outdentElement.nextElementSibling.classList.add("fn__none");
+                }
+            }
+        }
+
+        if (!dynamicElements[1].classList.contains("fn__none")) {
+            dynamicElements[1].querySelectorAll(".protyle-toolbar__item--current").forEach(item => {
+                item.classList.remove("protyle-toolbar__item--current");
+            });
+            const types = protyle.toolbar.getCurrentType(range);
+            types.forEach(item => {
+                if (["search-mark", "a", "block-ref", "virtual-block-ref", "text", "file-annotation-ref", "inline-math",
+                    "inline-memo", "", "backslash"].includes(item)) {
+                    return;
+                }
+                const itemElement = dynamicElements[1].querySelector(`[data-type="${item}"]`);
+                if (itemElement) {
+                    itemElement.classList.add("protyle-toolbar__item--current");
+                }
+            });
+        }
+    }, 620); // 需等待 range 更新
+};
+
+export const showKeyboardToolbar = () => {
+    window.sout.tracker("invoked");
+    if (!showUtil) {
+        hideKeyboardToolbarUtil();
+    }
+    const toolbarElement = document.getElementById("keyboardToolbar");
+    if (!toolbarElement.classList.contains("fn__none")) {
+        // already show
+        return;
+    }
+    toolbarElement.classList.remove("fn__none");
+    toolbarElement.style.zIndex = (++window.siyuan.zIndex).toString();
+    const modelElement = document.getElementById("model");
+    if (modelElement.style.transform === "translateY(0px)") {
+        modelElement.style.paddingBottom = "42px";
+    }
+    const range = getSelection().getRangeAt(0);
+    const editor = getCurrentEditor();
+    if (editor?.protyle.wysiwyg.element.contains(range.startContainer)) {
+        editor.protyle.element.parentElement.style.paddingBottom = "42px";
+    }
+    getCurrentEditor()?.protyle?.app.plugins.forEach(item => {
+        item.eventBus.emit("mobile-keyboard-show");
+    });
+    setTimeout(() => {
+        const contentElement = hasClosestByClassName(range.startContainer, "protyle-content", true);
+        if (contentElement) {
+            const contentTop = contentElement.getBoundingClientRect().top;
+            const cursorTop = getSelectionPosition(contentElement).top;
+            if (cursorTop < window.innerHeight - 42 && cursorTop > contentTop) {
+                return;
+            }
+            contentElement.scroll({
+                top: contentElement.scrollTop + cursorTop - window.innerHeight + 42 + 26,
+                left: contentElement.scrollLeft,
+                behavior: "smooth"
+            });
+        }
+    }, Constants.TIMEOUT_TRANSITION);
+};
+
+export const hideKeyboardToolbar = () => {
+    if (showUtil) {
+        return;
+    }
+    const toolbarElement = document.getElementById("keyboardToolbar");
+    if (window.Sillot?.android?.LockKeyboardToolbar) {
+        toolbarElement.classList.remove("fn__none");
+        console.log("LockKeyboardToolbar, cancel hideKeyboardToolbar")
+        return;
+    }
+    if (toolbarElement.classList.contains("fn__none")) {
+        return;
+    }
+    toolbarElement.classList.add("fn__none");
+    toolbarElement.style.height = "";
+    const editor = getCurrentEditor();
+    if (editor) {
+        editor.protyle.element.parentElement.style.paddingBottom = "";
+    }
+    const modelElement = document.getElementById("model");
+    if (modelElement.style.transform === "translateY(0px)") {
+        modelElement.style.paddingBottom = "";
+    }
+    getCurrentEditor()?.protyle?.app.plugins.forEach(item => {
+        item.eventBus.emit("mobile-keyboard-hide");
+    });
+    window.sout.tracker("done");
+};
+
+export const activeBlur = () => {
+    (document.activeElement as HTMLElement).blur();
+};
+
+export const initKeyboardToolbar = () => {
+    window.sout.tracker("invoked");
+    let preventRender = false;
+    document.addEventListener("selectionchange", () => {
+        if (!preventRender) {
+            renderKeyboardToolbar();
+        }
+    }, false);
+
+    const toolbarElement = document.getElementById("keyboardToolbar");
+    toolbarElement.innerHTML = `<div class="fn__flex keyboard__bar">
+    <div class="fn__flex-1">
+        <div class="fn__none keyboard__dynamic">
+            <button class="keyboard__action" data-type="outdent"><svg><use xlink:href="#iconOutdent"></use></svg></button>
+            <button class="keyboard__action" data-type="indent"><svg><use xlink:href="#iconIndent"></use></svg></button>
+            <button class="keyboard__action" data-type="add"><svg><use xlink:href="#iconAdd"></use></svg></button>
+            <button class="keyboard__action" data-type="block"><svg><use xlink:href="#iconParagraph"></use></svg></button>
+            <button class="keyboard__action" data-type="goinline"><svg class="keyboard__svg--big"><use xlink:href="#iconBIU"></use></svg></button>
+            <button class="keyboard__action" data-type="softLine"><svg><use xlink:href="#iconSoftWrap"></use></svg></button>
+            <span class="keyboard__split"></span>
+            <button class="keyboard__action" data-type="undo"><svg><use xlink:href="#iconUndo"></use></svg></button>
+            <button class="keyboard__action" data-type="redo"><svg><use xlink:href="#iconRedo"></use></svg></button>
+            <span class="keyboard__split"></span>
+            <button class="keyboard__action" data-type="moveup"><svg><use xlink:href="#iconUp"></use></svg></button>
+            <button class="keyboard__action" data-type="movedown"><svg><use xlink:href="#iconDown"></use></svg></button>
+        </div>
+        <div class="fn__none keyboard__dynamic">
+            <button class="keyboard__action" data-type="goback"><svg><use xlink:href="#iconBack"></use></svg></button>
+            <button class="keyboard__action" data-type="block-ref"><svg><use xlink:href="#iconRef"></use></svg></button>
+            <button class="keyboard__action" data-type="a"><svg><use xlink:href="#iconLink"></use></svg></button>
+            <button class="keyboard__action" data-type="text"><svg><use xlink:href="#iconFont"></use></svg></button>
+            <button class="keyboard__action" data-type="strong"><svg><use xlink:href="#iconBold"></use></svg></button>
+            <button class="keyboard__action" data-type="em"><svg><use xlink:href="#iconItalic"></use></svg></button>
+            <button class="keyboard__action" data-type="u"><svg><use xlink:href="#iconUnderline"></use></svg></button>
+            <button class="keyboard__action" data-type="s"><svg><use xlink:href="#iconStrike"></use></svg></button>
+            <button class="keyboard__action" data-type="mark"><svg><use xlink:href="#iconMark"></use></svg></button>
+            <button class="keyboard__action" data-type="sup"><svg><use xlink:href="#iconSup"></use></svg></button>
+            <button class="keyboard__action" data-type="sub"><svg><use xlink:href="#iconSub"></use></svg></button>
+            <button class="keyboard__action" data-type="clear"><svg><use xlink:href="#iconClear"></use></svg></button>
+            <button class="keyboard__action" data-type="code"><svg><use xlink:href="#iconInlineCode"></use></svg></button>
+            <button class="keyboard__action" data-type="kbd"<use xlink:href="#iconKeymap"></use></svg></button>
+            <button class="keyboard__action" data-type="tag"><svg><use xlink:href="#iconTags"></use></svg></button>
+            <button class="keyboard__action" data-type="inline-math"><svg><use xlink:href="#iconMath"></use></svg></button>
+            <button class="keyboard__action" data-type="inline-memo"><svg><use xlink:href="#iconM"></use></svg></button>
+            <button class="keyboard__action" data-type="goback"><svg><use xlink:href="#iconCloseRound"></use></svg></button>
+        </div>
+    </div>
+    <span class="keyboard__split"></span>
+    <button class="keyboard__action" data-type="done"><svg style="width: 36px"><use xlink:href="#iconKeyboardHide"></use></svg></button>
+</div>
+<div class="keyboard__util"></div>`;
+    toolbarElement.addEventListener("click", (event) => {
+        const protyle = getCurrentEditor()?.protyle;
+        const target = event.target as HTMLElement;
+        const slashBtnElement = hasClosestByClassName(event.target as HTMLElement, "keyboard__slash-item");
+        if (slashBtnElement && !slashBtnElement.getAttribute("data-type")) {
+            const dataValue = decodeURIComponent(slashBtnElement.getAttribute("data-value"));
+            protyle.hint.fill(dataValue, protyle, false);   // 点击后 range 会改变
+            if (dataValue !== Constants.ZWSP + 3) {
+                event.preventDefault();
+                event.stopPropagation();
+            }
+            if (slashBtnElement.getAttribute("data-focus") === "true") {
+                focusByRange(protyle.toolbar.range);
+            }
+            return;
+        }
+        const buttonElement = hasClosestByMatchTag(target, "BUTTON");
+        if (!buttonElement || buttonElement.getAttribute("disabled")) {
+            return;
+        }
+        const type = buttonElement.getAttribute("data-type");
+        // appearance
+        if (["clear", "style2", "style4", "color", "backgroundColor", "fontSize", "style1"].includes(type)) {
+            const nodeElements = getFontNodeElements(protyle);
+            const itemElement = buttonElement.firstElementChild as HTMLElement;
+            if (type === "style1") {
+                fontEvent(protyle, nodeElements, type, itemElement.style.backgroundColor + Constants.ZWSP + itemElement.style.color);
+            } else if (type === "fontSize") {
+                fontEvent(protyle, nodeElements, type, itemElement.textContent.trim());
+            } else if (type === "backgroundColor") {
+                fontEvent(protyle, nodeElements, type, itemElement.style.backgroundColor);
+            } else if (type === "color") {
+                fontEvent(protyle, nodeElements, type, itemElement.style.color);
+            } else {
+                fontEvent(protyle, nodeElements, type);
+            }
+        }
+
+        event.preventDefault();
+        event.stopPropagation();
+        if (getSelection().rangeCount === 0) {
+            return;
+        }
+
+        const range = getSelection().getRangeAt(0);
+        if (type === "done") {
+            if (toolbarElement.clientHeight > 100) {
+                hideKeyboardToolbarUtil();
+                focusByRange(range);
+            } else {
+                activeBlur();
+                hideKeyboardToolbar();
+            }
+            return;
+        }
+        if (window.siyuan.config.readonly || !protyle || protyle.disabled) {
+            return;
+        }
+        if (type === "undo") {
+            protyle.undo.undo(protyle);
+            return;
+        } if (type === "redo") {
+            protyle.undo.redo(protyle);
+            return;
+        }
+        if (getSelection().rangeCount === 0) {
+            return;
+        }
+        const nodeElement = hasClosestBlock(range.startContainer);
+        if (!nodeElement) {
+            return;
+        }
+        // inline element
+        if (type === "goback") {
+            toolbarElement.querySelector('.keyboard__action[data-type="goinline"]').classList.remove("protyle-toolbar__item--current");
+            const dynamicElements = document.querySelectorAll("#keyboardToolbar .keyboard__dynamic");
+            dynamicElements[0].classList.remove("fn__none");
+            dynamicElements[1].classList.add("fn__none");
+            focusByRange(range);
+            preventRender = true;
+            setTimeout(() => {
+                preventRender = false;
+            }, 1000);
+            return;
+        } if (type === "goinline") {
+            buttonElement.classList.add("protyle-toolbar__item--current");
+            const dynamicElements = document.querySelectorAll("#keyboardToolbar .keyboard__dynamic");
+            dynamicElements[1].classList.remove("fn__none");
+            dynamicElements[0].classList.add("fn__none");
+            focusByRange(range);
+            return;
+        } if (["a", "block-ref", "inline-math", "inline-memo"].includes(type)) {
+            if (!hasClosestByAttribute(range.startContainer, "data-type", "NodeCodeBlock")) {
+                hideElements(["util"], protyle);
+                protyle.toolbar.element.querySelector(`[data-type="${type}"]`).dispatchEvent(new CustomEvent("click"));
+            }
+            return;
+        } if (buttonElement.classList.contains("keyboard__action") && ["strong", "em", "s", "code", "mark", "tag", "u", "sup", "clear", "sub", "kbd"].includes(type)) {
+            if (!hasClosestByAttribute(range.startContainer, "data-type", "NodeCodeBlock")) {
+                protyle.toolbar.setInlineMark(protyle, type, "toolbar");
+            }
+            return;
+        } if (type === "text") {
+            if (buttonElement.classList.contains("protyle-toolbar__item--current")) {
+                hideKeyboardToolbarUtil();
+                focusByRange(range);
+            } else {
+                buttonElement.classList.add("protyle-toolbar__item--current");
+                toolbarElement.querySelector('.keyboard__action[data-type="done"] use').setAttribute("xlink:href", "#iconCloseRound");
+                const oldScrollTop = protyle.contentElement.scrollTop;
+                renderTextMenu(protyle, toolbarElement);
+                showKeyboardToolbarUtil(oldScrollTop);
+            }
+            return;
+        } if (type === "moveup") {
+            moveToUp(protyle, nodeElement, range);
+            focusByRange(range);
+            return;
+        } if (type === "movedown") {
+            moveToDown(protyle, nodeElement, range);
+            focusByRange(range);
+            return;
+        } if (type === "softLine") {
+            range.extractContents();
+            softEnter(range, nodeElement, protyle);
+            focusByRange(range);
+            return;
+        } if (type === "add") {
+            if (buttonElement.classList.contains("protyle-toolbar__item--current")) {
+                hideKeyboardToolbarUtil();
+                focusByRange(range);
+            } else {
+                buttonElement.classList.add("protyle-toolbar__item--current");
+                toolbarElement.querySelector('.keyboard__action[data-type="done"] use').setAttribute("xlink:href", "#iconCloseRound");
+                const oldScrollTop = protyle.contentElement.scrollTop;
+                renderSlashMenu(protyle, toolbarElement);
+                showKeyboardToolbarUtil(oldScrollTop);
+            }
+            return;
+        } if (type === "block") {
+            protyle.gutter.renderMenu(protyle, nodeElement);
+            window.siyuan.menus.menu.fullscreen();
+            activeBlur();
+            hideKeyboardToolbar();
+            return;
+        } if (type === "outdent") {
+            listOutdent(protyle, [nodeElement.parentElement], range);
+            focusByRange(range);
+            return;
+        } if (type === "indent") {
+            listIndent(protyle, [nodeElement.parentElement], range);
+            focusByRange(range);
+            return;
+        }
+    });
+};