--- conflicted
+++ resolved
@@ -106,33 +106,6 @@
     document.getElementById("toolbarMore").addEventListener("click", () => {
         popMenu();
     });
-<<<<<<< HEAD
-    document.getElementById("toolbarRiffCard").addEventListener("click", () => {
-        openCard();
-    });
-    const editElement = document.getElementById("toolbarEdit");
-    if (window.siyuan.config.readonly) {
-        editElement.classList.add("fn__none");
-    }
-    const inputElement = document.getElementById("toolbarName") as HTMLInputElement;
-    const editIconElement = editElement.querySelector("use");
-    if (window.siyuan.config.readonly || window.siyuan.config.editor.readOnly) {
-        inputElement.readOnly = true;
-        editIconElement.setAttribute("xlink:href", "#iconPreview");
-    } else {
-        inputElement.readOnly = false;
-        editIconElement.setAttribute("xlink:href", "#iconEdit");
-    }
-    editElement.addEventListener(getEventName(), () => {
-        window.siyuan.config.editor.readOnly = !window.siyuan.config.editor.readOnly;
-        const toolbarName = document.querySelector("#toolbarName") as HTMLElement;
-        if (toolbarName) {
-            toolbarName.style.filter = window.siyuan.config.editor.readOnly ? "brightness(0.58) opacity(0.58)" : "";
-        }
-        fetchPost("/api/setting/setEditor", window.siyuan.config.editor);
-    });
-=======
->>>>>>> af2fd13a
     document.getElementById("toolbarSync").addEventListener(getEventName(), () => {
         syncGuide(app);
     });
