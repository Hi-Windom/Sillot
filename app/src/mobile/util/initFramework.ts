import {Constants} from "../../constants";
import {closeModel, closePanel} from "./closePanel";
import {openMobileFileById} from "../editor";
import {validateName} from "../../editor/rename";
import {getEventName} from "../../protyle/util/compatibility";
import {fetchPost} from "../../util/fetch";
import {setInlineStyle} from "../../util/assets";
import {renderSnippet} from "../../config/util/snippets";
import {setEmpty} from "./setEmpty";
import {getIdZoomInByPath, getOpenNotebookCount} from "../../util/pathName";
import {popMenu} from "../menu";
import {MobileFiles} from "../dock/MobileFiles";
import {MobileOutline} from "../dock/MobileOutline";
import {hasTopClosestByTag} from "../../protyle/util/hasClosest";
import {MobileBacklinks} from "../dock/MobileBacklinks";
import {MobileBookmarks} from "../dock/MobileBookmarks";
import {MobileTags} from "../dock/MobileTags";
import {activeBlur, hideKeyboardToolbar, initKeyboardToolbar} from "./keyboardToolbar";
import {syncGuide} from "../../sync/syncGuide";
<<<<<<< HEAD
import {openCard} from "../../card/openCard";
=======
import {Inbox} from "../../layout/dock/Inbox";
>>>>>>> 19a6211e

export const initFramework = () => {
    setInlineStyle();
    renderSnippet();
    initKeyboardToolbar();
    const sidebarElement = document.getElementById("sidebar");
    let outline: MobileOutline;
    let backlink: MobileBacklinks;
    let bookmark: MobileBookmarks;
    let inbox: Inbox;
    let tag: MobileTags;
    // 不能使用 getEventName，否则点击返回会展开右侧栏
    const firstToolbarElement = sidebarElement.querySelector(".toolbar--border");
    firstToolbarElement.addEventListener("click", (event: Event & {
        target: Element
    }) => {
        const svgElement = hasTopClosestByTag(event.target, "svg");
        if (!svgElement || svgElement.classList.contains("toolbar__icon--active")) {
            return;
        }
        const type = svgElement.getAttribute("data-type");
        if (!type) {
            closePanel();
            return;
        }
        firstToolbarElement.querySelectorAll(".toolbar__icon").forEach(item => {
            const itemType = item.getAttribute("data-type");
            if (!itemType) {
                return;
            }
            if (itemType === type) {
                if (type === "sidebar-outline-tab") {
                    if (!outline) {
                        outline = new MobileOutline();
                    } else {
                        outline.update();
                    }
                } else if (type === "sidebar-backlink-tab") {
                    if (!backlink) {
                        backlink = new MobileBacklinks();
                    } else {
                        backlink.update();
                    }
                } else if (type === "sidebar-bookmark-tab") {
                    if (!bookmark) {
                        bookmark = new MobileBookmarks();
                    } else {
                        backlink.update();
                    }
                } else if (type === "sidebar-tag-tab") {
                    if (!tag) {
                        tag = new MobileTags();
                    } else {
                        tag.update();
                    }
                } else if (type === "sidebar-inbox-tab" && !inbox) {
                    inbox = new Inbox(document.querySelector('#sidebar [data-type="sidebar-inbox"]'));
                }
                svgElement.classList.add("toolbar__icon--active");
                sidebarElement.lastElementChild.querySelector(`[data-type="${itemType.replace("-tab", "")}"]`).classList.remove("fn__none");
            } else {
                item.classList.remove("toolbar__icon--active");
                sidebarElement.lastElementChild.querySelector(`[data-type="${itemType.replace("-tab", "")}"]`).classList.add("fn__none");
            }
        });
    });
    window.siyuan.mobile.files = new MobileFiles();
    document.getElementById("toolbarFile").addEventListener("click", () => {
        hideKeyboardToolbar();
        activeBlur();
        sidebarElement.style.transform = "translateX(0px)";
        const type = sidebarElement.querySelector(".toolbar--border .toolbar__icon--active").getAttribute("data-type");
        if (type === "sidebar-outline-tab") {
            outline.update();
        } else if (type === "sidebar-backlink-tab") {
            backlink.update();
        } else if (type === "sidebar-bookmark-tab") {
            bookmark.update();
        } else if (type === "sidebar-tag-tab") {
            tag.update();
        }
    });
    // 用 touchstart 会导致键盘不收起
    document.getElementById("toolbarMore").addEventListener("click", () => {
        popMenu();
    });
    document.getElementById("toolbarRiffCard").addEventListener("click", () => {
        openCard();
    });
    const editElement = document.getElementById("toolbarEdit");
    if (window.siyuan.config.readonly) {
        editElement.classList.add("fn__none");
    }
    const inputElement = document.getElementById("toolbarName") as HTMLInputElement;
    const editIconElement = editElement.querySelector("use");
    if (window.siyuan.config.readonly || window.siyuan.config.editor.readOnly) {
        inputElement.readOnly = true;
        editIconElement.setAttribute("xlink:href", "#iconPreview");
    } else {
        inputElement.readOnly = false;
        editIconElement.setAttribute("xlink:href", "#iconEdit");
    }
    editElement.addEventListener(getEventName(), () => {
        window.siyuan.config.editor.readOnly = !window.siyuan.config.editor.readOnly;
        const toolbarName = document.querySelector("#toolbarName") as HTMLElement;
        if (toolbarName) {
            toolbarName.style.filter = window.siyuan.config.editor.readOnly ? "brightness(0.58) opacity(0.58)" : "";
        }
        fetchPost("/api/setting/setEditor", window.siyuan.config.editor);
    });
    document.getElementById("toolbarSync").addEventListener(getEventName(), () => {
        syncGuide();
    });
    if (navigator.userAgent.indexOf("iPhone") > -1 && !window.siyuan.config.readonly && !window.siyuan.config.editor.readOnly) {
        // 不知道为什么 iPhone 中如果是编辑状态，点击文档后无法点击标题
        setTimeout(() => {
            editElement.dispatchEvent(new CustomEvent(getEventName()));
            setTimeout(() => {
                editElement.dispatchEvent(new CustomEvent(getEventName()));
            }, Constants.TIMEOUT_INPUT);
        }, Constants.TIMEOUT_INPUT);
    }
    document.getElementById("modelClose").addEventListener("click", () => {
        closeModel();
    });
    initEditorName();
    if (getOpenNotebookCount() > 0) {
        if (window.JSAndroid && window.openFileByURL(window.JSAndroid.getBlockURL())) {
            return;
        }
        const idZoomIn = getIdZoomInByPath();
        if (idZoomIn.id) {
            openMobileFileById(idZoomIn.id,
                idZoomIn.isZoomIn ? [Constants.CB_GET_ALL, Constants.CB_GET_FOCUS] : [Constants.CB_GET_FOCUS, Constants.CB_GET_CONTEXT]);
            return;
        }
        const localDoc = window.siyuan.storage[Constants.LOCAL_DOCINFO];
        fetchPost("/api/block/checkBlockExist", {id: localDoc.id}, existResponse => {
            if (existResponse.data) {
                openMobileFileById(localDoc.id, localDoc.action);
            } else {
                fetchPost("/api/block/getRecentUpdatedBlocks", {}, (response) => {
                    if (response.data.length !== 0) {
                        openMobileFileById(response.data[0].id, [Constants.CB_GET_HL, Constants.CB_GET_CONTEXT]);
                    } else {
                        setEmpty();
                    }
                });
            }
        });
        return;
    }
    setEmpty();
};

const initEditorName = () => {
    const inputElement = document.getElementById("toolbarName") as HTMLInputElement;
    inputElement.setAttribute("placeholder", window.siyuan.languages._kernel[16]);
    inputElement.addEventListener("blur", () => {
        if (window.siyuan.config.readonly || window.siyuan.config.editor.readOnly || window.siyuan.mobile.editor.protyle.disabled) {
            return;
        }
        if (!validateName(inputElement.value)) {
            inputElement.value = inputElement.value.substring(0, Constants.SIZE_TITLE);
            return false;
        }

        fetchPost("/api/filetree/renameDoc", {
            notebook: window.siyuan.mobile.editor.protyle.notebookId,
            path: window.siyuan.mobile.editor.protyle.path,
            title: inputElement.value,
        });
    });
};<|MERGE_RESOLUTION|>--- conflicted
+++ resolved
@@ -17,11 +17,8 @@
 import {MobileTags} from "../dock/MobileTags";
 import {activeBlur, hideKeyboardToolbar, initKeyboardToolbar} from "./keyboardToolbar";
 import {syncGuide} from "../../sync/syncGuide";
-<<<<<<< HEAD
 import {openCard} from "../../card/openCard";
-=======
 import {Inbox} from "../../layout/dock/Inbox";
->>>>>>> 19a6211e
 
 export const initFramework = () => {
     setInlineStyle();
