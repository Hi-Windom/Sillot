import {Constants} from "../../constants";
import {closePanel} from "./closePanel";
import {openMobileFileById} from "../editor";
import {validateName} from "../../editor/rename";
import {getEventName} from "../../protyle/util/compatibility";
import {fetchPost} from "../../util/fetch";
import {setInlineStyle} from "../../util/assets";
import {renderSnippet} from "../../config/util/snippets";
import {setEmpty} from "./setEmpty";
import {getOpenNotebookCount} from "../../util/pathName";
import {popMenu} from "../menu";
import {MobileFiles} from "./MobileFiles";
import {MobileOutline} from "./MobileOutline";
import {hasTopClosestByTag} from "../../protyle/util/hasClosest";
import {MobileBacklinks} from "./MobileBacklinks";
import {MobileBookmarks} from "./MobileBookmarks";
import {MobileTags} from "./MobileTags";
import {activeBlur, hideKeyboardToolbar, initKeyboardToolbar} from "./keyboardToolbar";
import {getSearch} from "../../util/functions";
import {syncGuide} from "../../sync/syncGuide";
import {openCard} from "../../card/openCard";

export const initFramework = () => {
    setInlineStyle();
    renderSnippet();
    initKeyboardToolbar();
    const sidebarElement = document.getElementById("sidebar");
    let outline: MobileOutline;
    let backlink: MobileBacklinks;
    let bookmark: MobileBookmarks;
    let tag: MobileTags;
    // 不能使用 getEventName，否则点击返回会展开右侧栏
    const firstToolbarElement = sidebarElement.querySelector(".toolbar--border");
    firstToolbarElement.addEventListener("click", (event: Event & {
        target: Element
    }) => {
        const svgElement = hasTopClosestByTag(event.target, "svg");
        if (!svgElement || svgElement.classList.contains("toolbar__icon--active")) {
            return;
        }
        const type = svgElement.getAttribute("data-type");
        if (!type) {
            closePanel();
            return;
        }
        firstToolbarElement.querySelectorAll(".toolbar__icon").forEach(item => {
            const itemType = item.getAttribute("data-type");
            if (!itemType) {
                return;
            }
            if (itemType === type) {
                if (type === "sidebar-outline-tab") {
                    if (!outline) {
                        outline = new MobileOutline();
                    } else {
                        outline.update();
                    }
                } else if (type === "sidebar-backlink-tab") {
                    if (!backlink) {
                        backlink = new MobileBacklinks();
                    } else {
                        backlink.update();
                    }
                } else if (type === "sidebar-bookmark-tab") {
                    if (!bookmark) {
                        bookmark = new MobileBookmarks();
                    } else {
                        backlink.update();
                    }
                } else if (type === "sidebar-tag-tab") {
                    if (!tag) {
                        tag = new MobileTags();
                    } else {
                        tag.update();
                    }
                }
                svgElement.classList.add("toolbar__icon--active");
                sidebarElement.lastElementChild.querySelector(`[data-type="${itemType.replace("-tab", "")}"]`).classList.remove("fn__none");
            } else {
                item.classList.remove("toolbar__icon--active");
                sidebarElement.lastElementChild.querySelector(`[data-type="${itemType.replace("-tab", "")}"]`).classList.add("fn__none");
            }
        });
    });
    window.siyuan.mobile.files = new MobileFiles();
    document.getElementById("toolbarFile").addEventListener("click", () => {
        hideKeyboardToolbar();
        activeBlur();
        sidebarElement.style.transform = "translateX(0px)";
        const type = sidebarElement.querySelector(".toolbar--border .toolbar__icon--active").getAttribute("data-type");
        if (type === "sidebar-outline-tab") {
            outline.update();
        } else if (type === "sidebar-backlink-tab") {
            backlink.update();
        } else if (type === "sidebar-bookmark-tab") {
            bookmark.update();
        } else if (type === "sidebar-tag-tab") {
            tag.update();
        }
    });
    // 用 touchstart 会导致键盘不收起
    document.getElementById("toolbarMore").addEventListener("click", () => {
        popMenu();
    });
    document.getElementById("toolbarRiffCard").addEventListener("click", () => {
        openCard();
    });
    const editElement = document.getElementById("toolbarEdit");
    if (window.siyuan.config.readonly) {
        editElement.classList.add("fn__none");
    }
    const inputElement = document.getElementById("toolbarName") as HTMLInputElement;
    const editIconElement = editElement.querySelector("use");
    if (window.siyuan.config.readonly || window.siyuan.config.editor.readOnly) {
        inputElement.readOnly = true;
        editIconElement.setAttribute("xlink:href", "#iconPreview");
    } else {
        inputElement.readOnly = false;
        editIconElement.setAttribute("xlink:href", "#iconEdit");
    }
    editElement.addEventListener(getEventName(), () => {
<<<<<<< HEAD
        window.siyuan.config.editor.readOnly = editIconElement.getAttribute("xlink:href") === "#iconEdit";
        const toolbarName = document.querySelector("#toolbarName") as HTMLElement;
        if (toolbarName) {
            toolbarName.style.filter = window.siyuan.config.editor.readOnly ? "brightness(0.58) opacity(0.58)" : "";
        }
=======
        window.siyuan.config.editor.readOnly = !window.siyuan.config.editor.readOnly;
>>>>>>> 0929e98d
        fetchPost("/api/setting/setEditor", window.siyuan.config.editor);
    });
    document.getElementById("toolbarSync").addEventListener(getEventName(), () => {
        syncGuide();
    });
    if (navigator.userAgent.indexOf("iPhone") > -1 && !window.siyuan.config.readonly && !window.siyuan.config.editor.readOnly) {
        // 不知道为什么 iPhone 中如果是编辑状态，点击文档后无法点击标题
        setTimeout(() => {
            editElement.dispatchEvent(new CustomEvent(getEventName()));
            setTimeout(() => {
                editElement.dispatchEvent(new CustomEvent(getEventName()));
            }, Constants.TIMEOUT_INPUT);
        }, Constants.TIMEOUT_INPUT);
    }
    document.getElementById("modelClose").addEventListener("click", () => {
        document.getElementById("model").style.transform = "";
        activeBlur();
        hideKeyboardToolbar();
    });
    initEditorName();
    if (getOpenNotebookCount() > 0) {
        if (window.JSAndroid && window.openFileByURL(window.JSAndroid.getBlockURL())) {
            return;
        }
        const openId = getSearch("id");
        if (openId) {
            openMobileFileById(openId,
                getSearch("focus") === "1" ? [Constants.CB_GET_ALL, Constants.CB_GET_FOCUS] : [Constants.CB_GET_FOCUS, Constants.CB_GET_CONTEXT]);
            return;
        }
        const localDoc = window.siyuan.storage[Constants.LOCAL_DOCINFO];
        fetchPost("/api/block/checkBlockExist", {id: localDoc.id}, existResponse => {
            if (existResponse.data) {
                openMobileFileById(localDoc.id, localDoc.action);
            } else {
                fetchPost("/api/block/getRecentUpdatedBlocks", {}, (response) => {
                    if (response.data.length !== 0) {
                        openMobileFileById(response.data[0].id, [Constants.CB_GET_HL, Constants.CB_GET_CONTEXT]);
                    } else {
                        setEmpty();
                    }
                });
            }
        });
        return;
    }
    setEmpty();
};

const initEditorName = () => {
    const inputElement = document.getElementById("toolbarName") as HTMLInputElement;
    inputElement.setAttribute("placeholder", window.siyuan.languages._kernel[16]);
    inputElement.addEventListener("blur", () => {
        if (window.siyuan.config.readonly || window.siyuan.config.editor.readOnly || window.siyuan.mobile.editor.protyle.disabled) {
            return;
        }
        if (!validateName(inputElement.value)) {
            inputElement.value = inputElement.value.substring(0, Constants.SIZE_TITLE);
            return false;
        }

        fetchPost("/api/filetree/renameDoc", {
            notebook: window.siyuan.mobile.editor.protyle.notebookId,
            path: window.siyuan.mobile.editor.protyle.path,
            title: inputElement.value,
        });
    });
};<|MERGE_RESOLUTION|>--- conflicted
+++ resolved
@@ -119,15 +119,11 @@
         editIconElement.setAttribute("xlink:href", "#iconEdit");
     }
     editElement.addEventListener(getEventName(), () => {
-<<<<<<< HEAD
-        window.siyuan.config.editor.readOnly = editIconElement.getAttribute("xlink:href") === "#iconEdit";
+        window.siyuan.config.editor.readOnly = !window.siyuan.config.editor.readOnly;
         const toolbarName = document.querySelector("#toolbarName") as HTMLElement;
         if (toolbarName) {
             toolbarName.style.filter = window.siyuan.config.editor.readOnly ? "brightness(0.58) opacity(0.58)" : "";
         }
-=======
-        window.siyuan.config.editor.readOnly = !window.siyuan.config.editor.readOnly;
->>>>>>> 0929e98d
         fetchPost("/api/setting/setEditor", window.siyuan.config.editor);
     });
     document.getElementById("toolbarSync").addEventListener(getEventName(), () => {
