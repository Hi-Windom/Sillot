import {mountHelp, newNotebook} from "../../util/mount";
import {newFile} from "../../util/newFile";
import {getOpenNotebookCount} from "../../util/pathName";
import {popSearch} from "../menu/search";
import {getRecentDocs} from "../menu/getRecentDocs";
import {openHistory} from "../../history/history";
import type {App} from "../../index";
import {setTitle} from "../../dialog/processSystem";
import {isIPhone} from "../../protyle/util/compatibility";

export const setEmpty = (app: App) => {
    window.sout.tracker("invoked");
    setTitle(window.siyuan.languages.siyuanNote);
    document.getElementById("toolbarName").classList.add("fn__hidden");
    document.getElementById("editor").classList.add("fn__none");
    const emptyElement = document.getElementById("empty");
    emptyElement.classList.remove("fn__none");
    if (emptyElement.innerHTML !== "") {
        return;
    }
    emptyElement.innerHTML = `<div id="emptySearch" class="b3-list-item">
    <svg class="b3-list-item__graphic"><use xlink:href="#iconSearch"></use></svg><span class="fn__space"></span><span class="b3-list-item__text">${window.siyuan.languages.search}</span>
</div>
<div id="emptyRecent" class="b3-list-item">
    <svg class="b3-list-item__graphic"><use xlink:href="#iconList"></use></svg><span class="fn__space"></span><span class="b3-list-item__text">${window.siyuan.languages.recentDocs}</span>
</div>
<div id="emptyHistory" class="b3-list-item${window.siyuan.config.readonly ? " fn__none" : ""}">
    <svg class="b3-list-item__graphic"><use xlink:href="#iconHistory"></use></svg><span class="fn__space"></span><span class="b3-list-item__text">${window.siyuan.languages.dataHistory}</span>
</div>
<div id="emptyNewFile" class="b3-list-item${(getOpenNotebookCount() > 0 || !window.siyuan.config.readonly) ? "" : " fn__none"}">
    <svg class="b3-list-item__graphic"><use xlink:href="#iconFile"></use></svg><span class="fn__space"></span><span class="b3-list-item__text">${window.siyuan.languages.newFile}</span>
</div>
<div class="b3-list-item" id="emptyNewNotebook${window.siyuan.config.readonly ? " fn__none" : ""}">
    <svg class="b3-list-item__graphic"><use xlink:href="#iconFilesRoot"></use></svg><span class="fn__space"></span><span class="b3-list-item__text">${window.siyuan.languages.newNotebook}</span>
</div>
<div class="b3-list-item${isIPhone() ? " fn__none" : ""}" id="emptyHelp">
    <svg class="b3-list-item__graphic"><use xlink:href="#iconHelp"></use></svg><span class="fn__space"></span><span class="b3-list-item__text">${window.siyuan.languages.userGuide}</span>
</div>`;
    emptyElement.addEventListener("click", (event) => {
        let target = event.target as HTMLElement;
        while (target && !target.isEqualNode(emptyElement)) {
            if (target.id === "emptySearch") {
                popSearch(app);
                event.stopPropagation();
                event.preventDefault();
                break;
            } else if (target.id === "emptyRecent") {
                getRecentDocs(app);
                event.stopPropagation();
                event.preventDefault();
                break;
            } else if (target.id === "emptyHistory") {
                openHistory(app);
                event.stopPropagation();
                event.preventDefault();
                break;
            } else if (target.id === "emptyNewFile") {
                newFile({
                    app,
                    useSavePath: true
                });
                event.stopPropagation();
                event.preventDefault();
                break;
            } else if (target.id === "emptyNewNotebook") {
                newNotebook();
                event.stopPropagation();
                event.preventDefault();
                break;
            } else if (target.id === "emptyHelp") {
                mountHelp();
                event.stopPropagation();
                event.preventDefault();
                break;
            }
            target = target.parentElement;
        }
    });
};

export const setEditor = () => {
<<<<<<< HEAD
    window.sout.tracker("invoked");
    const toolbarNameElement =  document.getElementById("toolbarName") as HTMLInputElement;
=======
    const toolbarNameElement = document.getElementById("toolbarName") as HTMLInputElement;
>>>>>>> cef0c333
    setTitle(toolbarNameElement.value);
    toolbarNameElement.classList.remove("fn__hidden");
    document.getElementById("editor").classList.remove("fn__none");
    document.getElementById("empty").classList.add("fn__none");
};<|MERGE_RESOLUTION|>--- conflicted
+++ resolved
@@ -79,12 +79,8 @@
 };
 
 export const setEditor = () => {
-<<<<<<< HEAD
     window.sout.tracker("invoked");
-    const toolbarNameElement =  document.getElementById("toolbarName") as HTMLInputElement;
-=======
     const toolbarNameElement = document.getElementById("toolbarName") as HTMLInputElement;
->>>>>>> cef0c333
     setTitle(toolbarNameElement.value);
     toolbarNameElement.classList.remove("fn__hidden");
     document.getElementById("editor").classList.remove("fn__none");
