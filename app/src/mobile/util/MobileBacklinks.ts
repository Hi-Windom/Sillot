import {Tree} from "../../util/Tree";
import {fetchPost} from "../../util/fetch";
import {Constants} from "../../constants";
import {openMobileFileById} from "../editor";

export class MobileBacklinks {
    public element: HTMLElement;
    private tree: Tree;
    private notebookId: string;
    private mTree: Tree;
    public beforeLen = 10;

    constructor() {
        this.element = document.querySelector('#sidebar [data-type="sidebar-backlink"]');
<<<<<<< HEAD
        this.element.innerHTML = /*html*/ `<div class="toolbar">
=======
        this.element.innerHTML = `<div class="toolbar toolbar--border toolbar--dark">
>>>>>>> df3ee3f2
    <div class="fn__space"></div>
    <div class="toolbar__text">
        ${window.siyuan.languages.backlinks}
    </div>
    <span class="counter listCount"></span>
    <span class="fn__space"></span>
    <svg data-type="expand" class="toolbar__icon"><use xlink:href="#iconExpand"></use></svg>
    <span class="fn__space"></span>
    <svg data-type="collapse" class="toolbar__icon"><use xlink:href="#iconContract"></use></svg>
</div>
<div class="backlinkList fn__flex-1"></div>
<div class="toolbar">
    <div class="fn__space"></div>
    <div class="toolbar__text">
        ${window.siyuan.languages.mentions}
    </div>
    <span class="counter listMCount"></span>
    <span class="fn__space"></span>
    <svg data-type="mExpand" class="toolbar__icon"><use xlink:href="#iconExpand"></use></svg>
    <span class="fn__space"></span>
    <svg data-type="mCollapse" class="toolbar__icon"><use xlink:href="#iconContract"></use></svg>
    <span class="fn__space"></span>
    <svg data-type="layout" class="toolbar__icon"><use xlink:href="#iconDown"></use></svg>
</div>
<div class="backlinkMList fn__flex-1"></div>`;

        this.tree = new Tree({
            element: this.element.querySelector(".backlinkList") as HTMLElement,
            data: null,
            click(element: HTMLElement) {
                openMobileFileById(element.getAttribute("data-node-id"), [Constants.CB_GET_FOCUS, Constants.CB_GET_CONTEXT]);
            }
        });
        this.mTree = new Tree({
            element: this.element.querySelector(".backlinkMList") as HTMLElement,
            data: null,
            click: (element) => {
                openMobileFileById(element.getAttribute("data-node-id"), [Constants.CB_GET_FOCUS, Constants.CB_GET_CONTEXT]);
            },
        });
        this.element.addEventListener("click", (event) => {
            let target = event.target as HTMLElement;
            while (target && !target.isEqualNode(this.element)) {
                if (target.classList.contains("toolbar__icon")) {
                    const type = target.getAttribute("data-type");
                    switch (type) {
                        case "collapse":
                            this.tree.collapseAll();
                            break;
                        case "expand":
                            this.tree.expandAll();
                            break;
                        case "mExpand":
                            this.mTree.expandAll();
                            break;
                        case "mCollapse":
                            this.mTree.collapseAll();
                            break;
                        case "layout":
                            if (this.mTree.element.style.flex) {
                                if (this.mTree.element.style.height === "0px") {
                                    this.mTree.element.removeAttribute("style");
                                    target.setAttribute("aria-label", window.siyuan.languages.up);
                                    target.querySelector("use").setAttribute("xlink:href", "#iconUp");
                                } else {
                                    this.mTree.element.removeAttribute("style");
                                    target.setAttribute("aria-label", window.siyuan.languages.down);
                                    target.querySelector("use").setAttribute("xlink:href", "#iconDown");
                                }
                            } else {
                                if (target.getAttribute("aria-label") === window.siyuan.languages.down) {
                                    this.mTree.element.setAttribute("style", "flex:none;height:0px");
                                    target.setAttribute("aria-label", window.siyuan.languages.up);
                                    target.querySelector("use").setAttribute("xlink:href", "#iconUp");
                                } else {
                                    this.mTree.element.setAttribute("style", `flex:none;height:${this.element.clientHeight - this.tree.element.previousElementSibling.clientHeight * 2}px`);
                                    target.setAttribute("aria-label", window.siyuan.languages.down);
                                    target.querySelector("use").setAttribute("xlink:href", "#iconDown");
                                }
                            }
                            target.setAttribute("data-clicked", "true");
                            break;
                    }
                }
                target = target.parentElement;
            }
        });

        this.update();
    }

    public update() {
        fetchPost("/api/ref/getBacklink", {
            id: window.siyuan.mobile.editor.protyle.block.id,
            beforeLen: this.beforeLen,
            k: "",
            mk: "",
        }, response => {
            this.notebookId = response.data.box;
            this.tree.updateData(response.data.backlinks);
            this.mTree.updateData(response.data.backmentions);

            const countElement = this.element.querySelector(".listCount");
            if (response.data.linkRefsCount === 0) {
                countElement.classList.add("fn__none");
            } else {
                countElement.classList.remove("fn__none");
                countElement.textContent = response.data.linkRefsCount.toString();
            }
            const mCountElement = this.element.querySelector(".listMCount");
            if (response.data.mentionsCount === 0) {
                mCountElement.classList.add("fn__none");
            } else {
                mCountElement.classList.remove("fn__none");
                mCountElement.textContent = response.data.mentionsCount.toString();
            }

            const layoutElement = this.element.querySelector("[data-type='layout']");
            if (layoutElement.getAttribute("data-clicked")) {
                return;
            }
            if (response.data.mentionsCount === 0) {
                this.mTree.element.setAttribute("style", "flex:none;height:0px");
                layoutElement.setAttribute("aria-label", window.siyuan.languages.up);
                layoutElement.querySelector("use").setAttribute("xlink:href", "#iconUp");
                return;
            }
            if (response.data.linkRefsCount === 0) {
                this.mTree.element.setAttribute("style", `flex:none;height:${this.element.clientHeight - this.tree.element.previousElementSibling.clientHeight * 2}px`);
                layoutElement.setAttribute("aria-label", window.siyuan.languages.down);
                layoutElement.querySelector("use").setAttribute("xlink:href", "#iconDown");
            } else {
                this.mTree.element.removeAttribute("style");
                layoutElement.setAttribute("aria-label", window.siyuan.languages.down);
                layoutElement.querySelector("use").setAttribute("xlink:href", "#iconDown");
            }
        });
    }
}<|MERGE_RESOLUTION|>--- conflicted
+++ resolved
@@ -12,11 +12,7 @@
 
     constructor() {
         this.element = document.querySelector('#sidebar [data-type="sidebar-backlink"]');
-<<<<<<< HEAD
-        this.element.innerHTML = /*html*/ `<div class="toolbar">
-=======
-        this.element.innerHTML = `<div class="toolbar toolbar--border toolbar--dark">
->>>>>>> df3ee3f2
+        this.element.innerHTML = /*html*/ `<div class="toolbar toolbar--border toolbar--dark">
     <div class="fn__space"></div>
     <div class="toolbar__text">
         ${window.siyuan.languages.backlinks}
