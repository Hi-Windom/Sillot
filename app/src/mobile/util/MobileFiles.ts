import {hasTopClosestByTag} from "../../protyle/util/hasClosest";
import {escapeHtml} from "../../util/escape";
import {Model} from "../../layout/Model";
import {Constants} from "../../constants";
import {getDisplayName, pathPosix, setNoteBook} from "../../util/pathName";
import {initFileMenu, initNavigationMenu, sortMenu} from "../../menus/navigation";
import {showMessage} from "../../dialog/message";
import {fetchPost} from "../../util/fetch";
import {genUUID} from "../../util/genID";
import {openMobileFileById} from "../editor";
import {unicode2Emoji} from "../../emoji";
import {mountHelp, newNotebook} from "../../util/mount";
import {confirmDialog} from "../../dialog/confirmDialog";
import {newFile} from "../../util/newFile";

export class MobileFiles extends Model {
    public element: HTMLElement;
    private actionsElement: HTMLElement;
    private closeElement: HTMLElement;

    constructor() {
        super({
            id: genUUID(),
            type: "filetree",
            msgCallback(data) {
                if (data) {
                    switch (data.cmd) {
                        case "moveDoc":
                            this.onMove(data.data);
                            break;
                        case "mount":
                            this.onMount(data);
                            break;
                        case "createnotebook":
                            setNoteBook();
                            this.element.insertAdjacentHTML("beforeend", this.genNotebook(data.data.box));
                            break;
                        case "unmount":
                        case "removeDoc":
                            this.onRemove(data);
                            break;
                        case "createdailynote":
                        case "create":
                        case "heading2doc":
                        case "li2doc":
                            this.onMkdir(data.data);
                            break;
                        case "renamenotebook":
                            this.element.querySelector(`[data-url="${data.data.box}"] .b3-list-item__text`).innerHTML = data.data.name;
                            break;
                        case "rename":
                            this.onRename(data.data);
                            break;
                    }
                }
            },
        });
        const filesElement = document.querySelector('#sidebar [data-type="sidebar-file"]');
<<<<<<< HEAD
        filesElement.innerHTML = /*html*/ `<div class="toolbar">
=======
        filesElement.innerHTML = `<div class="toolbar toolbar--border toolbar--dark">
>>>>>>> df3ee3f2
    <div class="fn__space"></div>
    <div class="toolbar__text">${window.siyuan.languages.fileTree}</div>
    <div class="fn__flex-1 fn__space"></div>
    <svg data-type="newNotebook" class="toolbar__icon"><use xlink:href="#iconFilesRoot"></use></svg>
    <svg data-type="refresh" class="toolbar__icon"><use xlink:href="#iconRefresh"></use></svg>
    <svg data-type="focus" class="toolbar__icon"><use xlink:href="#iconFocus"></use></svg>
    <svg data-type="collapse" class="toolbar__icon"><use xlink:href="#iconContract"></use></svg>
    <svg data-type="sort" class="toolbar__icon${window.siyuan.config.readonly ? " fn__none" : ""}"><use xlink:href="#iconSort"></use></svg>
</div>
<div class="fn__flex-1"></div>
<ul class="b3-list b3-list--background fn__flex-column" style="min-height: auto;transition: var(--b3-transition)">
    <li class="b3-list-item" data-type="toggle">
        <span class="b3-list-item__toggle">
            <svg class="b3-list-item__arrow"><use xlink:href="#iconRight"></use></svg>
        </span>
        <span class="b3-list-item__text">${window.siyuan.languages.closeNotebook}</span>
    </li>
    <ul class="fn__none fn__flex-1"></ul>
</ul>`;
        this.actionsElement = filesElement.firstElementChild as HTMLElement;
        this.element = this.actionsElement.nextElementSibling as HTMLElement;
        this.closeElement = this.element.nextElementSibling as HTMLElement;
        filesElement.addEventListener("click", (event: MouseEvent & { target: HTMLElement }) => {
            let target = event.target as HTMLElement;
            while (target && !target.isEqualNode(this.actionsElement)) {
                const type = target.getAttribute("data-type");
                if (type === "refresh") {
                    if (!target.getAttribute("disabled")) {
                        target.setAttribute("disabled", "disabled");
                        const notebooks: string[] = [];
                        Array.from(this.element.children).forEach(item => {
                            notebooks.push(item.getAttribute("data-url"));
                        });
                        fetchPost("/api/filetree/refreshFiletree", {}, () => {
                            target.removeAttribute("disabled");
                            this.init(false);
                        });
                    }
                    event.preventDefault();
                    break;
                } else if (type === "focus") {
                    if (window.siyuan.mobile.editor) {
                        this.selectItem(window.siyuan.mobile.editor.protyle.notebookId, window.siyuan.mobile.editor.protyle.path);
                    }
                    event.preventDefault();
                    break;
                } else if (type === "newNotebook") {
                    newNotebook();
                } else if (type === "collapse") {
                    Array.from(this.element.children).forEach(item => {
                        const liElement = item.firstElementChild;
                        const toggleElement = liElement.querySelector(".b3-list-item__arrow");
                        if (toggleElement.classList.contains("b3-list-item__arrow--open")) {
                            toggleElement.classList.remove("b3-list-item__arrow--open");
                            liElement.nextElementSibling.remove();
                        }
                    });
                    event.preventDefault();
                    break;
                } else if (type === "sort") {
                    this.genSort(event);
                    event.preventDefault();
                    event.stopPropagation();
                    break;
                } else if (target.classList.contains("b3-list-item__toggle") && !target.classList.contains("fn__hidden") && target.parentElement.getAttribute("data-type") !== "toggle") {
                    const ulElement = hasTopClosestByTag(target, "UL");
                    if (ulElement) {
                        const notebookId = ulElement.getAttribute("data-url");
                        this.getLeaf(target.parentElement, notebookId);
                        this.setCurrent(target.parentElement);
                        window.siyuan.menus.menu.remove();
                    }
                    event.preventDefault();
                    event.stopPropagation();
                    break;
                } else if (type === "toggle") {
                    if (this.closeElement.classList.contains("fn__flex-1")) {
                        this.closeElement.lastElementChild.classList.add("fn__none");
                        this.closeElement.classList.remove("fn__flex-1");
                        target.querySelector("svg").classList.remove("b3-list-item__arrow--open");
                    } else {
                        this.closeElement.lastElementChild.classList.remove("fn__none");
                        this.closeElement.classList.add("fn__flex-1");
                        target.querySelector("svg").classList.add("b3-list-item__arrow--open");
                    }
                    event.stopPropagation();
                    event.preventDefault();
                    break;
                } else if (type === "remove") {
                    confirmDialog(window.siyuan.languages.deleteOpConfirm,
                        `${window.siyuan.languages.confirmDelete} <b>${escapeHtml(target.parentElement.querySelector(".b3-list-item__text").textContent)}</b>?`, () => {
                            fetchPost("/api/notebook/removeNotebook", {
                                notebook: target.getAttribute("data-url"),
                                callback: Constants.CB_MOUNT_REMOVE
                            });
                        });
                    event.stopPropagation();
                    event.preventDefault();
                    break;
                } else if (type === "open") {
                    fetchPost("/api/notebook/openNotebook", {
                        notebook: target.getAttribute("data-url")
                    });
                    event.stopPropagation();
                    event.preventDefault();
                    break;
                } else if (target.classList.contains("b3-list-item__action")) {
                    const type = target.getAttribute("data-type");
                    const pathString = target.parentElement.getAttribute("data-path");
                    const x = (event instanceof TouchEvent) ? event.touches[0].clientX : event.clientX;
                    const y = (event instanceof TouchEvent) ? event.touches[0].clientY : event.clientY;
                    const ulElement = hasTopClosestByTag(target, "UL");
                    if (ulElement) {
                        const notebookId = ulElement.getAttribute("data-url");
                        if (!window.siyuan.config.readonly) {
                            if (type === "new") {
                                newFile(notebookId, pathString);
                            } else if (type === "more-root") {
                                initNavigationMenu(target.parentElement).popup({x, y});
                                window.siyuan.menus.menu.element.style.zIndex = "310";
                            }
                        }
                        if (type === "more-file") {
                            initFileMenu(notebookId, pathString, target.parentElement).popup({
                                x,
                                y
                            });
                            window.siyuan.menus.menu.element.style.zIndex = "310";
                        }
                    }
                    event.preventDefault();
                    event.stopPropagation();
                    break;
                } else if (target.tagName === "LI") {
                    this.setCurrent(target);
                    if (target.getAttribute("data-type") === "navigation-file") {
                        openMobileFileById(target.getAttribute("data-node-id"));
                    } else if (target.getAttribute("data-type") === "navigation-root") {
                        const ulElement = hasTopClosestByTag(target, "UL");
                        if (ulElement) {
                            const notebookId = ulElement.getAttribute("data-url");
                            this.getLeaf(target, notebookId);
                        }
                    }
                    event.preventDefault();
                    break;
                }
                target = target.parentElement;
            }
        });
        this.init();
        if (window.siyuan.config.openHelp) {
            mountHelp();
        }
    }

    private genSort(event: MouseEvent) {
        window.siyuan.menus.menu.remove();
        sortMenu("notebooks", window.siyuan.config.fileTree.sort, (sort: number) => {
            window.siyuan.config.fileTree.sort = sort;
            fetchPost("/api/setting/setFiletree", {
                sort: window.siyuan.config.fileTree.sort,
                alwaysSelectOpenedFile: window.siyuan.config.fileTree.alwaysSelectOpenedFile,
                refCreateSavePath: window.siyuan.config.fileTree.refCreateSavePath,
                docCreateSavePath: window.siyuan.config.fileTree.docCreateSavePath,
                openFilesUseCurrentTab: window.siyuan.config.fileTree.openFilesUseCurrentTab,
                maxListCount: window.siyuan.config.fileTree.maxListCount,
            }, () => {
                setNoteBook(() => {
                    this.init(false);
                });
            });
        });
        window.siyuan.menus.menu.element.style.zIndex = "310";
        window.siyuan.menus.menu.popup({x: event.clientX, y: event.clientY});
    }

    private genNotebook(item: INotebook) {
        const emojiHTML = `<span class="b3-list-item__icon b3-tooltips b3-tooltips__e" aria-label="${window.siyuan.languages.changeIcon}">${unicode2Emoji(item.icon || Constants.SIYUAN_IMAGE_NOTE)}</span>`;
        if (item.closed) {
            return `<li data-type="open" data-url="${item.id}" class="b3-list-item">
    <span class="b3-list-item__toggle fn__hidden">
        <svg class="b3-list-item__arrow"><use xlink:href="#iconRight"></use></svg>
    </span>
    ${emojiHTML}
    <span class="b3-list-item__text">${escapeHtml(item.name)}</span>
    <span data-type="remove" data-url="${item.id}" class="b3-list-item__action${(window.siyuan.config.readonly) ? " fn__none" : ""}">
        <svg><use xlink:href="#iconTrashcan"></use></svg>
    </span>
</li>`;
        } else {
            return `<ul class="b3-list b3-list--background" data-url="${item.id}" data-sortmode="${item.sortMode}">
<li class="b3-list-item" data-type="navigation-root" data-path="/">
    <span class="b3-list-item__toggle${item.closed ? " fn__hidden" : ""}">
        <svg class="b3-list-item__arrow"><use xlink:href="#iconRight"></use></svg>
    </span>
    ${emojiHTML}
    <span class="b3-list-item__text${item.closed ? " ft__on-surface" : ""}">${escapeHtml(item.name)}</span>
    <span data-type="more-root" class="b3-list-item__action${(window.siyuan.config.readonly || item.closed) ? " fn__none" : ""}">
        <svg><use xlink:href="#iconMore"></use></svg>
    </span>
    <span data-type="new" class="b3-list-item__action${(window.siyuan.config.readonly || item.closed) ? " fn__none" : ""}">
        <svg><use xlink:href="#iconAdd"></use></svg>
    </span>
</li></ul>`;
        }
    }

    private init(init = true) {
        let html = "";
        let closeHtml = "";
        window.siyuan.notebooks.forEach((item) => {
            if (item.closed) {
                closeHtml += this.genNotebook(item);
            } else {
                html += this.genNotebook(item);
            }
        });
        this.element.innerHTML = html;
        this.closeElement.lastElementChild.innerHTML = closeHtml;
        if (!init) {
            return;
        }
        if (html === "") {
            this.closeElement.lastElementChild.classList.remove("fn__none");
            this.closeElement.classList.add("fn__flex-1");
        } else {
            this.closeElement.lastElementChild.classList.add("fn__none");
            this.closeElement.classList.remove("fn__flex-1");
        }
    }

    private onMove(data: {
        fromNotebook: string,
        toNotebook: string,
        fromPath: string
        toPath: string
    }) {
        const sourceElement = this.element.querySelector(`ul[data-url="${data.fromNotebook}"] li[data-path="${data.fromPath}"]`) as HTMLElement;
        if (sourceElement) {
            if (sourceElement.nextElementSibling && sourceElement.nextElementSibling.tagName === "UL") {
                sourceElement.nextElementSibling.remove();
            }
            if (sourceElement.parentElement.childElementCount === 1) {
                if (sourceElement.parentElement.previousElementSibling) {
                    sourceElement.parentElement.previousElementSibling.querySelector(".b3-list-item__toggle").classList.add("fn__hidden");
                    sourceElement.parentElement.previousElementSibling.querySelector(".b3-list-item__arrow").classList.remove("b3-list-item__arrow--open");
                    const emojiElement = sourceElement.parentElement.previousElementSibling.querySelector(".b3-list-item__icon");
                    if (emojiElement.innerHTML === unicode2Emoji(Constants.SIYUAN_IMAGE_FOLDER)) {
                        emojiElement.innerHTML = unicode2Emoji(Constants.SIYUAN_IMAGE_FILE);
                    }
                }
                sourceElement.parentElement.remove();
            } else {
                sourceElement.remove();
            }
        }
        const newElement = this.element.querySelector(`[data-url="${data.toNotebook}"] li[data-path="${data.toPath}"]`) as HTMLElement;
        // 重新展开移动到的新文件夹
        if (newElement) {
            const emojiElement = newElement.querySelector(".b3-list-item__icon");
            if (emojiElement.innerHTML === unicode2Emoji(Constants.SIYUAN_IMAGE_FILE)) {
                emojiElement.innerHTML = unicode2Emoji(Constants.SIYUAN_IMAGE_FOLDER);
            }
            newElement.querySelector(".b3-list-item__toggle").classList.remove("fn__hidden");
            newElement.querySelector(".b3-list-item__arrow").classList.remove("b3-list-item__arrow--open");
            if (newElement.nextElementSibling && newElement.nextElementSibling.tagName === "UL") {
                newElement.nextElementSibling.remove();
            }
            this.getLeaf(newElement, data.toNotebook);
        }
    }

    private onMkdir(data: {
        box: INotebook,
        path: string,
    }) {
        let targetElement = this.element.querySelector(`ul[data-url="${data.box.id}"]`);
        let folderPath = pathPosix().dirname(data.path) + ".sy";
        while (folderPath !== "/") {
            targetElement = targetElement.querySelector(`li[data-path="${folderPath}"]`);
            if (targetElement) {
                break;
            } else {
                targetElement = this.element.querySelector(`ul[data-url="${data.box.id}"]`);
                // 向上查找
                folderPath = pathPosix().dirname(folderPath);
            }
        }
        if (targetElement.tagName === "UL") {
            if (pathPosix().dirname(data.path) === "/") {
                targetElement = targetElement.firstElementChild as HTMLElement;
            } else {
                targetElement = undefined;
            }
        }

        if (targetElement) {
            targetElement.querySelector(".b3-list-item__arrow").classList.remove("b3-list-item__arrow--open");
            targetElement.querySelector(".b3-list-item__toggle").classList.remove("fn__hidden");
            const emojiElement = targetElement.querySelector(".b3-list-item__icon");
            if (emojiElement.innerHTML === unicode2Emoji(Constants.SIYUAN_IMAGE_FILE)) {
                emojiElement.innerHTML = unicode2Emoji(Constants.SIYUAN_IMAGE_FOLDER);
            }
            if (targetElement.nextElementSibling && targetElement.nextElementSibling.tagName === "UL") {
                targetElement.nextElementSibling.remove();
            }
            this.getLeaf(targetElement, data.box.id);
        }
    }

    private onRemove(data: IWebSocketData) {
        // "doc2heading" 后删除文件或挂载帮助文档前的 unmount
        if (data.cmd === "unmount") {
            setNoteBook((notebooks) => {
                const targetElement = this.element.querySelector(`ul[data-url="${data.data.box}"] li[data-path="${"/"}"]`);
                if (targetElement) {
                    targetElement.parentElement.remove();
                    if (Constants.CB_MOUNT_REMOVE !== data.callback) {
                        let closeHTML = "";
                        notebooks.find(item => {
                            if (item.closed) {
                                closeHTML += this.genNotebook(item);
                            }
                        });
                        this.closeElement.lastElementChild.innerHTML = closeHTML;
                    }
                }
            });
            if (Constants.CB_MOUNT_REMOVE === data.callback) {
                const removeElement = this.closeElement.querySelector(`li[data-url="${data.data.box}"]`);
                if (removeElement) {
                    removeElement.remove();
                }
            }
            return;
        }
        data.data.ids.forEach((item: string) => {
            const targetElement = this.element.querySelector(`li.b3-list-item[data-node-id="${item}"]`);
            if (targetElement) {
                // 子节点展开则删除
                if (targetElement.nextElementSibling?.tagName === "UL") {
                    targetElement.nextElementSibling.remove();
                }
                // 移除当前节点
                const parentElement = targetElement.parentElement.previousElementSibling as HTMLElement;
                if (targetElement.parentElement.childElementCount === 1) {
                    if (parentElement) {
                        const iconElement = parentElement.querySelector("svg");
                        iconElement.classList.remove("b3-list-item__arrow--open");
                        iconElement.parentElement.classList.add("fn__hidden");
                        const emojiElement = iconElement.parentElement.nextElementSibling;
                        if (emojiElement.innerHTML === unicode2Emoji(Constants.SIYUAN_IMAGE_FOLDER)) {
                            emojiElement.innerHTML = unicode2Emoji(Constants.SIYUAN_IMAGE_FILE);
                        }
                    }
                    targetElement.parentElement.remove();
                } else {
                    targetElement.remove();
                }
            }
        });
    }

    public onRename(data: { path: string, title: string, box: string }) {
        const fileItemElement = this.element.querySelector(`ul[data-url="${data.box}"] li[data-path="${data.path}"]`);
        if (!fileItemElement) {
            return;
        }
        fileItemElement.setAttribute("data-name", Lute.EscapeHTMLStr(data.title));
        fileItemElement.querySelector(".b3-list-item__text").innerHTML = escapeHtml(data.title);
    }

    private onMount(data: { data: { box: INotebook, existed?: boolean }, callback?: string }) {
        if (data.data.existed) {
            return;
        }
        const liElement = this.closeElement.querySelector(`li[data-url="${data.data.box.id}"]`) as HTMLElement;
        if (liElement) {
            liElement.remove();
        }
        setNoteBook((notebooks: INotebook[]) => {
            const html = this.genNotebook(data.data.box);
            if (this.element.childElementCount === 0) {
                this.element.innerHTML = html;
            } else {
                let previousId;
                notebooks.find((item, index) => {
                    if (item.id === data.data.box.id) {
                        while (index > 0) {
                            if (!notebooks[index - 1].closed) {
                                previousId = notebooks[index - 1].id;
                                break;
                            } else {
                                index--;
                            }
                        }
                        return true;
                    }
                });
                if (previousId) {
                    this.element.querySelector(`[data-url="${previousId}"]`).insertAdjacentHTML("afterend", html);
                } else {
                    this.element.insertAdjacentHTML("afterbegin", html);
                }
            }
        });

    }

    private onLsHTML(data: { files: IFile[], box: string, path: string }) {
        let fileHTML = "";
        data.files.forEach((item: IFile) => {
            fileHTML += this.genFileHTML(item);
        });
        if (fileHTML === "") {
            return;
        }
        const liElement = this.element.querySelector(`ul[data-url="${data.box}"] li[data-path="${data.path}"]`);
        let nextElement = liElement.nextElementSibling;
        if (nextElement && nextElement.tagName === "UL") {
            // 文件展开时，刷新
            nextElement.remove();
        }
        liElement.querySelector(".b3-list-item__arrow").classList.add("b3-list-item__arrow--open");
        liElement.insertAdjacentHTML("afterend", `<ul class="file-tree__sliderDown">${fileHTML}</ul>`);
        nextElement = liElement.nextElementSibling;
        setTimeout(() => {
            nextElement.setAttribute("style", `height:${nextElement.childElementCount * liElement.clientHeight}px;`);
            setTimeout(() => {
                this.element.querySelectorAll(".file-tree__sliderDown").forEach(item => {
                    item.classList.remove("file-tree__sliderDown");
                    item.removeAttribute("style");
                });
            }, 120);
        }, 2);
    }

    private onLsSelect(data: { files: IFile[], box: string, path: string }, filePath: string) {
        let fileHTML = "";
        data.files.forEach((item: IFile) => {
            fileHTML += this.genFileHTML(item);
            if (filePath === item.path) {
                this.selectItem(data.box, filePath);
            } else if (filePath.startsWith(item.path.replace(".sy", ""))) {
                fetchPost("/api/filetree/listDocsByPath", {
                    notebook: data.box,
                    path: item.path,
                    sort: window.siyuan.config.fileTree.sort
                }, response => {
                    this.selectItem(response.data.box, filePath, response.data);
                });
            }
        });
        if (fileHTML === "") {
            return;
        }
        const liElement = this.element.querySelector(`ul[data-url="${data.box}"] li[data-path="${data.path}"]`);
        if (liElement.nextElementSibling && liElement.nextElementSibling.tagName === "UL") {
            // 文件展开时，刷新
            liElement.nextElementSibling.remove();
        }
        liElement.querySelector(".b3-list-item__arrow").classList.add("b3-list-item__arrow--open");
        liElement.insertAdjacentHTML("afterend", `<ul>${fileHTML}</ul>`);
        this.setCurrent(this.element.querySelector(`ul[data-url="${data.box}"] li[data-path="${filePath}"]`));
    }

    private setCurrent(target: HTMLElement) {
        if (!target) {
            return;
        }
        this.element.querySelectorAll("li").forEach((liItem) => {
            liItem.classList.remove("b3-list-item--focus");
        });
        target.classList.add("b3-list-item--focus");
        const titleHeight = this.actionsElement.clientHeight;
        if (target.offsetTop - titleHeight < this.element.scrollTop) {
            this.element.scrollTop = target.offsetTop - titleHeight;
        } else if (target.offsetTop - this.element.clientHeight - titleHeight + target.clientHeight > this.element.scrollTop) {
            this.element.scrollTop = target.offsetTop - this.element.clientHeight - titleHeight + target.clientHeight;
        }
    }

    public getLeaf(liElement: Element, notebookId: string) {
        const toggleElement = liElement.querySelector(".b3-list-item__arrow");
        if (toggleElement.classList.contains("b3-list-item__arrow--open")) {
            toggleElement.classList.remove("b3-list-item__arrow--open");
            liElement.nextElementSibling?.remove();
            return;
        }
        fetchPost("/api/filetree/listDocsByPath", {
            notebook: notebookId,
            path: liElement.getAttribute("data-path"),
            sort: window.siyuan.config.fileTree.sort,
        }, response => {
            if (response.data.path === "/" && response.data.files.length === 0) {
                showMessage(window.siyuan.languages.emptyContent);
                return;
            }
            this.onLsHTML(response.data);
        });
    }

    public selectItem(notebookId: string, filePath: string, data?: { files: IFile[], box: string, path: string }) {
        const treeElement = this.element.querySelector(`[data-url="${notebookId}"]`);
        if (!treeElement) {
            // 有文件树和编辑器的布局初始化时，文件树还未挂载
            return;
        }
        let currentPath = filePath;
        let liElement: HTMLElement;
        while (!liElement) {
            liElement = treeElement.querySelector(`[data-path="${currentPath}"]`);
            if (!liElement) {
                const dirname = pathPosix().dirname(currentPath);
                if (dirname === "/") {
                    currentPath = dirname;
                } else {
                    currentPath = dirname + ".sy";
                }
            }
        }

        if (liElement.getAttribute("data-path") === filePath) {
            this.setCurrent(liElement);
            return;
        }

        if (data && data.path === currentPath) {
            this.onLsSelect(data, filePath);
        } else {
            fetchPost("/api/filetree/listDocsByPath", {
                notebook: notebookId,
                path: currentPath,
                sort: window.siyuan.config.fileTree.sort
            }, response => {
                this.onLsSelect(response.data, filePath);
            });
        }
    }

    private genFileHTML = (item: IFile) => {
        let countHTML = "";
        if (item.count && item.count > 0) {
            countHTML = `<span class="counter">${item.count}</span>`;
        }
        return `<li data-node-id="${item.id}" data-name="${Lute.EscapeHTMLStr(item.name)}" data-type="navigation-file" 
class="b3-list-item" data-path="${item.path}">
    <span style="padding-left: ${(item.path.split("/").length - 2) * 18 + 22}px" class="b3-list-item__toggle${item.subFileCount === 0 ? " fn__hidden" : ""}">
        <svg class="b3-list-item__arrow"><use xlink:href="#iconRight"></use></svg>
    </span>
    <span class="b3-list-item__icon">${unicode2Emoji(item.icon || (item.subFileCount === 0 ? Constants.SIYUAN_IMAGE_FILE : Constants.SIYUAN_IMAGE_FOLDER))}</span>
    <span class="b3-list-item__text">${getDisplayName(item.name, true, true)}</span>
    <span data-type="more-file" class="b3-list-item__action b3-tooltips b3-tooltips__nw" aria-label="${window.siyuan.languages.more}">
        <svg><use xlink:href="#iconMore"></use></svg>
    </span>
    <span data-type="new" class="b3-list-item__action b3-tooltips b3-tooltips__nw${window.siyuan.config.readonly ? " fn__none" : ""}" aria-label="${window.siyuan.languages.newSubDoc}">
        <svg><use xlink:href="#iconAdd"></use></svg>
    </span>
    ${countHTML}
</li>`;
    };
}<|MERGE_RESOLUTION|>--- conflicted
+++ resolved
@@ -56,11 +56,7 @@
             },
         });
         const filesElement = document.querySelector('#sidebar [data-type="sidebar-file"]');
-<<<<<<< HEAD
-        filesElement.innerHTML = /*html*/ `<div class="toolbar">
-=======
-        filesElement.innerHTML = `<div class="toolbar toolbar--border toolbar--dark">
->>>>>>> df3ee3f2
+        filesElement.innerHTML = /*html*/ `<div class="toolbar toolbar--border toolbar--dark">
     <div class="fn__space"></div>
     <div class="toolbar__text">${window.siyuan.languages.fileTree}</div>
     <div class="fn__flex-1 fn__space"></div>
