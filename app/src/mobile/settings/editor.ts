import {openModel} from "../menu/model";
import {fetchPost} from "../../util/fetch";
import {reloadProtyle} from "../../protyle/util/reload";
import {setInlineStyle} from "../../util/assets";
import {confirmDialog} from "../../dialog/confirmDialog";

const setEditor = (modelMainElement: Element) => {
    window.sout.tracker("invoked");
    let dynamicLoadBlocks = Number.parseInt((modelMainElement.querySelector("#dynamicLoadBlocks") as HTMLInputElement).value);
    if (48 > dynamicLoadBlocks) {
        dynamicLoadBlocks = 48;
        (modelMainElement.querySelector("#dynamicLoadBlocks") as HTMLInputElement).value = "48";
    }
    if (1024 < dynamicLoadBlocks) {
        dynamicLoadBlocks = 1024;
        (modelMainElement.querySelector("#dynamicLoadBlocks") as HTMLInputElement).value = "1024";
    }
    window.siyuan.config.editor.markdown = {
        inlineSup: (modelMainElement.querySelector("#editorMarkdownInlineSup") as HTMLInputElement).checked,
        inlineSub: (modelMainElement.querySelector("#editorMarkdownInlineSub") as HTMLInputElement).checked,
        inlineTag: (modelMainElement.querySelector("#editorMarkdownInlineTag") as HTMLInputElement).checked,
        inlineMath: (modelMainElement.querySelector("#editorMarkdownInlineMath") as HTMLInputElement).checked
    };
    window.siyuan.config.editor.dynamicLoadBlocks = dynamicLoadBlocks;
    window.siyuan.config.editor.justify = (modelMainElement.querySelector("#justify") as HTMLInputElement).checked;
    window.siyuan.config.editor.rtl = (modelMainElement.querySelector("#rtl") as HTMLInputElement).checked;
    window.siyuan.config.editor.readOnly = (modelMainElement.querySelector("#readOnly") as HTMLInputElement).checked;
    window.siyuan.config.editor.displayBookmarkIcon = (modelMainElement.querySelector("#displayBookmarkIcon") as HTMLInputElement).checked;
    window.siyuan.config.editor.displayNetImgMark = (modelMainElement.querySelector("#displayNetImgMark") as HTMLInputElement).checked;
    window.siyuan.config.editor.codeSyntaxHighlightLineNum = (modelMainElement.querySelector("#codeSyntaxHighlightLineNum") as HTMLInputElement).checked;
    window.siyuan.config.editor.embedBlockBreadcrumb = (modelMainElement.querySelector("#embedBlockBreadcrumb") as HTMLInputElement).checked;
    window.siyuan.config.editor.listLogicalOutdent = (modelMainElement.querySelector("#listLogicalOutdent") as HTMLInputElement).checked;
    window.siyuan.config.editor.listItemDotNumberClickFocus = (modelMainElement.querySelector("#listItemDotNumberClickFocus") as HTMLInputElement).checked;
    window.siyuan.config.editor.spellcheck = (modelMainElement.querySelector("#spellcheck") as HTMLInputElement).checked;
    window.siyuan.config.editor.onlySearchForDoc = (modelMainElement.querySelector("#onlySearchForDoc") as HTMLInputElement).checked;
    window.siyuan.config.editor.plantUMLServePath = (modelMainElement.querySelector("#plantUMLServePath") as HTMLInputElement).value;
    window.siyuan.config.editor.katexMacros = (modelMainElement.querySelector("#katexMacros") as HTMLTextAreaElement).value;
    window.siyuan.config.editor.codeLineWrap = (modelMainElement.querySelector("#codeLineWrap") as HTMLInputElement).checked;
    window.siyuan.config.editor.virtualBlockRef = (modelMainElement.querySelector("#virtualBlockRef") as HTMLInputElement).checked;
    window.siyuan.config.editor.virtualBlockRefInclude = (modelMainElement.querySelector("#virtualBlockRefInclude") as HTMLInputElement).value;
    window.siyuan.config.editor.virtualBlockRefExclude = (modelMainElement.querySelector("#virtualBlockRefExclude") as HTMLInputElement).value;
    window.siyuan.config.editor.blockRefDynamicAnchorTextMaxLen = Number.parseInt((modelMainElement.querySelector("#blockRefDynamicAnchorTextMaxLen") as HTMLInputElement).value);
    window.siyuan.config.editor.backlinkExpandCount = Number.parseInt((modelMainElement.querySelector("#backlinkExpandCount") as HTMLInputElement).value);
    window.siyuan.config.editor.backmentionExpandCount = Number.parseInt((modelMainElement.querySelector("#backmentionExpandCount") as HTMLInputElement).value);
    window.siyuan.config.editor.codeLigatures = (modelMainElement.querySelector("#codeLigatures") as HTMLInputElement).checked;
    window.siyuan.config.editor.codeTabSpaces = Number.parseInt((modelMainElement.querySelector("#codeTabSpaces") as HTMLInputElement).value);
    window.siyuan.config.editor.fontSize = Number.parseInt((modelMainElement.querySelector("#fontSize") as HTMLInputElement).value);
    window.siyuan.config.editor.generateHistoryInterval = Number.parseInt((modelMainElement.querySelector("#generateHistoryInterval") as HTMLInputElement).value);
    window.siyuan.config.editor.historyRetentionDays = Number.parseInt((modelMainElement.querySelector("#historyRetentionDays") as HTMLInputElement).value);
    fetchPost("/api/setting/setEditor", window.siyuan.config.editor, response => {
        window.siyuan.config.editor = response.data;
        reloadProtyle(window.siyuan.mobile.editor.protyle, false);
        setInlineStyle();
    });
};

export const initEditor = () => {
<<<<<<< HEAD
    window.sout.tracker("invoked");
=======
    let fontSizeHTML = "";
    for (let i = 9; i <= 72; i++) {
        fontSizeHTML += `<option ${window.siyuan.config.editor.fontSize === i ? "selected" : ""} value="${i}">${i}</option>`;
    }
>>>>>>> 9b14fe7b
    openModel({
        title: window.siyuan.languages.editor,
        icon: "iconEdit",
        html: `<label class="fn__flex b3-label">
    <div class="fn__flex-1">
        ${window.siyuan.languages.justify}
        <div class="b3-label__text">${window.siyuan.languages.justifyTip}</div>
    </div>
    <span class="fn__space"></span>
    <input class="b3-switch fn__flex-center" id="justify" type="checkbox"${window.siyuan.config.editor.justify ? " checked" : ""}/>
</label>
<label class="fn__flex b3-label">
    <div class="fn__flex-1">
        ${window.siyuan.languages.rtl}
        <div class="b3-label__text">${window.siyuan.languages.rtlTip}</div>
    </div>
    <span class="fn__space"></span>
    <input class="b3-switch fn__flex-center" id="rtl" type="checkbox"${window.siyuan.config.editor.rtl ? " checked" : ""}/>
</label>
<label class="fn__flex b3-label">
    <div class="fn__flex-1">
        ${window.siyuan.languages.editReadonly}
        <div class="b3-label__text">${window.siyuan.languages.editReadonlyTip}</div>
    </div>
    <span class="fn__space"></span>
    <input class="b3-switch fn__flex-center" id="readOnly" type="checkbox"${window.siyuan.config.editor.readOnly ? " checked" : ""}/>
</label>
<label class="fn__flex b3-label">
    <div class="fn__flex-1">
        ${window.siyuan.languages.md12}
        <div class="b3-label__text">${window.siyuan.languages.md16}</div>
    </div>
    <span class="fn__space"></span>
    <input class="b3-switch fn__flex-center" id="displayBookmarkIcon" type="checkbox"${window.siyuan.config.editor.displayBookmarkIcon ? " checked" : ""}/>
</label>
<label class="fn__flex b3-label">
    <div class="fn__flex-1">
        ${window.siyuan.languages.md7}
        <div class="b3-label__text">${window.siyuan.languages.md8}</div>
    </div>
    <span class="fn__space"></span>
    <input class="b3-switch fn__flex-center" id="displayNetImgMark" type="checkbox"${window.siyuan.config.editor.displayNetImgMark ? " checked" : ""}/>
</label>
<label class="fn__flex b3-label">
    <div class="fn__flex-1">
        ${window.siyuan.languages.embedBlockBreadcrumb}
        <div class="b3-label__text">${window.siyuan.languages.embedBlockBreadcrumbTip}</div>
    </div>
    <span class="fn__space"></span>
    <input class="b3-switch fn__flex-center" id="embedBlockBreadcrumb" type="checkbox"${window.siyuan.config.editor.embedBlockBreadcrumb ? " checked" : ""}/>
</label>
<label class="fn__flex b3-label">
    <div class="fn__flex-1">
        ${window.siyuan.languages.outlineOutdent}
        <div class="b3-label__text">${window.siyuan.languages.outlineOutdentTip}</div>
    </div>
    <span class="fn__space"></span>
    <input class="b3-switch fn__flex-center" id="listLogicalOutdent" type="checkbox"${window.siyuan.config.editor.listLogicalOutdent ? " checked" : ""}/>
</label>
<label class="fn__flex b3-label">
    <div class="fn__flex-1">
        ${window.siyuan.languages.listItemDotNumberClickFocus}
        <div class="b3-label__text">${window.siyuan.languages.listItemDotNumberClickFocusTip}</div>
    </div>
    <span class="fn__space"></span>
    <input class="b3-switch fn__flex-center" id="listItemDotNumberClickFocus" type="checkbox"${window.siyuan.config.editor.listItemDotNumberClickFocus ? " checked" : ""}/>
</label>
<label class="fn__flex b3-label">
    <div class="fn__flex-1">
        ${window.siyuan.languages.spellcheck}
        <div class="b3-label__text">${window.siyuan.languages.spellcheckTip}</div>
    </div>
    <span class="fn__space"></span>
    <input class="b3-switch fn__flex-center" id="spellcheck" type="checkbox"${window.siyuan.config.editor.spellcheck ? " checked" : ""}/>
</label>
<label class="fn__flex b3-label">
    <div class="fn__flex-1">
        ${window.siyuan.languages.onlySearchForDoc}
        <div class="b3-label__text">${window.siyuan.languages.onlySearchForDocTip}</div>
    </div>
    <span class="fn__space"></span>
    <input class="b3-switch fn__flex-center" id="onlySearchForDoc" type="checkbox"${window.siyuan.config.editor.spellcheck ? " checked" : ""}/>
</label>
<label class="fn__flex b3-label">
    <div class="fn__flex-1">
        ${window.siyuan.languages.md31}
        <div class="b3-label__text">${window.siyuan.languages.md32}</div>
    </div>
    <span class="fn__space"></span>
    <input class="b3-switch fn__flex-center" id="codeLineWrap" type="checkbox"${window.siyuan.config.editor.codeLineWrap ? " checked" : ""}/>
</label>
<label class="fn__flex b3-label">
    <div class="fn__flex-1">
        ${window.siyuan.languages.md2}
        <div class="b3-label__text">${window.siyuan.languages.md3}</div>
    </div>
    <span class="fn__space"></span>
    <input class="b3-switch fn__flex-center" id="codeLigatures" type="checkbox"${window.siyuan.config.editor.codeLigatures ? " checked" : ""}/>
</label>
<label class="fn__flex b3-label">
    <div class="fn__flex-1">
        ${window.siyuan.languages.md27}
        <div class="b3-label__text">${window.siyuan.languages.md28}</div>
    </div>
    <span class="fn__space"></span>
    <input class="b3-switch fn__flex-center" id="codeSyntaxHighlightLineNum" type="checkbox"${window.siyuan.config.editor.codeSyntaxHighlightLineNum ? " checked" : ""}/>
</label>
<label class="fn__flex b3-label">
    <div class="fn__flex-1">
        ${window.siyuan.languages.md33}
        <div class="b3-label__text">${window.siyuan.languages.md34}</div>
    </div>
    <span class="fn__space"></span>
    <input class="b3-switch fn__flex-center" id="virtualBlockRef" type="checkbox"${window.siyuan.config.editor.virtualBlockRef ? " checked" : ""}/>
</label>
<div class="b3-label">
    ${window.siyuan.languages.md9}
    <span class="fn__hr"></span>
    <input class="b3-text-field fn__block" id="virtualBlockRefInclude" value="${window.siyuan.config.editor.virtualBlockRefInclude}" />
    <div class="b3-label__text">${window.siyuan.languages.md36}</div>
</div>
<div class="b3-label">
    ${window.siyuan.languages.md35}
    <span class="fn__hr"></span>
    <input class="b3-text-field fn__block" id="virtualBlockRefExclude" value="${window.siyuan.config.editor.virtualBlockRefExclude}" />
    <div class="b3-label__text">${window.siyuan.languages.md36}</div>
    <div class="b3-label__text">${window.siyuan.languages.md41}</div>
</div>
<div class="b3-label">
    ${window.siyuan.languages.md39}
    <span class="fn__hr"></span>
    <input class="b3-text-field fn__block" id="plantUMLServePath" value="${window.siyuan.config.editor.plantUMLServePath}"/>
    <div class="b3-label__text">${window.siyuan.languages.md40}</div>
</div>
<div class="b3-label">
    ${window.siyuan.languages.dynamicLoadBlocks}
    <span class="fn__hr"></span>
    <input class="b3-text-field fn__block" id="dynamicLoadBlocks" type="number" min="48" max="1024" value="${window.siyuan.config.editor.dynamicLoadBlocks}"/>
    <div class="b3-label__text">${window.siyuan.languages.dynamicLoadBlocksTip}</div>
</div>
<div class="b3-label">
    ${window.siyuan.languages.md37}
    <span class="fn__hr"></span>
    <input class="b3-text-field fn__block" id="blockRefDynamicAnchorTextMaxLen" type="number" min="1" max="5120" value="${window.siyuan.config.editor.blockRefDynamicAnchorTextMaxLen}"/>
    <div class="b3-label__text">${window.siyuan.languages.md38}</div>
</div>
<div class="b3-label">
    ${window.siyuan.languages.backlinkExpand}
    <span class="fn__hr"></span>
    <input class="b3-text-field fn__block" id="backlinkExpandCount" type="number" min="0" max="512" value="${window.siyuan.config.editor.backlinkExpandCount}"/>
    <div class="b3-label__text">${window.siyuan.languages.backlinkExpandTip}</div>
</div>
<div class="b3-label">
    ${window.siyuan.languages.backmentionExpand}
    <span class="fn__hr"></span>
    <input class="b3-text-field fn__block" id="backmentionExpandCount" type="number" min="-1" max="512" value="${window.siyuan.config.editor.backmentionExpandCount}"/>
    <div class="b3-label__text">${window.siyuan.languages.backmentionExpandTip}</div>
</div>
<div class="b3-label">
    ${window.siyuan.languages.generateHistory}
    <span class="fn__hr"></span>
    <input class="b3-text-field fn__block" id="generateHistoryInterval" type="number" min="0" max="120" value="${window.siyuan.config.editor.generateHistoryInterval}"/>
    <div class="b3-label__text">${window.siyuan.languages.generateHistoryInterval}</div>
</div>
<div class="b3-label">
    ${window.siyuan.languages.historyRetentionDays} 
    <a href="javascript:void(0)" id="clearHistory">${window.siyuan.languages.clearHistory}</a>
    <span class="fn__hr"></span>
    <input class="b3-text-field fn__block" id="historyRetentionDays" type="number" min="0" value="${window.siyuan.config.editor.historyRetentionDays}"/>
    <div class="b3-label__text">${window.siyuan.languages.historyRetentionDaysTip}</div>
</div>
<div class="b3-label">
    ${window.siyuan.languages.fontSize} 
    <span class="ft__on-surface">${window.siyuan.config.editor.fontSize}</span>
    <div class="fn__hr"></div>
    <select id="fontSize" class="b3-select fn__block">${fontSizeHTML}</select>
    <div class="b3-label__text">${window.siyuan.languages.fontSizeTip}</div>
</div>
<div class="b3-label">
    ${window.siyuan.languages.md29} 
    <div class="fn__hr"></div>
    <select id="codeTabSpaces" class="b3-select fn__block">
        <option ${window.siyuan.config.editor.codeTabSpaces === 2 ? "selected" : ""} value="2">2</option>
        <option ${window.siyuan.config.editor.codeTabSpaces === 4 ? "selected" : ""} value="4">4</option>
        <option ${window.siyuan.config.editor.codeTabSpaces === 6 ? "selected" : ""} value="6">6</option>
        <option ${window.siyuan.config.editor.codeTabSpaces === 8 ? "selected" : ""} value="8">8</option>
    </select>
    <div class="b3-label__text">${window.siyuan.languages.md30}</div>
</div>
<div class="b3-label">
    ${window.siyuan.languages.katexMacros}
    <div class="fn__hr"></div>
    <textarea class="b3-text-field fn__block" id="katexMacros">${window.siyuan.config.editor.katexMacros}</textarea>
    <div class="b3-label__text">${window.siyuan.languages.katexMacrosTip}</div>
</div>
<label class="fn__flex b3-label">
    <div class="fn__flex-1">
       ${window.siyuan.languages.allowHTMLBLockScript}
        <div class="b3-label__text">${window.siyuan.languages.allowHTMLBLockScriptTip}</div>
    </div>
    <span class="fn__space"></span>
    <input class="b3-switch fn__flex-center" id="allowHTMLBLockScript" type="checkbox"${window.siyuan.config.editor.allowHTMLBLockScript ? " checked" : ""}/>
</label>
<label class="fn__flex b3-label">
    <div class="fn__flex-1">
       ${window.siyuan.languages.editorMarkdownInlineSup}
        <div class="b3-label__text">${window.siyuan.languages.editorMarkdownInlineSupTip}</div>
    </div>
    <span class="fn__space"></span>
    <input class="b3-switch fn__flex-center" id="editorMarkdownInlineSup" type="checkbox"${window.siyuan.config.editor.markdown.inlineSup ? " checked" : ""}/>
</label>
<label class="fn__flex b3-label">
    <div class="fn__flex-1">
       ${window.siyuan.languages.editorMarkdownInlineSub}
        <div class="b3-label__text">${window.siyuan.languages.editorMarkdownInlineSubTip}</div>
    </div>
    <span class="fn__space"></span>
    <input class="b3-switch fn__flex-center" id="editorMarkdownInlineSub" type="checkbox"${window.siyuan.config.editor.markdown.inlineSub ? " checked" : ""}/>
</label>
<label class="fn__flex b3-label">
    <div class="fn__flex-1">
       ${window.siyuan.languages.editorMarkdownInlineTag}
        <div class="b3-label__text">${window.siyuan.languages.editorMarkdownInlineTagTip}</div>
    </div>
    <span class="fn__space"></span>
    <input class="b3-switch fn__flex-center" id="editorMarkdownInlineTag" type="checkbox"${window.siyuan.config.editor.markdown.inlineTag ? " checked" : ""}/>
</label>
<label class="fn__flex b3-label">
    <div class="fn__flex-1">
       ${window.siyuan.languages.editorMarkdownInlineMath}
        <div class="b3-label__text">${window.siyuan.languages.editorMarkdownInlineMathTip}</div>
    </div>
    <span class="fn__space"></span>
    <input class="b3-switch fn__flex-center" id="editorMarkdownInlineMath" type="checkbox"${window.siyuan.config.editor.markdown.inlineMath ? " checked" : ""}/>
</label>`,
        bindEvent(modelMainElement: HTMLElement) {
            modelMainElement.querySelector("#clearHistory").addEventListener("click", () => {
                confirmDialog(window.siyuan.languages.clearHistory, window.siyuan.languages.confirmClearHistory, () => {
                    fetchPost("/api/history/clearWorkspaceHistory", {});
                });
            });

            modelMainElement.querySelectorAll("input.b3-switch, select.b3-select, input.b3-slider").forEach((item) => {
                item.addEventListener("change", () => {
                    setEditor(modelMainElement);
                });
            });
            modelMainElement.querySelectorAll("textarea.b3-text-field, input.b3-text-field, input.b3-slider").forEach((item) => {
                item.addEventListener("blur", () => {
                    setEditor(modelMainElement);
                });
            });
            modelMainElement.querySelectorAll("input.b3-slider").forEach((item) => {
                item.addEventListener("input", (event) => {
                    const target = event.target as HTMLInputElement;
                    target.previousElementSibling.previousElementSibling.textContent = target.value;
                });
            });
        }
    });
};<|MERGE_RESOLUTION|>--- conflicted
+++ resolved
@@ -55,14 +55,11 @@
 };
 
 export const initEditor = () => {
-<<<<<<< HEAD
     window.sout.tracker("invoked");
-=======
     let fontSizeHTML = "";
     for (let i = 9; i <= 72; i++) {
         fontSizeHTML += `<option ${window.siyuan.config.editor.fontSize === i ? "selected" : ""} value="${i}">${i}</option>`;
     }
->>>>>>> 9b14fe7b
     openModel({
         title: window.siyuan.languages.editor,
         icon: "iconEdit",
