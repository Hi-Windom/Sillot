import { Constants } from "./constants";
import { Menus } from "./menus";
import { Model } from "./layout/Model";
import { onGetConfig } from "./boot/onGetConfig";
import "./assets/scss/base.scss";
<<<<<<< HEAD
import { initBlockPopover } from "./block/popover";
import { account } from "./config/account";
import { addScript, addScriptSync } from "./protyle/util/addScript";
import { genUUID } from "./util/genID";
import { fetchGet, fetchPost } from "./util/fetch";
import { addBaseURL, setNoteBook } from "./util/pathName";
=======
import {initBlockPopover} from "./block/popover";
import {account} from "./config/account";
import {addScript, addScriptSync} from "./protyle/util/addScript";
import {genUUID} from "./util/genID";
import {fetchGet, fetchPost} from "./util/fetch";
import {addBaseURL, getIdFromSYProtocol, isSYProtocol, setNoteBook} from "./util/pathName";
>>>>>>> 8c19d179
import {registerServiceWorker} from "./util/serviceWorker";
import { openFileById } from "./editor/util";
import {
    bootSync,
    downloadProgress,
    processSync,
    progressBackgroundTask,
    progressLoading,
    progressStatus,
    setTitle,
    transactionError
} from "./dialog/processSystem";
import { promiseTransactions } from "./protyle/wysiwyg/transaction";
import { initMessage } from "./dialog/message";
import { resizeDrag } from "./layout/util";
import { getAllTabs } from "./layout/getAll";
import { getLocalStorage } from "./protyle/util/compatibility";
import { importIDB } from "./sillot/util/sillot-idb-backup-and-restore";
import { SillotEnv } from "./sillot";
import {updateEditModeElement} from "./layout/topBar";
import {getSearch} from "./util/functions";
import {hideAllElements} from "./protyle/ui/hideElements";
<<<<<<< HEAD
import VConsole from 'vconsole';
=======
import {initPluginSystem} from "siyuan-petal";
>>>>>>> 8c19d179

class App {
    constructor() {
        // TODO
        /// #if BROWSER
        registerServiceWorker(`${Constants.SERVICE_WORKER_PATH}?v=${Constants.SIYUAN_VERSION}`);
        /// #endif
        /// #if MOBILE
        registerServiceWorker(`${Constants.SERVICE_WORKER_PATH}?v=${Constants.SIYUAN_VERSION}`);
        /// #endif

        addScriptSync(`${Constants.PROTYLE_CDN}/js/lute/lute.min.js?v=${Constants.SIYUAN_VERSION}`, "protyleLuteScript");
        addScript(`${Constants.PROTYLE_CDN}/js/protyle-html.js?v=${Constants.SIYUAN_VERSION}`, "protyleWcHtmlScript");
        addBaseURL();
        window.siyuan = {
            transactions: [],
            reqIds: {},
            backStack: [],
            layout: {},
            dialogs: [],
            blockPanels: [],
            ctrlIsPressed: false,
            altIsPressed: false,
            ws: new Model({
                id: genUUID(),
                type: "main",
                msgCallback: (data) => {
                    if (data) {
                        switch (data.cmd) {
                            case "readonly":
                                window.siyuan.config.editor.readOnly = data.data;
                                updateEditModeElement();
                                hideAllElements(["util"]);
                                break;
                            case "progress":
                                progressLoading(data);
                                break;
                            case "setLocalStorageVal":
                                window.siyuan.storage[data.data.key] = data.data.val;
                                break;
                            case "rename":
                                getAllTabs().forEach((tab) => {
                                    if (tab.headElement) {
                                        const initTab = tab.headElement.getAttribute("data-initdata");
                                        if (initTab) {
                                            const initTabData = JSON.parse(initTab);
                                            if (initTabData.rootId === data.data.id) {
                                                tab.updateTitle(data.data.title);
                                            }
                                        }
                                    }
                                });
                                break;
                            case "unmount":
                                getAllTabs().forEach((tab) => {
                                    if (tab.headElement) {
                                        const initTab = tab.headElement.getAttribute("data-initdata");
                                        if (initTab) {
                                            const initTabData = JSON.parse(initTab);
                                            if (data.data.box === initTabData.notebookId) {
                                                tab.parent.removeTab(tab.id);
                                            }
                                        }
                                    }
                                });
                                break;
                            case "removeDoc":
                                getAllTabs().forEach((tab) => {
                                    if (tab.headElement) {
                                        const initTab = tab.headElement.getAttribute("data-initdata");
                                        if (initTab) {
                                            const initTabData = JSON.parse(initTab);
                                            if (data.data.ids.includes(initTabData.rootId)) {
                                                tab.parent.removeTab(tab.id);
                                            }
                                        }
                                    }
                                });
                                break;
                            case "statusbar":
                                progressStatus(data);
                                break;
                            case "downloadProgress":
                                downloadProgress(data.data);
                                break;
                            case "txerr":
                                transactionError();
                                break;
                            case "syncing":
                                processSync(data);
                                break;
                            case "backgroundtask":
                                progressBackgroundTask(data.data.tasks);
                                break;
                            case "refreshtheme":
                                if ((window.siyuan.config.appearance.mode === 1 && window.siyuan.config.appearance.themeDark !== Constants.Themes.DefaultThemeDark) || (window.siyuan.config.appearance.mode === 0 && window.siyuan.config.appearance.themeLight !== Constants.Themes.DefaultThemeLight)) {
                                    (document.getElementById("themeStyle") as HTMLLinkElement).href = data.data.theme;
                                } else {
                                    (document.getElementById("themeDefaultStyle") as HTMLLinkElement).href = data.data.theme;
                                }
                                break;
                            case "createdailynote":
                                openFileById({ id: data.data.id, action: [Constants.CB_GET_FOCUS] });
                                break;
                            case "openFileById":
                                openFileById({id: data.data.id, action: [Constants.CB_GET_FOCUS]});
                                break;
                        }
                    }
                }
            }),
        };
        new SillotEnv();
        fetchPost("/api/system/getConf", {}, response => {
            window.siyuan.config = response.data.conf;
            const workspaceName: string = window.siyuan.config.system.workspaceDir.replaceAll("\\","/").split("/").at(-1);
            // console.log(workspaceName)
            fetchPost("/api/sillot/getConfigesStore", { f: `IDB__${workspaceName}__.json` }, async (r) => {
                // console.log(r);
                importIDB(r.data).then(() => {
                    window.Sillot.status.IDBloaded = true;
                });});
            // 历史数据兼容，202306后可删除
            if (window.siyuan.config.uiLayout.left && !window.siyuan.config.uiLayout.left.data) {
                window.siyuan.config.uiLayout.left = {
                    pin: true,
                    data: response.data.conf.uiLayout.left
                };
                window.siyuan.config.uiLayout.right = {
                    pin: true,
                    data: response.data.conf.uiLayout.right
                };
                window.siyuan.config.uiLayout.bottom = {
                    pin: true,
                    data: response.data.conf.uiLayout.bottom
                };
            }
            getLocalStorage(() => {
                fetchGet(`/appearance/langs/${window.siyuan.config.appearance.lang}.json?v=${Constants.SIYUAN_VERSION}`, (lauguages) => {
                    window.siyuan.languages = lauguages;
                    window.siyuan.menus = new Menus();
                    bootSync();
                    fetchPost("/api/setting/getCloudUser", {}, userResponse => {
                        window.siyuan.user = userResponse.data;
                        onGetConfig(response.data.start);
                        account.onSetaccount();
                        resizeDrag();
                        setTitle(window.siyuan.languages.siyuanNote);
                        initMessage();
                    });
                });
            });
        });
        setNoteBook();
        initBlockPopover();
        promiseTransactions();
    }
}

new App();
window.openFileByURL = (openURL) => {
    if (openURL && isSYProtocol(openURL)) {
        openFileById({
            id: getIdFromSYProtocol(openURL),
            action: getSearch("focus", openURL) === "1" ? [Constants.CB_GET_ALL, Constants.CB_GET_FOCUS] : [Constants.CB_GET_FOCUS, Constants.CB_GET_CONTEXT]
        });
        return true;
    }
    return false;
};

window.vConsole = new VConsole({ theme: 'dark' });
window.vConsole.hideSwitch();<|MERGE_RESOLUTION|>--- conflicted
+++ resolved
@@ -3,21 +3,12 @@
 import { Model } from "./layout/Model";
 import { onGetConfig } from "./boot/onGetConfig";
 import "./assets/scss/base.scss";
-<<<<<<< HEAD
 import { initBlockPopover } from "./block/popover";
 import { account } from "./config/account";
 import { addScript, addScriptSync } from "./protyle/util/addScript";
 import { genUUID } from "./util/genID";
 import { fetchGet, fetchPost } from "./util/fetch";
-import { addBaseURL, setNoteBook } from "./util/pathName";
-=======
-import {initBlockPopover} from "./block/popover";
-import {account} from "./config/account";
-import {addScript, addScriptSync} from "./protyle/util/addScript";
-import {genUUID} from "./util/genID";
-import {fetchGet, fetchPost} from "./util/fetch";
-import {addBaseURL, getIdFromSYProtocol, isSYProtocol, setNoteBook} from "./util/pathName";
->>>>>>> 8c19d179
+import { addBaseURL, getIdFromSYProtocol, isSYProtocol, setNoteBook } from "./util/pathName";
 import {registerServiceWorker} from "./util/serviceWorker";
 import { openFileById } from "./editor/util";
 import {
@@ -40,11 +31,7 @@
 import {updateEditModeElement} from "./layout/topBar";
 import {getSearch} from "./util/functions";
 import {hideAllElements} from "./protyle/ui/hideElements";
-<<<<<<< HEAD
 import VConsole from 'vconsole';
-=======
-import {initPluginSystem} from "siyuan-petal";
->>>>>>> 8c19d179
 
 class App {
     constructor() {
