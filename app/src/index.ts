--- conflicted
+++ resolved
@@ -132,27 +132,13 @@
         new SillotEnv()
         fetchPost("/api/system/getConf", {}, response => {
             window.siyuan.config = response.data.conf;
-<<<<<<< HEAD
             let workspaceName: string = window.siyuan.config.system.workspaceDir.replaceAll("\\","/").split("/").at(-1)
             // console.log(workspaceName)
             fetchPost("/api/sillot/getConfigesStore", { f: `IDB__${workspaceName}__.json` }, async (r) => {
                 // console.log(r);
                 importIDB(r.data).then(() => {
                     window.Sillot.status.IDBloaded = true;
-                });
-                getLocalStorage(() => {
-                    fetchGet(`/appearance/langs/${window.siyuan.config.appearance.lang}.json?v=${Constants.SIYUAN_VERSION}`, (lauguages) => {
-                        window.siyuan.languages = lauguages;
-                        bootSync();
-                        fetchPost("/api/setting/getCloudUser", {}, userResponse => {
-                            window.siyuan.user = userResponse.data;
-                            onGetConfig(response.data.start);
-                            account.onSetaccount();
-                            resizeDrag();
-                            setTitle(window.siyuan.languages.siyuanNote);
-                            initMessage();
-                        });
-=======
+                });})
             // 历史数据兼容，202306后可删除
             if (!window.siyuan.config.uiLayout.left.data) {
                 window.siyuan.config.uiLayout.left = {
@@ -183,14 +169,13 @@
                         resizeDrag();
                         setTitle(window.siyuan.languages.siyuanNote);
                         initMessage();
->>>>>>> 6ad89c12
                     });
                 });
-                setNoteBook();
-                initBlockPopover();
-                promiseTransactions();
             });
         });
+        setNoteBook();
+        initBlockPopover();
+        promiseTransactions();
     }
 }
 
