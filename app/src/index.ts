--- conflicted
+++ resolved
@@ -19,7 +19,6 @@
     setTitle,
     transactionError
 } from "./dialog/processSystem";
-<<<<<<< HEAD
 import { promiseTransactions } from "./protyle/wysiwyg/transaction";
 import { initMessage } from "./dialog/message";
 import { resizeDrag } from "./layout/util";
@@ -27,14 +26,7 @@
 import { getLocalStorage } from "./protyle/util/compatibility";
 import { importIDB } from "./sillot/util/sillot-idb-backup-and-restore";
 import { SillotEnv } from "./sillot";
-=======
-import {promiseTransactions} from "./protyle/wysiwyg/transaction";
-import {initMessage} from "./dialog/message";
-import {resizeDrag} from "./layout/util";
-import {getAllTabs} from "./layout/getAll";
-import {getLocalStorage} from "./protyle/util/compatibility";
 import {updateEditModeElement} from "./layout/topBar";
->>>>>>> 841789fc
 
 class App {
     constructor() {
