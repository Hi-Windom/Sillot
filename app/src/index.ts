--- conflicted
+++ resolved
@@ -115,14 +115,7 @@
                                 progressBackgroundTask(data.data.tasks);
                                 break;
                             case "refreshtheme":
-<<<<<<< HEAD
-                                if (!window.siyuan.config.appearance.customCSS && data.data.theme.indexOf("custom.css") > -1) {
-                                    return;
-                                }
                                 if ((window.siyuan.config.appearance.mode === 1 && window.siyuan.config.appearance.themeDark !== Constants.Themes.DefaultThemeDark) || (window.siyuan.config.appearance.mode === 0 && window.siyuan.config.appearance.themeLight !== Constants.Themes.DefaultThemeLight)) {
-=======
-                                if ((window.siyuan.config.appearance.mode === 1 && window.siyuan.config.appearance.themeDark !== "midnight") || (window.siyuan.config.appearance.mode === 0 && window.siyuan.config.appearance.themeLight !== "daylight")) {
->>>>>>> f0e80505
                                     (document.getElementById("themeStyle") as HTMLLinkElement).href = data.data.theme;
                                 } else {
                                     (document.getElementById("themeDefaultStyle") as HTMLLinkElement).href = data.data.theme;
