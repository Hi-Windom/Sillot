<<<<<<< HEAD
import { Constants } from "./constants";
import { Menus } from "./menus";
import { Model } from "./layout/Model";
import { onGetConfig } from "./boot/onGetConfig";
import { initBlockPopover } from "./block/popover";
import { account } from "./config/account";
import { addScript, addScriptSync } from "./protyle/util/addScript";
import { genUUID } from "./util/genID";
import { fetchGet, fetchPost } from "./util/fetch";
import { addBaseURL, getIdFromSYProtocol, isSYProtocol, setNoteBook } from "./util/pathName";
import {registerServiceWorker} from "./util/serviceWorker";
import { openFileById } from "./editor/util";
import {
    bootSync,
    downloadProgress,
    processSync,
    progressBackgroundTask,
    progressLoading,
    progressStatus,
    reloadSync,
    setTitle,
    transactionError
} from "./dialog/processSystem";
import { initMessage } from "./dialog/message";
import { getAllTabs } from "./layout/getAll";
import { getLocalStorage } from "./protyle/util/compatibility";
import { exportIDB, importIDB } from "./sillot/util/sillot-idb-backup-and-restore";
import { SillotEnv } from "./sillot";
import {getSearch} from "./util/functions";
import {hideAllElements} from "./protyle/ui/hideElements";
import {loadPlugins, reloadPlugin} from "./plugin/loader";
import "./assets/scss/base.scss";

export class App {
    public plugins: import("./plugin").Plugin[] = [];
    public appId: string;

    constructor() {
        /// #if BROWSER
        registerServiceWorker(`${Constants.SERVICE_WORKER_PATH}?v=${Constants.SIYUAN_VERSION}`);
        /// #endif
        addBaseURL();

        this.appId = Constants.SIYUAN_APPID;
        window.siyuan = {
            zIndex: 10,
            transactions: [],
            reqIds: {},
            backStack: [],
            layout: {},
            dialogs: [],
            blockPanels: [],
            ctrlIsPressed: false,
            altIsPressed: false,
            ws: new Model({
                app: this,
                id: genUUID(),
                type: "main",
                msgCallback: (data) => {
                    this.plugins.forEach((plugin) => {
                        plugin.eventBus.emit("ws-main", data);
                    });
                    if (data) {
                        switch (data.cmd) {
                            case "reloadPlugin":
                                reloadPlugin(this, data.data);
                                break;
                            case "syncMergeResult":
                                reloadSync(this, data.data);
                                break;
                            case "reloaddoc":
                                reloadSync(this, {upsertRootIDs: [data.data], removeRootIDs: []}, false);
                                break;
                            case "readonly":
                                window.siyuan.config.editor.readOnly = data.data;
                                hideAllElements(["util"]);
                                break;
                            case "setConf":
                                window.siyuan.config = data.data;
                                break;
                            case "progress":
                                progressLoading(data);
                                break;
                            case "setLocalStorageVal":
                                window.siyuan.storage[data.data.key] = data.data.val;
                                break;
                            case "rename":
                                getAllTabs().forEach((tab) => {
                                    if (tab.headElement) {
                                        const initTab = tab.headElement.getAttribute("data-initdata");
                                        if (initTab) {
                                            const initTabData = JSON.parse(initTab);
                                            if (initTabData.instance === "Editor" && initTabData.rootId === data.data.id) {
                                                tab.updateTitle(data.data.title);
                                            }
                                        }
                                    }
                                });
                                break;
                            case "unmount":
                                getAllTabs().forEach((tab) => {
                                    if (tab.headElement) {
                                        const initTab = tab.headElement.getAttribute("data-initdata");
                                        if (initTab) {
                                            const initTabData = JSON.parse(initTab);
                                            if (initTabData.instance === "Editor" && data.data.box === initTabData.notebookId) {
                                                tab.parent.removeTab(tab.id);
                                            }
                                        }
                                    }
                                });
                                break;
                            case "removeDoc":
                                getAllTabs().forEach((tab) => {
                                    if (tab.headElement) {
                                        const initTab = tab.headElement.getAttribute("data-initdata");
                                        if (initTab) {
                                            const initTabData = JSON.parse(initTab);
                                            if (initTabData.instance === "Editor" && data.data.ids.includes(initTabData.rootId)) {
                                                tab.parent.removeTab(tab.id);
                                            }
                                        }
                                    }
                                });
                                break;
                            case "statusbar":
                                progressStatus(data);
                                break;
                            case "downloadProgress":
                                downloadProgress(data.data);
                                break;
                            case "txerr":
                                transactionError();
                                break;
                            case "syncing":
                                processSync(data, this.plugins);
                                break;
                            case "backgroundtask":
                                progressBackgroundTask(data.data.tasks);
                                break;
                            case "refreshtheme":
                                if ((window.siyuan.config.appearance.mode === 1 && window.siyuan.config.appearance.themeDark !== Constants.Themes.DefaultThemeDark) || (window.siyuan.config.appearance.mode === 0 && window.siyuan.config.appearance.themeLight !== Constants.Themes.DefaultThemeLight)) {
                                    (document.getElementById("themeStyle") as HTMLLinkElement).href = data.data.theme;
                                } else {
                                    (document.getElementById("themeDefaultStyle") as HTMLLinkElement).href = data.data.theme;
                                }
                                break;
                            case "openFileById":
                                openFileById({app: this, id: data.data.id, action: [Constants.CB_GET_FOCUS]});
                                break;
                        }
                    }
                }
            }),
        };
        new SillotEnv();

        fetchPost("/api/system/getConf", {}, async (response) => {
            addScriptSync(`${Constants.PROTYLE_CDN}/js/lute/lute.min.js?v=${Constants.SIYUAN_VERSION}`, "protyleLuteScript");
            addScript(`${Constants.PROTYLE_CDN}/js/protyle-html.js?v=${Constants.SIYUAN_VERSION}`, "protyleWcHtmlScript");
            window.siyuan.config = response.data.conf;
            const workspaceName: string = window.siyuan.config.system.workspaceDir.replaceAll("\\","/").split("/").at(-1);
            // console.log(workspaceName)
            fetchPost("/api/sillot/getConfigesStore", { f: `IDB__${workspaceName}__.json` }, async (r) => {
                // console.log(r);
                importIDB(r.data).then(() => {
                    window.Sillot.status.IDBloaded = true;
                });});
            getLocalStorage(() => {
                fetchGet(`/appearance/langs/${window.siyuan.config.appearance.lang}.json?v=${Constants.SIYUAN_VERSION}`, (lauguages: IObject) => {
                    window.siyuan.languages = lauguages;
                    window.siyuan.menus = new Menus(this);
                    bootSync();
                    fetchPost("/api/setting/getCloudUser", {}, userResponse => {
                        window.siyuan.user = userResponse.data;
                        onGetConfig(response.data.start, this);
                        account.onSetaccount();
                        setTitle(window.siyuan.languages.siyuanNote);
                        initMessage();
                    });
                });
            });
        });
        setNoteBook();
        initBlockPopover(this);
        loadPlugins(this);
    }
}

const siyuanApp = new App();

window.openFileByURL = (openURL) => {
    if (openURL && isSYProtocol(openURL)) {
        const isZoomIn = getSearch("focus", openURL) === "1";
        openFileById({
            app: siyuanApp,
            id: getIdFromSYProtocol(openURL),
            action: isZoomIn ? [Constants.CB_GET_ALL, Constants.CB_GET_FOCUS] : [Constants.CB_GET_FOCUS, Constants.CB_GET_CONTEXT, Constants.CB_GET_ROOTSCROLL],
            zoomIn: isZoomIn
        });
        return true;
    }
    return false;
};


/// #if BROWSER
window.showKeyboardToolbar = () => {
    // 防止 Pad 端报错
};
/// #endif
=======
import {Constants} from "./constants";
import {Menus} from "./menus";
import {Model} from "./layout/Model";
import {onGetConfig} from "./boot/onGetConfig";
import {initBlockPopover} from "./block/popover";
import {account} from "./config/account";
import {addScript, addScriptSync} from "./protyle/util/addScript";
import {genUUID} from "./util/genID";
import {fetchGet, fetchPost} from "./util/fetch";
import {addBaseURL, getIdFromSYProtocol, isSYProtocol, setNoteBook} from "./util/pathName";
import {registerServiceWorker} from "./util/serviceWorker";
import {openFileById} from "./editor/util";
import {
    bootSync,
    downloadProgress,
    processSync,
    progressBackgroundTask,
    progressLoading,
    progressStatus,
    reloadSync,
    setTitle,
    transactionError
} from "./dialog/processSystem";
import {initMessage} from "./dialog/message";
import {getAllTabs} from "./layout/getAll";
import {getLocalStorage} from "./protyle/util/compatibility";
import {getSearch} from "./util/functions";
import {hideAllElements} from "./protyle/ui/hideElements";
import {loadPlugins, reloadPlugin} from "./plugin/loader";
import "./assets/scss/base.scss";

export class App {
    public plugins: import("./plugin").Plugin[] = [];
    public appId: string;

    constructor() {
        /// #if BROWSER
        registerServiceWorker(`${Constants.SERVICE_WORKER_PATH}?v=${Constants.SIYUAN_VERSION}`);
        /// #endif
        addBaseURL();

        this.appId = Constants.SIYUAN_APPID;
        window.siyuan = {
            zIndex: 10,
            transactions: [],
            reqIds: {},
            backStack: [],
            layout: {},
            dialogs: [],
            blockPanels: [],
            ctrlIsPressed: false,
            altIsPressed: false,
            ws: new Model({
                app: this,
                id: genUUID(),
                type: "main",
                msgCallback: (data) => {
                    this.plugins.forEach((plugin) => {
                        plugin.eventBus.emit("ws-main", data);
                    });
                    if (data) {
                        switch (data.cmd) {
                            case "reloadPlugin":
                                reloadPlugin(this, data.data);
                                break;
                            case "reloadEmojiConf":
                                fetchPost("/api/system/getEmojiConf", {}, response => {
                                    window.siyuan.emojis = response.data as IEmoji[];
                                });
                                break;
                            case "syncMergeResult":
                                reloadSync(this, data.data);
                                break;
                            case "reloaddoc":
                                reloadSync(this, {upsertRootIDs: [data.data], removeRootIDs: []}, false);
                                break;
                            case "readonly":
                                window.siyuan.config.editor.readOnly = data.data;
                                hideAllElements(["util"]);
                                break;
                            case "setConf":
                                window.siyuan.config = data.data;
                                break;
                            case "progress":
                                progressLoading(data);
                                break;
                            case "setLocalStorageVal":
                                window.siyuan.storage[data.data.key] = data.data.val;
                                break;
                            case "rename":
                                getAllTabs().forEach((tab) => {
                                    if (tab.headElement) {
                                        const initTab = tab.headElement.getAttribute("data-initdata");
                                        if (initTab) {
                                            const initTabData = JSON.parse(initTab);
                                            if (initTabData.instance === "Editor" && initTabData.rootId === data.data.id) {
                                                tab.updateTitle(data.data.title);
                                            }
                                        }
                                    }
                                });
                                break;
                            case "unmount":
                                getAllTabs().forEach((tab) => {
                                    if (tab.headElement) {
                                        const initTab = tab.headElement.getAttribute("data-initdata");
                                        if (initTab) {
                                            const initTabData = JSON.parse(initTab);
                                            if (initTabData.instance === "Editor" && data.data.box === initTabData.notebookId) {
                                                tab.parent.removeTab(tab.id);
                                            }
                                        }
                                    }
                                });
                                break;
                            case "removeDoc":
                                getAllTabs().forEach((tab) => {
                                    if (tab.headElement) {
                                        const initTab = tab.headElement.getAttribute("data-initdata");
                                        if (initTab) {
                                            const initTabData = JSON.parse(initTab);
                                            if (initTabData.instance === "Editor" && data.data.ids.includes(initTabData.rootId)) {
                                                tab.parent.removeTab(tab.id);
                                            }
                                        }
                                    }
                                });
                                break;
                            case "statusbar":
                                progressStatus(data);
                                break;
                            case "downloadProgress":
                                downloadProgress(data.data);
                                break;
                            case "txerr":
                                transactionError();
                                break;
                            case "syncing":
                                processSync(data, this.plugins);
                                break;
                            case "backgroundtask":
                                progressBackgroundTask(data.data.tasks);
                                break;
                            case "refreshtheme":
                                if ((window.siyuan.config.appearance.mode === 1 && window.siyuan.config.appearance.themeDark !== "midnight") || (window.siyuan.config.appearance.mode === 0 && window.siyuan.config.appearance.themeLight !== "daylight")) {
                                    (document.getElementById("themeStyle") as HTMLLinkElement).href = data.data.theme;
                                } else {
                                    (document.getElementById("themeDefaultStyle") as HTMLLinkElement).href = data.data.theme;
                                }
                                break;
                            case "openFileById":
                                openFileById({app: this, id: data.data.id, action: [Constants.CB_GET_FOCUS]});
                                break;
                        }
                    }
                }
            }),
        };

        fetchPost("/api/system/getConf", {}, async (response) => {
            addScriptSync(`${Constants.PROTYLE_CDN}/js/lute/lute.min.js?v=${Constants.SIYUAN_VERSION}`, "protyleLuteScript");
            addScript(`${Constants.PROTYLE_CDN}/js/protyle-html.js?v=${Constants.SIYUAN_VERSION}`, "protyleWcHtmlScript");
            window.siyuan.config = response.data.conf;
            await loadPlugins(this);
            getLocalStorage(() => {
                fetchGet(`/appearance/langs/${window.siyuan.config.appearance.lang}.json?v=${Constants.SIYUAN_VERSION}`, (lauguages: IObject) => {
                    window.siyuan.languages = lauguages;
                    window.siyuan.menus = new Menus(this);
                    bootSync();
                    fetchPost("/api/setting/getCloudUser", {}, userResponse => {
                        window.siyuan.user = userResponse.data;
                        onGetConfig(response.data.start, this);
                        account.onSetaccount();
                        setTitle(window.siyuan.languages.siyuanNote);
                        initMessage();
                    });
                });
            });
        });
        setNoteBook();
        initBlockPopover(this);
    }
}

const siyuanApp = new App();

window.openFileByURL = (openURL) => {
    if (openURL && isSYProtocol(openURL)) {
        const isZoomIn = getSearch("focus", openURL) === "1";
        openFileById({
            app: siyuanApp,
            id: getIdFromSYProtocol(openURL),
            action: isZoomIn ? [Constants.CB_GET_ALL, Constants.CB_GET_FOCUS] : [Constants.CB_GET_FOCUS, Constants.CB_GET_CONTEXT, Constants.CB_GET_ROOTSCROLL],
            zoomIn: isZoomIn
        });
        return true;
    }
    return false;
};

/// #if BROWSER
window.showKeyboardToolbar = () => {
    // 防止 Pad 端报错
};
/// #endif
>>>>>>> 661b71b5
<|MERGE_RESOLUTION|>--- conflicted
+++ resolved
@@ -1,419 +1,216 @@
-<<<<<<< HEAD
-import { Constants } from "./constants";
-import { Menus } from "./menus";
-import { Model } from "./layout/Model";
-import { onGetConfig } from "./boot/onGetConfig";
-import { initBlockPopover } from "./block/popover";
-import { account } from "./config/account";
-import { addScript, addScriptSync } from "./protyle/util/addScript";
-import { genUUID } from "./util/genID";
-import { fetchGet, fetchPost } from "./util/fetch";
-import { addBaseURL, getIdFromSYProtocol, isSYProtocol, setNoteBook } from "./util/pathName";
-import {registerServiceWorker} from "./util/serviceWorker";
-import { openFileById } from "./editor/util";
-import {
-    bootSync,
-    downloadProgress,
-    processSync,
-    progressBackgroundTask,
-    progressLoading,
-    progressStatus,
-    reloadSync,
-    setTitle,
-    transactionError
-} from "./dialog/processSystem";
-import { initMessage } from "./dialog/message";
-import { getAllTabs } from "./layout/getAll";
-import { getLocalStorage } from "./protyle/util/compatibility";
-import { exportIDB, importIDB } from "./sillot/util/sillot-idb-backup-and-restore";
-import { SillotEnv } from "./sillot";
-import {getSearch} from "./util/functions";
-import {hideAllElements} from "./protyle/ui/hideElements";
-import {loadPlugins, reloadPlugin} from "./plugin/loader";
-import "./assets/scss/base.scss";
-
-export class App {
-    public plugins: import("./plugin").Plugin[] = [];
-    public appId: string;
-
-    constructor() {
-        /// #if BROWSER
-        registerServiceWorker(`${Constants.SERVICE_WORKER_PATH}?v=${Constants.SIYUAN_VERSION}`);
-        /// #endif
-        addBaseURL();
-
-        this.appId = Constants.SIYUAN_APPID;
-        window.siyuan = {
-            zIndex: 10,
-            transactions: [],
-            reqIds: {},
-            backStack: [],
-            layout: {},
-            dialogs: [],
-            blockPanels: [],
-            ctrlIsPressed: false,
-            altIsPressed: false,
-            ws: new Model({
-                app: this,
-                id: genUUID(),
-                type: "main",
-                msgCallback: (data) => {
-                    this.plugins.forEach((plugin) => {
-                        plugin.eventBus.emit("ws-main", data);
-                    });
-                    if (data) {
-                        switch (data.cmd) {
-                            case "reloadPlugin":
-                                reloadPlugin(this, data.data);
-                                break;
-                            case "syncMergeResult":
-                                reloadSync(this, data.data);
-                                break;
-                            case "reloaddoc":
-                                reloadSync(this, {upsertRootIDs: [data.data], removeRootIDs: []}, false);
-                                break;
-                            case "readonly":
-                                window.siyuan.config.editor.readOnly = data.data;
-                                hideAllElements(["util"]);
-                                break;
-                            case "setConf":
-                                window.siyuan.config = data.data;
-                                break;
-                            case "progress":
-                                progressLoading(data);
-                                break;
-                            case "setLocalStorageVal":
-                                window.siyuan.storage[data.data.key] = data.data.val;
-                                break;
-                            case "rename":
-                                getAllTabs().forEach((tab) => {
-                                    if (tab.headElement) {
-                                        const initTab = tab.headElement.getAttribute("data-initdata");
-                                        if (initTab) {
-                                            const initTabData = JSON.parse(initTab);
-                                            if (initTabData.instance === "Editor" && initTabData.rootId === data.data.id) {
-                                                tab.updateTitle(data.data.title);
-                                            }
-                                        }
-                                    }
-                                });
-                                break;
-                            case "unmount":
-                                getAllTabs().forEach((tab) => {
-                                    if (tab.headElement) {
-                                        const initTab = tab.headElement.getAttribute("data-initdata");
-                                        if (initTab) {
-                                            const initTabData = JSON.parse(initTab);
-                                            if (initTabData.instance === "Editor" && data.data.box === initTabData.notebookId) {
-                                                tab.parent.removeTab(tab.id);
-                                            }
-                                        }
-                                    }
-                                });
-                                break;
-                            case "removeDoc":
-                                getAllTabs().forEach((tab) => {
-                                    if (tab.headElement) {
-                                        const initTab = tab.headElement.getAttribute("data-initdata");
-                                        if (initTab) {
-                                            const initTabData = JSON.parse(initTab);
-                                            if (initTabData.instance === "Editor" && data.data.ids.includes(initTabData.rootId)) {
-                                                tab.parent.removeTab(tab.id);
-                                            }
-                                        }
-                                    }
-                                });
-                                break;
-                            case "statusbar":
-                                progressStatus(data);
-                                break;
-                            case "downloadProgress":
-                                downloadProgress(data.data);
-                                break;
-                            case "txerr":
-                                transactionError();
-                                break;
-                            case "syncing":
-                                processSync(data, this.plugins);
-                                break;
-                            case "backgroundtask":
-                                progressBackgroundTask(data.data.tasks);
-                                break;
-                            case "refreshtheme":
-                                if ((window.siyuan.config.appearance.mode === 1 && window.siyuan.config.appearance.themeDark !== Constants.Themes.DefaultThemeDark) || (window.siyuan.config.appearance.mode === 0 && window.siyuan.config.appearance.themeLight !== Constants.Themes.DefaultThemeLight)) {
-                                    (document.getElementById("themeStyle") as HTMLLinkElement).href = data.data.theme;
-                                } else {
-                                    (document.getElementById("themeDefaultStyle") as HTMLLinkElement).href = data.data.theme;
-                                }
-                                break;
-                            case "openFileById":
-                                openFileById({app: this, id: data.data.id, action: [Constants.CB_GET_FOCUS]});
-                                break;
-                        }
-                    }
-                }
-            }),
-        };
-        new SillotEnv();
-
-        fetchPost("/api/system/getConf", {}, async (response) => {
-            addScriptSync(`${Constants.PROTYLE_CDN}/js/lute/lute.min.js?v=${Constants.SIYUAN_VERSION}`, "protyleLuteScript");
-            addScript(`${Constants.PROTYLE_CDN}/js/protyle-html.js?v=${Constants.SIYUAN_VERSION}`, "protyleWcHtmlScript");
-            window.siyuan.config = response.data.conf;
-            const workspaceName: string = window.siyuan.config.system.workspaceDir.replaceAll("\\","/").split("/").at(-1);
-            // console.log(workspaceName)
-            fetchPost("/api/sillot/getConfigesStore", { f: `IDB__${workspaceName}__.json` }, async (r) => {
-                // console.log(r);
-                importIDB(r.data).then(() => {
-                    window.Sillot.status.IDBloaded = true;
-                });});
-            getLocalStorage(() => {
-                fetchGet(`/appearance/langs/${window.siyuan.config.appearance.lang}.json?v=${Constants.SIYUAN_VERSION}`, (lauguages: IObject) => {
-                    window.siyuan.languages = lauguages;
-                    window.siyuan.menus = new Menus(this);
-                    bootSync();
-                    fetchPost("/api/setting/getCloudUser", {}, userResponse => {
-                        window.siyuan.user = userResponse.data;
-                        onGetConfig(response.data.start, this);
-                        account.onSetaccount();
-                        setTitle(window.siyuan.languages.siyuanNote);
-                        initMessage();
-                    });
-                });
-            });
-        });
-        setNoteBook();
-        initBlockPopover(this);
-        loadPlugins(this);
-    }
-}
-
-const siyuanApp = new App();
-
-window.openFileByURL = (openURL) => {
-    if (openURL && isSYProtocol(openURL)) {
-        const isZoomIn = getSearch("focus", openURL) === "1";
-        openFileById({
-            app: siyuanApp,
-            id: getIdFromSYProtocol(openURL),
-            action: isZoomIn ? [Constants.CB_GET_ALL, Constants.CB_GET_FOCUS] : [Constants.CB_GET_FOCUS, Constants.CB_GET_CONTEXT, Constants.CB_GET_ROOTSCROLL],
-            zoomIn: isZoomIn
-        });
-        return true;
-    }
-    return false;
-};
-
-
-/// #if BROWSER
-window.showKeyboardToolbar = () => {
-    // 防止 Pad 端报错
-};
-/// #endif
-=======
-import {Constants} from "./constants";
-import {Menus} from "./menus";
-import {Model} from "./layout/Model";
-import {onGetConfig} from "./boot/onGetConfig";
-import {initBlockPopover} from "./block/popover";
-import {account} from "./config/account";
-import {addScript, addScriptSync} from "./protyle/util/addScript";
-import {genUUID} from "./util/genID";
-import {fetchGet, fetchPost} from "./util/fetch";
-import {addBaseURL, getIdFromSYProtocol, isSYProtocol, setNoteBook} from "./util/pathName";
-import {registerServiceWorker} from "./util/serviceWorker";
-import {openFileById} from "./editor/util";
-import {
-    bootSync,
-    downloadProgress,
-    processSync,
-    progressBackgroundTask,
-    progressLoading,
-    progressStatus,
-    reloadSync,
-    setTitle,
-    transactionError
-} from "./dialog/processSystem";
-import {initMessage} from "./dialog/message";
-import {getAllTabs} from "./layout/getAll";
-import {getLocalStorage} from "./protyle/util/compatibility";
-import {getSearch} from "./util/functions";
-import {hideAllElements} from "./protyle/ui/hideElements";
-import {loadPlugins, reloadPlugin} from "./plugin/loader";
-import "./assets/scss/base.scss";
-
-export class App {
-    public plugins: import("./plugin").Plugin[] = [];
-    public appId: string;
-
-    constructor() {
-        /// #if BROWSER
-        registerServiceWorker(`${Constants.SERVICE_WORKER_PATH}?v=${Constants.SIYUAN_VERSION}`);
-        /// #endif
-        addBaseURL();
-
-        this.appId = Constants.SIYUAN_APPID;
-        window.siyuan = {
-            zIndex: 10,
-            transactions: [],
-            reqIds: {},
-            backStack: [],
-            layout: {},
-            dialogs: [],
-            blockPanels: [],
-            ctrlIsPressed: false,
-            altIsPressed: false,
-            ws: new Model({
-                app: this,
-                id: genUUID(),
-                type: "main",
-                msgCallback: (data) => {
-                    this.plugins.forEach((plugin) => {
-                        plugin.eventBus.emit("ws-main", data);
-                    });
-                    if (data) {
-                        switch (data.cmd) {
-                            case "reloadPlugin":
-                                reloadPlugin(this, data.data);
-                                break;
-                            case "reloadEmojiConf":
-                                fetchPost("/api/system/getEmojiConf", {}, response => {
-                                    window.siyuan.emojis = response.data as IEmoji[];
-                                });
-                                break;
-                            case "syncMergeResult":
-                                reloadSync(this, data.data);
-                                break;
-                            case "reloaddoc":
-                                reloadSync(this, {upsertRootIDs: [data.data], removeRootIDs: []}, false);
-                                break;
-                            case "readonly":
-                                window.siyuan.config.editor.readOnly = data.data;
-                                hideAllElements(["util"]);
-                                break;
-                            case "setConf":
-                                window.siyuan.config = data.data;
-                                break;
-                            case "progress":
-                                progressLoading(data);
-                                break;
-                            case "setLocalStorageVal":
-                                window.siyuan.storage[data.data.key] = data.data.val;
-                                break;
-                            case "rename":
-                                getAllTabs().forEach((tab) => {
-                                    if (tab.headElement) {
-                                        const initTab = tab.headElement.getAttribute("data-initdata");
-                                        if (initTab) {
-                                            const initTabData = JSON.parse(initTab);
-                                            if (initTabData.instance === "Editor" && initTabData.rootId === data.data.id) {
-                                                tab.updateTitle(data.data.title);
-                                            }
-                                        }
-                                    }
-                                });
-                                break;
-                            case "unmount":
-                                getAllTabs().forEach((tab) => {
-                                    if (tab.headElement) {
-                                        const initTab = tab.headElement.getAttribute("data-initdata");
-                                        if (initTab) {
-                                            const initTabData = JSON.parse(initTab);
-                                            if (initTabData.instance === "Editor" && data.data.box === initTabData.notebookId) {
-                                                tab.parent.removeTab(tab.id);
-                                            }
-                                        }
-                                    }
-                                });
-                                break;
-                            case "removeDoc":
-                                getAllTabs().forEach((tab) => {
-                                    if (tab.headElement) {
-                                        const initTab = tab.headElement.getAttribute("data-initdata");
-                                        if (initTab) {
-                                            const initTabData = JSON.parse(initTab);
-                                            if (initTabData.instance === "Editor" && data.data.ids.includes(initTabData.rootId)) {
-                                                tab.parent.removeTab(tab.id);
-                                            }
-                                        }
-                                    }
-                                });
-                                break;
-                            case "statusbar":
-                                progressStatus(data);
-                                break;
-                            case "downloadProgress":
-                                downloadProgress(data.data);
-                                break;
-                            case "txerr":
-                                transactionError();
-                                break;
-                            case "syncing":
-                                processSync(data, this.plugins);
-                                break;
-                            case "backgroundtask":
-                                progressBackgroundTask(data.data.tasks);
-                                break;
-                            case "refreshtheme":
-                                if ((window.siyuan.config.appearance.mode === 1 && window.siyuan.config.appearance.themeDark !== "midnight") || (window.siyuan.config.appearance.mode === 0 && window.siyuan.config.appearance.themeLight !== "daylight")) {
-                                    (document.getElementById("themeStyle") as HTMLLinkElement).href = data.data.theme;
-                                } else {
-                                    (document.getElementById("themeDefaultStyle") as HTMLLinkElement).href = data.data.theme;
-                                }
-                                break;
-                            case "openFileById":
-                                openFileById({app: this, id: data.data.id, action: [Constants.CB_GET_FOCUS]});
-                                break;
-                        }
-                    }
-                }
-            }),
-        };
-
-        fetchPost("/api/system/getConf", {}, async (response) => {
-            addScriptSync(`${Constants.PROTYLE_CDN}/js/lute/lute.min.js?v=${Constants.SIYUAN_VERSION}`, "protyleLuteScript");
-            addScript(`${Constants.PROTYLE_CDN}/js/protyle-html.js?v=${Constants.SIYUAN_VERSION}`, "protyleWcHtmlScript");
-            window.siyuan.config = response.data.conf;
-            await loadPlugins(this);
-            getLocalStorage(() => {
-                fetchGet(`/appearance/langs/${window.siyuan.config.appearance.lang}.json?v=${Constants.SIYUAN_VERSION}`, (lauguages: IObject) => {
-                    window.siyuan.languages = lauguages;
-                    window.siyuan.menus = new Menus(this);
-                    bootSync();
-                    fetchPost("/api/setting/getCloudUser", {}, userResponse => {
-                        window.siyuan.user = userResponse.data;
-                        onGetConfig(response.data.start, this);
-                        account.onSetaccount();
-                        setTitle(window.siyuan.languages.siyuanNote);
-                        initMessage();
-                    });
-                });
-            });
-        });
-        setNoteBook();
-        initBlockPopover(this);
-    }
-}
-
-const siyuanApp = new App();
-
-window.openFileByURL = (openURL) => {
-    if (openURL && isSYProtocol(openURL)) {
-        const isZoomIn = getSearch("focus", openURL) === "1";
-        openFileById({
-            app: siyuanApp,
-            id: getIdFromSYProtocol(openURL),
-            action: isZoomIn ? [Constants.CB_GET_ALL, Constants.CB_GET_FOCUS] : [Constants.CB_GET_FOCUS, Constants.CB_GET_CONTEXT, Constants.CB_GET_ROOTSCROLL],
-            zoomIn: isZoomIn
-        });
-        return true;
-    }
-    return false;
-};
-
-/// #if BROWSER
-window.showKeyboardToolbar = () => {
-    // 防止 Pad 端报错
-};
-/// #endif
->>>>>>> 661b71b5
+import { Constants } from "./constants";
+import { Menus } from "./menus";
+import { Model } from "./layout/Model";
+import { onGetConfig } from "./boot/onGetConfig";
+import { initBlockPopover } from "./block/popover";
+import { account } from "./config/account";
+import { addScript, addScriptSync } from "./protyle/util/addScript";
+import { genUUID } from "./util/genID";
+import { fetchGet, fetchPost } from "./util/fetch";
+import { addBaseURL, getIdFromSYProtocol, isSYProtocol, setNoteBook } from "./util/pathName";
+import {registerServiceWorker} from "./util/serviceWorker";
+import { openFileById } from "./editor/util";
+import {
+    bootSync,
+    downloadProgress,
+    processSync,
+    progressBackgroundTask,
+    progressLoading,
+    progressStatus,
+    reloadSync,
+    setTitle,
+    transactionError
+} from "./dialog/processSystem";
+import { initMessage } from "./dialog/message";
+import { getAllTabs } from "./layout/getAll";
+import { getLocalStorage } from "./protyle/util/compatibility";
+import { exportIDB, importIDB } from "./sillot/util/sillot-idb-backup-and-restore";
+import { SillotEnv } from "./sillot";
+import {getSearch} from "./util/functions";
+import {hideAllElements} from "./protyle/ui/hideElements";
+import {loadPlugins, reloadPlugin} from "./plugin/loader";
+import "./assets/scss/base.scss";
+
+export class App {
+    public plugins: import("./plugin").Plugin[] = [];
+    public appId: string;
+
+    constructor() {
+        /// #if BROWSER
+        registerServiceWorker(`${Constants.SERVICE_WORKER_PATH}?v=${Constants.SIYUAN_VERSION}`);
+        /// #endif
+        addBaseURL();
+
+        this.appId = Constants.SIYUAN_APPID;
+        window.siyuan = {
+            zIndex: 10,
+            transactions: [],
+            reqIds: {},
+            backStack: [],
+            layout: {},
+            dialogs: [],
+            blockPanels: [],
+            ctrlIsPressed: false,
+            altIsPressed: false,
+            ws: new Model({
+                app: this,
+                id: genUUID(),
+                type: "main",
+                msgCallback: (data) => {
+                    this.plugins.forEach((plugin) => {
+                        plugin.eventBus.emit("ws-main", data);
+                    });
+                    if (data) {
+                        switch (data.cmd) {
+                            case "reloadPlugin":
+                                reloadPlugin(this, data.data);
+                                break;
+                            case "reloadEmojiConf":
+                                fetchPost("/api/system/getEmojiConf", {}, response => {
+                                    window.siyuan.emojis = response.data as IEmoji[];
+                                });
+                                break;
+                            case "syncMergeResult":
+                                reloadSync(this, data.data);
+                                break;
+                            case "reloaddoc":
+                                reloadSync(this, {upsertRootIDs: [data.data], removeRootIDs: []}, false);
+                                break;
+                            case "readonly":
+                                window.siyuan.config.editor.readOnly = data.data;
+                                hideAllElements(["util"]);
+                                break;
+                            case "setConf":
+                                window.siyuan.config = data.data;
+                                break;
+                            case "progress":
+                                progressLoading(data);
+                                break;
+                            case "setLocalStorageVal":
+                                window.siyuan.storage[data.data.key] = data.data.val;
+                                break;
+                            case "rename":
+                                getAllTabs().forEach((tab) => {
+                                    if (tab.headElement) {
+                                        const initTab = tab.headElement.getAttribute("data-initdata");
+                                        if (initTab) {
+                                            const initTabData = JSON.parse(initTab);
+                                            if (initTabData.instance === "Editor" && initTabData.rootId === data.data.id) {
+                                                tab.updateTitle(data.data.title);
+                                            }
+                                        }
+                                    }
+                                });
+                                break;
+                            case "unmount":
+                                getAllTabs().forEach((tab) => {
+                                    if (tab.headElement) {
+                                        const initTab = tab.headElement.getAttribute("data-initdata");
+                                        if (initTab) {
+                                            const initTabData = JSON.parse(initTab);
+                                            if (initTabData.instance === "Editor" && data.data.box === initTabData.notebookId) {
+                                                tab.parent.removeTab(tab.id);
+                                            }
+                                        }
+                                    }
+                                });
+                                break;
+                            case "removeDoc":
+                                getAllTabs().forEach((tab) => {
+                                    if (tab.headElement) {
+                                        const initTab = tab.headElement.getAttribute("data-initdata");
+                                        if (initTab) {
+                                            const initTabData = JSON.parse(initTab);
+                                            if (initTabData.instance === "Editor" && data.data.ids.includes(initTabData.rootId)) {
+                                                tab.parent.removeTab(tab.id);
+                                            }
+                                        }
+                                    }
+                                });
+                                break;
+                            case "statusbar":
+                                progressStatus(data);
+                                break;
+                            case "downloadProgress":
+                                downloadProgress(data.data);
+                                break;
+                            case "txerr":
+                                transactionError();
+                                break;
+                            case "syncing":
+                                processSync(data, this.plugins);
+                                break;
+                            case "backgroundtask":
+                                progressBackgroundTask(data.data.tasks);
+                                break;
+                            case "refreshtheme":
+                                if ((window.siyuan.config.appearance.mode === 1 && window.siyuan.config.appearance.themeDark !== Constants.Themes.DefaultThemeDark) || (window.siyuan.config.appearance.mode === 0 && window.siyuan.config.appearance.themeLight !== Constants.Themes.DefaultThemeLight)) {
+                                    (document.getElementById("themeStyle") as HTMLLinkElement).href = data.data.theme;
+                                } else {
+                                    (document.getElementById("themeDefaultStyle") as HTMLLinkElement).href = data.data.theme;
+                                }
+                                break;
+                            case "openFileById":
+                                openFileById({app: this, id: data.data.id, action: [Constants.CB_GET_FOCUS]});
+                                break;
+                        }
+                    }
+                }
+            }),
+        };
+        new SillotEnv();
+
+        fetchPost("/api/system/getConf", {}, async (response) => {
+            addScriptSync(`${Constants.PROTYLE_CDN}/js/lute/lute.min.js?v=${Constants.SIYUAN_VERSION}`, "protyleLuteScript");
+            addScript(`${Constants.PROTYLE_CDN}/js/protyle-html.js?v=${Constants.SIYUAN_VERSION}`, "protyleWcHtmlScript");
+            window.siyuan.config = response.data.conf;
+            const workspaceName: string = window.siyuan.config.system.workspaceDir.replaceAll("\\","/").split("/").at(-1);
+            // console.log(workspaceName)
+            fetchPost("/api/sillot/getConfigesStore", { f: `IDB__${workspaceName}__.json` }, async (r) => {
+                // console.log(r);
+                importIDB(r.data).then(() => {
+                    window.Sillot.status.IDBloaded = true;
+                });});
+            getLocalStorage(() => {
+                fetchGet(`/appearance/langs/${window.siyuan.config.appearance.lang}.json?v=${Constants.SIYUAN_VERSION}`, (lauguages: IObject) => {
+                    window.siyuan.languages = lauguages;
+                    window.siyuan.menus = new Menus(this);
+                    bootSync();
+                    fetchPost("/api/setting/getCloudUser", {}, userResponse => {
+                        window.siyuan.user = userResponse.data;
+                        onGetConfig(response.data.start, this);
+                        account.onSetaccount();
+                        setTitle(window.siyuan.languages.siyuanNote);
+                        initMessage();
+                    });
+                });
+            });
+        });
+        setNoteBook();
+        initBlockPopover(this);
+        loadPlugins(this);
+    }
+}
+
+const siyuanApp = new App();
+
+window.openFileByURL = (openURL) => {
+    if (openURL && isSYProtocol(openURL)) {
+        const isZoomIn = getSearch("focus", openURL) === "1";
+        openFileById({
+            app: siyuanApp,
+            id: getIdFromSYProtocol(openURL),
+            action: isZoomIn ? [Constants.CB_GET_ALL, Constants.CB_GET_FOCUS] : [Constants.CB_GET_FOCUS, Constants.CB_GET_CONTEXT, Constants.CB_GET_ROOTSCROLL],
+            zoomIn: isZoomIn
+        });
+        return true;
+    }
+    return false;
+};
+
+
+/// #if BROWSER
+window.showKeyboardToolbar = () => {
+    // 防止 Pad 端报错
+};
+/// #endif