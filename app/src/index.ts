--- conflicted
+++ resolved
@@ -28,11 +28,8 @@
 import { SillotEnv } from "./sillot";
 import {updateEditModeElement} from "./layout/topBar";
 import {getSearch} from "./util/functions";
-<<<<<<< HEAD
+import {hideAllElements} from "./protyle/ui/hideElements";
 import VConsole from 'vconsole';
-=======
-import {hideAllElements} from "./protyle/ui/hideElements";
->>>>>>> 0929e98d
 
 class App {
     constructor() {
