--- conflicted
+++ resolved
@@ -102,19 +102,10 @@
                                 transactionError(data);
                                 break;
                             case "syncing":
-<<<<<<< HEAD
-                                if (data.code === 0) {
-                                    document.querySelector("#barSync").classList.add("toolbar__item--active");
-                                } else {
-                                    document.querySelector("#barSync").classList.remove("toolbar__item--active");
-                                }
-                                document.querySelector("#barSync").setAttribute("aria-label", data.msg);
-=======
                                 processSync(data);
                                 break;
                             case "backgroundtask":
                                 progressBackgroundTask(data.data.tasks);
->>>>>>> c5f4d3c7
                                 break;
                             case "refreshtheme":
                                 if (!window.siyuan.config.appearance.customCSS && data.data.theme.indexOf("custom.css") > -1) {
