--- conflicted
+++ resolved
@@ -1,14 +1,7 @@
-<<<<<<< HEAD
 import { Constants } from "./constants";
 import { Menus } from "./menus";
 import { Model } from "./layout/Model";
-import { onGetConfig } from "./util/onGetConfig";
-=======
-import {Constants} from "./constants";
-import {Menus} from "./menus";
-import {Model} from "./layout/Model";
-import {onGetConfig} from "./boot/onGetConfig";
->>>>>>> e107130a
+import { onGetConfig } from "./boot/onGetConfig";
 import "./assets/scss/base.scss";
 import { initBlockPopover } from "./block/popover";
 import { account } from "./config/account";
