import {getRandom, isMobile} from "../util/functions";
import {fetchPost} from "../util/fetch";
import {hasClosestByClassName} from "../protyle/util/hasClosest";
import {Constants} from "../constants";
import type {Files} from "../layout/dock/Files";
/// #if !MOBILE
import {getDockByType} from "../layout/tabUtil";
import {getAllModels} from "../layout/getAll";
/// #endif
import {setNoteBook} from "../util/pathName";
import {Dialog} from "../dialog";
import {setPosition} from "../util/setPosition";

export const getRandomEmoji = () => {
    window.sout.tracker("invoked");
    const emojis = window.siyuan.emojis[getRandom(0, window.siyuan.emojis.length - 1)];
    if (typeof emojis.items[getRandom(0, emojis.items.length - 1)] === "undefined") {
        return "1f600";
    }
    return emojis.items[getRandom(0, emojis.items.length - 1)].unicode;
};

export const unicode2Emoji = (unicode: string, className = "", needSpan = false, lazy = false) => {
    window.sout.tracker("invoked");
    if (!unicode) {
        return "";
    }
    let emoji = "";
    if (unicode.indexOf(".") > -1) {
        emoji = `<img class="${className}" ${lazy ? "data-" : ""}src="/emojis/${unicode}"/>`;
    } else {
        try {
            unicode.split("-").forEach(item => {
                if (item.length < 5) {
                    emoji += String.fromCodePoint(Number.parseInt("0" + item, 16));
                } else {
                    emoji += String.fromCodePoint(Number.parseInt(item, 16));
                }
            });
            if (needSpan) {
                emoji = `<span class="${className}">${emoji}</span>`;
            }
        } catch (e) {
            // 自定义表情搜索报错 https://github.com/siyuan-note/siyuan/issues/5883
            // 这里忽略错误不做处理
        }
    }
    return emoji;
};

export const lazyLoadEmoji = (element: HTMLElement) => {
    window.sout.tracker("invoked");
    const emojiIntersectionObserver = new IntersectionObserver((entries) => {
        entries.forEach((entrie: IntersectionObserverEntry & { target: HTMLImageElement }) => {
            const index = entrie.target.getAttribute("data-index");
            if ((typeof entrie.isIntersecting === "undefined" ? entrie.intersectionRatio !== 0 : entrie.isIntersecting) && index) {
                let html = "";
<<<<<<< HEAD
                window.siyuan.emojis[Number.parseInt(index)].items.forEach(emoji => {
                    html += `<button data-unicode="${emoji.unicode}" class="emojis__item ariaLabel" aria-label="${window.siyuan.config.lang === "zh_CN" ? emoji.description_zh_cn : emoji.description}">
=======
                window.siyuan.emojis[parseInt(index)].items.forEach(emoji => {
                    html += `<button data-unicode="${emoji.unicode}" class="emojis__item ariaLabel" aria-label="${getEmojiDesc(emoji)}">
>>>>>>> 7a3d4a05
${unicode2Emoji(emoji.unicode)}</button>`;
                });
                entrie.target.innerHTML = html;
                entrie.target.removeAttribute("data-index");
            }
        });
    });
    element.querySelectorAll(".emojis__content").forEach((panelElement) => {
        emojiIntersectionObserver.observe(panelElement);
    });
};

export const lazyLoadEmojiImg = (element: Element) => {
    window.sout.tracker("invoked");
    const emojiIntersectionObserver = new IntersectionObserver((entries) => {
        entries.forEach((entrie: IntersectionObserverEntry & { target: HTMLImageElement }) => {
            const src = entrie.target.getAttribute("data-src");
            if ((typeof entrie.isIntersecting === "undefined" ? entrie.intersectionRatio !== 0 : entrie.isIntersecting) && src) {
                entrie.target.src = src;
                entrie.target.removeAttribute("data-src");
            }
        });
    });
    element.querySelectorAll("img").forEach((panelElement) => {
        emojiIntersectionObserver.observe(panelElement);
    });
};

export const filterEmoji = (key = "", max?: number) => {
    window.sout.tracker("invoked");
    let html = "";
    const recentEmojis: IEmojiItem[] = [];
    if (key) {
        html = `<div class="emojis__title">${window.siyuan.languages.emoji}</div><div class="emojis__content">`;
    }
    let maxCount = 0;
    let keyHTML = "";
    const customStore: IEmojiItem[] = [];
    window.siyuan.emojis.forEach((category, index) => {
        if (!key) {
            html += `<div class="emojis__title" data-type="${index + 1}">${getEmojiTitle(index)}</div><div style="min-height:${index === 0 ? "28px" : "336px"}" class="emojis__content"${index > 1 ? ' data-index="' + index + '"' : ""}>`;
        }
        if (category.items.length === 0 && index === 0 && !key) {
            html += `<div style="margin-left: 4px">${window.siyuan.languages.setEmojiTip}</div>`;
        }

        category.items.forEach(emoji => {
            if (key) {
                if (window.siyuan.config.editor.emoji.includes(emoji.unicode) &&
                    (unicode2Emoji(emoji.unicode) === key ||
                        emoji.keywords.toLowerCase().indexOf(key.toLowerCase()) > -1 ||
                        emoji.description.toLowerCase().indexOf(key.toLowerCase()) > -1 ||
                        emoji.description_zh_cn.toLowerCase().indexOf(key.toLowerCase()) > -1 ||
                        emoji.description_ja_jp.toLowerCase().indexOf(key.toLowerCase()) > -1)
                ) {
                    recentEmojis.push(emoji);
                }
                if (max && maxCount > max) {
                    return;
                }
                if (unicode2Emoji(emoji.unicode) === key ||
                    emoji.keywords.toLowerCase().indexOf(key.toLowerCase()) > -1 ||
                    emoji.description.toLowerCase().indexOf(key.toLowerCase()) > -1 ||
                    emoji.description_zh_cn.toLowerCase().indexOf(key.toLowerCase()) > -1 ||
                    emoji.description_ja_jp.toLowerCase().indexOf(key.toLowerCase()) > -1) {
                    if (category.id === "custom") {
                        customStore.push(emoji);
                    } else {
                        keyHTML += `<button data-unicode="${emoji.unicode}" class="emojis__item ariaLabel" aria-label="${getEmojiDesc(emoji)}">
${unicode2Emoji(emoji.unicode, undefined, false, true)}</button>`;
                    }
                    maxCount++;
                }
            } else {
                if (window.siyuan.config.editor.emoji.includes(emoji.unicode)) {
                    recentEmojis.push(emoji);
                }
                if (index < 2) {
                    html += `<button data-unicode="${emoji.unicode}" class="emojis__item ariaLabel" aria-label="${getEmojiDesc(emoji)}">
${unicode2Emoji(emoji.unicode, undefined, false, true)}</button>`;
                }
            }
        });
        if (!key) {
            html += "</div>";
        }
    });
    if (key) {
        customStore.sort((a, b) => {
            const aKeywords = a.keywords.split("/");
            const bKeywords = b.keywords.split("/");
            if (aKeywords[aKeywords.length - 1].toLowerCase().indexOf(key.toLowerCase()) < bKeywords[bKeywords.length - 1].toLowerCase().indexOf(key.toLowerCase())) {
                return -1;
            }
            return 0;
        }).sort((a, b) => {
            const aKeywords = a.keywords.split("/");
            const bKeywords = b.keywords.split("/");
            if (aKeywords[aKeywords.length - 1].toLowerCase().indexOf(key.toLowerCase()) === bKeywords[bKeywords.length - 1].toLowerCase().indexOf(key.toLowerCase()) && aKeywords[aKeywords.length - 1].length < bKeywords[bKeywords.length - 1].length) {
                return -1;
            }
            return 0;
        }).forEach(item => {
            html += `<button data-unicode="${item.unicode}" class="emojis__item ariaLabel" aria-label="${getEmojiDesc(item)}">
${unicode2Emoji(item.unicode, undefined, false, true)}</button>`;
        });
        html = html + keyHTML + "</div>";
    }
    let recentHTML = "";
    if (recentEmojis.length > 0) {
        recentHTML = `<div class="emojis__title" data-type="0">${window.siyuan.languages.recentEmoji}</div><div class="emojis__content">`;
        window.siyuan.config.editor.emoji.forEach(emojiUnicode => {
            const emoji = recentEmojis.filter((item) => item.unicode === emojiUnicode);
            if (emoji[0]) {
                recentHTML += `<button data-unicode="${emoji[0].unicode}" class="emojis__item ariaLabel" aria-label="${getEmojiDesc(emoji[0])}">
${unicode2Emoji(emoji[0].unicode, undefined, false, true)}
</button>`;
            }
        });
        recentHTML += "</div>";
    }

    if (recentHTML + html === "") {
        return `<div class="emojis__title">${window.siyuan.languages.emptyContent}</div>`;
    }
    return recentHTML + html;
};

export const addEmoji = (unicode: string) => {
    window.sout.tracker("invoked");
    window.siyuan.config.editor.emoji.unshift(unicode);
    if (window.siyuan.config.editor.emoji.length > Constants.SIZE_UNDO) {
        window.siyuan.config.editor.emoji.pop();
    }
    window.siyuan.config.editor.emoji = Array.from(new Set(window.siyuan.config.editor.emoji));

    fetchPost("/api/setting/setEmoji", {emoji: window.siyuan.config.editor.emoji});
};

export const openEmojiPanel = (id: string, type: "doc" | "notebook" | "av", position: IPosition, avCB?: (emoji: string) => void) => {
    window.sout.tracker("invoked");
    if (type !== "av") {
        window.siyuan.menus.menu.remove();
    } else {
        window.siyuan.menus.menu.removeScrollEvent();
    }

    const dialog = new Dialog({
        disableAnimation: true,
        transparent: true,
        hideCloseIcon: true,
        width: isMobile() ? "80vw" : "360px",
        height: "50vh",
        content: `<div class="emojis">
    <div class="fn__flex">
        <span class="fn__space"></span>
        <label class="b3-form__icon fn__flex-1" style="overflow:initial;">
            <svg class="b3-form__icon-icon"><use xlink:href="#iconSearch"></use></svg>
            <input class="b3-form__icon-input b3-text-field fn__block" placeholder="${window.siyuan.languages.search}">
        </label>
        <span class="fn__space"></span>
        <span class="block__icon block__icon--show fn__flex-center b3-tooltips b3-tooltips__sw" aria-label="${window.siyuan.languages.random}"><svg><use xlink:href="#iconRefresh"></use></svg></span>
        <span class="fn__space"></span>
        <span class="block__icon block__icon--show fn__flex-center b3-tooltips b3-tooltips__sw" aria-label="${window.siyuan.languages.remove}"><svg><use xlink:href="#iconTrashcan"></use></svg></span>
        <span class="fn__space"></span>
    </div>
    <div class="emojis__panel">${filterEmoji()}</div>
    <div class="fn__flex">
        ${[
            ["2b50", window.siyuan.languages.recentEmoji],
            ["1f527", getEmojiTitle(0)],
            ["1f60d", getEmojiTitle(1)],
            ["1f433", getEmojiTitle(2)],
            ["1f96a", getEmojiTitle(3)],
            ["1f3a8", getEmojiTitle(4)],
            ["1f3dd-fe0f", getEmojiTitle(5)],
            ["1f52e", getEmojiTitle(6)],
            ["267e-fe0f", getEmojiTitle(7)],
            ["1f6a9", getEmojiTitle(8)],
        ].map(([unicode, title], index) =>
            `<div data-type="${index}" class="emojis__type ariaLabel" aria-label="${title}">${unicode2Emoji(unicode)}</div>`
        ).join("")}
    </div>
</div>`
    });
    dialog.element.setAttribute("data-key", Constants.DIALOG_EMOJIS);
    dialog.element.querySelector(".b3-dialog__container").setAttribute("data-menu", "true");
    const dialogElement = dialog.element.querySelector(".b3-dialog") as HTMLElement;
    dialogElement.style.justifyContent = "inherit";
    dialogElement.style.alignItems = "inherit";
    setPosition(dialog.element.querySelector(".b3-dialog__container"), position.x, position.y, position.h, position.w);
    dialog.element.querySelector(".emojis__item").classList.add("emojis__item--current");
    const inputElement = dialog.element.querySelector(".b3-text-field") as HTMLInputElement;
    const emojisContentElement = dialog.element.querySelector(".emojis__panel");
    inputElement.addEventListener("compositionend", () => {
        emojisContentElement.innerHTML = filterEmoji(inputElement.value);
        if (inputElement.value) {
            emojisContentElement.nextElementSibling.classList.add("fn__none");
        } else {
            emojisContentElement.nextElementSibling.classList.remove("fn__none");
        }
        emojisContentElement.scrollTop = 0;
        dialog.element.querySelector(".emojis__item")?.classList.add("emojis__item--current");
        if (inputElement.value === "") {
            lazyLoadEmoji(dialog.element);
        }
        lazyLoadEmojiImg(dialog.element);
    });
    inputElement.addEventListener("input", (event: InputEvent) => {
        if (event.isComposing) {
            return;
        }
        emojisContentElement.innerHTML = filterEmoji(inputElement.value);
        if (inputElement.value) {
            emojisContentElement.nextElementSibling.classList.add("fn__none");
        } else {
            emojisContentElement.nextElementSibling.classList.remove("fn__none");
        }
        emojisContentElement.scrollTop = 0;
        dialog.element.querySelector(".emojis__item")?.classList.add("emojis__item--current");
        if (inputElement.value === "") {
            lazyLoadEmoji(dialog.element);
        }
        lazyLoadEmojiImg(dialog.element);
    });
    inputElement.addEventListener("keydown", (event: KeyboardEvent) => {
        if (event.isComposing) {
            return;
        }
        if (event.key.indexOf("Arrow") === -1 && event.key !== "Enter") {
            return;
        }
        const currentElement: HTMLElement = dialog.element.querySelector(".emojis__item--current");
        if (!currentElement) {
            return;
        }
        if (event.key === "Enter") {
            const unicode = currentElement.getAttribute("data-unicode");
            if (type === "notebook") {
                fetchPost("/api/notebook/setNotebookIcon", {
                    notebook: id,
                    icon: unicode
                }, () => {
                    dialog.destroy();
                    addEmoji(unicode);
                    updateFileTreeEmoji(unicode, id, "iconFilesRoot");
                });
            } else if (type === "doc") {
                fetchPost("/api/attr/setBlockAttrs", {
                    id,
                    attrs: {"icon": unicode}
                }, () => {
                    dialog.destroy();
                    addEmoji(unicode);
                    updateFileTreeEmoji(unicode, id);
                    updateOutlineEmoji(unicode, id);
                });
            } else {
                avCB(unicode);
            }
            event.preventDefault();
            event.stopPropagation();
            return;
        }
        let newCurrentElement: HTMLElement;
        if (event.key === "ArrowLeft") {
            if (currentElement.previousElementSibling) {
                currentElement.classList.remove("emojis__item--current");
                newCurrentElement = currentElement.previousElementSibling as HTMLElement;
                event.preventDefault();
                event.stopPropagation();
            } else if (currentElement.parentElement.previousElementSibling?.previousElementSibling) {
                currentElement.classList.remove("emojis__item--current");
                newCurrentElement = currentElement.parentElement.previousElementSibling.previousElementSibling.lastElementChild as HTMLElement;
                event.preventDefault();
                event.stopPropagation();
            }
        } else if (event.key === "ArrowRight") {
            if (currentElement.nextElementSibling) {
                currentElement.classList.remove("emojis__item--current");
                newCurrentElement = currentElement.nextElementSibling as HTMLElement;
                event.preventDefault();
                event.stopPropagation();
            } else if (currentElement.parentElement.nextElementSibling?.nextElementSibling) {
                currentElement.classList.remove("emojis__item--current");
                newCurrentElement = currentElement.parentElement.nextElementSibling.nextElementSibling.firstElementChild as HTMLElement;
                event.preventDefault();
                event.stopPropagation();
            }
        } else if (event.key === "ArrowDown") {
            if (!currentElement.nextElementSibling) {
                const nextContentElement = currentElement.parentElement.nextElementSibling?.nextElementSibling;
                if (nextContentElement) {
                    newCurrentElement = nextContentElement.firstElementChild as HTMLElement;
                    currentElement.classList.remove("emojis__item--current");
                }
            } else {
                currentElement.classList.remove("emojis__item--current");
                let counter = Math.floor(currentElement.parentElement.clientWidth / (currentElement.clientWidth + 2));
                newCurrentElement = currentElement;
                while (newCurrentElement.nextElementSibling && counter > 0) {
                    newCurrentElement = newCurrentElement.nextElementSibling as HTMLElement;
                    counter--;
                }
            }
            event.preventDefault();
            event.stopPropagation();
        } else if (event.key === "ArrowUp") {
            if (!currentElement.previousElementSibling) {
                const prevContentElement = currentElement.parentElement.previousElementSibling?.previousElementSibling;
                if (prevContentElement) {
                    newCurrentElement = prevContentElement.lastElementChild as HTMLElement;
                    currentElement.classList.remove("emojis__item--current");
                }
            } else {
                currentElement.classList.remove("emojis__item--current");
                let counter = Math.floor(currentElement.parentElement.clientWidth / (currentElement.clientWidth + 2));
                newCurrentElement = currentElement;
                while (newCurrentElement.previousElementSibling && counter > 0) {
                    newCurrentElement = newCurrentElement.previousElementSibling as HTMLElement;
                    counter--;
                }
            }
            event.preventDefault();
            event.stopPropagation();
        }
        if (newCurrentElement) {
            newCurrentElement.classList.add("emojis__item--current");
            const inputHeight = inputElement.clientHeight + 6;
            if (newCurrentElement.offsetTop - inputHeight < emojisContentElement.scrollTop) {
                emojisContentElement.scrollTop = newCurrentElement.offsetTop - inputHeight - 6;
            } else if (newCurrentElement.offsetTop - inputHeight - emojisContentElement.clientHeight + newCurrentElement.clientHeight > emojisContentElement.scrollTop) {
                emojisContentElement.scrollTop = newCurrentElement.offsetTop - inputHeight - emojisContentElement.clientHeight + newCurrentElement.clientHeight;
            }
        }
    });
    if (!isMobile()) {
        inputElement.focus();
    }
    lazyLoadEmoji(dialog.element);
    lazyLoadEmojiImg(dialog.element);
    // 不能使用 getEventName 否则 https://github.com/siyuan-note/siyuan/issues/5472
    dialog.element.addEventListener("click", (event) => {
        const eventTarget = event.target as HTMLElement;
        const typeElement = hasClosestByClassName(eventTarget, "emojis__type");
        if (typeElement) {
            const titleElement = emojisContentElement.querySelector(`[data-type="${typeElement.getAttribute("data-type")}"]`) as HTMLElement;
            if (titleElement) {
                const index = titleElement.nextElementSibling.getAttribute("data-index");
                if (index) {
                    let html = "";
<<<<<<< HEAD
                    window.siyuan.emojis[Number.parseInt(index)].items.forEach(emoji => {
                        html += `<button data-unicode="${emoji.unicode}" class="emojis__item ariaLabel" aria-label="${window.siyuan.config.lang === "zh_CN" ? emoji.description_zh_cn : emoji.description}">
=======
                    window.siyuan.emojis[parseInt(index)].items.forEach(emoji => {
                        html += `<button data-unicode="${emoji.unicode}" class="emojis__item ariaLabel" aria-label="${getEmojiDesc(emoji)}">
>>>>>>> 7a3d4a05
${unicode2Emoji(emoji.unicode)}</button>`;
                    });
                    titleElement.nextElementSibling.innerHTML = html;
                    titleElement.nextElementSibling.removeAttribute("data-index");
                }

                emojisContentElement.scrollTo({
                    top: titleElement.offsetTop - 34,
                    // behavior: "smooth"  不能使用，否则无法定位
                });
            }
            return;
        }
        const iconElement = hasClosestByClassName(eventTarget, "block__icon");
        if (iconElement && iconElement.getAttribute("aria-label") === window.siyuan.languages.remove) {
            if (type === "notebook") {
                fetchPost("/api/notebook/setNotebookIcon", {
                    notebook: id,
                    icon: ""
                }, () => {
                    dialog.destroy();
                    updateFileTreeEmoji("", id, "iconFilesRoot");
                });
            } else if (type === "doc") {
                fetchPost("/api/attr/setBlockAttrs", {
                    id: id,
                    attrs: {"icon": ""}
                }, () => {
                    dialog.destroy();
                    updateFileTreeEmoji("", id);
                    updateOutlineEmoji("", id);
                });
            } else {
                avCB("");
            }
            return;
        }
        const emojiElement = hasClosestByClassName(eventTarget, "emojis__item");
        if (emojiElement || iconElement) {
            let unicode = "";
            if (emojiElement) {
                unicode = emojiElement.getAttribute("data-unicode");
                if (type !== "av") {
                    dialog.destroy();
                }
            } else {
                // 随机
                unicode = getRandomEmoji();
            }
            if (type === "notebook") {
                fetchPost("/api/notebook/setNotebookIcon", {
                    notebook: id,
                    icon: unicode
                }, () => {
                    addEmoji(unicode);
                    updateFileTreeEmoji(unicode, id, "iconFilesRoot");
                });
            } else if (type === "doc") {
                fetchPost("/api/attr/setBlockAttrs", {
                    id,
                    attrs: {"icon": unicode}
                }, () => {
                    addEmoji(unicode);
                    updateFileTreeEmoji(unicode, id);
                    updateOutlineEmoji(unicode, id);
                });
            } else {
                avCB(unicode);
            }
            return;
        }
    });
};

export const updateOutlineEmoji = (unicode: string, id: string) => {
    window.sout.tracker("invoked");
    /// #if !MOBILE
    getAllModels().outline.forEach(model => {
        if (model.blockId === id) {
            model.headerElement.nextElementSibling.firstElementChild.outerHTML = unicode2Emoji(unicode || Constants.SIYUAN_IMAGE_FILE, "b3-list-item__graphic", true);
        }
    });
    /// #endif
};

export const updateFileTreeEmoji = (unicode: string, id: string, icon = "iconFile") => {
    window.sout.tracker("invoked");
    let emojiElement;
    /// #if MOBILE
    emojiElement = document.querySelector(`#sidebar [data-type="sidebar-file"] [data-node-id="${id}"] .b3-list-item__icon`);
    /// #else
    const dockFile = getDockByType("file");
    if (dockFile) {
        const files = dockFile.data.file as Files;
        if (icon === "iconFile") {
            emojiElement = files.element.querySelector(`[data-node-id="${id}"] .b3-list-item__icon`);
        } else {
            emojiElement = files.element.querySelector(`[data-node-id="${id}"] .b3-list-item__icon`) || files.element.querySelector(`[data-url="${id}"] .b3-list-item__icon`) || files.closeElement.querySelector(`[data-url="${id}"] .b3-list-item__icon`);
        }
    }
    /// #endif
    if (emojiElement) {
        emojiElement.innerHTML = unicode2Emoji(unicode || (icon === "iconFile" ? (emojiElement.previousElementSibling.classList.contains("fn__hidden") ? Constants.SIYUAN_IMAGE_FILE : Constants.SIYUAN_IMAGE_FOLDER) : Constants.SIYUAN_IMAGE_NOTE));
    }
    if (icon !== "iconFile") {
        setNoteBook();
    }
};

export const getEmojiDesc = (emoji: IEmojiItem) => {
    if (window.siyuan.config.lang === "zh_CN") {
        return emoji.description_zh_cn;
    }
    if (window.siyuan.config.lang === "ja_JP") {
        return emoji.description_ja_jp;
    }
    return emoji.description;
}


export const getEmojiTitle = (index: number) => {
    if (window.siyuan.config.lang === "zh_CN") {
        return window.siyuan.emojis[index].title_zh_cn;
    }
    if (window.siyuan.config.lang === "ja_JP") {
        return window.siyuan.emojis[index].title_ja_jp;
    }
    return window.siyuan.emojis[index].title;
};<|MERGE_RESOLUTION|>--- conflicted
+++ resolved
@@ -55,13 +55,8 @@
             const index = entrie.target.getAttribute("data-index");
             if ((typeof entrie.isIntersecting === "undefined" ? entrie.intersectionRatio !== 0 : entrie.isIntersecting) && index) {
                 let html = "";
-<<<<<<< HEAD
                 window.siyuan.emojis[Number.parseInt(index)].items.forEach(emoji => {
-                    html += `<button data-unicode="${emoji.unicode}" class="emojis__item ariaLabel" aria-label="${window.siyuan.config.lang === "zh_CN" ? emoji.description_zh_cn : emoji.description}">
-=======
-                window.siyuan.emojis[parseInt(index)].items.forEach(emoji => {
                     html += `<button data-unicode="${emoji.unicode}" class="emojis__item ariaLabel" aria-label="${getEmojiDesc(emoji)}">
->>>>>>> 7a3d4a05
 ${unicode2Emoji(emoji.unicode)}</button>`;
                 });
                 entrie.target.innerHTML = html;
@@ -413,13 +408,8 @@
                 const index = titleElement.nextElementSibling.getAttribute("data-index");
                 if (index) {
                     let html = "";
-<<<<<<< HEAD
                     window.siyuan.emojis[Number.parseInt(index)].items.forEach(emoji => {
-                        html += `<button data-unicode="${emoji.unicode}" class="emojis__item ariaLabel" aria-label="${window.siyuan.config.lang === "zh_CN" ? emoji.description_zh_cn : emoji.description}">
-=======
-                    window.siyuan.emojis[parseInt(index)].items.forEach(emoji => {
                         html += `<button data-unicode="${emoji.unicode}" class="emojis__item ariaLabel" aria-label="${getEmojiDesc(emoji)}">
->>>>>>> 7a3d4a05
 ${unicode2Emoji(emoji.unicode)}</button>`;
                     });
                     titleElement.nextElementSibling.innerHTML = html;
