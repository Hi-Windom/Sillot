import {fetchPost} from "../util/fetch";
import {Dialog} from "../dialog";
import {Protyle} from "../protyle";
import {Constants} from "../constants";
import {disabledProtyle, onGet} from "../protyle/util/onGet";
import {hasClosestByClassName} from "../protyle/util/hasClosest";
import {escapeHtml} from "../util/escape";
<<<<<<< HEAD
// import * as dayjs from "dayjs";
import {format} from "date-fns";
=======
import * as dayjs from "dayjs";
import {isMobile} from "../util/functions";
>>>>>>> 134fbaa8

const genItem = (data: [], data2?: { title: string, fileID: string }[]) => {
    if (!data || data.length === 0) {
        return `<li style="padding-left: 44px;" class="b3-list--empty">${window.siyuan.languages.emptyContent}</li>`;
    }
    let html = "";
    data.forEach((item: { title: string, fileID: string }, index) => {
        let id2 = "";
        if (data2) {
            id2 = `data-id2="${data2[index].fileID}"`;
        }
        html += `<li style="padding-left: 44px;" class="b3-list-item" ${id2} data-id="${item.fileID}">
    <span class="b3-list-item__text">${escapeHtml(item.title)}</span>
</li>`;
    });
    return html;
};

let leftEditor: Protyle;
let rightEditor: Protyle;
const renderCompare = (element: HTMLElement) => {
    const listElement = hasClosestByClassName(element, "history__diff");
    if (!listElement) {
        return;
    }
    const leftElement = listElement.nextElementSibling.firstElementChild;
    const rightElement = listElement.nextElementSibling.lastElementChild;
    if (!leftEditor) {
        leftEditor = new Protyle(leftElement.lastElementChild as HTMLElement, {
            blockId: "",
            action: [Constants.CB_GET_HISTORY],
            render: {
                background: false,
                title: false,
                gutter: false,
                breadcrumb: false,
                breadcrumbDocName: false,
            },
            typewriterMode: false
        });
        disabledProtyle(leftEditor.protyle);
        rightEditor = new Protyle(rightElement.lastElementChild as HTMLElement, {
            blockId: "",
            action: [Constants.CB_GET_HISTORY],
            render: {
                background: false,
                title: false,
                gutter: false,
                breadcrumb: false,
                breadcrumbDocName: false,
            },
            typewriterMode: false
        });
        disabledProtyle(rightEditor.protyle);
    }

    fetchPost("/api/repo/openRepoSnapshotDoc", {id: element.getAttribute("data-id")}, (response) => {
        leftElement.classList.remove("fn__none");
        const textElement = (leftElement.firstElementChild.nextElementSibling as HTMLTextAreaElement);
        if (response.data.isLargeDoc) {
            textElement.value = response.data.content;
            textElement.classList.remove("fn__none");
            leftElement.lastElementChild.classList.add("fn__none");
        } else {
            textElement.classList.add("fn__none");
            leftElement.lastElementChild.classList.remove("fn__none");
            onGet(response, leftEditor.protyle, [Constants.CB_GET_HISTORY, Constants.CB_GET_HTML]);
        }
    });
    const id2 = element.getAttribute("data-id2");
    if (id2) {
        rightElement.classList.remove("fn__none");
        fetchPost("/api/repo/openRepoSnapshotDoc", {id: id2}, (response) => {
            const textElement = (rightElement.firstElementChild.nextElementSibling as HTMLTextAreaElement);
            if (response.data.isLargeDoc) {
                textElement.value = response.data.content;
                textElement.classList.remove("fn__none");
                rightElement.lastElementChild.classList.add("fn__none");
            } else {
                textElement.classList.add("fn__none");
                rightElement.lastElementChild.classList.remove("fn__none");
                onGet(response, rightEditor.protyle, [Constants.CB_GET_HISTORY, Constants.CB_GET_HTML]);
            }
        });
    } else {
        rightElement.classList.add("fn__none");
    }
};

export const showDiff = (data: { id: string, time: string }[]) => {
    if (data.length !== 2) {
        return;
    }
    let left;
    let right;
    if (data[0].time > data[1].time) {
        left = data[1].id;
        right = data[0].id;
    } else {
        left = data[0].id;
        right = data[1].id;
    }
    fetchPost("/api/repo/diffRepoSnapshots", {left, right}, (response) => {
        const dialog = new Dialog({
            title: window.siyuan.languages.compare,
            content: `<div class="fn__flex" style="height: 100%;${isMobile() ? "flex-direction: column;" : ""}">
    <div class="history__diff"${isMobile() ? 'style="flex:1;width:auto"' : ""}>
        <ul class="b3-list b3-list--background">
            <li class="b3-list-item">
                <span class="b3-list-item__toggle b3-list-item__toggle--hl">
                    <svg class="b3-list-item__arrow"><use xlink:href="#iconRight"></use></svg>
                </span>
                <span style="padding-left: 4px" class="b3-list-item__text">${window.siyuan.languages.update}</span>
            </li>
            <ul class="fn__none">${genItem(response.data.updatesLeft, response.data.updatesRight)}</ul>
        </ul>
        <ul class="b3-list b3-list--background">
            <li class="b3-list-item">
                <span class="b3-list-item__toggle b3-list-item__toggle--hl">
                    <svg class="b3-list-item__arrow"><use xlink:href="#iconRight"></use></svg>
                </span>
                <span style="padding-left: 4px" class="b3-list-item__text">${window.siyuan.languages.addAttr}</span>
            </li>
            <ul class="fn__none">${genItem(response.data.addsLeft)}</ul>
        </ul>
        <ul class="b3-list b3-list--background">
            <li class="b3-list-item">
                <span class="b3-list-item__toggle b3-list-item__toggle--hl">
                    <svg class="b3-list-item__arrow"><use xlink:href="#iconRight"></use></svg>
                </span>
                <span style="padding-left: 4px" class="b3-list-item__text">${window.siyuan.languages.remove}</span>
            </li>
            <ul class="fn__none">${genItem(response.data.removesRight)}</ul>
        </ul>
    </div>
    <div class="fn__flex-1 fn__flex">
        <div class="fn__none fn__flex-1 fn__flex-column">
            <div class="history__date">${format(response.data.left.created, 'yyyy-MM-dd HH:mm')}</div>
            <textarea class="history__text fn__none fn__flex-1"></textarea>
            <div class="fn__flex-1"></div>
        </div>
        <div class="fn__none fn__flex-1 fn__flex-column" style="border-left: 1px solid var(--b3-border-color);">
            <div class="history__date">${format(response.data.right.created, 'yyyy-MM-dd HH:mm')}</div>
            <textarea class="history__text fn__none fn__flex-1"></textarea>
            <div class="fn__flex-1"></div>
        </div>
    </div>
</div>`,
            width: isMobile() ? "92vw" : "80vw",
            height: "80vh",
            destroyCallback() {
                leftEditor = undefined;
                rightEditor = undefined;
            }
        });
        dialog.element.addEventListener("click", (event) => {
            let target = event.target as HTMLElement;
            while (target && target !== dialog.element) {
                if (target.classList.contains("b3-list-item") && !target.dataset.id) {
                    target.nextElementSibling.classList.toggle("fn__none");
                    target.querySelector("svg").classList.toggle("b3-list-item__arrow--open");
                    break;
                } else if (target.classList.contains("b3-list-item") && target.dataset.id) {
                    if (target.classList.contains("b3-list-item--focus")) {
                        return;
                    }
                    dialog.element.querySelector(".history__diff .b3-list-item--focus")?.classList.remove("b3-list-item--focus");
                    target.classList.add("b3-list-item--focus");
                    renderCompare(target);
                }
                target = target.parentElement;
            }
        });
    });
};<|MERGE_RESOLUTION|>--- conflicted
+++ resolved
@@ -5,13 +5,9 @@
 import {disabledProtyle, onGet} from "../protyle/util/onGet";
 import {hasClosestByClassName} from "../protyle/util/hasClosest";
 import {escapeHtml} from "../util/escape";
-<<<<<<< HEAD
 // import * as dayjs from "dayjs";
 import {format} from "date-fns";
-=======
-import * as dayjs from "dayjs";
 import {isMobile} from "../util/functions";
->>>>>>> 134fbaa8
 
 const genItem = (data: [], data2?: { title: string, fileID: string }[]) => {
     if (!data || data.length === 0) {
