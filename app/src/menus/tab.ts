--- conflicted
+++ resolved
@@ -225,12 +225,8 @@
     return window.siyuan.menus.menu;
 };
 
-<<<<<<< HEAD
-const unsplitWnd = (target: Wnd | Layout, layout: Layout, onlyWnd: boolean) => {
-    window.sout.tracker("invoked");
-=======
 export const unsplitWnd = (target: Wnd | Layout, layout: Layout, onlyWnd: boolean) => {
->>>>>>> 50ef0d01
+    window.sout.tracker("invoked");
     let wnd: Wnd = target as Wnd;
     while (wnd instanceof Layout) {
         wnd = wnd.children[0] as Wnd;
