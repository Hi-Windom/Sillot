import {MenuItem} from "./Menu";
/// #if !BROWSER
import {ipcRenderer} from "electron";
/// #endif
import {openHistory} from "../history/history";
import {getOpenNotebookCount, originalPath, pathPosix, showFileInFolder} from "../util/pathName";
import {fetchNewDailyNote, mountHelp, newDailyNote} from "../util/mount";
import {fetchPost} from "../util/fetch";
import {Constants} from "../constants";
import {isInAndroid, isInIOS, isIPad, setStorageVal, writeText} from "../protyle/util/compatibility";
import {openCard} from "../card/openCard";
import {openSetting} from "../config";
import {getAllDocks} from "../layout/getAll";
import {exportLayout, getAllLayout} from "../layout/util";
import {getDockByType} from "../layout/tabUtil";
import {exitSiYuan, lockScreen} from "../dialog/processSystem";
import {showMessage} from "../dialog/message";
import {unicode2Emoji} from "../emoji";
import {Dock} from "../layout/dock";
import {escapeHtml} from "../util/escape";
import {viewCards} from "../card/viewCards";
import {Dialog} from "../dialog";
import {hasClosestByClassName} from "../protyle/util/hasClosest";
import {confirmDialog} from "../dialog/confirmDialog";
import {App} from "../index";
import {isBrowser} from "../util/functions";
import {openRecentDocs} from "../business/openRecentDocs";
<<<<<<< HEAD
import {isPadAppMode} from "sofill/env"
=======
import * as dayjs from "dayjs";
>>>>>>> a945cf9c

const editLayout = (layoutName?: string) => {
    const dialog = new Dialog({
        positionId: Constants.DIALOG_SAVEWORKSPACE,
        title: layoutName ? window.siyuan.languages.edit : window.siyuan.languages.save,
        content: `<div class="b3-dialog__content">
        <input class="b3-text-field fn__block" value="${layoutName || ""}" placeholder="${window.siyuan.languages.memo}">
</div>
<div class="b3-dialog__action">
    <button class="b3-button b3-button--error${layoutName ? "" : " fn__none"}">${window.siyuan.languages.delete}</button><div class="fn__space"></div>   
    <button class="b3-button b3-button--cancel">${window.siyuan.languages.cancel}</button><div class="fn__space"></div>
    <button class="b3-button b3-button--text${layoutName ? "" : " fn__none"}">${window.siyuan.languages.rename}</button><div class="fn__space"></div>
    <button class="b3-button b3-button--text">${window.siyuan.languages[layoutName ? "updateLayout" : "confirm"]}</button>
</div>`,
        width: "520px",
    });
    dialog.element.setAttribute("data-key", Constants.DIALOG_SAVEWORKSPACE);
    const btnsElement = dialog.element.querySelectorAll(".b3-button");
    const inputElement = dialog.element.querySelector("input");
    inputElement.select();
    inputElement.focus();
    dialog.bindInput(inputElement, () => {
        btnsElement[3].dispatchEvent(new CustomEvent("click"));
    });
    btnsElement[0].addEventListener("click", () => {
        window.siyuan.storage[Constants.LOCAL_LAYOUTS].find((layoutItem: ISaveLayout, index: number) => {
            if (layoutItem.name === layoutName) {
                window.siyuan.storage[Constants.LOCAL_LAYOUTS].splice(index, 1);
                setStorageVal(Constants.LOCAL_LAYOUTS, window.siyuan.storage[Constants.LOCAL_LAYOUTS]);
                return true;
            }
        });
        dialog.destroy();
    });
    btnsElement[1].addEventListener("click", () => {
        dialog.destroy();
    });
    btnsElement[2].addEventListener("click", () => {
        const value = inputElement.value;
        if (!value) {
            showMessage(window.siyuan.languages["_kernel"]["142"]);
            return;
        }
        dialog.destroy();
        window.siyuan.storage[Constants.LOCAL_LAYOUTS].find((layoutItem: ISaveLayout) => {
            if (layoutItem.name === layoutName) {
                layoutItem.name = value;
                layoutItem.time = new Date().getTime();
                setStorageVal(Constants.LOCAL_LAYOUTS, window.siyuan.storage[Constants.LOCAL_LAYOUTS]);
                return true;
            }
        });
    });
    btnsElement[3].addEventListener("click", () => {
        const value = inputElement.value;
        if (!value) {
            showMessage(window.siyuan.languages["_kernel"]["142"]);
            return;
        }
        dialog.destroy();
        if (layoutName) {
            window.siyuan.storage[Constants.LOCAL_LAYOUTS].find((layoutItem: ISaveLayout) => {
                if (layoutItem.name === layoutName) {
                    layoutItem.name = value;
                    layoutItem.time = new Date().getTime();
                    layoutItem.layout = getAllLayout();
                    setStorageVal(Constants.LOCAL_LAYOUTS, window.siyuan.storage[Constants.LOCAL_LAYOUTS]);
                    return true;
                }
            });
            return;
        }
        const hadName = window.siyuan.storage[Constants.LOCAL_LAYOUTS].find((item: ISaveLayout) => {
            if (item.name === value) {
                confirmDialog(window.siyuan.languages.save, window.siyuan.languages.exportTplTip, () => {
                    item.layout = getAllLayout();
                    item.time = new Date().getTime();
                    setStorageVal(Constants.LOCAL_LAYOUTS, window.siyuan.storage[Constants.LOCAL_LAYOUTS]);
                });
                return true;
            }
        });
        if (hadName) {
            return;
        }
        window.siyuan.storage[Constants.LOCAL_LAYOUTS].push({
            name: value,
            time: new Date().getTime(),
            layout: getAllLayout()
        });
        setStorageVal(Constants.LOCAL_LAYOUTS, window.siyuan.storage[Constants.LOCAL_LAYOUTS]);
    });
};

const togglePinDock = (dock: Dock, icon: string) => {
    return {
        label: `${dock.pin ? window.siyuan.languages.unpin : window.siyuan.languages.pin}`,
        icon,
        current: !dock.pin,
        click() {
            dock.togglePin();
        }
    };
};

export const workspaceMenu = (app: App, rect: DOMRect) => {
    window.sout.tracker("invoked");
    if (!window.siyuan.menus.menu.element.classList.contains("fn__none") &&
        window.siyuan.menus.menu.element.getAttribute("data-name") === "barWorkspace") {
        window.siyuan.menus.menu.remove();
        return;
    }
    fetchPost("/api/system/getWorkspaces", {}, (response) => {
        window.siyuan.menus.menu.remove();
        window.siyuan.menus.menu.element.setAttribute("data-name", "barWorkspace");
        if (!window.siyuan.config.readonly) {
            window.siyuan.menus.menu.append(new MenuItem({
                label: window.siyuan.languages.config,
                icon: "iconSettings",
                accelerator: window.siyuan.config.keymap.general.config.custom,
                click: () => {
                    openSetting(app);
                }
            }).element);
        }
        const dockMenu: IMenu[] = [];
        getAllDocks().forEach(item => {
            dockMenu.push({
                icon: item.icon,
                accelerator: item.hotkey,
                label: item.title,
                click() {
                    getDockByType(item.type).toggleModel(item.type);
                }
            });
        });
        if (!window.siyuan.config.readonly) {
            dockMenu.push({type: "separator"});
            dockMenu.push(togglePinDock(window.siyuan.layout.leftDock, "iconLeftTop"));
            dockMenu.push(togglePinDock(window.siyuan.layout.rightDock, "iconRightTop"));
            dockMenu.push(togglePinDock(window.siyuan.layout.bottomDock, "iconBottomLeft"));
        }
        window.siyuan.menus.menu.append(new MenuItem({
            label: window.siyuan.languages.panels,
            icon: "iconDock",
            type: "submenu",
            submenu: dockMenu
        }).element);
        if (!window.siyuan.config.readonly) {
            let workspaceSubMenu: IMenu[];
            /// #if !BROWSER
            workspaceSubMenu = [{
                label: `${window.siyuan.languages.new} / ${window.siyuan.languages.openBy}`,
                iconHTML: "",
                click: async () => {
                    const localPath = await ipcRenderer.invoke(Constants.SIYUAN_GET, {
                        cmd: "showOpenDialog",
                        defaultPath: window.siyuan.config.system.homeDir,
                        properties: ["openDirectory", "createDirectory"],
                    });
                    if (localPath.filePaths.length === 0) {
                        return;
                    }
                    fetchPost("/api/system/checkWorkspaceDir", {path: localPath.filePaths[0]}, (response) => {
                        if (response.data.isWorkspace) {
                            openWorkspace(localPath.filePaths[0]);
                        } else {
                            confirmDialog("🏗️ " + window.siyuan.languages.createWorkspace, window.siyuan.languages.createWorkspaceTip + `<br><br><code class="fn__code">${localPath.filePaths[0]}</code>`, () => {
                                openWorkspace(localPath.filePaths[0]);
                            });
                        }
                    });
                }
            }];
            workspaceSubMenu.push({type: "separator"});
            response.data.forEach((item: IWorkspace) => {
                workspaceSubMenu.push(workspaceItem(item) as IMenu);
            });
            /// #else
            workspaceSubMenu = [{
                label: window.siyuan.languages.new,
                iconHTML: "",
                click() {
                    const createWorkspaceDialog = new Dialog({
                        title: window.siyuan.languages.new,
                        content: `<div class="b3-dialog__content">
    <input class="b3-text-field fn__block">
</div>
<div class="b3-dialog__action">
    <button class="b3-button b3-button--cancel">${window.siyuan.languages.cancel}</button><div class="fn__space"></div>
    <button class="b3-button b3-button--text">${window.siyuan.languages.confirm}</button>
</div>`,
                        width: "520px",
                    });
                    createWorkspaceDialog.element.setAttribute("data-key", Constants.DIALOG_CREATEWORKSPACE);
                    const inputElement = createWorkspaceDialog.element.querySelector("input");
                    inputElement.focus();
                    const btnsElement = createWorkspaceDialog.element.querySelectorAll(".b3-button");
                    btnsElement[0].addEventListener("click", () => {
                        createWorkspaceDialog.destroy();
                    });
                    btnsElement[1].addEventListener("click", () => {
                        fetchPost("/api/system/createWorkspaceDir", {
                            path: pathPosix().join(pathPosix().dirname(window.siyuan.config.system.workspaceDir), inputElement.value)
                        }, () => {
                            createWorkspaceDialog.destroy();
                        });
                    });
                }
            }, {
                label: `${window.siyuan.languages.openBy}...`,
                iconHTML: "",
                click() {
                    fetchPost("/api/system/getMobileWorkspaces", {}, (response) => {
                        let selectHTML = "";
                        response.data.forEach((item: string, index: number) => {
                            selectHTML += `<option value="${item}"${index === 0 ? ' selected="selected"' : ""}>${pathPosix().basename(item)}</option>`;
                        });
                        const openWorkspaceDialog = new Dialog({
                            title: window.siyuan.languages.openBy,
                            content: `<div class="b3-dialog__content">
    <select class="b3-text-field fn__block">${selectHTML}</select>
</div>
<div class="b3-dialog__action">
    <button class="b3-button b3-button--cancel">${window.siyuan.languages.cancel}</button><div class="fn__space"></div>
    <button class="b3-button b3-button--text">${window.siyuan.languages.confirm}</button>
</div>`,
                            width: "520px",
                        });
                        openWorkspaceDialog.element.setAttribute("data-key", Constants.DIALOG_OPENWORKSPACE);
                        const btnsElement = openWorkspaceDialog.element.querySelectorAll(".b3-button");
                        btnsElement[0].addEventListener("click", () => {
                            openWorkspaceDialog.destroy();
                        });
                        btnsElement[1].addEventListener("click", () => {
                            const openPath = openWorkspaceDialog.element.querySelector("select").value;
                            if (openPath === window.siyuan.config.system.workspaceDir) {
                                openWorkspaceDialog.destroy();
                                return;
                            }
                            confirmDialog(window.siyuan.languages.confirm, `${pathPosix().basename(window.siyuan.config.system.workspaceDir)} -> ${pathPosix().basename(openPath)}?`, () => {
                                fetchPost("/api/system/setWorkspaceDir", {
                                    path: openPath
                                }, () => {
                                    console.warn(`workspaceMenu -> exitSiYuan() invoked (${window.siyuan.languages.openBy})`);
                                    exitSiYuan();
                                });
                            });
                        });
                    });
                }
            }];
            workspaceSubMenu.push({type: "separator"});
            response.data.forEach((item: IWorkspace) => {
                workspaceSubMenu.push({
                    iconHTML: "",
                    action: "iconCloseRound",
                    current: window.siyuan.config.system.workspaceDir === item.path,
                    label: pathPosix().basename(item.path),
                    bind(menuElement) {
                        menuElement.addEventListener("click", (event) => {
                            if (hasClosestByClassName(event.target as Element, "b3-menu__action")) {
                                event.preventDefault();
                                event.stopPropagation();
                                fetchPost("/api/system/removeWorkspaceDir", {path: item.path}, () => {
                                    confirmDialog(window.siyuan.languages.deleteOpConfirm, window.siyuan.languages.removeWorkspacePhysically.replace("${x}", item.path), () => {
                                        fetchPost("/api/system/removeWorkspaceDirPhysically", {path: item.path});
                                    });
                                });
                                return;
                            }
                            confirmDialog(window.siyuan.languages.confirm, `${pathPosix().basename(window.siyuan.config.system.workspaceDir)} -> ${pathPosix().basename(item.path)}?`, () => {
                                fetchPost("/api/system/setWorkspaceDir", {
                                    path: item.path
                                }, () => {
                                    console.warn(`workspaceMenu -> exitSiYuan() invoked (${pathPosix().basename(item.path)})`);
                                    exitSiYuan();
                                });
                            });
                        });
                    }
                });
            });
            /// #endif
            if (!isBrowser() || isInIOS() || isInAndroid()) {
                window.siyuan.menus.menu.append(new MenuItem({
                    label: window.siyuan.languages.workspaceList,
                    icon: "iconWorkspace",
                    type: "submenu",
                    submenu: workspaceSubMenu,
                }).element);
            }
        }
        const layoutSubMenu: IMenu[] = [{
            iconHTML: "",
            label: window.siyuan.languages.save,
            click() {
                editLayout();
            }
        }];
        if (window.siyuan.storage[Constants.LOCAL_LAYOUTS].length > 0) {
            layoutSubMenu.push({type: "separator"});
        }
        window.siyuan.storage[Constants.LOCAL_LAYOUTS].forEach((item: ISaveLayout) => {
            layoutSubMenu.push({
                iconHTML: "",
                action: "iconEdit",
                label: `${item.name} <span class="ft__smaller ft__on-surface">${item.time ? dayjs(item.time).format("YYYY-MM-DD HH:mm") : ""}</span>`,
                bind(menuElement) {
                    menuElement.addEventListener("click", (event) => {
                        if (hasClosestByClassName(event.target as Element, "b3-menu__action")) {
                            event.preventDefault();
                            event.stopPropagation();
                            editLayout(item.name);
                            window.siyuan.menus.menu.remove();
                            return;
                        }
                        fetchPost("/api/system/setUILayout", {layout: item.layout}, () => {
                            window.location.reload();
                        });
                    });
                }
            });
        });
        window.siyuan.menus.menu.append(new MenuItem({
            label: window.siyuan.languages.layout,
            icon: "iconLayout",
            type: "submenu",
            submenu: layoutSubMenu
        }).element);
        window.siyuan.menus.menu.append(new MenuItem({type: "separator"}).element);
        if (!window.siyuan.config.readonly) {
            if (getOpenNotebookCount() < 2) {
                window.siyuan.menus.menu.append(new MenuItem({
                    label: window.siyuan.languages.dailyNote,
                    icon: "iconCalendar",
                    accelerator: window.siyuan.config.keymap.general.dailyNote.custom,
                    click: () => {
                        newDailyNote(app);
                    }
                }).element);
            } else {
                const submenu: IMenu[] = [];
                window.siyuan.notebooks.forEach(item => {
                    if (!item.closed) {
                        submenu.push({
                            label: escapeHtml(item.name),
                            iconHTML: unicode2Emoji(item.icon || Constants.SIYUAN_IMAGE_NOTE, "b3-menu__icon", true),
                            accelerator: window.siyuan.storage[Constants.LOCAL_DAILYNOTEID] === item.id ? window.siyuan.config.keymap.general.dailyNote.custom : "",
                            click: () => {
                                fetchNewDailyNote(app, item.id);
                                window.siyuan.storage[Constants.LOCAL_DAILYNOTEID] = item.id;
                                setStorageVal(Constants.LOCAL_DAILYNOTEID, window.siyuan.storage[Constants.LOCAL_DAILYNOTEID]);
                            }
                        });
                    }
                });
                window.siyuan.menus.menu.append(new MenuItem({
                    label: window.siyuan.languages.dailyNote,
                    icon: "iconCalendar",
                    type: "submenu",
                    submenu
                }).element);
            }
            window.siyuan.menus.menu.append(new MenuItem({
                label: window.siyuan.languages.riffCard,
                type: "submenu",
                icon: "iconRiffCard",
                submenu: [{
                    iconHTML: "",
                    label: window.siyuan.languages.spaceRepetition,
                    accelerator: window.siyuan.config.keymap.general.riffCard.custom,
                    click: () => {
                        openCard(app);
                    }
                }, {
                    iconHTML: "",
                    label: window.siyuan.languages.manage,
                    click: () => {
                        viewCards(app, "", window.siyuan.languages.all, "");
                    }
                }],
            }).element);
            window.siyuan.menus.menu.append(new MenuItem({
                label: window.siyuan.languages.recentDocs,
                icon: "iconFile",
                accelerator: window.siyuan.config.keymap.general.recentDocs.custom,
                click: () => {
                    openRecentDocs();
                }
            }).element);
            window.siyuan.menus.menu.append(new MenuItem({
                label: window.siyuan.languages.lockScreen,
                icon: "iconLock",
                accelerator: window.siyuan.config.keymap.general.lockScreen.custom,
                click: () => {
                    lockScreen(app);
                }
            }).element);
            window.siyuan.menus.menu.append(new MenuItem({
                label: window.siyuan.languages.dataHistory,
                icon: "iconHistory",
                accelerator: window.siyuan.config.keymap.general.dataHistory.custom,
                click: () => {
                    openHistory(app);
                }
            }).element);
            window.siyuan.menus.menu.append(new MenuItem({type: "separator"}).element);
        }
        window.siyuan.menus.menu.append(new MenuItem({
            label: window.siyuan.languages.userGuide,
            icon: "iconHelp",
            click: () => {
                mountHelp();
            }
        }).element);
        window.siyuan.menus.menu.append(new MenuItem({
            label: window.siyuan.languages.feedback,
            icon: "iconFeedback",
            click: () => {
                if (isPadAppMode()) {
                    window.open('siyuan://androidFeedback', '_blank');
                } else if ("zh_CN" === window.siyuan.config.lang || "zh_CHT" === window.siyuan.config.lang) {
                    window.open("https://ld246.com/member/soltus");
                } else {
                    window.open("https://liuyun.io/member/soltus");
                }
            }
        }).element);
        /// #if !BROWSER
        window.siyuan.menus.menu.append(new MenuItem({
            label: "DevTools",
            icon: "iconBug",
            click: () => {
                ipcRenderer.send(Constants.SIYUAN_CMD, "openDevTools");
            }
        }).element);
        /// #endif
        if (isIPad() || isInAndroid() || !isBrowser()) {
            window.siyuan.menus.menu.append(new MenuItem({type: "separator"}).element);
            window.siyuan.menus.menu.append(new MenuItem({
                label: window.siyuan.languages.safeQuit,
                icon: "iconQuit",
                click: () => {
                    exportLayout({
                        errorExit: true,
                        cb: exitSiYuan,
                    });
                }
            }).element);
        }
        window.siyuan.menus.menu.append(new MenuItem({
            label: "vConsole",
            icon: "iconBug",
            click: () => {
                window.vConsole?.show();
            }
        }).element);
        window.siyuan.menus.menu.popup({x: rect.left, y: rect.bottom});
    });
};

const openWorkspace = (workspace: string) => {
    window.sout.tracker("invoked");
    /// #if !BROWSER
    if (workspace === window.siyuan.config.system.workspaceDir) {
        return;
    }
    fetchPost("/api/system/setWorkspaceDir", {
        path: workspace
    }, () => {
        ipcRenderer.send(Constants.SIYUAN_OPEN_WORKSPACE, {
            workspace,
            lang: window.siyuan.config.appearance.lang
        });
    });
    /// #endif
};

const workspaceItem = (item: IWorkspace) => {
    window.sout.tracker("invoked");
    /// #if !BROWSER
    return {
        label: `<div aria-label="${item.path}" class="fn__ellipsis ariaLabel" style="max-width: 256px">
    ${originalPath().basename(item.path)}
</div>`,
        current: !item.closed,
        iconHTML: "",
        type: "submenu",
        submenu: [{
            icon: "iconOpenWindow",
            label: window.siyuan.languages.openBy,
            click() {
                openWorkspace(item.path);
            }
        }, {
            icon: "iconFolder",
            label: window.siyuan.languages.showInFolder,
            click() {
                showFileInFolder(item.path);
            }
        }, {
            icon: "iconCopy",
            label: window.siyuan.languages.copyPath,
            click() {
                writeText(item.path);
                showMessage(window.siyuan.languages.copied);
            }
        }, {
            icon: "iconTrashcan",
            label: window.siyuan.languages.removeWorkspaceTip,
            click() {
                fetchPost("/api/system/removeWorkspaceDir", {path: item.path});
            }
        }],
        click() {
            openWorkspace(item.path);
        },
    };
    /// #endif
};<|MERGE_RESOLUTION|>--- conflicted
+++ resolved
@@ -25,11 +25,9 @@
 import {App} from "../index";
 import {isBrowser} from "../util/functions";
 import {openRecentDocs} from "../business/openRecentDocs";
-<<<<<<< HEAD
+// import * as dayjs from "dayjs";
+import {formatDate} from "sofill/mid";
 import {isPadAppMode} from "sofill/env"
-=======
-import * as dayjs from "dayjs";
->>>>>>> a945cf9c
 
 const editLayout = (layoutName?: string) => {
     const dialog = new Dialog({
@@ -337,7 +335,7 @@
             layoutSubMenu.push({
                 iconHTML: "",
                 action: "iconEdit",
-                label: `${item.name} <span class="ft__smaller ft__on-surface">${item.time ? dayjs(item.time).format("YYYY-MM-DD HH:mm") : ""}</span>`,
+                label: `${item.name} <span class="ft__smaller ft__on-surface">${item.time ? formatDate(new Date(item.time), 'yyyy-MM-dd HH:mm') : ""}</span>`,
                 bind(menuElement) {
                     menuElement.addEventListener("click", (event) => {
                         if (hasClosestByClassName(event.target as Element, "b3-menu__action")) {
