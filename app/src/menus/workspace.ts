--- conflicted
+++ resolved
@@ -415,15 +415,6 @@
             }
         }).element);
         /// #endif
-<<<<<<< HEAD
-        window.siyuan.menus.menu.append(new MenuItem({
-            label: "vConsole",
-            icon: "iconBug",
-            click: () => {
-                window.vConsole.show();
-            }
-        }).element);
-=======
         if (isIPad() || isInAndroid() || !isBrowser()) {
             window.siyuan.menus.menu.append(new MenuItem({type: "separator"}).element);
             window.siyuan.menus.menu.append(new MenuItem({
@@ -437,7 +428,13 @@
                 }
             }).element);
         }
->>>>>>> 802df1e2
+        window.siyuan.menus.menu.append(new MenuItem({
+            label: "vConsole",
+            icon: "iconBug",
+            click: () => {
+                window.vConsole.show();
+            }
+        }).element);
         window.siyuan.menus.menu.popup({x: rect.left, y: rect.bottom});
     });
 };
