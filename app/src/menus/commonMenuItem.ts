--- conflicted
+++ resolved
@@ -164,21 +164,11 @@
     const range = getSelection().rangeCount > 0 ? getSelection().getRangeAt(0) : null;
     Object.keys(attrs).forEach(item => {
         if (item === "custom-reminder-wechat") {
-<<<<<<< HEAD
-            notifyHTML = `<label class="fn__flex customItem">
-    <span class="ft__on-surface fn__flex-center fn__ellipsis" style="text-align: right;width: 100px">${window.siyuan.languages.wechatReminder}</span>
-    <div class="fn__space"></div>
-    <input class="b3-text-field fn__flex-1" type="datetime-local" readonly data-name="${item}" value="${format(new Date(~~attrs[item]), 'yyyy-MM-ddTHH:mm')}">
-    <div class="fn__space"></div>
-    <span class="block__icon fn__flex-center" style="opacity: 1;"><svg></svg></span>
-</label><div class="fn__hr--b"></div>`;
-=======
             notifyHTML = `<label class="b3-label b3-label--noborder">
     ${window.siyuan.languages.wechatReminder}
     <div class="fn__hr"></div>
-    <input class="b3-text-field fn__block" type="datetime-local" readonly data-name="${item}" value="${dayjs(attrs[item]).format("YYYY-MM-DDTHH:mm")}">
+    <input class="b3-text-field fn__block" type="datetime-local" readonly data-name="${item}" value="${format(new Date(~~attrs[item]), 'yyyy-MM-ddTHH:mm')}">
 </label>`;
->>>>>>> 135568d2
         } else if (item.indexOf("custom") > -1) {
             customHTML += `<label class="b3-label b3-label--noborder">
      <div class="fn__flex">
@@ -207,20 +197,10 @@
         <div class="fn__hr"></div>
         <input class="b3-text-field fn__block" data-name="name">
     </label>
-<<<<<<< HEAD
-    <div class="fn__hr--b"></div>
-    <label class="fn__flex">
-        <span class="ft__on-surface fn__flex-center" style="text-align: right;white-space: nowrap;width: 100px">${window.siyuan.languages.memo}</span>
-        <div class="fn__space"></div>
-        <textarea rows="2" class="b3-text-field b3s-textarea-vlarge fn__flex-1" data-name="memo">${attrs.memo || ""}</textarea>
-        <div class="fn__space"></div>
-        <span class="block__icon fn__flex-center"><svg></svg></span>
-=======
     <label class="b3-label b3-label--noborder">
         ${window.siyuan.languages.alias}
         <div class="fn__hr"></div>
-        <input class="b3-text-field fn__block" data-name="alias">
->>>>>>> 135568d2
+        <input class="b3-text-field b3s-textarea-vlarge fn__block" data-name="alias">
     </label>
     <label class="b3-label b3-label--noborder">
         ${window.siyuan.languages.memo}
@@ -286,15 +266,6 @@
     });
     const btnsElement = dialog.element.querySelectorAll(".b3-button");
     btnsElement[0].addEventListener("click", () => {
-<<<<<<< HEAD
-        btnsElement[0].insertAdjacentHTML("beforebegin", `<div class="fn__flex customItem">
-    <input placeholder="${window.siyuan.languages.attrName}" class="b3-text-field" style="width: 100px;text-align: right">
-    <div class="fn__space"></div>
-    <textarea rows="1" class="b3-text-field b3s-textarea-v fn__flex-1" placeholder="${window.siyuan.languages.attrValue1}"></textarea>
-    <div class="fn__space"></div>
-    <span data-action="remove" class="block__icon fn__flex-center" style="opacity: 1;"><svg><use xlink:href="#iconMin"></use></svg></span>
-</div><div class="fn__hr--b"></div>`);
-=======
         dialog.element.querySelector(".custom-attr").insertAdjacentHTML("beforeend", `<div class="b3-label b3-label--noborder">
     <div class="fn__flex">
         <input placeholder="${window.siyuan.languages.attrName}" class="b3-text-field">
@@ -302,9 +273,8 @@
         <span data-action="remove" class="block__icon block__icon--show"><svg><use xlink:href="#iconMin"></use></svg></span>
     </div>
     <div class="fn__hr"></div>
-    <textarea class="b3-text-field fn__block" rows="1" placeholder="${window.siyuan.languages.attrValue1}"></textarea>
+    <textarea class="b3-text-field b3s-textarea-v fn__block" rows="1" placeholder="${window.siyuan.languages.attrValue1}"></textarea>
 </div>`);
->>>>>>> 135568d2
         const inputElements = dialog.element.querySelectorAll(".b3-text-field") as NodeListOf<HTMLInputElement>;
         inputElements[inputElements.length - 2].focus();
         bindAttrInput(inputElements[inputElements.length - 1], btnsElement[2]);
@@ -387,7 +357,7 @@
             /// #endif
         });
         dialog.destroy();
-    })
+    });
 };
 
 export const openAttr = (nodeElement: Element, protyle: IProtyle, focusName = "bookmark") => {
@@ -396,146 +366,7 @@
     }
     const id = nodeElement.getAttribute("data-node-id");
     fetchPost("/api/attr/getBlockAttrs", {id}, (response) => {
-<<<<<<< HEAD
-        let customHTML = "";
-        let notifyHTML = "";
-        Object.keys(response.data).forEach(item => {
-            if (item === "custom-reminder-wechat") {
-                notifyHTML = `<label class="fn__flex customItem">
-    <span class="ft__on-surface fn__flex-center fn__ellipsis" style="text-align: right;width: 100px">${window.siyuan.languages.wechatReminder}</span>
-    <div class="fn__space"></div>
-    <input class="b3-text-field fn__flex-1" type="datetime-local" readonly data-name="${item}" value="${format(new Date(~~response.data[item]), 'yyyy-MM-ddTHH:mm')}">
-    <div class="fn__space"></div>
-    <span class="block__icon fn__flex-center" style="opacity: 1;"><svg></svg></span>
-</label><div class="fn__hr--b"></div>`;
-            } else if (item.indexOf("custom") > -1 && item !== "custom-reminder-wechat") {
-                customHTML += `<label class="fn__flex customItem">
-    <span class="ft__on-surface fn__flex-center fn__ellipsis" style="text-align: right;width: 100px" title="${item.replace("custom-", "")}">${item.replace("custom-", "")}</span>
-    <div class="fn__space"></div>
-    <textarea class="b3-text-field fn__flex-1" rows="1" data-name="${item}">${response.data[item]}</textarea>
-    <div class="fn__space"></div>
-    <span data-action="remove" class="block__icon fn__flex-center" style="opacity: 1;"><svg><use xlink:href="#iconMin"></use></svg></span>
-</label><div class="fn__hr--b"></div>`;
-            }
-        });
-        const dialog = new Dialog({
-            width: isMobile() ? "80vw" : "50vw",
-            title: window.siyuan.languages.attr,
-            content: `<div class="b3-dialog__content custom-attr">
-    <div class="fn__flex">
-        <span class="ft__on-surface fn__flex-center" style="text-align: right;white-space: nowrap;width: 100px">${window.siyuan.languages.bookmark}</span>
-        <div class="fn__space"></div>
-        <input class="b3-text-field fn__flex-1" data-name="bookmark">
-        <div class="fn__space"></div>
-        <span data-action="bookmark" class="block__icon fn__flex-center" style="opacity: 1;"><svg><use xlink:href="#iconDown"></use></svg></span>
-    </div>
-    <div class="fn__hr--b"></div>
-    <label class="fn__flex">
-        <span class="ft__on-surface fn__flex-center" style="text-align: right;white-space: nowrap;width: 100px">${window.siyuan.languages.name}</span>
-        <div class="fn__space"></div>
-        <input class="b3-text-field fn__flex-1" data-name="name">
-        <div class="fn__space"></div>
-        <span class="block__icon fn__flex-center"><svg></svg></span>
-    </label>
-    <div class="fn__hr--b"></div>
-    <label class="fn__flex">
-        <span class="ft__on-surface fn__flex-center" style="text-align: right;white-space: nowrap;width: 100px">${window.siyuan.languages.alias}</span>
-        <div class="fn__space"></div>
-        <input class="b3-text-field fn__flex-1" data-name="alias">
-        <div class="fn__space"></div>
-        <span class="block__icon fn__flex-center"><svg></svg></span>
-    </label>
-    <div class="fn__hr--b"></div>
-    <label class="fn__flex">
-        <span class="ft__on-surface fn__flex-center" style="text-align: right;white-space: nowrap;width: 100px">${window.siyuan.languages.memo}</span>
-        <div class="fn__space"></div>
-        <textarea class="b3-text-field b3s-textarea-vlarge fn__flex-1" rows="2" data-name="memo">${response.data.memo || ""}</textarea>
-        <div class="fn__space"></div>
-        <span class="block__icon fn__flex-center"><svg></svg></span>
-    </label>
-    <div style="background-color: var(--b3-theme-surface-lighter);height: 1px;margin: 16px 0;"></div>
-    <div class="custom-attr__add">
-        ${notifyHTML}
-        ${customHTML}
-        <button class="b3-button b3-button--outline" style="width: 100px">
-            <svg><use xlink:href="#iconAdd"></use></svg>
-            ${window.siyuan.languages.addAttr}
-        </button>
-    </div>
-</div>
-<div class="b3-dialog__action">
-    <button class="b3-button b3-button--cancel">${window.siyuan.languages.cancel}</button><div class="fn__space"></div>
-    <button class="b3-button b3-button--text">${window.siyuan.languages.confirm}</button>
-</div>`,
-            destroyCallback() {
-                focusByRange(range);
-            }
-        });
-        (dialog.element.querySelector('.b3-text-field[data-name="bookmark"]') as HTMLInputElement).value = response.data.bookmark || "";
-        (dialog.element.querySelector('.b3-text-field[data-name="name"]') as HTMLInputElement).value = response.data.name || "";
-        (dialog.element.querySelector('.b3-text-field[data-name="alias"]') as HTMLInputElement).value = response.data.alias || "";
-        const removeAttrs: string[] = [];
-        dialog.element.addEventListener("click", (event) => {
-            const target = event.target as HTMLElement;
-            const actionElement = hasClosestByClassName(target, "block__icon");
-            if (!actionElement) {
-                return;
-            }
-            switch (actionElement.getAttribute("data-action")) {
-                case "remove":
-                    if (actionElement.parentElement.firstElementChild.tagName === "SPAN") {
-                        removeAttrs.push(actionElement.parentElement.querySelector("textarea").getAttribute("data-name"));
-                    }
-                    actionElement.parentElement.nextElementSibling.remove();
-                    actionElement.parentElement.remove();
-                    break;
-                case "bookmark":
-                    fetchPost("/api/attr/getBookmarkLabels", {}, (response) => {
-                        window.siyuan.menus.menu.remove();
-                        if (response.data.length === 0) {
-                            window.siyuan.menus.menu.append(new MenuItem({
-                                iconHTML: Constants.ZWSP,
-                                label: window.siyuan.languages.emptyContent,
-                                type: "readonly",
-                            }).element);
-                        } else {
-                            response.data.forEach((item: string) => {
-                                window.siyuan.menus.menu.append(new MenuItem({
-                                    label: item,
-                                    click() {
-                                        actionElement.parentElement.querySelector("input").value = item;
-                                    }
-                                }).element);
-                            });
-                        }
-                        window.siyuan.menus.menu.element.style.zIndex = "310";
-                        window.siyuan.menus.menu.element.classList.add("b3-menu--list");
-                        window.siyuan.menus.menu.popup({x: event.clientX, y: event.clientY + 16, w: 16});
-                    });
-                    break;
-            }
-        });
-        const btnsElement = dialog.element.querySelectorAll(".b3-button");
-        btnsElement[0].addEventListener("click", () => {
-            btnsElement[0].insertAdjacentHTML("beforebegin", `<div class="fn__flex customItem">
-    <input placeholder="${window.siyuan.languages.attrName}" class="b3-text-field" style="width: 100px;text-align: right">
-    <div class="fn__space"></div>
-    <textarea class="b3-text-field b3s-textarea-v fn__flex-1" rows="1" placeholder="${window.siyuan.languages.attrValue1}"></textarea>
-    <div class="fn__space"></div>
-    <span data-action="remove" class="block__icon fn__flex-center" style="opacity: 1;"><svg><use xlink:href="#iconMin"></use></svg></span>
-</div><div class="fn__hr--b"></div>`);
-            const inputElements = dialog.element.querySelectorAll(".b3-text-field") as NodeListOf<HTMLInputElement>;
-            inputElements[inputElements.length - 2].focus();
-            bindAttrInput(inputElements[inputElements.length - 1], btnsElement[2]);
-            bindAttrInput(inputElements[inputElements.length - 2], btnsElement[2]);
-        });
-        btnsElement[1].addEventListener("click", () => {
-            dialog.destroy();
-        });
-        btnsElement[2].addEventListener("click", () => {
-=======
         genAttr(response.data, focusName, (dialog, removeAttrs) => {
->>>>>>> 135568d2
             let nodeAttrHTML = "";
             const oldHTML = nodeElement.outerHTML;
             let errorTip = "";
