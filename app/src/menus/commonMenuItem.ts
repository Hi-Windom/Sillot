--- conflicted
+++ resolved
@@ -223,11 +223,7 @@
             <label class="b3-label b3-label--noborder">
                 ${window.siyuan.languages.alias}
                 <div class="fn__hr"></div>
-<<<<<<< HEAD
-                <input class="b3-text-field b3s-textarea-vlarge fn__block" placeholder="${window.siyuan.languages.attrAliasTip}" data-name="alias">
-=======
-                <input spellcheck="${window.siyuan.config.editor.spellcheck}" class="b3-text-field fn__block" placeholder="${window.siyuan.languages.attrAliasTip}" data-name="alias">
->>>>>>> 573f04c1
+                <input spellcheck="${window.siyuan.config.editor.spellcheck}" class="b3-text-field b3s-textarea-vlarge fn__block" placeholder="${window.siyuan.languages.attrAliasTip}" data-name="alias">
             </label>
             <label class="b3-label b3-label--noborder">
                 ${window.siyuan.languages.memo}
@@ -343,11 +339,7 @@
         <span data-action="remove" class="block__icon block__icon--show"><svg><use xlink:href="#iconMin"></use></svg></span>
     </div>
     <div class="fn__hr"></div>
-<<<<<<< HEAD
-    <textarea data-name="custom-${inputElement.value}" class="b3-text-field b3s-textarea-v fn__block" rows="1" placeholder="${window.siyuan.languages.attrValue1}"></textarea>
-=======
-    <textarea spellcheck="false" data-name="custom-${inputElement.value}" class="b3-text-field fn__block" rows="1" placeholder="${window.siyuan.languages.attrValue1}"></textarea>
->>>>>>> 573f04c1
+    <textarea spellcheck="false" data-name="custom-${inputElement.value}" class="b3-text-field b3s-textarea-v fn__block" rows="1" placeholder="${window.siyuan.languages.attrValue1}"></textarea>
 </div>`);
                     const valueElement = target.parentElement.previousElementSibling.querySelector(".b3-text-field") as HTMLInputElement;
                     valueElement.focus();
