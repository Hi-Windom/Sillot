/// #if !BROWSER
import {shell} from "electron";
/// #endif
import {getDockByType} from "../layout/util";
import {confirmDialog} from "../dialog/confirmDialog";
import {getSearch, isMobile, isValidAttrName} from "../util/functions";
import {isLocalPath, movePathTo, moveToPath, pathPosix} from "../util/pathName";
import {MenuItem} from "./Menu";
import {hasClosestByClassName} from "../protyle/util/hasClosest";
import {saveExport} from "../protyle/export";
import {openByMobile, writeText} from "../protyle/util/compatibility";
import {fetchPost, fetchSyncPost} from "../util/fetch";
import {hideMessage, showMessage} from "../dialog/message";
import {Dialog} from "../dialog";
import {focusBlock, focusByRange, getEditorRange} from "../protyle/util/selection";
import {updateTransaction} from "../protyle/wysiwyg/transaction";
/// #if !MOBILE
import {getAllModels} from "../layout/getAll";
import {Bookmark} from "../layout/dock/Bookmark";
import {openAsset, openBy} from "../editor/util";
/// #endif
import {rename, replaceFileName} from "../editor/rename";
import {matchHotKey} from "../protyle/util/hotKey";
// import * as dayjs from "dayjs";
import {format} from "date-fns";
import {Constants} from "../constants";
import {exportImage} from "../protyle/export/util";
import {App} from "../index";

const bindAttrInput = (inputElement: HTMLInputElement, confirmElement: Element) => {
    inputElement.addEventListener("keydown", (event) => {
        if (event.isComposing) {
            return;
        }
        if (matchHotKey("⌘↩", event)) {
            confirmElement.dispatchEvent(new CustomEvent("click"));
            event.stopPropagation();
            event.preventDefault();
        }
    });
};

export const openWechatNotify = (nodeElement: Element) => {
    const id = nodeElement.getAttribute("data-node-id");
    const range = getEditorRange(nodeElement);
    const reminder = nodeElement.getAttribute("custom-reminder-wechat");
    let reminderFormat = "";
    if (reminder) {
        reminderFormat = format(new Date(~~reminder), 'yyyy-MM-ddTHH:mm');
    }
    const dialog = new Dialog({
        width: isMobile() ? "92vw" : "50vw",
        title: window.siyuan.languages.wechatReminder,
        content: `<div class="b3-dialog__content custom-attr">
    <div class="fn__flex">
        <span class="ft__on-surface fn__flex-center" style="text-align: right;white-space: nowrap;width: 100px">${window.siyuan.languages.notifyTime}</span>
        <div class="fn__space"></div>
        <input class="b3-text-field fn__flex-1" type="datetime-local" value="${reminderFormat}">
    </div>
    <div class="b3-label__text" style="text-align: center">${window.siyuan.languages.wechatTip}</div>
</div>
<div class="b3-dialog__action">
    <button class="b3-button b3-button--cancel">${window.siyuan.languages.cancel}</button><div class="fn__space"></div>
    <button class="b3-button b3-button--text">${window.siyuan.languages.remove}</button><div class="fn__space"></div>
    <button class="b3-button b3-button--text">${window.siyuan.languages.confirm}</button>
</div>`,
        destroyCallback() {
            focusByRange(range);
        }
    });
    const btnsElement = dialog.element.querySelectorAll(".b3-button");
    btnsElement[0].addEventListener("click", () => {
        dialog.destroy();
    });
    btnsElement[1].addEventListener("click", () => {
        if (btnsElement[1].getAttribute("disabled")) {
            return;
        }
        btnsElement[1].setAttribute("disabled", "disabled");
        fetchPost("/api/block/setBlockReminder", {id, timed: "0"}, () => {
            nodeElement.removeAttribute("custom-reminder-wechat");
            dialog.destroy();
        });
    });
    btnsElement[2].addEventListener("click", () => {
        const date = dialog.element.querySelector("input").value;
        if (date) {
            if (new Date(date) <= new Date()) {
                showMessage(window.siyuan.languages.reminderTip);
                return;
            }
            if (btnsElement[2].getAttribute("disabled")) {
                return;
            }
            btnsElement[2].setAttribute("disabled", "disabled");
            const timed = format(new Date(~~date), 'yyyyMMddHHmmss');
            fetchPost("/api/block/setBlockReminder", {id, timed}, () => {
                nodeElement.setAttribute("custom-reminder-wechat", timed);
                dialog.destroy();
            });
        } else {
            showMessage(window.siyuan.languages.notEmpty);
        }
    });
};

export const openFileWechatNotify = (protyle: IProtyle) => {
    fetchPost("/api/block/getDocInfo", {
        id: protyle.block.rootID
    }, (response) => {
        const reminder = response.data.ial["custom-reminder-wechat"];
        let reminderFormat = "";
        if (reminder) {
            reminderFormat = format(new Date(~~reminder), 'yyyy-MM-ddTHH:mm');
        }
        const dialog = new Dialog({
            width: isMobile() ? "92vw" : "50vw",
            title: window.siyuan.languages.wechatReminder,
            content: `<div class="b3-dialog__content custom-attr">
    <div class="fn__flex">
        <span class="ft__on-surface fn__flex-center" style="text-align: right;white-space: nowrap;width: 100px">${window.siyuan.languages.notifyTime}</span>
        <div class="fn__space"></div>
        <input class="b3-text-field fn__flex-1" type="datetime-local" value="${reminderFormat}">
    </div>
    <div class="b3-label__text" style="text-align: center">${window.siyuan.languages.wechatTip}</div>
</div>
<div class="b3-dialog__action">
    <button class="b3-button b3-button--cancel">${window.siyuan.languages.cancel}</button><div class="fn__space"></div>
    <button class="b3-button b3-button--text">${window.siyuan.languages.remove}</button><div class="fn__space"></div>
    <button class="b3-button b3-button--text">${window.siyuan.languages.confirm}</button>
</div>`
        });
        const btnsElement = dialog.element.querySelectorAll(".b3-button");
        btnsElement[0].addEventListener("click", () => {
            dialog.destroy();
        });
        btnsElement[1].addEventListener("click", () => {
            fetchPost("/api/block/setBlockReminder", {id: protyle.block.rootID, timed: "0"}, () => {
                dialog.destroy();
            });
        });
        btnsElement[2].addEventListener("click", () => {
            const date = dialog.element.querySelector("input").value;
            if (date) {
                if (new Date(date) <= new Date()) {
                    showMessage(window.siyuan.languages.reminderTip);
                    return;
                }
                fetchPost("/api/block/setBlockReminder", {
                    id: protyle.block.rootID,
                    timed: format(new Date(~~date), 'yyyyMMddHHmmss')
                }, () => {
                    dialog.destroy();
                });
            } else {
                showMessage(window.siyuan.languages.notEmpty);
            }
        });
    });
};

const genAttr = (attrs: IObject, focusName = "bookmark", cb: (dialog: Dialog, rms: string[]) => void) => {
    let customHTML = "";
    let notifyHTML = "";
    const range = getSelection().rangeCount > 0 ? getSelection().getRangeAt(0) : null;
    Object.keys(attrs).forEach(item => {
        if ("custom-riff-decks" === item) {
            return;
        }
        if (item === "custom-reminder-wechat") {
            notifyHTML = `<label class="b3-label b3-label--noborder">
    ${window.siyuan.languages.wechatReminder}
    <div class="fn__hr"></div>
    <input class="b3-text-field fn__block" type="datetime-local" readonly data-name="${item}" value="${format(new Date(~~attrs[item]), 'yyyy-MM-ddTHH:mm')}">
</label>`;
        } else if (item.indexOf("custom") > -1) {
            customHTML += `<label class="b3-label b3-label--noborder">
     <div class="fn__flex">
        <span class="fn__flex-1">${item.replace("custom-", "")}</span>
        <span data-action="remove" class="block__icon block__icon--show"><svg><use xlink:href="#iconMin"></use></svg></span>
    </div>
    <div class="fn__hr"></div>
    <textarea class="b3-text-field fn__block" rows="1" data-name="${item}">${attrs[item]}</textarea>
</label>`;
        }
    });
    const dialog = new Dialog({
        width: isMobile() ? "92vw" : "50vw",
        title: window.siyuan.languages.attr,
        content: `<div class="custom-attr" style="max-height: calc(100vh - 166px);overflow: auto;">
    <label class="b3-label b3-label--noborder">
        <div class="fn__flex">
            <span class="fn__flex-1">${window.siyuan.languages.bookmark}</span>
            <span data-action="bookmark" class="block__icon block__icon--show"><svg><use xlink:href="#iconDown"></use></svg></span>
        </div>
        <div class="fn__hr"></div>
        <input class="b3-text-field fn__block" placeholder="${window.siyuan.languages.attrBookmarkTip}" data-name="bookmark">
    </label>
    <label class="b3-label b3-label--noborder">
        ${window.siyuan.languages.name}
        <div class="fn__hr"></div>
        <input class="b3-text-field fn__block" placeholder="${window.siyuan.languages.attrNameTip}" data-name="name">
    </label>
    <label class="b3-label b3-label--noborder">
        ${window.siyuan.languages.alias}
        <div class="fn__hr"></div>
<<<<<<< HEAD
        <input class="b3-text-field b3s-textarea-vlarge fn__block" data-name="alias">
=======
        <input class="b3-text-field fn__block" placeholder="${window.siyuan.languages.attrAliasTip}" data-name="alias">
>>>>>>> 953920e4
    </label>
    <label class="b3-label b3-label--noborder">
        ${window.siyuan.languages.memo}
        <div class="fn__hr"></div>
        <textarea class="b3-text-field fn__block" placeholder="${window.siyuan.languages.attrMemoTip}" rows="2" data-name="memo">${attrs.memo || ""}</textarea>
    </label>
    ${notifyHTML}
    ${customHTML}
</div>
<div class="b3-dialog__action">
    <button class="b3-button b3-button--outline">
        <svg><use xlink:href="#iconAdd"></use></svg>${window.siyuan.languages.addAttr}
    </button><div class="fn__space"></div>
    <button class="b3-button b3-button--cancel">${window.siyuan.languages.cancel}</button><div class="fn__space"></div>
    <button class="b3-button b3-button--text">${window.siyuan.languages.confirm}</button>
</div>`,
        destroyCallback() {
            focusByRange(range);
        }
    });
    (dialog.element.querySelector('.b3-text-field[data-name="bookmark"]') as HTMLInputElement).value = attrs.bookmark || "";
    (dialog.element.querySelector('.b3-text-field[data-name="name"]') as HTMLInputElement).value = attrs.name || "";
    (dialog.element.querySelector('.b3-text-field[data-name="alias"]') as HTMLInputElement).value = attrs.alias || "";
    const removeAttrs: string[] = [];
    dialog.element.addEventListener("click", (event) => {
        const target = event.target as HTMLElement;
        const actionElement = hasClosestByClassName(target, "block__icon");
        if (!actionElement) {
            return;
        }
        switch (actionElement.getAttribute("data-action")) {
            case "remove":
                if (actionElement.previousElementSibling.tagName === "SPAN") {
                    removeAttrs.push(actionElement.parentElement.parentElement.querySelector("textarea").getAttribute("data-name"));
                }
                actionElement.parentElement.parentElement.remove();
                break;
            case "bookmark":
                fetchPost("/api/attr/getBookmarkLabels", {}, (response) => {
                    window.siyuan.menus.menu.remove();
                    if (response.data.length === 0) {
                        window.siyuan.menus.menu.append(new MenuItem({
                            iconHTML: Constants.ZWSP,
                            label: window.siyuan.languages.emptyContent,
                            type: "readonly",
                        }).element);
                    } else {
                        response.data.forEach((item: string) => {
                            window.siyuan.menus.menu.append(new MenuItem({
                                label: item,
                                click() {
                                    actionElement.parentElement.parentElement.querySelector("input").value = item;
                                }
                            }).element);
                        });
                    }
                    window.siyuan.menus.menu.element.style.zIndex = "310";
                    window.siyuan.menus.menu.element.classList.add("b3-menu--list");
                    window.siyuan.menus.menu.popup({x: event.clientX, y: event.clientY + 16, w: 16});
                });
                break;
        }
    });
    const btnsElement = dialog.element.querySelectorAll(".b3-button");
    btnsElement[0].addEventListener("click", () => {
        dialog.element.querySelector(".custom-attr").insertAdjacentHTML("beforeend", `<div class="b3-label b3-label--noborder">
    <div class="fn__flex">
        <input placeholder="${window.siyuan.languages.attrName}" class="b3-text-field">
        <span class="fn__flex-1"></span>
        <span data-action="remove" class="block__icon block__icon--show"><svg><use xlink:href="#iconMin"></use></svg></span>
    </div>
    <div class="fn__hr"></div>
    <textarea class="b3-text-field b3s-textarea-v fn__block" rows="1" placeholder="${window.siyuan.languages.attrValue1}"></textarea>
</div>`);
        const inputElements = dialog.element.querySelectorAll(".b3-text-field") as NodeListOf<HTMLInputElement>;
        inputElements[inputElements.length - 2].focus();
        bindAttrInput(inputElements[inputElements.length - 1], btnsElement[2]);
        bindAttrInput(inputElements[inputElements.length - 2], btnsElement[2]);
    });
    btnsElement[1].addEventListener("click", () => {
        dialog.destroy();
    });
    btnsElement[2].addEventListener("click", () => {
        cb(dialog, removeAttrs);
    });
    dialog.element.querySelectorAll(".b3-text-field").forEach((item: HTMLInputElement) => {
        if (focusName === item.getAttribute("data-name")) {
            item.focus();
        }
        bindAttrInput(item, btnsElement[2]);
    });
};

export const openFileAttr = (attrs: IObject, id: string, focusName = "bookmark") => {
    genAttr(attrs, focusName, (dialog) => {
        let nodeAttrHTML = "";
        let errorTip = "";
        const attrsResult: IObject = {};
        dialog.element.querySelectorAll(".b3-text-field").forEach((item: HTMLInputElement) => {
            let name = item.getAttribute("data-name");
            if (!name) {
                if (item.tagName === "INPUT") {
                    return;
                }
                name = "custom-" + (item.parentElement.querySelector(".b3-text-field") as HTMLInputElement).value;
            }
            if (item.value.trim()) {
                if (!isValidAttrName(name)) {
                    errorTip += name.replace(/^custom-/, "") + ", ";
                    return;
                }
                attrsResult[name] = item.value;
                const escapeHTML = Lute.EscapeHTMLStr(item.value);
                if (name === "bookmark") {
                    nodeAttrHTML += `<div class="protyle-attr--bookmark">${escapeHTML}</div>`;
                } else if (name === "name") {
                    nodeAttrHTML += `<div class="protyle-attr--name"><svg><use xlink:href="#iconN"></use></svg>${escapeHTML}</div>`;
                } else if (name === "alias") {
                    nodeAttrHTML += `<div class="protyle-attr--alias"><svg><use xlink:href="#iconA"></use></svg>${escapeHTML}</div>`;
                } else if (name === "memo") {
                    nodeAttrHTML += `<div class="protyle-attr--memo b3-tooltips b3-tooltips__sw" aria-label="${escapeHTML}"><svg><use xlink:href="#iconM"></use></svg></div>`;
                }
            }
        });
        if (errorTip) {
            showMessage(errorTip.substring(0, errorTip.length - 2) + " " + window.siyuan.languages.invalid);
        }
        /// #if !MOBILE
        getAllModels().editor.forEach(item => {
            if (item.editor.protyle.block.rootID === id) {
                const refElement = item.editor.protyle.title.element.querySelector(".protyle-attr--refcount");
                if (refElement) {
                    nodeAttrHTML += refElement.outerHTML;
                }
                item.editor.protyle.title.element.querySelector(".protyle-attr").innerHTML = nodeAttrHTML;
                item.editor.protyle.wysiwyg.renderCustom(attrsResult);
            }
            // https://github.com/siyuan-note/siyuan/issues/6398
            item.editor.protyle.wysiwyg.element.querySelectorAll(`[data-type~="block-ref"][data-id="${id}"][data-subtype="d"]`).forEach(item => {
                fetchPost("/api/block/getRefText", {id: id}, (response) => {
                    item.innerHTML = response.data;
                });
            });
        });
        /// #endif
        fetchPost("/api/attr/resetBlockAttrs", {id, attrs: attrsResult}, () => {
            /// #if !MOBILE
            if (attrsResult.bookmark !== attrs.bookmark) {
                const bookmark = getDockByType("bookmark").data.bookmark;
                if (bookmark instanceof Bookmark) {
                    bookmark.update();
                }
            }
            /// #endif
        });
        dialog.destroy();
    });
};

export const openAttr = (nodeElement: Element, protyle: IProtyle, focusName = "bookmark") => {
    if (nodeElement.getAttribute("data-type") === "NodeThematicBreak") {
        return;
    }
    const id = nodeElement.getAttribute("data-node-id");
    fetchPost("/api/attr/getBlockAttrs", {id}, (response) => {
        genAttr(response.data, focusName, (dialog, removeAttrs) => {
            let nodeAttrHTML = "";
            const oldHTML = nodeElement.outerHTML;
            let errorTip = "";
            dialog.element.querySelectorAll(".b3-text-field").forEach((item: HTMLInputElement) => {
                let name = item.getAttribute("data-name");
                if (!name) {
                    if (item.tagName === "INPUT") {
                        return;
                    }
                    name = "custom-" + (item.parentElement.querySelector(".b3-text-field") as HTMLInputElement).value;
                }
                if (item.value.trim()) {
                    if (!isValidAttrName(name)) {
                        errorTip += name.replace(/^custom-/, "") + ", ";
                        return;
                    }
                    if (removeAttrs.includes(name)) {
                        removeAttrs.find((rmAttr, index) => {
                            if (rmAttr === name) {
                                removeAttrs.splice(index, 1);
                                return true;
                            }
                        });
                    }
                    const escapeHTML = Lute.EscapeHTMLStr(item.value);
                    nodeElement.setAttribute(name, escapeHTML);
                    if (name === "bookmark") {
                        /// #if !MOBILE
                        if (escapeHTML !== response.data.bookmark) {
                            const bookmark = getDockByType("bookmark").data.bookmark;
                            if (bookmark instanceof Bookmark) {
                                setTimeout(() => {
                                    bookmark.update();
                                }, 219);
                            }
                        }
                        /// #endif
                        nodeAttrHTML += `<div class="protyle-attr--bookmark">${escapeHTML}</div>`;
                    } else if (name === "name") {
                        nodeAttrHTML += `<div class="protyle-attr--name"><svg><use xlink:href="#iconN"></use></svg>${escapeHTML}</div>`;
                    } else if (name === "alias") {
                        nodeAttrHTML += `<div class="protyle-attr--alias"><svg><use xlink:href="#iconA"></use></svg>${escapeHTML}</div>`;
                    } else if (name === "memo") {
                        nodeAttrHTML += `<div class="protyle-attr--memo b3-tooltips b3-tooltips__sw" aria-label="${escapeHTML}"><svg><use xlink:href="#iconM"></use></svg></div>`;
                    }
                } else {
                    nodeElement.removeAttribute(name);
                }
            });
            removeAttrs.forEach(item => {
                nodeElement.removeAttribute(item);
            });
            if (errorTip) {
                showMessage(errorTip.substring(0, errorTip.length - 2) + " " + window.siyuan.languages.invalid);
            }
            const refElement = nodeElement.lastElementChild.querySelector(".protyle-attr--refcount");
            if (refElement) {
                nodeAttrHTML += refElement.outerHTML;
            }
            nodeElement.lastElementChild.innerHTML = nodeAttrHTML + Constants.ZWSP;
            nodeElement.setAttribute("updated", format(new Date(), 'yyyyMMddHHmmss'));
            updateTransaction(protyle, id, nodeElement.outerHTML, oldHTML);
            dialog.destroy();
        });
    });
};

export const copySubMenu = (id: string, accelerator = true, focusElement?: Element) => {
    return [{
        icon: "iconRef",
        accelerator: accelerator ? window.siyuan.config.keymap.editor.general.copyBlockRef.custom : undefined,
        label: window.siyuan.languages.copyBlockRef,
        click: () => {
            fetchPost("/api/block/getRefText", {id}, (response) => {
                writeText(`((${id} '${response.data}'))`);
            });
            if (focusElement) {
                focusBlock(focusElement);
            }
        }
    }, {
        icon: "iconSQL",
        label: window.siyuan.languages.copyBlockEmbed,
        accelerator: accelerator ? window.siyuan.config.keymap.editor.general.copyBlockEmbed.custom : undefined,
        click: () => {
            writeText(`{{select * from blocks where id='${id}'}}`);
            if (focusElement) {
                focusBlock(focusElement);
            }
        }
    }, {
        icon: "iconSiYuan",
        label: window.siyuan.languages.copyProtocol,
        accelerator: accelerator ? window.siyuan.config.keymap.editor.general.copyProtocol.custom : undefined,
        click: () => {
            writeText(`siyuan://blocks/${id}`);
            if (focusElement) {
                focusBlock(focusElement);
            }
        }
    }, {
        label: window.siyuan.languages.copyProtocolInMd,
        click: () => {
            fetchPost("/api/block/getRefText", {id}, (response) => {
                writeText(`[${response.data}](siyuan://blocks/${id})`);
            });
            if (focusElement) {
                focusBlock(focusElement);
            }
        }
    }, {
        label: window.siyuan.languages.copyHPath,
        accelerator: accelerator ? window.siyuan.config.keymap.editor.general.copyHPath.custom : undefined,
        click: () => {
            fetchPost("/api/filetree/getHPathByID", {
                id
            }, (response) => {
                writeText(response.data);
            });
        }
    }, {
        label: window.siyuan.languages.copyID,
        accelerator: accelerator ? window.siyuan.config.keymap.editor.general.copyID.custom : undefined,
        click: () => {
            writeText(id);
            if (focusElement) {
                focusBlock(focusElement);
            }
        }
    }];
};

export const exportMd = (id: string) => {
    return new MenuItem({
        label: window.siyuan.languages.export,
        type: "submenu",
        icon: "iconUpload",
        submenu: [{
            label: window.siyuan.languages.template,
            icon: "iconMarkdown",
            click: async () => {
                const result = await fetchSyncPost("/api/block/getRefText", {id: id});

                const dialog = new Dialog({
                    title: window.siyuan.languages.fileName,
                    content: `<div class="b3-dialog__content"><input class="b3-text-field fn__block" value=""></div>
<div class="b3-dialog__action">
    <button class="b3-button b3-button--cancel">${window.siyuan.languages.cancel}</button><div class="fn__space"></div>
    <button class="b3-button b3-button--text">${window.siyuan.languages.confirm}</button>
</div>`,
                    width: isMobile() ? "92vw" : "520px",
                });
                const inputElement = dialog.element.querySelector("input") as HTMLInputElement;
                const btnsElement = dialog.element.querySelectorAll(".b3-button");
                dialog.bindInput(inputElement, () => {
                    (btnsElement[1] as HTMLButtonElement).click();
                });
                let name = replaceFileName(result.data);
                const maxNameLen = 32;
                if (name.length > maxNameLen) {
                    name = name.substring(0, maxNameLen);
                }
                inputElement.value = name;
                inputElement.focus();
                inputElement.select();
                btnsElement[0].addEventListener("click", () => {
                    dialog.destroy();
                });
                btnsElement[1].addEventListener("click", () => {
                    if (inputElement.value.trim() === "") {
                        inputElement.value = "Untitled";
                    } else {
                        inputElement.value = replaceFileName(inputElement.value);
                    }

                    if (name.length > maxNameLen) {
                        name = name.substring(0, maxNameLen);
                    }

                    fetchPost("/api/template/docSaveAsTemplate", {
                        id,
                        name,
                        overwrite: false
                    }, response => {
                        if (response.code === 1) {
                            // 重名
                            confirmDialog(window.siyuan.languages.export, window.siyuan.languages.exportTplTip, () => {
                                fetchPost("/api/template/docSaveAsTemplate", {
                                    id,
                                    name,
                                    overwrite: true
                                }, resp => {
                                    if (resp.code === 0) {
                                        showMessage(window.siyuan.languages.exportTplSucc);
                                    }
                                });
                            });
                            return;
                        }
                        showMessage(window.siyuan.languages.exportTplSucc);
                    });

                    dialog.destroy();
                });
            }
        }, {
            label: "Markdown",
            icon: "iconMarkdown",
            click: () => {
                const msgId = showMessage(window.siyuan.languages.exporting, -1);
                fetchPost("/api/export/exportMd", {
                    id,
                }, response => {
                    hideMessage(msgId);
                    openByMobile(response.data.zip);
                });
            }
        }, {
            label: "SiYuan .sy.zip",
            icon: "iconSiYuan",
            click: () => {
                const msgId = showMessage(window.siyuan.languages.exporting, -1);
                fetchPost("/api/export/exportSY", {
                    id,
                }, response => {
                    hideMessage(msgId);
                    openByMobile(response.data.zip);
                });
            }
        }, {
            label: window.siyuan.languages.image,
            icon: "iconImage",
            click: () => {
                exportImage(id);
            }
        },
            /// #if !BROWSER
            {
                label: "PDF",
                icon: "iconPDF",
                click: () => {
                    saveExport({type: "pdf", id});
                }
            }, {
                label: "HTML (SiYuan)",
                icon: "iconHTML5",
                click: () => {
                    saveExport({type: "html", id});
                }
            }, {
                label: "HTML (Markdown)",
                icon: "iconHTML5",
                click: () => {
                    saveExport({type: "htmlmd", id});
                }
            }, {
                label: "Word .docx",
                icon: "iconExact",
                click: () => {
                    saveExport({type: "word", id});
                }
            }, {
                label: window.siyuan.languages.more,
                icon: "iconMore",
                type: "submenu",
                submenu: [{
                    label: "reStructuredText",
                    click: () => {
                        const msgId = showMessage(window.siyuan.languages.exporting, -1);
                        fetchPost("/api/export/exportReStructuredText", {
                            id,
                        }, response => {
                            hideMessage(msgId);
                            openByMobile(response.data.zip);
                        });
                    }
                }, {
                    label: "AsciiDoc",
                    click: () => {
                        const msgId = showMessage(window.siyuan.languages.exporting, -1);
                        fetchPost("/api/export/exportAsciiDoc", {
                            id,
                        }, response => {
                            hideMessage(msgId);
                            openByMobile(response.data.zip);
                        });
                    }
                }, {
                    label: "Textile",
                    click: () => {
                        const msgId = showMessage(window.siyuan.languages.exporting, -1);
                        fetchPost("/api/export/exportTextile", {
                            id,
                        }, response => {
                            hideMessage(msgId);
                            openByMobile(response.data.zip);
                        });
                    }
                }, {
                    label: "OPML",
                    click: () => {
                        const msgId = showMessage(window.siyuan.languages.exporting, -1);
                        fetchPost("/api/export/exportOPML", {
                            id,
                        }, response => {
                            hideMessage(msgId);
                            openByMobile(response.data.zip);
                        });
                    }
                }, {
                    label: "Org-Mode",
                    click: () => {
                        const msgId = showMessage(window.siyuan.languages.exporting, -1);
                        fetchPost("/api/export/exportOrgMode", {
                            id,
                        }, response => {
                            hideMessage(msgId);
                            openByMobile(response.data.zip);
                        });
                    }
                }, {
                    label: "MediaWiki",
                    click: () => {
                        const msgId = showMessage(window.siyuan.languages.exporting, -1);
                        fetchPost("/api/export/exportMediaWiki", {
                            id,
                        }, response => {
                            hideMessage(msgId);
                            openByMobile(response.data.zip);
                        });
                    }
                }, {
                    label: "ODT",
                    click: () => {
                        const msgId = showMessage(window.siyuan.languages.exporting, -1);
                        fetchPost("/api/export/exportODT", {
                            id,
                        }, response => {
                            hideMessage(msgId);
                            openByMobile(response.data.zip);
                        });
                    }
                }, {
                    label: "RTF",
                    click: () => {
                        const msgId = showMessage(window.siyuan.languages.exporting, -1);
                        fetchPost("/api/export/exportRTF", {
                            id,
                        }, response => {
                            hideMessage(msgId);
                            openByMobile(response.data.zip);
                        });
                    }
                }, {
                    label: "EPUB",
                    click: () => {
                        const msgId = showMessage(window.siyuan.languages.exporting, -1);
                        fetchPost("/api/export/exportEPUB", {
                            id,
                        }, response => {
                            hideMessage(msgId);
                            openByMobile(response.data.zip);
                        });
                    }
                },
                ]
            }
            /// #endif
        ]
    }).element;
};

export const openMenu = (app: App, src: string, onlyMenu: boolean, showAccelerator: boolean) => {
    const submenu = [];
    if (isLocalPath(src)) {
        if (Constants.SIYUAN_ASSETS_EXTS.includes(pathPosix().extname(src)) &&
            (!src.endsWith(".pdf") ||
                (src.endsWith(".pdf") && !src.startsWith("file://")))
        ) {
            /// #if !MOBILE
            submenu.push({
                label: window.siyuan.languages.insertRight,
                accelerator: showAccelerator ? "Click" : "",
                click() {
                    openAsset(app, src.trim(), parseInt(getSearch("page", src)), "right");
                }
            });
            /// #endif
            /// #if !BROWSER
            submenu.push({
                label: window.siyuan.languages.useDefault,
                accelerator: showAccelerator ? "⇧Click" : "",
                click() {
                    openBy(src, "app");
                }
            });
            /// #endif
        } else {
            /// #if !BROWSER
            submenu.push({
                label: window.siyuan.languages.useDefault,
                accelerator: showAccelerator ? "Click" : "",
                click() {
                    openBy(src, "app");
                }
            });
            /// #endif
        }
        /// #if !BROWSER
        submenu.push({
            label: window.siyuan.languages.showInFolder,
            accelerator: showAccelerator ? "⌘Click" : "",
            click: () => {
                openBy(src, "folder");
            }
        });
        /// #endif
    } else {
        /// #if !BROWSER
        submenu.push({
            label: window.siyuan.languages.useDefault,
            accelerator: showAccelerator ? "Click" : "",
            click: () => {
                shell.openExternal(src).catch((e) => {
                    showMessage(e);
                });
            }
        });
        /// #endif
    }
    /// #if BROWSER
    submenu.push({
        label: window.siyuan.languages.useBrowserView,
        accelerator: showAccelerator ? "Click" : "",
        click: () => {
            const uri = src.startsWith("/") ? "" : "/" + src;
            console.log(uri);
            openByMobile(uri);
        }
    });
    /// #endif
    if (onlyMenu) {
        return submenu;
    }
    window.siyuan.menus.menu.append(new MenuItem({
        label: window.siyuan.languages.openBy,
        submenu
    }).element);
};

export const renameMenu = (options: {
    path: string
    notebookId: string
    name: string,
    type: "notebook" | "file"
}) => {
    return new MenuItem({
        accelerator: window.siyuan.config.keymap.editor.general.rename.custom,
        label: window.siyuan.languages.rename,
        click: () => {
            rename(options);
        }
    }).element;
};

export const movePathToMenu = (paths: string[]) => {
    return new MenuItem({
        label: window.siyuan.languages.move,
        icon: "iconMove",
        accelerator: window.siyuan.config.keymap.general.move.custom,
        click() {
            movePathTo((toPath, toNotebook) => {
                moveToPath(paths, toNotebook[0], toPath[0]);
            }, paths);
        }
    }).element;
};<|MERGE_RESOLUTION|>--- conflicted
+++ resolved
@@ -204,11 +204,7 @@
     <label class="b3-label b3-label--noborder">
         ${window.siyuan.languages.alias}
         <div class="fn__hr"></div>
-<<<<<<< HEAD
-        <input class="b3-text-field b3s-textarea-vlarge fn__block" data-name="alias">
-=======
-        <input class="b3-text-field fn__block" placeholder="${window.siyuan.languages.attrAliasTip}" data-name="alias">
->>>>>>> 953920e4
+        <input class="b3-text-field b3s-textarea-vlarge fn__block" placeholder="${window.siyuan.languages.attrAliasTip}" data-name="alias">
     </label>
     <label class="b3-label b3-label--noborder">
         ${window.siyuan.languages.memo}
