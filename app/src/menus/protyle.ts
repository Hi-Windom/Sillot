--- conflicted
+++ resolved
@@ -2092,12 +2092,8 @@
     return {menus, removeMenus, insertMenus, otherMenus, other2Menus};
 };
 
-<<<<<<< HEAD
-export const setFold = (protyle: IProtyle, nodeElement: Element, isOpen?: boolean, isRemove?: boolean) => {
+export const setFold = (protyle: IProtyle, nodeElement: Element, isOpen?: boolean, isRemove?: boolean, addLoading = true) => {
     window.sout.tracker("invoked");
-=======
-export const setFold = (protyle: IProtyle, nodeElement: Element, isOpen?: boolean, isRemove?: boolean, addLoading = true) => {
->>>>>>> 85a12a6e
     if (nodeElement.getAttribute("data-type") === "NodeListItem" && nodeElement.childElementCount < 4) {
         // 没有子列表或多个块的列表项不进行折叠
         return -1;
