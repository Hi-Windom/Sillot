import {hasClosestBlock, hasClosestByMatchTag} from "../protyle/util/hasClosest";
import {MenuItem} from "./Menu";
import {focusBlock, focusByRange, focusByWbr, getEditorRange, selectAll,} from "../protyle/util/selection";
import {
    deleteColumn,
    deleteRow,
    getColIndex,
    insertColumn,
    insertRow,
    insertRowAbove,
    moveColumnToLeft,
    moveColumnToRight,
    moveRowToDown,
    moveRowToUp,
    setTableAlign
} from "../protyle/util/table";
import {mathRender} from "../protyle/markdown/mathRender";
import {transaction, updateTransaction} from "../protyle/wysiwyg/transaction";
import {openMenu} from "./commonMenuItem";
import {fetchPost} from "../util/fetch";
import {Constants} from "../constants";
import {copyPlainText, readText, setStorageVal, writeText} from "../protyle/util/compatibility";
import {preventScroll} from "../protyle/scroll/preventScroll";
import {onGet} from "../protyle/util/onGet";
import {getAllModels} from "../layout/getAll";
import {pasteAsPlainText, pasteText} from "../protyle/util/paste";
/// #if !MOBILE
import {openFileById, updateBacklinkGraph} from "../editor/util";
import {openGlobalSearch} from "../search/util";
import {openNewWindowById} from "../window/openNewWindow";
/// #endif
import {getSearch, isMobile} from "../util/functions";
import {removeFoldHeading} from "../protyle/util/heading";
import {lineNumberRender} from "../protyle/markdown/highlightRender";
// import * as dayjs from "dayjs";
import {format} from "date-fns";
import {blockRender} from "../protyle/markdown/blockRender";
import {renameAsset} from "../editor/rename";
import {electronUndo} from "../protyle/undo";
import {pushBack} from "../mobile/util/MobileBackFoward";
import {exportAsset} from "./util";
import {removeLink} from "../protyle/toolbar/Link";
import {alignImgCenter, alignImgLeft} from "../protyle/wysiwyg/commonHotkey";
import {renameTag} from "../util/noRelyPCFunction";
import {hideElements} from "../protyle/ui/hideElements";
import {App} from "../index";

export const refMenu = (app: App, protyle: IProtyle, element: HTMLElement) => {
    const nodeElement = hasClosestBlock(element);
    if (!nodeElement) {
        return;
    }
    hideElements(["util", "toolbar", "hint"], protyle);
    const refBlockId = element.getAttribute("data-id");
    const id = nodeElement.getAttribute("data-node-id");
    let oldHTML = nodeElement.outerHTML;
    window.siyuan.menus.menu.remove();
    window.siyuan.menus.menu.append(new MenuItem({
        label: `<input style="margin: 4px 0" class="b3-text-field fn__block" placeholder="${window.siyuan.languages.anchor}">`,
        bind(menuItemElement) {
            const inputElement = menuItemElement.querySelector("input");
            inputElement.value = element.getAttribute("data-subtype") === "d" ? "" : element.textContent;
<<<<<<< HEAD
            inputElement.addEventListener("blur", (event) => {
                if (nodeElement.outerHTML !== oldHTML) {
                    nodeElement.setAttribute("updated", format(new Date(), 'yyyyMMddHHmmss'));
                    updateTransaction(protyle, id, nodeElement.outerHTML, oldHTML);
                    oldHTML = nodeElement.outerHTML;
                }
                protyle.toolbar.range.selectNodeContents(element);
                protyle.toolbar.range.collapse(false);
                focusByRange(protyle.toolbar.range);
                event.stopPropagation();
            });
=======
>>>>>>> 953920e4
            inputElement.addEventListener("input", () => {
                if (inputElement.value) {
                    // 不能使用 textContent，否则 < 会变为 &lt;
                    element.innerHTML = Lute.EscapeHTMLStr(inputElement.value);
                } else {
                    fetchPost("/api/block/getRefText", {id: refBlockId}, (response) => {
                        element.innerHTML = response.data;
                    });
                }
                element.setAttribute("data-subtype", inputElement.value ? "s" : "d");
            });
            inputElement.addEventListener("keydown", (event) => {
                if (event.key === "Enter" && !event.isComposing) {
                    window.siyuan.menus.menu.remove();
                } else if (electronUndo(event)) {
                    return;
                }
            });
        }
    }).element);
    window.siyuan.menus.menu.append(new MenuItem({
        type: "separator"
    }).element);
    /// #if !MOBILE
    window.siyuan.menus.menu.append(new MenuItem({
        label: window.siyuan.languages.openBy,
        accelerator: window.siyuan.config.keymap.editor.general.openBy.custom + "/Click",
        click() {
            fetchPost("/api/block/checkBlockFold", {id: refBlockId}, (foldResponse) => {
                openFileById({
                    app,
                    id: refBlockId,
                    action: foldResponse.data ? [Constants.CB_GET_FOCUS, Constants.CB_GET_ALL] : [Constants.CB_GET_FOCUS, Constants.CB_GET_CONTEXT],
                    zoomIn: foldResponse.data
                });
            });
        }
    }).element);
    window.siyuan.menus.menu.append(new MenuItem({
        label: window.siyuan.languages.refTab,
        accelerator: window.siyuan.config.keymap.editor.general.refTab.custom + "/⌘Click",
        click() {
            fetchPost("/api/block/checkBlockFold", {id: refBlockId}, (foldResponse) => {
                openFileById({
                    app,
                    id: refBlockId,
                    action: foldResponse.data ? [Constants.CB_GET_FOCUS, Constants.CB_GET_ALL] : [Constants.CB_GET_HL, Constants.CB_GET_CONTEXT],
                    keepCursor: true,
                    zoomIn: foldResponse.data
                });
            });
        }
    }).element);
    window.siyuan.menus.menu.append(new MenuItem({
        label: window.siyuan.languages.insertRight,
        icon: "iconLayoutRight",
        accelerator: window.siyuan.config.keymap.editor.general.insertRight.custom + "/⌥Click",
        click() {
            fetchPost("/api/block/checkBlockFold", {id: refBlockId}, (foldResponse) => {
                openFileById({
                    app,
                    id: refBlockId,
                    position: "right",
                    action: foldResponse.data ? [Constants.CB_GET_FOCUS, Constants.CB_GET_ALL] : [Constants.CB_GET_FOCUS, Constants.CB_GET_CONTEXT],
                    zoomIn: foldResponse.data
                });
            });
        }
    }).element);
    window.siyuan.menus.menu.append(new MenuItem({
        label: window.siyuan.languages.insertBottom,
        icon: "iconLayoutBottom",
        accelerator: window.siyuan.config.keymap.editor.general.insertBottom.custom + (window.siyuan.config.keymap.editor.general.insertBottom.custom ? "/" : "") + "⇧Click",
        click() {
            fetchPost("/api/block/checkBlockFold", {id: refBlockId}, (foldResponse) => {
                openFileById({
                    app,
                    id: refBlockId,
                    position: "bottom",
                    action: foldResponse.data ? [Constants.CB_GET_FOCUS, Constants.CB_GET_ALL] : [Constants.CB_GET_FOCUS, Constants.CB_GET_CONTEXT],
                    zoomIn: foldResponse.data
                });
            });
        }
    }).element);
    /// #if !BROWSER
    window.siyuan.menus.menu.append(new MenuItem({
        label: window.siyuan.languages.openByNewWindow,
        icon: "iconOpenWindow",
        click() {
            openNewWindowById(refBlockId);
        }
    }).element);
    /// #endif
    /// #endif
    let submenu: IMenu[] = [];
    if (element.getAttribute("data-subtype") === "s") {
        submenu.push({
            label: window.siyuan.languages.turnToDynamic,
            click() {
                element.setAttribute("data-subtype", "d");
                fetchPost("/api/block/getRefText", {id: refBlockId}, (response) => {
                    element.innerHTML = response.data;
                    nodeElement.setAttribute("updated", format(new Date(), 'yyyyMMddHHmmss'));
                    updateTransaction(protyle, id, nodeElement.outerHTML, oldHTML);
                });
                focusByRange(protyle.toolbar.range);
            }
        });
    } else {
        submenu.push({
            label: window.siyuan.languages.turnToStatic,
            click() {
                element.setAttribute("data-subtype", "s");
                nodeElement.setAttribute("updated", format(new Date(), 'yyyyMMddHHmmss'));
                updateTransaction(protyle, id, nodeElement.outerHTML, oldHTML);
                focusByRange(protyle.toolbar.range);
            }
        });
    }
    submenu = submenu.concat([{
        label: window.siyuan.languages.text,
        click() {
            element.outerHTML = `${element.innerHTML}<wbr>`;
            nodeElement.setAttribute("updated", format(new Date(), 'yyyyMMddHHmmss'));
            updateTransaction(protyle, id, nodeElement.outerHTML, oldHTML);
            focusByWbr(nodeElement, protyle.toolbar.range);
        }
    }, {
        label: "*",
        click() {
            element.setAttribute("data-subtype", "s");
            element.textContent = "*";
            nodeElement.setAttribute("updated", format(new Date(), 'yyyyMMddHHmmss'));
            updateTransaction(protyle, id, nodeElement.outerHTML, oldHTML);
            focusByRange(protyle.toolbar.range);
        }
    }, {
        label: window.siyuan.languages.text + " *",
        click() {
            element.insertAdjacentHTML("beforebegin", element.innerHTML + " ");
            element.setAttribute("data-subtype", "s");
            element.textContent = "*";
            nodeElement.setAttribute("updated", format(new Date(), 'yyyyMMddHHmmss'));
            updateTransaction(protyle, id, nodeElement.outerHTML, oldHTML);
            focusByRange(protyle.toolbar.range);
        }
    }, {
        label: window.siyuan.languages.link,
        icon: "iconLink",
        click() {
            element.outerHTML = `<span data-type="a" data-href="siyuan://blocks/${element.getAttribute("data-id")}">${element.innerHTML}</span><wbr>`;
            nodeElement.setAttribute("updated", format(new Date(), 'yyyyMMddHHmmss'));
            updateTransaction(protyle, id, nodeElement.outerHTML, oldHTML);
            focusByWbr(nodeElement, protyle.toolbar.range);
        }
    }]);
    if (element.parentElement.textContent.trim() === element.textContent.trim() && element.parentElement.tagName === "DIV") {
        submenu.push({
            label: window.siyuan.languages.blockEmbed,
            icon: "iconSQL",
            click() {
                const html = `<div data-content="select * from blocks where id='${refBlockId}'" data-node-id="${id}" data-type="NodeBlockQueryEmbed" class="render-node" updated="${format(new Date(), 'yyyyMMddHHmmss')}">${nodeElement.querySelector(".protyle-attr").outerHTML}</div>`;
                nodeElement.outerHTML = html;
                updateTransaction(protyle, id, html, oldHTML);
                blockRender(protyle, protyle.wysiwyg.element);
            }
        });
    }
    submenu.push({
        label: window.siyuan.languages.defBlock,
        click() {
            fetchPost("/api/block/swapBlockRef", {
                refID: id,
                defID: refBlockId,
                includeChildren: false
            });
        }
    });
    submenu.push({
        label: window.siyuan.languages.defBlockChildren,
        click() {
            fetchPost("/api/block/swapBlockRef", {
                refID: id,
                defID: refBlockId,
                includeChildren: true
            });
        }
    });
    window.siyuan.menus.menu.append(new MenuItem({
        label: window.siyuan.languages.turnInto,
        icon: "iconRefresh",
        submenu
    }).element);
    window.siyuan.menus.menu.append(new MenuItem({
        label: window.siyuan.languages.copy,
        icon: "iconCopy",
        click() {
            const quote = element.getAttribute("data-subtype") === "s" ? '"' : "'";
            writeText(`((${refBlockId} ${quote}${element.textContent}${quote}))`);
        }
    }).element);
    window.siyuan.menus.menu.append(new MenuItem({
        label: window.siyuan.languages.remove,
        icon: "iconTrashcan",
        click() {
            element.insertAdjacentHTML("afterend", "<wbr>");
            element.remove();
            nodeElement.setAttribute("updated", format(new Date(), 'yyyyMMddHHmmss'));
            updateTransaction(protyle, id, nodeElement.outerHTML, oldHTML);
            focusByWbr(nodeElement, protyle.toolbar.range);
        }
    }).element);
    const rect = element.getBoundingClientRect();
    window.siyuan.menus.menu.popup({
        x: rect.left,
        y: rect.top + 26,
        h: 26
    });
    window.siyuan.menus.menu.element.querySelector("input").select();
    window.siyuan.menus.menu.removeCB = () => {
        if (nodeElement.outerHTML !== oldHTML) {
            nodeElement.setAttribute("updated", dayjs().format("YYYYMMDDHHmmss"));
            updateTransaction(protyle, id, nodeElement.outerHTML, oldHTML);
            oldHTML = nodeElement.outerHTML;
        }
        const currentRange = getSelection().rangeCount === 0 ? undefined : getSelection().getRangeAt(0);
        if (currentRange && !protyle.element.contains(currentRange.startContainer)) {
            protyle.toolbar.range.selectNodeContents(element);
            protyle.toolbar.range.collapse(false);
            focusByRange(protyle.toolbar.range);
        }
    };
};

export const contentMenu = (protyle: IProtyle, nodeElement: Element) => {
    const range = getEditorRange(nodeElement);
    window.siyuan.menus.menu.remove();
    if (range.toString() !== "" || (range.cloneContents().childNodes[0] as HTMLElement)?.classList?.contains("emoji")) {
        window.siyuan.menus.menu.append(new MenuItem({
            icon: "iconCopy",
            accelerator: "⌘C",
            label: window.siyuan.languages.copy,
            click() {
                // range 需要重新计算 https://ld246.com/article/1644979219025
                focusByRange(getEditorRange(nodeElement));
                document.execCommand("copy");
            }
        }).element);
        window.siyuan.menus.menu.append(new MenuItem({
            label: window.siyuan.languages.copyPlainText,
            accelerator: window.siyuan.config.keymap.editor.general.copyPlainText.custom,
            click() {
                focusByRange(getEditorRange(nodeElement));
                const cloneContents = getSelection().getRangeAt(0).cloneContents();
                cloneContents.querySelectorAll('[data-type="backslash"]').forEach(item => {
                    item.firstElementChild.remove();
                });
                copyPlainText(cloneContents.textContent);
            }
        }).element);
        if (protyle.disabled) {
            return;
        }
        window.siyuan.menus.menu.append(new MenuItem({
            icon: "iconCut",
            accelerator: "⌘X",
            label: window.siyuan.languages.cut,
            click() {
                focusByRange(getEditorRange(nodeElement));
                document.execCommand("cut");
            }
        }).element);
        window.siyuan.menus.menu.append(new MenuItem({
            icon: "iconTrashcan",
            accelerator: "⌫",
            label: window.siyuan.languages.delete,
            click() {
                const currentRange = getEditorRange(nodeElement);
                currentRange.insertNode(document.createElement("wbr"));
                const oldHTML = nodeElement.outerHTML;
                currentRange.extractContents();
                focusByWbr(nodeElement, currentRange);
                focusByRange(currentRange);
                updateTransaction(protyle, nodeElement.getAttribute("data-node-id"), nodeElement.outerHTML, oldHTML);
            }
        }).element);
    }
    if (!protyle.disabled) {
        window.siyuan.menus.menu.append(new MenuItem({
            label: window.siyuan.languages.paste,
            accelerator: "⌘V",
            async click() {
                if (document.queryCommandSupported("paste")) {
                    document.execCommand("paste");
                } else {
                    try {
                        const clipText = await readText();
                        pasteText(protyle, clipText, nodeElement);
                    } catch (e) {
                        console.log(e);
                    }
                }
            }
        }).element);
        /// #if !BROWSER
        window.siyuan.menus.menu.append(new MenuItem({
            label: window.siyuan.languages.pasteAsPlainText,
            accelerator: "⇧⌘V",
            click() {
                focusByRange(getEditorRange(nodeElement));
                pasteAsPlainText(protyle);
            }
        }).element);
        /// #endif
        window.siyuan.menus.menu.append(new MenuItem({
            label: window.siyuan.languages.pasteEscaped,
            async click() {
                try {
                    // * _ [ ] ! \ ` < > & ~ { } ( ) = # $ ^ |
                    let clipText = await readText();
                    // https://github.com/siyuan-note/siyuan/issues/5446
                    // A\B\C\D\
                    // E
                    // task-blog-2~default~baiduj 无法原义粘贴含有 `~foo~` 的文本 https://github.com/siyuan-note/siyuan/issues/5523

                    // 这里必须多加一个反斜杆，因为 Lute 在进行 Markdown 嵌套节点转换平铺标记节点时会剔除 Backslash 节点，
                    // 多加入的一个反斜杆会作为文本节点保留下来，后续 Spin 时刚好用于转义标记符 https://github.com/siyuan-note/siyuan/issues/6341
                    clipText = clipText.replace(/\\/g, "\\\\\\\\")
                        .replace(/\*/g, "\\\\\\*")
                        .replace(/\_/g, "\\\\\\_")
                        .replace(/\[/g, "\\\\\\[")
                        .replace(/\]/g, "\\\\\\]")
                        .replace(/\!/g, "\\\\\\!")
                        .replace(/\`/g, "\\\\\\`")
                        .replace(/\</g, "\\\\\\<")
                        .replace(/\>/g, "\\\\\\>")
                        .replace(/\&/g, "\\\\\\&")
                        .replace(/\~/g, "\\\\\\~")
                        .replace(/\{/g, "\\\\\\{")
                        .replace(/\}/g, "\\\\\\}")
                        .replace(/\(/g, "\\\\\\(")
                        .replace(/\)/g, "\\\\\\)")
                        .replace(/\=/g, "\\\\\\=")
                        .replace(/\#/g, "\\\\\\#")
                        .replace(/\$/g, "\\\\\\$")
                        .replace(/\^/g, "\\\\\\^")
                        .replace(/\|/g, "\\\\\\|");
                    pasteText(protyle, clipText, nodeElement);
                } catch (e) {
                    console.log(e);
                }
            }
        }).element);
    }
    window.siyuan.menus.menu.append(new MenuItem({
        label: window.siyuan.languages.selectAll,
        accelerator: "⌘A",
        click() {
            selectAll(protyle, nodeElement, range);
        }
    }).element);
    if (nodeElement.classList.contains("table")) {
        const cellElement = hasClosestByMatchTag(range.startContainer, "TD") || hasClosestByMatchTag(range.startContainer, "TH");
        if (cellElement) {
            window.siyuan.menus.menu.append(new MenuItem({
                type: "submenu",
                icon: "iconTable",
                label: window.siyuan.languages.table,
                submenu: tableMenu(protyle, nodeElement, cellElement as HTMLTableCellElement, range) as IMenu[]
            }).element);
        }
    }
};

export const zoomOut = (protyle: IProtyle, id: string, focusId?: string, isPushBack = true, callback?: () => void, reload = false) => {
    if (protyle.options.backlinkData) {
        return;
    }
    const breadcrumbHLElement = protyle.breadcrumb?.element.querySelector(".protyle-breadcrumb__item--active");
    if (!reload && breadcrumbHLElement && breadcrumbHLElement.getAttribute("data-node-id") === id) {
        if (id === protyle.block.rootID) {
            return;
        }
        const focusElement = protyle.wysiwyg.element.querySelector(`[data-node-id="${focusId || id}"]`);
        if (focusElement) {
            focusBlock(focusElement);
            focusElement.scrollIntoView();
            return;
        }
    }
    if (window.siyuan.mobile?.editor) {
        window.siyuan.storage[Constants.LOCAL_DOCINFO] = {
            id,
            action: id === protyle.block.rootID ? [Constants.CB_GET_HL, Constants.CB_GET_CONTEXT] : [Constants.CB_GET_ALL]
        };
        setStorageVal(Constants.LOCAL_DOCINFO, window.siyuan.storage[Constants.LOCAL_DOCINFO]);
        if (isPushBack) {
            pushBack();
        }
    }
    /// #if !MOBILE
    if (protyle.breadcrumb) {
        protyle.breadcrumb.toggleExit(id === protyle.block.rootID);
    }
    /// #endif
    fetchPost("/api/filetree/getDoc", {
        id,
        size: id === protyle.block.rootID ? window.siyuan.config.editor.dynamicLoadBlocks : Constants.SIZE_GET_MAX,
    }, getResponse => {
        if (isPushBack) {
            onGet(getResponse, protyle, id === protyle.block.rootID ? [Constants.CB_GET_FOCUS, Constants.CB_GET_HTML] : [Constants.CB_GET_ALL, Constants.CB_GET_FOCUS, Constants.CB_GET_HTML]);
        } else {
            onGet(getResponse, protyle, id === protyle.block.rootID ? [Constants.CB_GET_FOCUS, Constants.CB_GET_HTML, Constants.CB_GET_UNUNDO] : [Constants.CB_GET_ALL, Constants.CB_GET_FOCUS, Constants.CB_GET_UNUNDO, Constants.CB_GET_HTML]);
        }
        // https://github.com/siyuan-note/siyuan/issues/4874
        if (focusId) {
            const focusElement = protyle.wysiwyg.element.querySelector(`[data-node-id="${focusId}"]`);
            if (focusElement) {
                focusBlock(focusElement);
                focusElement.scrollIntoView();
            } else if (id === protyle.block.rootID) { // 聚焦返回后，该块是动态加载的，但是没加载出来
                fetchPost("/api/filetree/getDoc", {
                    id: focusId,
                    mode: 3,
                    size: window.siyuan.config.editor.dynamicLoadBlocks,
                }, getFocusResponse => {
                    onGet(getFocusResponse, protyle, isPushBack ? [Constants.CB_GET_FOCUS] : [Constants.CB_GET_FOCUS, Constants.CB_GET_UNUNDO]);
                });
                return;
            }
        }
        /// #if !MOBILE
        if (protyle.model) {
            const allModels = getAllModels();
            allModels.outline.forEach(item => {
                if (item.blockId === protyle.block.rootID) {
                    item.setCurrent(protyle.wysiwyg.element.querySelector(`[data-node-id="${focusId || id}"]`));
                }
            });
            updateBacklinkGraph(allModels, protyle);
        }
        /// #endif
        if (callback) {
            callback();
        }
    });
};

export const imgMenu = (app: App, protyle: IProtyle, range: Range, assetElement: HTMLElement, position: {
    clientX: number,
    clientY: number
}) => {
    window.siyuan.menus.menu.remove();
    const nodeElement = hasClosestBlock(assetElement);
    if (!nodeElement) {
        return;
    }
    hideElements(["util", "toolbar", "hint"], protyle);
    const id = nodeElement.getAttribute("data-node-id");
    const imgElement = assetElement.querySelector("img");
    const titleElement = assetElement.querySelector(".protyle-action__title") as HTMLElement;
    const html = nodeElement.outerHTML;
    window.siyuan.menus.menu.append(new MenuItem({
        label: `<div class="fn__hr--small"></div><textarea rows="1" class="b3-text-field b3s-menu-textarea" placeholder="${window.siyuan.languages.imageURL}">${imgElement.getAttribute("src")}</textarea><div class="fn__hr--small"></div>`,
        bind(element) {
            element.querySelector("textarea").addEventListener("change", (event) => {
                const value = (event.target as HTMLInputElement).value.replace(/\n|\r\n|\r|\u2028|\u2029/g, "");
                imgElement.setAttribute("src", value);
                imgElement.setAttribute("data-src", value);
                if (value.startsWith("assets/")) {
                    const imgNetElement = assetElement.querySelector(".img__net");
                    if (imgNetElement) {
                        imgNetElement.remove();
                    }
                } else if (window.siyuan.config.editor.displayNetImgMark) {
                    assetElement.querySelector(".protyle-action__drag").insertAdjacentHTML("afterend", '<span class="img__net"><svg><use xlink:href="#iconLanguage"></use></svg></span>');
                }
            });
        }
    }).element);
    window.siyuan.menus.menu.append(new MenuItem({
        label: `<div class="fn__hr--small"></div><textarea rows="1" class="b3-text-field b3s-menu-textarea" placeholder="${window.siyuan.languages.title}"></textarea><div class="fn__hr--small"></div>`,
        bind(element) {
            const inputElement = element.querySelector("textarea");
            inputElement.value = titleElement.textContent;
            inputElement.addEventListener("input", (event) => {
                const value = (event.target as HTMLInputElement).value.replace(/\n|\r\n|\r|\u2028|\u2029/g, "");
                imgElement.setAttribute("title", value);
                titleElement.textContent = value;
                mathRender(titleElement);
                assetElement.style.maxWidth = (imgElement.clientWidth + 10) + "px";
            });
        }
    }).element);
    window.siyuan.menus.menu.append(new MenuItem({
        label: `<div class="fn__hr--small"></div><textarea rows="1" class="b3-text-field b3s-menu-textarea" placeholder="${window.siyuan.languages.tooltipText}"></textarea><div class="fn__hr--small"></div>`,
        bind(element) {
            element.querySelector("textarea").value = imgElement.getAttribute("alt") || "";
        }
    }).element);
    window.siyuan.menus.menu.append(new MenuItem({type: "separator"}).element);
    window.siyuan.menus.menu.append(new MenuItem({
        label: window.siyuan.languages.copy,
        accelerator: "⌘C",
        icon: "iconCopy",
        click() {
            writeText(protyle.lute.BlockDOM2StdMd(assetElement.outerHTML));
        }
    }).element);
    window.siyuan.menus.menu.append(new MenuItem({
        label: window.siyuan.languages.copy + " PNG",
        icon: "iconImage",
        click() {
            if ("android" === window.siyuan.config.system.container && window.JSAndroid) {
                window.JSAndroid.writeImageClipboard(imgElement.getAttribute("src"));
                return;
            } else {
                const canvas = document.createElement("canvas");
                const tempElement = document.createElement("img");
                tempElement.onload = (e: Event & { target: HTMLImageElement }) => {
                    canvas.width = e.target.width;
                    canvas.height = e.target.height;
                    canvas.getContext("2d").drawImage(e.target, 0, 0, e.target.width, e.target.height);
                    canvas.toBlob((blob) => {
                        navigator.clipboard.write([
                            new ClipboardItem({
                                // @ts-ignore
                                ["image/png"]: blob
                            })
                        ]);
                    }, "image/png", 1);
                };
                tempElement.src = imgElement.getAttribute("src");
            }
        }
    }).element);
    /// #if !BROWSER
    window.siyuan.menus.menu.append(new MenuItem({
        label: "OCR",
        submenu: [{
            iconHTML: Constants.ZWSP,
            label: window.siyuan.languages.reOCR,
            click() {
                fetchPost("/api/asset/getImageOCRText", {
                    path: imgElement.getAttribute("src"),
                    force: true
                });
            }
        }, {
            iconHTML: Constants.ZWSP,
            label: `<div class="fn__hr--small"></div><textarea data-type="ocr" rows="1" class="b3-text-field fn__size200" placeholder="${window.siyuan.languages.ocrResult}"></textarea><div class="fn__hr--small"></div>`,
            bind(element) {
                fetchPost("/api/asset/getImageOCRText", {
                    path: imgElement.getAttribute("src"),
                    force: false
                }, (response) => {
                    element.querySelector("textarea").value = response.data.text;
                });
            }
        }],
    }).element);
    window.siyuan.menus.menu.append(new MenuItem(exportAsset(imgElement.getAttribute("data-src"))).element);
    /// #endif
    window.siyuan.menus.menu.append(new MenuItem({
        icon: "iconCut",
        accelerator: "⌘X",
        label: window.siyuan.languages.cut,
        click() {
            writeText(protyle.lute.BlockDOM2StdMd(assetElement.outerHTML));
            (assetElement as HTMLElement).outerHTML = "<wbr>";
            nodeElement.setAttribute("updated", format(new Date(), 'yyyyMMddHHmmss'));
            updateTransaction(protyle, id, nodeElement.outerHTML, html);
            focusByWbr(protyle.wysiwyg.element, range);
        }
    }).element);
    window.siyuan.menus.menu.append(new MenuItem({
        icon: "iconTrashcan",
        accelerator: "⌫",
        label: window.siyuan.languages.delete,
        click: function () {
            (assetElement as HTMLElement).outerHTML = "<wbr>";
            nodeElement.setAttribute("updated", format(new Date(), 'yyyyMMddHHmmss'));
            updateTransaction(protyle, id, nodeElement.outerHTML, html);
            focusByWbr(protyle.wysiwyg.element, range);
        }
    }).element);
    window.siyuan.menus.menu.append(new MenuItem({type: "separator"}).element);
    const imagePath = imgElement.getAttribute("data-src");
    if (imagePath.startsWith("assets/")) {
        window.siyuan.menus.menu.append(new MenuItem({
            label: window.siyuan.languages.rename,
            click() {
                renameAsset(imagePath);
            }
        }).element);
    }
    window.siyuan.menus.menu.append(new MenuItem({
        icon: "iconAlignCenter",
        label: window.siyuan.languages.alignCenter,
        accelerator: window.siyuan.config.keymap.editor.general.alignCenter.custom,
        click() {
            alignImgCenter(protyle, nodeElement, [assetElement], id, html);
        }
    }).element);
    window.siyuan.menus.menu.append(new MenuItem({
        icon: "iconAlignLeft",
        label: window.siyuan.languages.alignLeft,
        accelerator: window.siyuan.config.keymap.editor.general.alignLeft.custom,
        click() {
            alignImgLeft(protyle, nodeElement, [assetElement], id, html);
        }
    }).element);
    const width = parseInt(assetElement.style.width || "0");
    window.siyuan.menus.menu.append(new MenuItem({
        label: window.siyuan.languages.width,
        submenu: [genImageWidthMenu("25%", assetElement, imgElement, protyle, id, nodeElement, html),
            genImageWidthMenu("33%", assetElement, imgElement, protyle, id, nodeElement, html),
            genImageWidthMenu("50%", assetElement, imgElement, protyle, id, nodeElement, html),
            genImageWidthMenu("67%", assetElement, imgElement, protyle, id, nodeElement, html),
            genImageWidthMenu("75%", assetElement, imgElement, protyle, id, nodeElement, html),
            genImageWidthMenu("100%", assetElement, imgElement, protyle, id, nodeElement, html), {
                type: "separator",
            }, {
                label: `<div aria-label="${width === 0 ? window.siyuan.languages.default : width + "%"}" class="b3-tooltips b3-tooltips__n${isMobile() ? "" : " fn__size200"}">
    <input style="box-sizing: border-box" value="${width}" class="b3-slider fn__block" max="100" min="1" step="1" type="range">
</div>`,
                bind(element) {
                    const rangeElement = element.querySelector("input");
                    rangeElement.addEventListener("input", () => {
                        assetElement.style.width = rangeElement.value + "%";
                        imgElement.style.width = "10000px";
                        assetElement.style.maxWidth = "";
                        rangeElement.parentElement.setAttribute("aria-label", `${rangeElement.value}%`);
                    });
                    rangeElement.addEventListener("change", () => {
                        nodeElement.setAttribute("updated", format(new Date(), 'yyyyMMddHHmmss'));
                        updateTransaction(protyle, id, nodeElement.outerHTML, html);
                        window.siyuan.menus.menu.remove();
                        focusBlock(nodeElement);
                    });
                }
            }, {
                type: "separator",
            },
            genImageWidthMenu(window.siyuan.languages.default, assetElement, imgElement, protyle, id, nodeElement, html),
        ]
    }).element);
    const imgSrc = imgElement.getAttribute("src");
    if (imgSrc) {
        window.siyuan.menus.menu.append(new MenuItem({type: "separator"}).element);
        openMenu(app, imgSrc, false, false);
    }
    window.siyuan.menus.menu.popup({x: position.clientX, y: position.clientY});
    const textElements = window.siyuan.menus.menu.element.querySelectorAll("textarea");
    textElements[0].focus();
    window.siyuan.menus.menu.removeCB = () => {
        const ocrElemennt = window.siyuan.menus.menu.element.querySelector('[data-type="ocr"]') as HTMLTextAreaElement;
        if (ocrElemennt) {
            fetchPost("/api/asset/setImageOCRText", {
                path: imgElement.getAttribute("src"),
                text: ocrElemennt.value
            });
        }
        imgElement.setAttribute("alt", textElements[2].value.replace(/\n|\r\n|\r|\u2028|\u2029/g, ""));
        nodeElement.setAttribute("updated", format(new Date(), 'yyyyMMddHHmmss'));
        updateTransaction(protyle, id, nodeElement.outerHTML, html);
    };
};

export const linkMenu = (app: App, protyle: IProtyle, linkElement: HTMLElement, focusText = false) => {
    window.siyuan.menus.menu.remove();
    const nodeElement = hasClosestBlock(linkElement);
    if (!nodeElement) {
        return;
    }
    hideElements(["util", "toolbar", "hint"], protyle);
    const id = nodeElement.getAttribute("data-node-id");
    const html = nodeElement.outerHTML;
    const linkAddress = linkElement.getAttribute("data-href");
    window.siyuan.menus.menu.append(new MenuItem({
        label: `<div class="fn__hr--small"></div><textarea rows="1" class="b3-text-field b3s-menu-textarea" placeholder="${window.siyuan.languages.link}"></textarea><div class="fn__hr--small"></div>`,
        bind(element) {
            const inputElement = element.querySelector("textarea");
            inputElement.value = Lute.UnEscapeHTMLStr(linkAddress) || "";
            inputElement.addEventListener("keydown", (event) => {
                if ((event.key === "Enter" || event.key === "Escape") && !event.isComposing) {
                    event.preventDefault();
                    event.stopPropagation();
                    window.siyuan.menus.menu.remove();
                } else if (event.key === "Tab" && !event.isComposing) {
                    event.preventDefault();
                    event.stopPropagation();
                    element.nextElementSibling.querySelector("textarea").focus();
                } else if (electronUndo(event)) {
                    return;
                }
            });
        }
    }).element);
    window.siyuan.menus.menu.append(new MenuItem({
        label: `<div class="fn__hr--small"></div><textarea rows="1" class="b3-text-field b3s-menu-textarea" placeholder="${window.siyuan.languages.anchor}"></textarea><div class="fn__hr--small"></div>`,
        bind(element) {
            const inputElement = element.querySelector("textarea");
            // https://github.com/siyuan-note/siyuan/issues/6798
            let anchor = linkElement.textContent.replace(Constants.ZWSP, "");
            if (!anchor && linkAddress) {
                anchor = linkAddress.replace("https://", "").replace("http://", "");
                if (anchor.length > 24) {
                    anchor = anchor.substring(0, Constants.SIZE_LINK_TEXT_MAX) + "...";
                }
                linkElement.innerHTML = Lute.EscapeHTMLStr(anchor);
            }
            inputElement.value = anchor;
            inputElement.addEventListener("compositionend", () => {
                linkElement.innerHTML = Lute.EscapeHTMLStr(inputElement.value.replace(/\n|\r\n|\r|\u2028|\u2029/g, "") || "");
            });
            inputElement.addEventListener("input", (event: KeyboardEvent) => {
                if (!event.isComposing) {
                    // https://github.com/siyuan-note/siyuan/issues/4511
                    linkElement.innerHTML = Lute.EscapeHTMLStr(inputElement.value.replace(/\n|\r\n|\r|\u2028|\u2029/g, "")) || "";
                }
            });
            inputElement.addEventListener("keydown", (event) => {
                if ((event.key === "Enter" || event.key === "Escape") && !event.isComposing) {
                    event.preventDefault();
                    event.stopPropagation();
                    window.siyuan.menus.menu.remove();
                } else if (event.key === "Tab" && !event.isComposing) {
                    event.preventDefault();
                    event.stopPropagation();
                    if (event.shiftKey) {
                        element.previousElementSibling.querySelector("textarea").focus();
                    } else {
                        element.nextElementSibling.querySelector("textarea").focus();
                    }
                } else if (electronUndo(event)) {
                    return;
                }
            });
        }
    }).element);
    window.siyuan.menus.menu.append(new MenuItem({
        label: `<div class="fn__hr--small"></div><textarea rows="1" class="b3-text-field b3s-menu-textarea" placeholder="${window.siyuan.languages.title}"></textarea><div class="fn__hr--small"></div>`,
        bind(element) {
            const inputElement = element.querySelector("textarea");
            inputElement.value = Lute.UnEscapeHTMLStr(linkElement.getAttribute("data-title") || "");
            inputElement.addEventListener("keydown", (event) => {
                if ((event.key === "Enter" || event.key === "Escape") && !event.isComposing) {
                    event.preventDefault();
                    event.stopPropagation();
                    window.siyuan.menus.menu.remove();
                } else if (event.key === "Tab" && event.shiftKey && !event.isComposing) {
                    event.preventDefault();
                    event.stopPropagation();
                    element.previousElementSibling.querySelector("textarea").focus();
                } else if (electronUndo(event)) {
                    return;
                }
            });
        }
    }).element);
    if (linkAddress) {
        openMenu(app, linkAddress, false, true);
    }
    if (linkAddress?.startsWith("siyuan://blocks/")) {
        window.siyuan.menus.menu.append(new MenuItem({
            label: `${window.siyuan.languages.turnInto} <b>${window.siyuan.languages.ref}</b>`,
            icon: "iconRef",
            click() {
                linkElement.setAttribute("data-subtype", "s");
                const types = linkElement.getAttribute("data-type").split(" ");
                types.push("block-ref");
                types.splice(types.indexOf("a"), 1);
                linkElement.setAttribute("data-type", types.join(" "));
                linkElement.setAttribute("data-id", linkAddress?.replace("siyuan://blocks/", ""));
                linkElement.removeAttribute("data-href");
                linkElement.removeAttribute("data-title");
                nodeElement.setAttribute("updated", format(new Date(), 'yyyyMMddHHmmss'));
                updateTransaction(protyle, id, nodeElement.outerHTML, html);
                protyle.toolbar.range.selectNode(linkElement);
                protyle.toolbar.range.collapse(false);
                focusByRange(protyle.toolbar.range);
            }
        }).element);
    }
    window.siyuan.menus.menu.append(new MenuItem({
        label: `${window.siyuan.languages.turnInto} <b>${window.siyuan.languages.text}</b>`,
        icon: "iconRefresh",
        click() {
            removeLink(linkElement, protyle.toolbar.range);
            updateTransaction(protyle, id, nodeElement.outerHTML, html);
        }
    }).element);
    if (linkAddress?.startsWith("assets/")) {
        window.siyuan.menus.menu.append(new MenuItem({
            label: window.siyuan.languages.rename,
            click() {
                renameAsset(linkAddress);
            }
        }).element);
    }
    window.siyuan.menus.menu.append(new MenuItem({
        icon: "iconTrashcan",
        label: window.siyuan.languages.remove,
        click() {
            const oldHTML = nodeElement.outerHTML;
            linkElement.insertAdjacentHTML("afterend", "<wbr>");
            linkElement.remove();
            nodeElement.setAttribute("updated", format(new Date(), 'yyyyMMddHHmmss'));
            updateTransaction(protyle, id, nodeElement.outerHTML, oldHTML);
            focusByWbr(nodeElement, protyle.toolbar.range);
        }
    }).element);
    const rect = linkElement.getBoundingClientRect();
    window.siyuan.menus.menu.popup({
        x: rect.left,
        y: rect.top + 26,
        h: 26
    });
    const textElements = window.siyuan.menus.menu.element.querySelectorAll("textarea");
    if (focusText || protyle.lute.IsValidLinkDest(linkAddress)) {
        textElements[1].select();
    } else {
        textElements[0].select();
    }
    window.siyuan.menus.menu.removeCB = () => {
        if (textElements[2].value) {
            linkElement.setAttribute("data-title", Lute.EscapeHTMLStr(textElements[2].value.replace(/\n|\r\n|\r|\u2028|\u2029/g, "")));
        } else {
            linkElement.removeAttribute("data-title");
        }
        linkElement.setAttribute("data-href", Lute.EscapeHTMLStr(textElements[0].value.replace(/\n|\r\n|\r|\u2028|\u2029/g, "")));
        const currentRange = getSelection().rangeCount === 0 ? undefined : getSelection().getRangeAt(0);
        if (linkElement.textContent === "" || linkElement.textContent === Constants.ZWSP) {
            removeLink(linkElement, (currentRange && !protyle.element.contains(currentRange.startContainer)) ? protyle.toolbar.range : undefined);
        } else if (currentRange && !protyle.element.contains(currentRange.startContainer)) {
            protyle.toolbar.range.selectNodeContents(linkElement);
            protyle.toolbar.range.collapse(false);
            focusByRange(protyle.toolbar.range);
        }
        nodeElement.setAttribute("updated", format(new Date(), 'yyyyMMddHHmmss'));
        updateTransaction(protyle, id, nodeElement.outerHTML, html);
    };
};

export const tagMenu = (app: App, protyle: IProtyle, tagElement: HTMLElement) => {
    window.siyuan.menus.menu.remove();
    const nodeElement = hasClosestBlock(tagElement);
    if (!nodeElement) {
        return;
    }
    hideElements(["util", "toolbar", "hint"], protyle);
    const id = nodeElement.getAttribute("data-node-id");
    let html = nodeElement.outerHTML;
    window.siyuan.menus.menu.append(new MenuItem({
        label: `<div class="fn__hr--small"></div><input class="b3-text-field fn__size200" placeholder="${window.siyuan.languages.tag}"><div class="fn__hr--small"></div>`,
        bind(element) {
            const inputElement = element.querySelector("input");
            inputElement.value = tagElement.textContent.replace(Constants.ZWSP, "");
            inputElement.addEventListener("change", () => {
                updateTransaction(protyle, id, nodeElement.outerHTML, html);
                html = nodeElement.outerHTML;
            });
            inputElement.addEventListener("compositionend", () => {
                tagElement.innerHTML = Constants.ZWSP + Lute.EscapeHTMLStr(inputElement.value || "");
            });
            inputElement.addEventListener("input", (event: KeyboardEvent) => {
                if (!event.isComposing) {
                    // https://github.com/siyuan-note/siyuan/issues/4511
                    tagElement.innerHTML = Constants.ZWSP + Lute.EscapeHTMLStr(inputElement.value || "");
                }
            });
            inputElement.addEventListener("keydown", (event) => {
                if ((event.key === "Enter" || event.key === "Escape") && !event.isComposing) {
                    event.preventDefault();
                    event.stopPropagation();
                    if (!inputElement.value) {
                        const oldHTML = nodeElement.outerHTML;
                        tagElement.insertAdjacentHTML("afterend", "<wbr>");
                        tagElement.remove();
                        nodeElement.setAttribute("updated", format(new Date(), 'yyyyMMddHHmmss'));
                        updateTransaction(protyle, id, nodeElement.outerHTML, oldHTML);
                        focusByWbr(nodeElement, protyle.toolbar.range);
                    } else {
                        protyle.toolbar.range.selectNodeContents(tagElement);
                        protyle.toolbar.range.collapse(false);
                        focusByRange(protyle.toolbar.range);
                    }
                    window.siyuan.menus.menu.remove();
                } else if (electronUndo(event)) {
                    return;
                }
            });
        }
    }).element);
    /// #if !MOBILE
    window.siyuan.menus.menu.append(new MenuItem({
        label: window.siyuan.languages.search,
        accelerator: "Click",
        icon: "iconSearch",
        click() {
            openGlobalSearch(app, `#${tagElement.textContent}#`, false);
        }
    }).element);
    /// #endif
    window.siyuan.menus.menu.append(new MenuItem({
        label: `${window.siyuan.languages.turnInto} <b>${window.siyuan.languages.text}</b>`,
        icon: "iconRefresh",
        click() {
            protyle.toolbar.range.setStart(tagElement.firstChild, 0);
            protyle.toolbar.range.setEnd(tagElement.lastChild, tagElement.lastChild.textContent.length);
            protyle.toolbar.setInlineMark(protyle, "tag", "range");
        }
    }).element);
    window.siyuan.menus.menu.append(new MenuItem({
        label: window.siyuan.languages.rename,
        click() {
            renameTag(tagElement.textContent.replace(Constants.ZWSP, ""));
        }
    }).element);
    window.siyuan.menus.menu.append(new MenuItem({
        icon: "iconTrashcan",
        label: window.siyuan.languages.remove,
        click() {
            const oldHTML = nodeElement.outerHTML;
            tagElement.insertAdjacentHTML("afterend", "<wbr>");
            tagElement.remove();
            nodeElement.setAttribute("updated", format(new Date(), 'yyyyMMddHHmmss'));
            updateTransaction(protyle, id, nodeElement.outerHTML, oldHTML);
            focusByWbr(nodeElement, protyle.toolbar.range);
        }
    }).element);
    const rect = tagElement.getBoundingClientRect();
    window.siyuan.menus.menu.popup({
        x: rect.left,
        y: rect.top + 26,
        h: 26
    });
    window.siyuan.menus.menu.element.querySelector("input").select();
};

const genImageWidthMenu = (label: string, assetElement: HTMLElement, imgElement: HTMLElement, protyle: IProtyle, id: string, nodeElement: HTMLElement, html: string) => {
    return {
        label,
        click() {
            nodeElement.setAttribute("updated", format(new Date(), 'yyyyMMddHHmmss'));
            if (label === window.siyuan.languages.default) {
                if (assetElement.style.display === "block") {
                    assetElement.style.width = "";
                    assetElement.style.maxWidth = "";
                } else {
                    assetElement.removeAttribute("style");
                }
                imgElement.removeAttribute("style");
            } else {
                assetElement.style.width = label;
                assetElement.style.maxWidth = "";
                imgElement.style.width = "10000px";
            }
            updateTransaction(protyle, id, nodeElement.outerHTML, html);
            focusBlock(nodeElement);
        }
    };
};

export const iframeMenu = (app: App, protyle: IProtyle, nodeElement: Element) => {
    const id = nodeElement.getAttribute("data-node-id");
    const iframeElement = nodeElement.querySelector("iframe");
    let html = nodeElement.outerHTML;
    const subMenus: IMenu[] = [{
        label: `<div class="fn__hr--small"></div><textarea rows="1" class="b3-text-field b3s-menu-textarea-large" placeholder="${window.siyuan.languages.link}">${iframeElement.getAttribute("src") || ""}</textarea><div class="fn__hr--small"></div>`,
        bind(element) {
            element.querySelector("textarea").addEventListener("change", (event) => {
                const value = (event.target as HTMLTextAreaElement).value.replace(/\n|\r\n|\r|\u2028|\u2029/g, "");
                const biliMatch = value.match(/(?:www\.|\/\/)bilibili\.com\/video\/(\w+)/);
                if (value.indexOf("bilibili.com") > -1 && (value.indexOf("bvid=") > -1 || (biliMatch?.[1]))) {
                    const params: IObject = {
                        bvid: getSearch("bvid", value) || (biliMatch?.[1]),
                        page: "1",
                        high_quality: "1",
                        as_wide: "1",
                        allowfullscreen: "true"
                    };
                    if (value.indexOf("player.bilibili.com/player.html") > -1) {
                        // https://github.com/siyuan-note/siyuan/issues/4434
                        new URL(value.startsWith("http") ? value : "https:" + value).search.split("&").forEach((item, index) => {
                            if (index === 0) {
                                item = item.substring(1);
                            }
                            const keyValue = item.split("=");
                            params[keyValue[0]] = keyValue[1];
                        });
                    }
                    let src = "https://player.bilibili.com/player.html?";
                    const keys = Object.keys(params);
                    keys.forEach((key, index) => {
                        src += `${key}=${params[key]}`;
                        if (index < keys.length - 1) {
                            src += "&";
                        }
                    });
                    iframeElement.setAttribute("src", src);
                    iframeElement.setAttribute("sandbox", "allow-top-navigation-by-user-activation allow-same-origin allow-forms allow-scripts allow-popups");
                    if (!iframeElement.style.height) {
                        iframeElement.style.height = "360px";
                    }
                    if (!iframeElement.style.width) {
                        iframeElement.style.width = "640px";
                    }
                } else {
                    iframeElement.setAttribute("src", value);
                }

                updateTransaction(protyle, id, nodeElement.outerHTML, html);
                html = nodeElement.outerHTML;
                event.stopPropagation();
            });
        }
    }];
    const iframeSrc = iframeElement.getAttribute("src");
    if (iframeSrc) {
        subMenus.push({
            type: "separator"
        });
        return subMenus.concat(openMenu(app, iframeSrc, true, false) as IMenu[]);
    }
    return subMenus;
};

export const videoMenu = (app: App, protyle: IProtyle, nodeElement: Element, type: string) => {
    const id = nodeElement.getAttribute("data-node-id");
    const videoElement = nodeElement.querySelector(type === "NodeVideo" ? "video" : "audio");
    let html = nodeElement.outerHTML;
    const subMenus: IMenu[] = [{
        label: `<div class="fn__hr--small"></div><textarea rows="1" class="b3-text-field b3s-menu-textarea-large" placeholder="${window.siyuan.languages.link}">${videoElement.getAttribute("src")}</textarea><div class="fn__hr--small"></div>`,
        bind(element) {
            element.querySelector("textarea").addEventListener("change", (event) => {
                videoElement.setAttribute("src", (event.target as HTMLTextAreaElement).value.replace(/\n|\r\n|\r|\u2028|\u2029/g, ""));
                updateTransaction(protyle, id, nodeElement.outerHTML, html);
                html = nodeElement.outerHTML;
                event.stopPropagation();
            });
        }
    }];
    const src = videoElement.getAttribute("src");
    if (src.startsWith("assets/")) {
        subMenus.push({
            type: "separator"
        });
        subMenus.push({
            label: window.siyuan.languages.rename,
            click() {
                renameAsset(src);
            }
        });
    }
    /// #if !BROWSER
    subMenus.push(exportAsset(src));
    /// #endif
    const VideoSrc = videoElement.getAttribute("src");
    if (VideoSrc) {
        return subMenus.concat(openMenu(app, VideoSrc, true, false) as IMenu[]);
    }
    return subMenus;
};

export const tableMenu = (protyle: IProtyle, nodeElement: Element, cellElement: HTMLTableCellElement, range: Range) => {
    const menus: IMenu[] = [];
    const colIndex = getColIndex(cellElement);
    if (cellElement.rowSpan > 1 || cellElement.colSpan > 1) {
        menus.push({
            label: window.siyuan.languages.cancelMerged,
            click: () => {
                const oldHTML = nodeElement.outerHTML;
                let rowSpan = cellElement.rowSpan;
                let currentRowElement: Element = cellElement.parentElement;
                const orgColSpan = cellElement.colSpan;
                while (rowSpan > 0 && currentRowElement) {
                    let currentCellElement = currentRowElement.children[colIndex] as HTMLTableCellElement;
                    let colSpan = orgColSpan;
                    while (colSpan > 0 && currentCellElement) {
                        currentCellElement.classList.remove("fn__none");
                        currentCellElement.colSpan = 1;
                        currentCellElement.rowSpan = 1;
                        currentCellElement = currentCellElement.nextElementSibling as HTMLTableCellElement;
                        colSpan--;
                    }
                    currentRowElement = currentRowElement.nextElementSibling;
                    rowSpan--;
                }
                cellElement.rowSpan = 1;
                cellElement.colSpan = 1;
                if (cellElement.tagName === "TH") {
                    let prueTrElement: HTMLElement;
                    Array.from(nodeElement.querySelectorAll("thead tr")).find((item: HTMLElement) => {
                        prueTrElement = item;
                        Array.from(item.children).forEach((cellElement: HTMLTableCellElement) => {
                            if (cellElement.rowSpan !== 1 || cellElement.classList.contains("fn__none")) {
                                prueTrElement = undefined;
                            }
                        });
                        if (prueTrElement) {
                            return true;
                        }
                    });
                    if (prueTrElement) {
                        const tbodyElement = nodeElement.querySelector("tbody");
                        const theadElement = nodeElement.querySelector("thead");
                        while (!prueTrElement.isSameNode(theadElement.lastElementChild)) {
                            tbodyElement.insertAdjacentElement("afterbegin", theadElement.lastElementChild);
                        }
                    }
                }
                focusByRange(range);
                updateTransaction(protyle, nodeElement.getAttribute("data-node-id"), nodeElement.outerHTML, oldHTML);
            }
        });
    }
    const thMatchElement = nodeElement.querySelectorAll("col")[colIndex];
    if (thMatchElement.style.width || thMatchElement.style.minWidth) {
        menus.push({
            label: window.siyuan.languages.useDefaultWidth,
            click: () => {
                const html = nodeElement.outerHTML;
                thMatchElement.style.width = "";
                thMatchElement.style.minWidth = "";
                updateTransaction(protyle, nodeElement.getAttribute("data-node-id"), nodeElement.outerHTML, html);
            }
        });
    }
    const isPinHead = nodeElement.getAttribute("custom-pinthead");
    menus.push({
        icon: "iconPin",
        label: isPinHead ? window.siyuan.languages.unpinTableHead : window.siyuan.languages.pinTableHead,
        click: () => {
            const html = nodeElement.outerHTML;
            if (isPinHead) {
                nodeElement.removeAttribute("custom-pinthead");
            } else {
                nodeElement.setAttribute("custom-pinthead", "true");
            }
            updateTransaction(protyle, nodeElement.getAttribute("data-node-id"), nodeElement.outerHTML, html);
        }
    });
    menus.push({type: "separator"});
    menus.push({
        icon: "iconAlignLeft",
        accelerator: window.siyuan.config.keymap.editor.general.alignLeft.custom,
        label: window.siyuan.languages.alignLeft,
        click: () => {
            setTableAlign(protyle, [cellElement], nodeElement, "left", range);
        }
    });
    menus.push({
        icon: "iconAlignCenter",
        label: window.siyuan.languages.alignCenter,
        accelerator: window.siyuan.config.keymap.editor.general.alignCenter.custom,
        click: () => {
            setTableAlign(protyle, [cellElement], nodeElement, "center", range);
        }
    });
    menus.push({
        icon: "iconAlignRight",
        label: window.siyuan.languages.alignRight,
        accelerator: window.siyuan.config.keymap.editor.general.alignRight.custom,
        click: () => {
            setTableAlign(protyle, [cellElement], nodeElement, "right", range);
        }
    });
    menus.push({
        type: "separator"
    });
    const tableElement = nodeElement.querySelector("table");
    const hasNone = cellElement.parentElement.querySelector(".fn__none");
    let hasColSpan = false;
    let hasRowSpan = false;
    Array.from(cellElement.parentElement.children).forEach((item: HTMLTableCellElement) => {
        if (item.colSpan > 1) {
            hasColSpan = true;
        }
        if (item.rowSpan > 1) {
            hasRowSpan = true;
        }
    });
    let previousHasNone: false | Element = false;
    let previousHasColSpan = false;
    let previousHasRowSpan = false;
    let previousRowElement = cellElement.parentElement.previousElementSibling;
    if (!previousRowElement && cellElement.parentElement.parentElement.tagName === "TBODY") {
        previousRowElement = tableElement.querySelector("thead").lastElementChild;
    }
    if (previousRowElement) {
        previousHasNone = previousRowElement.querySelector(".fn__none");
        Array.from(previousRowElement.children).forEach((item: HTMLTableCellElement) => {
            if (item.colSpan > 1) {
                previousHasColSpan = true;
            }
            if (item.rowSpan > 1) {
                previousHasRowSpan = true;
            }
        });
    }
    let nextHasNone: false | Element = false;
    let nextHasColSpan = false;
    let nextHasRowSpan = false;
    let nextRowElement = cellElement.parentElement.nextElementSibling;
    if (!nextRowElement && cellElement.parentElement.parentElement.tagName === "THEAD") {
        nextRowElement = tableElement.querySelector("tbody")?.firstElementChild;
    }
    if (nextRowElement) {
        nextHasNone = nextRowElement.querySelector(".fn__none");
        Array.from(nextRowElement.children).forEach((item: HTMLTableCellElement) => {
            if (item.colSpan > 1) {
                nextHasColSpan = true;
            }
            if (item.rowSpan > 1) {
                nextHasRowSpan = true;
            }
        });
    }
    let colIsPure = true;
    Array.from(tableElement.rows).find(item => {
        const cellElement = item.cells[colIndex];
        if (cellElement.classList.contains("fn__none") || cellElement.colSpan > 1 || cellElement.rowSpan > 1) {
            colIsPure = false;
            return true;
        }
    });
    let nextColIsPure = true;
    Array.from(tableElement.rows).find(item => {
        const cellElement = item.cells[colIndex + 1];
        if (cellElement && (cellElement.classList.contains("fn__none") || cellElement.colSpan > 1 || cellElement.rowSpan > 1)) {
            nextColIsPure = false;
            return true;
        }
    });
    let previousColIsPure = true;
    Array.from(tableElement.rows).find(item => {
        const cellElement = item.cells[colIndex - 1];
        if (cellElement && (cellElement.classList.contains("fn__none") || cellElement.colSpan > 1 || cellElement.rowSpan > 1)) {
            previousColIsPure = false;
            return true;
        }
    });
    menus.push({
        icon: "iconBefore",
        label: window.siyuan.languages.insertRowAbove,
        accelerator: window.siyuan.config.keymap.editor.table.insertRowAbove.custom,
        click: () => {
            insertRowAbove(protyle, range, cellElement, nodeElement);
        }
    });
    if (!nextHasNone || (nextHasNone && !nextHasRowSpan && nextHasColSpan)) {
        menus.push({
            icon: "iconAfter",
            label: window.siyuan.languages.insertRowBelow,
            accelerator: window.siyuan.config.keymap.editor.table.insertRowBelow.custom,
            click: () => {
                insertRow(protyle, range, cellElement, nodeElement);
            }
        });
    }
    if (colIsPure || previousColIsPure) {
        menus.push({
            icon: "iconInsertLeft",
            label: window.siyuan.languages.insertColumnLeft,
            accelerator: window.siyuan.config.keymap.editor.table.insertColumnLeft.custom,
            click: () => {
                insertColumn(protyle, nodeElement, cellElement, "beforebegin", range);
            }
        });
    }
    if (colIsPure || nextColIsPure) {
        menus.push({
            icon: "iconInsertRight",
            label: window.siyuan.languages.insertColumnRight,
            accelerator: window.siyuan.config.keymap.editor.table.insertColumnRight.custom,
            click: () => {
                insertColumn(protyle, nodeElement, cellElement, "afterend", range);
            }
        });
    }
    if (((!hasNone || (hasNone && !hasRowSpan && hasColSpan)) &&
            (!previousHasNone || (previousHasNone && !previousHasRowSpan && previousHasColSpan))) ||
        ((!hasNone || (hasNone && !hasRowSpan && hasColSpan)) &&
            (!nextHasNone || (nextHasNone && !nextHasRowSpan && nextHasColSpan))) ||
        (colIsPure && previousColIsPure) ||
        (colIsPure && nextColIsPure)
    ) {
        menus.push({
            type: "separator"
        });
    }

    if ((!hasNone || (hasNone && !hasRowSpan && hasColSpan)) &&
        (!previousHasNone || (previousHasNone && !previousHasRowSpan && previousHasColSpan))) {
        menus.push({
            icon: "iconUp",
            label: window.siyuan.languages.moveToUp,
            accelerator: window.siyuan.config.keymap.editor.table.moveToUp.custom,
            click: () => {
                moveRowToUp(protyle, range, cellElement, nodeElement);
            }
        });
    }
    if ((!hasNone || (hasNone && !hasRowSpan && hasColSpan)) &&
        (!nextHasNone || (nextHasNone && !nextHasRowSpan && nextHasColSpan))) {
        menus.push({
            icon: "iconDown",
            label: window.siyuan.languages.moveToDown,
            accelerator: window.siyuan.config.keymap.editor.table.moveToDown.custom,
            click: () => {
                moveRowToDown(protyle, range, cellElement, nodeElement);
            }
        });
    }
    if (colIsPure && previousColIsPure) {
        menus.push({
            icon: "iconLeft",
            label: window.siyuan.languages.moveToLeft,
            accelerator: window.siyuan.config.keymap.editor.table.moveToLeft.custom,
            click: () => {
                moveColumnToLeft(protyle, range, cellElement, nodeElement);
            }
        });
    }
    if (colIsPure && nextColIsPure) {
        menus.push({
            icon: "iconRight",
            label: window.siyuan.languages.moveToRight,
            accelerator: window.siyuan.config.keymap.editor.table.moveToRight.custom,
            click: () => {
                moveColumnToRight(protyle, range, cellElement, nodeElement);
            }
        });
    }
    if ((cellElement.parentElement.parentElement.tagName !== "THEAD" &&
        ((!hasNone && !hasRowSpan) || (hasNone && !hasRowSpan && hasColSpan))) || colIsPure) {
        menus.push({
            type: "separator"
        });
    }
    if (cellElement.parentElement.parentElement.tagName !== "THEAD" &&
        ((!hasNone && !hasRowSpan) || (hasNone && !hasRowSpan && hasColSpan))) {
        menus.push({
            icon: "iconDeleteRow",
            label: window.siyuan.languages["delete-row"],
            accelerator: window.siyuan.config.keymap.editor.table["delete-row"].custom,
            click: () => {
                deleteRow(protyle, range, cellElement, nodeElement);
            }
        });
    }
    if (colIsPure) {
        menus.push({
            icon: "iconDeleteColumn",
            label: window.siyuan.languages["delete-column"],
            accelerator: window.siyuan.config.keymap.editor.table["delete-column"].custom,
            click: () => {
                deleteColumn(protyle, range, nodeElement, cellElement);
            }
        });
    }
    return menus;
};

export const setFold = (protyle: IProtyle, nodeElement: Element, isOpen?: boolean, isRemove?: boolean) => {
    if (nodeElement.getAttribute("data-type") === "NodeListItem" && nodeElement.childElementCount < 4) {
        // 没有子列表或多个块的列表项不进行折叠
        return -1;
    }
    if (nodeElement.getAttribute("data-type") === "NodeThematicBreak") {
        return -1;
    }
    // 0 正常；1 折叠
    let fold = "0";
    if (nodeElement.getAttribute("fold") === "1") {
        if (typeof isOpen === "boolean" && !isOpen) {
            return -1;
        }
        nodeElement.removeAttribute("fold");
        // https://github.com/siyuan-note/siyuan/issues/4411
        nodeElement.querySelectorAll(".protyle-linenumber").forEach((item: HTMLElement) => {
            lineNumberRender(item);
        });
    } else {
        if (typeof isOpen === "boolean" && isOpen) {
            return -1;
        }
        fold = "1";
        nodeElement.setAttribute("fold", "1");
        // 光标在子列表中，再次 focus 段尾的时候不会变 https://ld246.com/article/1647099132461
        if (getSelection().rangeCount > 0) {
            const range = getSelection().getRangeAt(0);
            const blockElement = hasClosestBlock(range.startContainer);
            if (blockElement && blockElement.getBoundingClientRect().width === 0) {
                // https://github.com/siyuan-note/siyuan/issues/5833
                focusBlock(nodeElement, undefined, false);
            }
        }
        nodeElement.querySelectorAll(".img--select").forEach((item) => {
            item.classList.remove("img--select");
        });
    }
    const id = nodeElement.getAttribute("data-node-id");
    if (nodeElement.getAttribute("data-type") === "NodeHeading") {
        if (fold === "0") {
            nodeElement.insertAdjacentHTML("beforeend", '<div spin="1" style="text-align: center"><img width="24px" src="/stage/loading-pure.svg"></div>');
            transaction(protyle, [{
                action: "unfoldHeading",
                id,
                data: isRemove ? "remove" : undefined,
            }], [{
                action: "foldHeading",
                id
            }]);
        } else {
            transaction(protyle, [{
                action: "foldHeading",
                id
            }], [{
                action: "unfoldHeading",
                id
            }]);
            removeFoldHeading(nodeElement);
        }
    } else {
        transaction(protyle, [{
            action: "setAttrs",
            id,
            data: JSON.stringify({fold})
        }], [{
            action: "setAttrs",
            id,
            data: JSON.stringify({fold: fold === "0" ? "1" : "0"})
        }]);
    }
    // 折叠后，防止滚动条滚动后调用 get 请求 https://github.com/siyuan-note/siyuan/issues/2248
    preventScroll(protyle);
    return fold;
};<|MERGE_RESOLUTION|>--- conflicted
+++ resolved
@@ -60,20 +60,6 @@
         bind(menuItemElement) {
             const inputElement = menuItemElement.querySelector("input");
             inputElement.value = element.getAttribute("data-subtype") === "d" ? "" : element.textContent;
-<<<<<<< HEAD
-            inputElement.addEventListener("blur", (event) => {
-                if (nodeElement.outerHTML !== oldHTML) {
-                    nodeElement.setAttribute("updated", format(new Date(), 'yyyyMMddHHmmss'));
-                    updateTransaction(protyle, id, nodeElement.outerHTML, oldHTML);
-                    oldHTML = nodeElement.outerHTML;
-                }
-                protyle.toolbar.range.selectNodeContents(element);
-                protyle.toolbar.range.collapse(false);
-                focusByRange(protyle.toolbar.range);
-                event.stopPropagation();
-            });
-=======
->>>>>>> 953920e4
             inputElement.addEventListener("input", () => {
                 if (inputElement.value) {
                     // 不能使用 textContent，否则 < 会变为 &lt;
