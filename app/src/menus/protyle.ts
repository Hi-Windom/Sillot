--- conflicted
+++ resolved
@@ -1640,12 +1640,8 @@
 };
 
 export const tableMenu = (protyle: IProtyle, nodeElement: Element, cellElement: HTMLTableCellElement, range: Range) => {
-<<<<<<< HEAD
     window.sout.tracker("invoked");
-    const menus: IMenu[] = [];
-=======
     const otherMenus: IMenu[] = [];
->>>>>>> f01bafe9
     const colIndex = getColIndex(cellElement);
     if (cellElement.rowSpan > 1 || cellElement.colSpan > 1) {
         otherMenus.push({
