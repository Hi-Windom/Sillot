import {
    hasClosestBlock,
    hasClosestByAttribute,
    hasClosestByClassName,
    hasClosestByMatchTag, hasTopClosestByClassName
} from "../protyle/util/hasClosest";
import {MenuItem} from "./Menu";
import {focusBlock, focusByRange, focusByWbr, getEditorRange, selectAll,} from "../protyle/util/selection";
import {
    deleteColumn,
    deleteRow,
    getColIndex,
    insertColumn,
    insertRow,
    insertRowAbove,
    moveColumnToLeft,
    moveColumnToRight,
    moveRowToDown,
    moveRowToUp,
    setTableAlign
} from "../protyle/util/table";
import {mathRender} from "../protyle/render/mathRender";
import {transaction, updateTransaction} from "../protyle/wysiwyg/transaction";
import {openMenu} from "./commonMenuItem";
import {fetchPost} from "../util/fetch";
import {Constants} from "../constants";
import {copyPlainText, readText, setStorageVal, writeText} from "../protyle/util/compatibility";
import {preventScroll} from "../protyle/scroll/preventScroll";
import {onGet} from "../protyle/util/onGet";
import {getAllModels} from "../layout/getAll";
import {pasteAsPlainText, pasteEscaped, pasteText} from "../protyle/util/paste";
/// #if !MOBILE
import {openFileById, updateBacklinkGraph} from "../editor/util";
import {openGlobalSearch} from "../search/util";
import {openNewWindowById} from "../window/openNewWindow";
/// #endif
import {getSearch, isMobile} from "../util/functions";
import {removeFoldHeading} from "../protyle/util/heading";
import {lineNumberRender} from "../protyle/render/highlightRender";
import {format} from "date-fns";
import {blockRender} from "../protyle/render/blockRender";
import {renameAsset} from "../editor/rename";
import {electronUndo} from "../protyle/undo";
import {pushBack} from "../mobile/util/MobileBackFoward";
import {copyPNG, exportAsset} from "./util";
import {removeInlineType} from "../protyle/toolbar/util";
import {alignImgCenter, alignImgLeft} from "../protyle/wysiwyg/commonHotkey";
import {checkFold, renameTag} from "../util/noRelyPCFunction";
import {hideElements} from "../protyle/ui/hideElements";
import {emitOpenMenu} from "../plugin/EventBus";
import {openMobileFileById} from "../mobile/editor";
import {openBacklink, openGraph} from "../layout/dock/util";
import {updateHeader} from "../protyle/render/av/row";
import {renderAssetsPreview} from "../asset/renderAssets";
import {upDownHint} from "../util/upDownHint";
import {hintRenderAssets} from "../protyle/hint/extend";
import {Menu} from "../plugin/Menu";

const renderAssetList = (element: Element, k: string, position: IPosition, exts: string[] = []) => {
    fetchPost("/api/search/searchAsset", {
        k,
        exts
    }, (response) => {
        let searchHTML = "";
        response.data.forEach((item: { path: string, hName: string }, index: number) => {
            searchHTML += `<div data-value="${item.path}" class="b3-list-item${index === 0 ? " b3-list-item--focus" : ""}"><div class="b3-list-item__text">${item.hName}</div></div>`;
        });

        const listElement = element.querySelector(".b3-list");
        const previewElement = element.querySelector("#preview");
        const inputElement = element.querySelector("input");
        listElement.innerHTML = searchHTML || `<li class="b3-list--empty">${window.siyuan.languages.emptyContent}</li>`;
        if (response.data.length > 0) {
            previewElement.innerHTML = renderAssetsPreview(response.data[0].path);
        } else {
            previewElement.innerHTML = window.siyuan.languages.emptyContent;
        }
        /// #if MOBILE
        window.siyuan.menus.menu.fullscreen();
        /// #else
        window.siyuan.menus.menu.popup(position);
        /// #endif
        if (!k) {
            inputElement.select();
        }
    });
};

export const assetMenu = (protyle: IProtyle, position: IPosition, callback?: (url: string, name: string) => void, exts?: string[]) => {
    const menu = new Menu("background-asset");
    if (menu.isOpen) {
        return;
    }
    menu.addItem({
        iconHTML: "",
        type: "readonly",
        label: `<div class="fn__flex" style="max-height: 50vh">
<div class="fn__flex-column" style="${isMobile() ? "width:100%" : "min-width: 260px;max-width:420px"}">
    <div class="fn__flex" style="margin: 0 8px 4px 8px">
        <input class="b3-text-field fn__flex-1"/>
        <span class="fn__space"></span>
        <span data-type="previous" class="block__icon block__icon--show"><svg><use xlink:href="#iconLeft"></use></svg></span>
        <span class="fn__space"></span>
        <span data-type="next" class="block__icon block__icon--show"><svg><use xlink:href="#iconRight"></use></svg></span>
    </div>
    <div class="b3-list fn__flex-1 b3-list--background" style="position: relative"><img style="margin: 0 auto;display: block;width: 64px;height: 64px" src="/stage/loading-pure.svg"></div>
</div>
<div id="preview" style="width: 360px;display: ${isMobile() || window.outerWidth < window.outerWidth / 2 + 260 ? "none" : "flex"};padding: 8px;overflow: auto;justify-content: center;align-items: center;word-break: break-all;"></div>
</div>`,
        bind(element) {
            element.style.maxWidth = "none";
            const listElement = element.querySelector(".b3-list");
            const previewElement = element.querySelector("#preview");
            listElement.addEventListener("mouseover", (event) => {
                const target = event.target as HTMLElement;
                const hoverItemElement = hasClosestByClassName(target, "b3-list-item");
                if (!hoverItemElement) {
                    return;
                }
                previewElement.innerHTML = renderAssetsPreview(hoverItemElement.getAttribute("data-value"));
            });
            const inputElement = element.querySelector("input");
            inputElement.addEventListener("keydown", (event: KeyboardEvent) => {
                if (event.isComposing) {
                    return;
                }
                const isEmpty = element.querySelector(".b3-list--empty");
                if (!isEmpty) {
                    const currentElement = upDownHint(listElement, event);
                    if (currentElement) {
                        previewElement.innerHTML = renderAssetsPreview(currentElement.getAttribute("data-value"));
                        event.stopPropagation();
                    }
                }

                if (event.key === "Enter") {
                    if (!isEmpty) {
                        const currentElement = element.querySelector(".b3-list-item--focus");
                        if (callback) {
                            callback(currentElement.getAttribute("data-value"), currentElement.textContent);
                        } else {
                            hintRenderAssets(currentElement.getAttribute("data-value"), protyle);
                            window.siyuan.menus.menu.remove();
                        }
                    } else if (!callback) {
                        window.siyuan.menus.menu.remove();
                        focusByRange(protyle.toolbar.range);
                    }
                    // 空行处插入 mp3 会多一个空的 mp3 块
                    event.preventDefault();
                    event.stopPropagation();
                } else if (event.key === "Escape") {
                    if (!callback) {
                        focusByRange(protyle.toolbar.range);
                    }
                }
            });
            inputElement.addEventListener("input", (event: InputEvent) => {
                if (event.isComposing) {
                    return;
                }
                event.stopPropagation();
                renderAssetList(element, inputElement.value, position, exts);
            });
            inputElement.addEventListener("compositionend", (event: InputEvent) => {
                event.stopPropagation();
                renderAssetList(element, inputElement.value, position, exts);
            });
            element.lastElementChild.addEventListener("click", (event) => {
                const target = event.target as HTMLElement;
                const previousElement = hasClosestByAttribute(target, "data-type", "previous");
                if (previousElement) {
                    inputElement.dispatchEvent(new KeyboardEvent("keydown", {key: "ArrowUp"}));
                    event.stopPropagation();
                    return;
                }
                const nextElement = hasClosestByAttribute(target, "data-type", "next");
                if (nextElement) {
                    inputElement.dispatchEvent(new KeyboardEvent("keydown", {key: "ArrowDown"}));
                    event.stopPropagation();
                    return;
                }
                const listItemElement = hasClosestByClassName(target, "b3-list-item");
                if (listItemElement) {
                    event.stopPropagation();
                    const currentURL = listItemElement.getAttribute("data-value");
                    if (callback) {
                        callback(currentURL, listItemElement.textContent);
                    } else {
                        hintRenderAssets(currentURL, protyle);
                        window.siyuan.menus.menu.remove();
                    }
                }
            });
            renderAssetList(element, "", position, exts);
        }
    });
};

export const fileAnnotationRefMenu = (protyle: IProtyle, refElement: HTMLElement) => {
    const nodeElement = hasClosestBlock(refElement);
    if (!nodeElement) {
        return;
    }
    hideElements(["util", "toolbar", "hint"], protyle);
    const id = nodeElement.getAttribute("data-node-id");
    let oldHTML = nodeElement.outerHTML;
    window.siyuan.menus.menu.remove();
    let anchorElement: HTMLInputElement;
    window.siyuan.menus.menu.append(new MenuItem({
        iconHTML: "",
        type: "readonly",
        label: `<div>ID</div>
<textarea rows="1" style="margin:4px 0;width: ${isMobile() ? "200" : "360"}px" class="b3-text-field" readonly>${refElement.getAttribute("data-id") || ""}</textarea>
<div class="fn__hr"></div>
<div>${window.siyuan.languages.anchor}</div>
<textarea rows="1" style="margin:4px 0;width: ${isMobile() ? "200" : "360"}px" class="b3-text-field"></textarea>`,
        bind(menuItemElement) {
            menuItemElement.style.maxWidth = "none";
            anchorElement = menuItemElement.querySelectorAll(".b3-text-field")[1] as HTMLInputElement;
            anchorElement.value = refElement.textContent;
            const inputEvent = () => {
                if (anchorElement.value) {
                    refElement.innerHTML = Lute.EscapeHTMLStr(anchorElement.value);
                } else {
                    refElement.innerHTML = "*";
                }
            };
            anchorElement.addEventListener("input", (event: KeyboardEvent) => {
                if (event.isComposing) {
                    return;
                }
                inputEvent();
                event.stopPropagation();
            });
            anchorElement.addEventListener("compositionend", (event: KeyboardEvent) => {
                if (event.isComposing) {
                    return;
                }
                inputEvent();
                event.stopPropagation();
            });
            anchorElement.addEventListener("keydown", (event: KeyboardEvent) => {
                if (event.isComposing) {
                    return;
                }
                if (event.key === "Enter" && !event.isComposing) {
                    window.siyuan.menus.menu.remove();
                } else if (electronUndo(event)) {
                    return;
                }
            });
        }
    }).element);
    window.siyuan.menus.menu.append(new MenuItem({type: "separator"}).element);
    window.siyuan.menus.menu.append(new MenuItem({
        label: `${window.siyuan.languages.turnInto} <b>${window.siyuan.languages.text}</b>`,
        icon: "iconRefresh",
        click() {
            nodeElement.setAttribute("updated", dayjs().format("YYYYMMDDHHmmss"));
            removeInlineType(refElement, "file-annotation-ref", protyle.toolbar.range);
            updateTransaction(protyle, id, nodeElement.outerHTML, oldHTML);
            oldHTML = nodeElement.outerHTML;
        }
    }).element);
    window.siyuan.menus.menu.append(new MenuItem({
        icon: "iconTrashcan",
        label: window.siyuan.languages.remove,
        click() {
            refElement.insertAdjacentHTML("afterend", "<wbr>");
            refElement.remove();
            nodeElement.setAttribute("updated", dayjs().format("YYYYMMDDHHmmss"));
            updateTransaction(protyle, id, nodeElement.outerHTML, oldHTML);
            focusByWbr(nodeElement, protyle.toolbar.range);
            oldHTML = nodeElement.outerHTML;
        }
    }).element);

    if (protyle?.app?.plugins) {
        emitOpenMenu({
            plugins: protyle.app.plugins,
            type: "open-menu-fileannotationref",
            detail: {
                protyle,
                element: refElement,
            },
            separatorPosition: "top",
        });
    }

    const rect = refElement.getBoundingClientRect();
    window.siyuan.menus.menu.popup({
        x: rect.left,
        y: rect.top + 26,
        h: 26
    });
    const popoverElement = hasTopClosestByClassName(protyle.element, "block__popover", true);
    window.siyuan.menus.menu.element.setAttribute("data-from", popoverElement ? popoverElement.dataset.level + "popover" : "app");
    anchorElement.select();
    window.siyuan.menus.menu.removeCB = () => {
        if (nodeElement.outerHTML !== oldHTML) {
            nodeElement.setAttribute("updated", format(new Date(), 'yyyyMMddHHmmss'));
            updateTransaction(protyle, id, nodeElement.outerHTML, oldHTML);
        }

        const currentRange = getSelection().rangeCount === 0 ? undefined : getSelection().getRangeAt(0);
        if (currentRange && !protyle.element.contains(currentRange.startContainer)) {
            protyle.toolbar.range.selectNodeContents(refElement);
            protyle.toolbar.range.collapse(false);
            focusByRange(protyle.toolbar.range);
        }
    };
};

export const refMenu = (protyle: IProtyle, element: HTMLElement) => {
    const nodeElement = hasClosestBlock(element);
    if (!nodeElement) {
        return;
    }
    hideElements(["util", "toolbar", "hint"], protyle);
    const refBlockId = element.getAttribute("data-id");
    const id = nodeElement.getAttribute("data-node-id");
    let oldHTML = nodeElement.outerHTML;
    window.siyuan.menus.menu.remove();
    if (!protyle.disabled) {
        window.siyuan.menus.menu.append(new MenuItem({
            iconHTML: "",
            type: "readonly",
            label: `<input style="margin: 4px 0" class="b3-text-field fn__block" placeholder="${window.siyuan.languages.anchor}">`,
            bind(menuItemElement) {
                const inputElement = menuItemElement.querySelector("input");
                inputElement.value = element.getAttribute("data-subtype") === "d" ? "" : element.textContent;
                inputElement.addEventListener("input", () => {
                    if (inputElement.value) {
                        // 不能使用 textContent，否则 < 会变为 &lt;
                        element.innerHTML = Lute.EscapeHTMLStr(inputElement.value);
                    } else {
                        fetchPost("/api/block/getRefText", {id: refBlockId}, (response) => {
                            element.innerHTML = response.data;
                        });
                    }
                    element.setAttribute("data-subtype", inputElement.value ? "s" : "d");
                });
                inputElement.addEventListener("keydown", (event) => {
                    if (event.isComposing) {
                        return;
                    }
                    if (event.key === "Enter" && !event.isComposing) {
                        window.siyuan.menus.menu.remove();
                    } else if (electronUndo(event)) {
                        return;
                    }
                });
            }
        }).element);
        window.siyuan.menus.menu.append(new MenuItem({
            type: "separator"
        }).element);
    }
    /// #if !MOBILE
    window.siyuan.menus.menu.append(new MenuItem({
        label: window.siyuan.languages.openBy,
        icon: "iconOpen",
        accelerator: window.siyuan.config.keymap.editor.general.openBy.custom + "/Click",
        click() {
            checkFold(refBlockId, (zoomIn, action) => {
                openFileById({
                    app: protyle.app,
                    id: refBlockId,
                    action,
                    zoomIn
                });
            });
        }
    }).element);
    window.siyuan.menus.menu.append(new MenuItem({
        label: window.siyuan.languages.refTab,
        icon: "iconEyeoff",
        accelerator: window.siyuan.config.keymap.editor.general.refTab.custom + "/⌘Click",
        click() {
            checkFold(refBlockId, (zoomIn) => {
                openFileById({
                    app: protyle.app,
                    id: refBlockId,
                    action: zoomIn ? [Constants.CB_GET_HL, Constants.CB_GET_ALL] : [Constants.CB_GET_HL, Constants.CB_GET_CONTEXT, Constants.CB_GET_ROOTSCROLL],
                    keepCursor: true,
                    zoomIn
                });
            });
        }
    }).element);
    window.siyuan.menus.menu.append(new MenuItem({
        label: window.siyuan.languages.insertRight,
        icon: "iconLayoutRight",
        accelerator: window.siyuan.config.keymap.editor.general.insertRight.custom + "/⌥Click",
        click() {
            checkFold(refBlockId, (zoomIn, action) => {
                openFileById({
                    app: protyle.app,
                    id: refBlockId,
                    position: "right",
                    action,
                    zoomIn
                });
            });
        }
    }).element);
    window.siyuan.menus.menu.append(new MenuItem({
        label: window.siyuan.languages.insertBottom,
        icon: "iconLayoutBottom",
        accelerator: window.siyuan.config.keymap.editor.general.insertBottom.custom + (window.siyuan.config.keymap.editor.general.insertBottom.custom ? "/" : "") + "⇧Click",
        click() {
            checkFold(refBlockId, (zoomIn, action) => {
                openFileById({
                    app: protyle.app,
                    id: refBlockId,
                    position: "bottom",
                    action,
                    zoomIn
                });
            });
        }
    }).element);
    /// #if !BROWSER
    window.siyuan.menus.menu.append(new MenuItem({
        label: window.siyuan.languages.openByNewWindow,
        icon: "iconOpenWindow",
        click() {
            openNewWindowById(refBlockId);
        }
    }).element);
    /// #endif
    window.siyuan.menus.menu.append(new MenuItem({type: "separator"}).element);
    window.siyuan.menus.menu.append(new MenuItem({
        icon: "iconLink",
        label: window.siyuan.languages.backlinks,
        accelerator: window.siyuan.config.keymap.editor.general.backlinks.custom,
        click: () => {
            openBacklink({
                app: protyle.app,
                blockId: refBlockId,
            });
        }
    }).element);
    window.siyuan.menus.menu.append(new MenuItem({
        icon: "iconGraph",
        label: window.siyuan.languages.graphView,
        accelerator: window.siyuan.config.keymap.editor.general.graphView.custom,
        click: () => {
            openGraph({
                app: protyle.app,
                blockId: refBlockId,
            });
        }
    }).element);
    window.siyuan.menus.menu.append(new MenuItem({type: "separator"}).element);
    /// #endif
    if (!protyle.disabled) {
        let submenu: IMenu[] = [];
        if (element.getAttribute("data-subtype") === "s") {
            submenu.push({
                label: window.siyuan.languages.turnToDynamic,
                click() {
                    element.setAttribute("data-subtype", "d");
                    fetchPost("/api/block/getRefText", {id: refBlockId}, (response) => {
                        element.innerHTML = response.data;
                        nodeElement.setAttribute("updated", format(new Date(), 'yyyyMMddHHmmss'));
                        updateTransaction(protyle, id, nodeElement.outerHTML, oldHTML);
                        oldHTML = nodeElement.outerHTML;
                    });
                    focusByRange(protyle.toolbar.range);
                }
            });
        } else {
            submenu.push({
                label: window.siyuan.languages.turnToStatic,
                click() {
                    element.setAttribute("data-subtype", "s");
                    nodeElement.setAttribute("updated", format(new Date(), 'yyyyMMddHHmmss'));
                    updateTransaction(protyle, id, nodeElement.outerHTML, oldHTML);
                    focusByRange(protyle.toolbar.range);
                    oldHTML = nodeElement.outerHTML;
                }
            });
        }
        submenu = submenu.concat([{
            label: window.siyuan.languages.text,
            click() {
<<<<<<< HEAD
                element.outerHTML = `${element.innerHTML}<wbr>`;
                nodeElement.setAttribute("updated", format(new Date(), 'yyyyMMddHHmmss'));
=======
                nodeElement.setAttribute("updated", dayjs().format("YYYYMMDDHHmmss"));
                removeInlineType(element, "block-ref", protyle.toolbar.range);
>>>>>>> 802df1e2
                updateTransaction(protyle, id, nodeElement.outerHTML, oldHTML);
                oldHTML = nodeElement.outerHTML;
            }
        }, {
            label: "*",
            click() {
                element.setAttribute("data-subtype", "s");
                element.textContent = "*";
                nodeElement.setAttribute("updated", format(new Date(), 'yyyyMMddHHmmss'));
                updateTransaction(protyle, id, nodeElement.outerHTML, oldHTML);
                focusByRange(protyle.toolbar.range);
                oldHTML = nodeElement.outerHTML;
            }
        }, {
            label: window.siyuan.languages.text + " *",
            click() {
                element.insertAdjacentHTML("beforebegin", element.innerHTML + " ");
                element.setAttribute("data-subtype", "s");
                element.textContent = "*";
                nodeElement.setAttribute("updated", format(new Date(), 'yyyyMMddHHmmss'));
                updateTransaction(protyle, id, nodeElement.outerHTML, oldHTML);
                focusByRange(protyle.toolbar.range);
                oldHTML = nodeElement.outerHTML;
            }
        }, {
            label: window.siyuan.languages.link,
            icon: "iconLink",
            click() {
                element.outerHTML = `<span data-type="a" data-href="siyuan://blocks/${element.getAttribute("data-id")}">${element.innerHTML}</span><wbr>`;
                nodeElement.setAttribute("updated", format(new Date(), 'yyyyMMddHHmmss'));
                updateTransaction(protyle, id, nodeElement.outerHTML, oldHTML);
                focusByWbr(nodeElement, protyle.toolbar.range);
                oldHTML = nodeElement.outerHTML;
            }
        }]);
        if (element.parentElement.textContent.trim() === element.textContent.trim() && element.parentElement.tagName === "DIV") {
            submenu.push({
                label: window.siyuan.languages.blockEmbed,
                icon: "iconSQL",
                click() {
                    const html = `<div data-content="select * from blocks where id='${refBlockId}'" data-node-id="${id}" data-type="NodeBlockQueryEmbed" class="render-node" updated="${format(new Date(), 'yyyyMMddHHmmss')}">${nodeElement.querySelector(".protyle-attr").outerHTML}</div>`;
                    nodeElement.outerHTML = html;
                    updateTransaction(protyle, id, html, oldHTML);
                    blockRender(protyle, protyle.wysiwyg.element);
                    oldHTML = nodeElement.outerHTML;
                }
            });
        }
        submenu.push({
            label: window.siyuan.languages.defBlock,
            click() {
                fetchPost("/api/block/swapBlockRef", {
                    refID: id,
                    defID: refBlockId,
                    includeChildren: false
                });
            }
        });
        submenu.push({
            label: window.siyuan.languages.defBlockChildren,
            click() {
                fetchPost("/api/block/swapBlockRef", {
                    refID: id,
                    defID: refBlockId,
                    includeChildren: true
                });
            }
        });
        window.siyuan.menus.menu.append(new MenuItem({
            label: window.siyuan.languages.turnInto,
            icon: "iconRefresh",
            submenu
        }).element);
    }
    window.siyuan.menus.menu.append(new MenuItem({
        label: window.siyuan.languages.copy,
        icon: "iconCopy",
        click() {
            const quote = element.getAttribute("data-subtype") === "s" ? '"' : "'";
            writeText(`((${refBlockId} ${quote}${element.textContent}${quote}))`);
        }
    }).element);
    if (!protyle.disabled) {
        window.siyuan.menus.menu.append(new MenuItem({
            label: window.siyuan.languages.remove,
            icon: "iconTrashcan",
            click() {
                element.insertAdjacentHTML("afterend", "<wbr>");
                element.remove();
                nodeElement.setAttribute("updated", format(new Date(), 'yyyyMMddHHmmss'));
                updateTransaction(protyle, id, nodeElement.outerHTML, oldHTML);
                focusByWbr(nodeElement, protyle.toolbar.range);
                oldHTML = nodeElement.outerHTML;
            }
        }).element);
    }
    if (protyle?.app?.plugins) {
        emitOpenMenu({
            plugins: protyle.app.plugins,
            type: "open-menu-blockref",
            detail: {
                protyle,
                element: element,
            },
            separatorPosition: "top",
        });
    }

    const rect = element.getBoundingClientRect();
    window.siyuan.menus.menu.popup({
        x: rect.left,
        y: rect.top + 26,
        h: 26
    });
    const popoverElement = hasTopClosestByClassName(protyle.element, "block__popover", true);
    window.siyuan.menus.menu.element.setAttribute("data-from", popoverElement ? popoverElement.dataset.level + "popover" : "app");
    if (!protyle.disabled) {
        window.siyuan.menus.menu.element.querySelector("input").select();
        window.siyuan.menus.menu.removeCB = () => {
            if (nodeElement.outerHTML !== oldHTML) {
                nodeElement.setAttribute("updated", format(new Date(), 'yyyyMMddHHmmss'));
                updateTransaction(protyle, id, nodeElement.outerHTML, oldHTML);
            }
            const currentRange = getSelection().rangeCount === 0 ? undefined : getSelection().getRangeAt(0);
            if (currentRange && !protyle.element.contains(currentRange.startContainer)) {
                protyle.toolbar.range.selectNodeContents(element);
                protyle.toolbar.range.collapse(false);
                focusByRange(protyle.toolbar.range);
            }
        };
    }
};

export const contentMenu = (protyle: IProtyle, nodeElement: Element) => {
    const range = getEditorRange(nodeElement);
    window.siyuan.menus.menu.remove();
    /// #if MOBILE
    protyle.toolbar.showContent(protyle, range, nodeElement);
    /// #else
    if (range.toString() !== "" || (range.cloneContents().childNodes[0] as HTMLElement)?.classList?.contains("emoji")) {
        window.siyuan.menus.menu.append(new MenuItem({
            icon: "iconCopy",
            accelerator: "⌘C",
            label: window.siyuan.languages.copy,
            click() {
                // range 需要重新计算 https://ld246.com/article/1644979219025
                focusByRange(getEditorRange(nodeElement));
                document.execCommand("copy");
            }
        }).element);
        window.siyuan.menus.menu.append(new MenuItem({
            label: window.siyuan.languages.copyPlainText,
            accelerator: window.siyuan.config.keymap.editor.general.copyPlainText.custom,
            click() {
                focusByRange(getEditorRange(nodeElement));
                copyPlainText(getSelection().getRangeAt(0).toString());
            }
        }).element);
        if (protyle.disabled) {
            return;
        }
        window.siyuan.menus.menu.append(new MenuItem({
            icon: "iconCut",
            accelerator: "⌘X",
            label: window.siyuan.languages.cut,
            click() {
                focusByRange(getEditorRange(nodeElement));
                document.execCommand("cut");
            }
        }).element);
        window.siyuan.menus.menu.append(new MenuItem({
            icon: "iconTrashcan",
            accelerator: "⌫",
            label: window.siyuan.languages.delete,
            click() {
                const currentRange = getEditorRange(nodeElement);
                currentRange.insertNode(document.createElement("wbr"));
                const oldHTML = nodeElement.outerHTML;
                currentRange.extractContents();
                focusByWbr(nodeElement, currentRange);
                focusByRange(currentRange);
                updateTransaction(protyle, nodeElement.getAttribute("data-node-id"), nodeElement.outerHTML, oldHTML);
            }
        }).element);
    } else {
        // https://github.com/siyuan-note/siyuan/issues/9630
        const inlineElement = hasClosestByMatchTag(range.startContainer, "SPAN");
        if (inlineElement) {
            const inlineTypes = protyle.toolbar.getCurrentType(range);
            if (inlineTypes.includes("code") || inlineTypes.includes("kbd")) {
                window.siyuan.menus.menu.append(new MenuItem({
                    label: window.siyuan.languages.copyInline,
                    click() {
                        copyPlainText(inlineElement.textContent);
                    }
                }).element);
            }
        }
    }
    if (!protyle.disabled) {
        window.siyuan.menus.menu.append(new MenuItem({
            label: window.siyuan.languages.paste,
            icon: "iconPaste",
            accelerator: "⌘V",
            async click() {
                if (document.queryCommandSupported("paste")) {
                    document.execCommand("paste");
                } else {
                    try {
                        const clipText = await readText();
                        pasteText(protyle, clipText, nodeElement);
                    } catch (e) {
                        console.log(e);
                    }
                }
            }
        }).element);
        window.siyuan.menus.menu.append(new MenuItem({
            label: window.siyuan.languages.pasteAsPlainText,
            accelerator: "⇧⌘V",
            click() {
                focusByRange(getEditorRange(nodeElement));
                pasteAsPlainText(protyle);
            }
        }).element);
        window.siyuan.menus.menu.append(new MenuItem({
            label: window.siyuan.languages.pasteEscaped,
            click() {
                pasteEscaped(protyle, nodeElement);
            }
        }).element);
    }
    window.siyuan.menus.menu.append(new MenuItem({
        label: window.siyuan.languages.selectAll,
        icon: "iconSelect",
        accelerator: "⌘A",
        click() {
            selectAll(protyle, nodeElement, range);
        }
    }).element);
    if (nodeElement.classList.contains("table") && !protyle.disabled) {
        const cellElement = hasClosestByMatchTag(range.startContainer, "TD") || hasClosestByMatchTag(range.startContainer, "TH");
        if (cellElement) {
            window.siyuan.menus.menu.append(new MenuItem({
                type: "submenu",
                icon: "iconTable",
                label: window.siyuan.languages.table,
                submenu: tableMenu(protyle, nodeElement, cellElement as HTMLTableCellElement, range) as IMenu[]
            }).element);
        }
    }
    /// #endif
    if (protyle?.app?.plugins) {
        emitOpenMenu({
            plugins: protyle.app.plugins,
            type: "open-menu-content",
            detail: {
                protyle,
                range,
                element: nodeElement,
            },
            separatorPosition: "top",
        });
    }
};

export const enterBack = (protyle: IProtyle, id: string) => {
    if (!protyle.block.showAll) {
        const ids = protyle.path.split("/");
        if (ids.length > 2) {
            /// #if MOBILE
            openMobileFileById(protyle.app, ids[ids.length - 2], [Constants.CB_GET_FOCUS, Constants.CB_GET_SCROLL]);
            /// #else
            openFileById({
                app: protyle.app,
                id: ids[ids.length - 2],
                action: [Constants.CB_GET_FOCUS, Constants.CB_GET_SCROLL]
            });
            /// #endif
        }
    } else {
        zoomOut({protyle, id: protyle.block.parent2ID, focusId: id});
    }
};

export const zoomOut = (options: {
    protyle: IProtyle,
    id: string,
    focusId?: string,
    isPushBack?: boolean,
    callback?: () => void,
    reload?: boolean
}) => {
    if (options.protyle.options.backlinkData) {
        return;
    }
    if (typeof options.isPushBack === "undefined") {
        options.isPushBack = true;
    }
    if (typeof options.reload === "undefined") {
        options.reload = false;
    }
    const breadcrumbHLElement = options.protyle.breadcrumb?.element.querySelector(".protyle-breadcrumb__item--active");
    if (!options.reload && breadcrumbHLElement && breadcrumbHLElement.getAttribute("data-node-id") === options.id) {
        if (options.id === options.protyle.block.rootID) {
            return;
        }
        const focusElement = options.protyle.wysiwyg.element.querySelector(`[data-node-id="${options.focusId || options.id}"]`);
        if (focusElement) {
            focusBlock(focusElement);
            focusElement.scrollIntoView();
            return;
        }
    }
    if (window.siyuan.mobile?.editor) {
        window.siyuan.storage[Constants.LOCAL_DOCINFO] = {
            id: options.id,
        };
        setStorageVal(Constants.LOCAL_DOCINFO, window.siyuan.storage[Constants.LOCAL_DOCINFO]);
        if (options.isPushBack) {
            pushBack();
        }
    }
    fetchPost("/api/filetree/getDoc", {
        id: options.id,
        size: options.id === options.protyle.block.rootID ? window.siyuan.config.editor.dynamicLoadBlocks : Constants.SIZE_GET_MAX,
    }, getResponse => {
        if (options.isPushBack) {
            onGet({
                data: getResponse,
                protyle: options.protyle,
                action: options.id === options.protyle.block.rootID ? [Constants.CB_GET_FOCUS, Constants.CB_GET_HTML] : [Constants.CB_GET_ALL, Constants.CB_GET_FOCUS, Constants.CB_GET_HTML],
                afterCB: options.callback
            });
        } else {
            onGet({
                data: getResponse,
                protyle: options.protyle,
                action: options.id === options.protyle.block.rootID ? [Constants.CB_GET_FOCUS, Constants.CB_GET_HTML, Constants.CB_GET_UNUNDO] : [Constants.CB_GET_ALL, Constants.CB_GET_FOCUS, Constants.CB_GET_UNUNDO, Constants.CB_GET_HTML],
                afterCB: options.callback
            });
        }
        // https://github.com/siyuan-note/siyuan/issues/4874
        if (options.focusId) {
            const focusElement = options.protyle.wysiwyg.element.querySelector(`[data-node-id="${options.focusId}"]`);
            if (focusElement) {
                focusBlock(focusElement);
                focusElement.scrollIntoView();
            } else if (options.id === options.protyle.block.rootID) { // 聚焦返回后，该块是动态加载的，但是没加载出来
                fetchPost("/api/filetree/getDoc", {
                    id: options.focusId,
                    mode: 3,
                    size: window.siyuan.config.editor.dynamicLoadBlocks,
                }, getFocusResponse => {
                    onGet({
                        data: getFocusResponse,
                        protyle: options.protyle,
                        action: options.isPushBack ? [Constants.CB_GET_FOCUS] : [Constants.CB_GET_FOCUS, Constants.CB_GET_UNUNDO],
                    });
                });
                return;
            }
        } else if (options.id !== options.protyle.block.rootID) {
            options.protyle.wysiwyg.element.classList.add("protyle-wysiwyg--animate");
            setTimeout(() => {
                options.protyle.wysiwyg.element.classList.remove("protyle-wysiwyg--animate");
            }, 365);
        }
        /// #if !MOBILE
        if (options.protyle.model) {
            const allModels = getAllModels();
            allModels.outline.forEach(item => {
                if (item.blockId === options.protyle.block.rootID) {
                    item.setCurrent(options.protyle.wysiwyg.element.querySelector(`[data-node-id="${options.focusId || options.id}"]`));
                }
            });
            updateBacklinkGraph(allModels, options.protyle);
        }
        /// #endif
    });
};

export const imgMenu = (protyle: IProtyle, range: Range, assetElement: HTMLElement, position: {
    clientX: number,
    clientY: number
}) => {
    window.siyuan.menus.menu.remove();
    const nodeElement = hasClosestBlock(assetElement);
    if (!nodeElement) {
        return;
    }
    hideElements(["util", "toolbar", "hint"], protyle);
    const id = nodeElement.getAttribute("data-node-id");
    const imgElement = assetElement.querySelector("img");
    const titleElement = assetElement.querySelector(".protyle-action__title") as HTMLElement;
    const html = nodeElement.outerHTML;
    if (!protyle.disabled) {
        window.siyuan.menus.menu.append(new MenuItem({
            iconHTML: "",
            type: "readonly",
            label: `<div>${window.siyuan.languages.imageURL}</div>
<textarea style="margin:4px 0;width: ${isMobile() ? "200" : "360"}px" rows="1" class="b3-text-field">${imgElement.getAttribute("src")}</textarea>
<div class="fn__hr"></div>
<div>${window.siyuan.languages.title}</div>
<textarea style="margin:4px 0;width: ${isMobile() ? "200" : "360"}px" rows="1" class="b3-text-field"></textarea>
<div class="fn__hr"></div>
<div>${window.siyuan.languages.tooltipText}</div>
<textarea style="margin:4px 0;width: ${isMobile() ? "200" : "360"}px" rows="1" class="b3-text-field"></textarea>`,
            bind(element) {
                element.style.maxWidth = "none";
                const textElements = element.querySelectorAll("textarea");
                textElements[0].addEventListener("input", (event: InputEvent) => {
                    if (event.isComposing) {
                        return;
                    }
                    const value = (event.target as HTMLInputElement).value.replace(/\n|\r\n|\r|\u2028|\u2029/g, "");
                    imgElement.setAttribute("src", value);
                    imgElement.setAttribute("data-src", value);
                    if (value.startsWith("assets/")) {
                        const imgNetElement = assetElement.querySelector(".img__net");
                        if (imgNetElement) {
                            imgNetElement.remove();
                        }
                    } else if (window.siyuan.config.editor.displayNetImgMark) {
                        assetElement.querySelector(".protyle-action__drag").insertAdjacentHTML("afterend", '<span class="img__net"><svg><use xlink:href="#iconLanguage"></use></svg></span>');
                    }
                });
                textElements[1].value = titleElement.textContent;
                textElements[1].addEventListener("input", (event) => {
                    const value = (event.target as HTMLInputElement).value.replace(/\n|\r\n|\r|\u2028|\u2029/g, "");
                    imgElement.setAttribute("title", value);
                    titleElement.textContent = value;
                    mathRender(titleElement);
                });
                textElements[2].value = imgElement.getAttribute("alt") || "";
            }
        }).element);
        window.siyuan.menus.menu.append(new MenuItem({type: "separator"}).element);
    }
    window.siyuan.menus.menu.append(new MenuItem({
        label: window.siyuan.languages.copy,
        accelerator: "⌘C",
        icon: "iconCopy",
        click() {
            writeText(protyle.lute.BlockDOM2StdMd(assetElement.outerHTML));
        }
    }).element);
    window.siyuan.menus.menu.append(new MenuItem({
        label: window.siyuan.languages.copy + " PNG",
        accelerator: window.siyuan.config.keymap.editor.general.copyBlockRef.custom,
        icon: "iconImage",
        click() {
            copyPNG(imgElement);
        }
    }).element);
    if (!protyle.disabled) {
        window.siyuan.menus.menu.append(new MenuItem({
            icon: "iconCut",
            accelerator: "⌘X",
            label: window.siyuan.languages.cut,
            click() {
                writeText(protyle.lute.BlockDOM2StdMd(assetElement.outerHTML));
                (assetElement as HTMLElement).outerHTML = "<wbr>";
                nodeElement.setAttribute("updated", format(new Date(), 'yyyyMMddHHmmss'));
                updateTransaction(protyle, id, nodeElement.outerHTML, html);
                focusByWbr(protyle.wysiwyg.element, range);
            }
        }).element);
        window.siyuan.menus.menu.append(new MenuItem({
            icon: "iconTrashcan",
            accelerator: "⌫",
            label: window.siyuan.languages.delete,
            click: function () {
                (assetElement as HTMLElement).outerHTML = "<wbr>";
                nodeElement.setAttribute("updated", format(new Date(), 'yyyyMMddHHmmss'));
                updateTransaction(protyle, id, nodeElement.outerHTML, html);
                focusByWbr(protyle.wysiwyg.element, range);
            }
        }).element);
        window.siyuan.menus.menu.append(new MenuItem({type: "separator"}).element);
        const imagePath = imgElement.getAttribute("data-src");
        if (imagePath.startsWith("assets/")) {
            window.siyuan.menus.menu.append(new MenuItem({
                label: window.siyuan.languages.rename,
                icon: "iconEdit",
                click() {
                    renameAsset(imagePath);
                }
            }).element);
        }
        /// #if !BROWSER
        window.siyuan.menus.menu.append(new MenuItem({
            label: "OCR",
            submenu: [{
                iconHTML: "",
                type: "readonly",
                label: `<textarea data-type="ocr" style="margin: 4px 0" rows="1" class="b3-text-field fn__size200" placeholder="${window.siyuan.languages.ocrResult}"></textarea>`,
                bind(element) {
                    element.style.maxWidth = "none";
                    fetchPost("/api/asset/getImageOCRText", {
                        path: imgElement.getAttribute("src"),
                        force: false
                    }, (response) => {
                        element.querySelector("textarea").value = response.data.text;
                    });
                }
            }, {
                type: "separator"
            }, {
                iconHTML: "",
                label: window.siyuan.languages.reOCR,
                click() {
                    fetchPost("/api/asset/getImageOCRText", {
                        path: imgElement.getAttribute("src"),
                        force: true
                    });
                }
            }],
        }).element);
        /// #endif
        window.siyuan.menus.menu.append(new MenuItem({
            icon: "iconAlignCenter",
            label: window.siyuan.languages.alignCenter,
            accelerator: window.siyuan.config.keymap.editor.general.alignCenter.custom,
            click() {
                alignImgCenter(protyle, nodeElement, [assetElement], id, html);
            }
        }).element);
        window.siyuan.menus.menu.append(new MenuItem({
            icon: "iconAlignLeft",
            label: window.siyuan.languages.alignLeft,
            accelerator: window.siyuan.config.keymap.editor.general.alignLeft.custom,
            click() {
                alignImgLeft(protyle, nodeElement, [assetElement], id, html);
            }
        }).element);
        const width = assetElement.style.width.endsWith("%") ? parseInt(assetElement.style.width) : 0;
        window.siyuan.menus.menu.append(new MenuItem({
            label: window.siyuan.languages.width,
            submenu: [genImageWidthMenu("25%", assetElement, imgElement, protyle, id, nodeElement, html),
                genImageWidthMenu("33%", assetElement, imgElement, protyle, id, nodeElement, html),
                genImageWidthMenu("50%", assetElement, imgElement, protyle, id, nodeElement, html),
                genImageWidthMenu("67%", assetElement, imgElement, protyle, id, nodeElement, html),
                genImageWidthMenu("75%", assetElement, imgElement, protyle, id, nodeElement, html),
                genImageWidthMenu("100%", assetElement, imgElement, protyle, id, nodeElement, html), {
                    type: "separator",
                }, {
                    iconHTML: "",
                    type: "readonly",
                    label: `<div style="margin: 4px 0;" aria-label="${width === 0 ? window.siyuan.languages.default : width + "%"}" class="b3-tooltips b3-tooltips__n${isMobile() ? "" : " fn__size200"}">
    <input style="box-sizing: border-box" value="${width}" class="b3-slider fn__block" max="100" min="1" step="1" type="range">
</div>`,
                    bind(element) {
                        const rangeElement = element.querySelector("input");
                        rangeElement.addEventListener("input", () => {
                            assetElement.style.width = rangeElement.value + "%";
                            imgElement.style.width = "10000px";
                            rangeElement.parentElement.setAttribute("aria-label", `${rangeElement.value}%`);
                        });
                        rangeElement.addEventListener("change", () => {
                            nodeElement.setAttribute("updated", format(new Date(), 'yyyyMMddHHmmss'));
                            updateTransaction(protyle, id, nodeElement.outerHTML, html);
                            window.siyuan.menus.menu.remove();
                            focusBlock(nodeElement);
                        });
                    }
                }, {
                    type: "separator",
                },
                genImageWidthMenu(window.siyuan.languages.default, assetElement, imgElement, protyle, id, nodeElement, html),
            ]
        }).element);
    }
    const imgSrc = imgElement.getAttribute("src");
    if (imgSrc) {
        window.siyuan.menus.menu.append(new MenuItem({type: "separator"}).element);
        openMenu(protyle.app, imgSrc, false, false);
    }
    /// #if !BROWSER
    window.siyuan.menus.menu.append(new MenuItem(exportAsset(imgElement.getAttribute("data-src"))).element);
    /// #endif
    if (protyle?.app?.plugins) {
        emitOpenMenu({
            plugins: protyle.app.plugins,
            type: "open-menu-image",
            detail: {
                protyle,
                element: assetElement,
            },
            separatorPosition: "top",
        });
    }

    window.siyuan.menus.menu.popup({x: position.clientX, y: position.clientY});
    const popoverElement = hasTopClosestByClassName(protyle.element, "block__popover", true);
    window.siyuan.menus.menu.element.setAttribute("data-from", popoverElement ? popoverElement.dataset.level + "popover" : "app");
    if (!protyle.disabled) {
        const textElements = window.siyuan.menus.menu.element.querySelectorAll("textarea");
        textElements[0].focus();
        window.siyuan.menus.menu.removeCB = () => {
            const ocrElemennt = window.siyuan.menus.menu.element.querySelector('[data-type="ocr"]') as HTMLTextAreaElement;
            if (ocrElemennt) {
                fetchPost("/api/asset/setImageOCRText", {
                    path: imgElement.getAttribute("src"),
                    text: ocrElemennt.value
                });
            }
            imgElement.setAttribute("alt", textElements[2].value.replace(/\n|\r\n|\r|\u2028|\u2029/g, ""));
            nodeElement.setAttribute("updated", format(new Date(), 'yyyyMMddHHmmss'));
            updateTransaction(protyle, id, nodeElement.outerHTML, html);
        };
    }
};

export const linkMenu = (protyle: IProtyle, linkElement: HTMLElement, focusText = false) => {
    window.siyuan.menus.menu.remove();
    const nodeElement = hasClosestBlock(linkElement);
    if (!nodeElement) {
        return;
    }
    hideElements(["util", "toolbar", "hint"], protyle);
    const id = nodeElement.getAttribute("data-node-id");
    let html = nodeElement.outerHTML;
    const linkAddress = linkElement.getAttribute("data-href");
    let inputElements: NodeListOf<HTMLTextAreaElement>;
    window.siyuan.menus.menu.append(new MenuItem({
        iconHTML: "",
        type: "readonly",
        label: `<div>${window.siyuan.languages.link}</div>
<textarea rows="1" style="margin:4px 0;width: ${isMobile() ? "200" : "360"}px" class="b3-text-field"></textarea>
<div class="fn__hr"></div>
<div>${window.siyuan.languages.anchor}</div>
<textarea style="width: ${isMobile() ? "200" : "360"}px;margin: 4px 0;" rows="1" class="b3-text-field"></textarea>
<div class="fn__hr"></div>
<div>${window.siyuan.languages.title}</div>
<textarea style="width: ${isMobile() ? "200" : "360"}px;margin: 4px 0;" rows="1" class="b3-text-field"></textarea>`,
        bind(element) {
            element.style.maxWidth = "none";
            inputElements = element.querySelectorAll("textarea");
            inputElements[0].value = Lute.UnEscapeHTMLStr(linkAddress) || "";
            inputElements[0].addEventListener("keydown", (event) => {
                if ((event.key === "Enter" || event.key === "Escape") && !event.isComposing) {
                    event.preventDefault();
                    event.stopPropagation();
                    window.siyuan.menus.menu.remove();
                } else if (event.key === "Tab" && !event.isComposing) {
                    event.preventDefault();
                    event.stopPropagation();
                    inputElements[1].focus();
                } else if (electronUndo(event)) {
                    return;
                }
            });

            // https://github.com/siyuan-note/siyuan/issues/6798
            let anchor = linkElement.textContent.replace(Constants.ZWSP, "");
            if (!anchor && linkAddress) {
                anchor = linkAddress.replace("https://", "").replace("http://", "");
                if (anchor.length > 24) {
                    anchor = anchor.substring(0, Constants.SIZE_LINK_TEXT_MAX) + "...";
                }
                linkElement.innerHTML = Lute.EscapeHTMLStr(anchor);
            }
            inputElements[1].value = anchor;
            inputElements[1].addEventListener("compositionend", () => {
                linkElement.innerHTML = Lute.EscapeHTMLStr(inputElements[1].value.replace(/\n|\r\n|\r|\u2028|\u2029/g, "") || "*");
            });
            inputElements[1].addEventListener("input", (event: KeyboardEvent) => {
                if (!event.isComposing) {
                    // https://github.com/siyuan-note/siyuan/issues/4511
                    linkElement.innerHTML = Lute.EscapeHTMLStr(inputElements[1].value.replace(/\n|\r\n|\r|\u2028|\u2029/g, "")) || "*";
                }
            });
            inputElements[1].addEventListener("keydown", (event) => {
                if ((event.key === "Enter" || event.key === "Escape") && !event.isComposing) {
                    event.preventDefault();
                    event.stopPropagation();
                    window.siyuan.menus.menu.remove();
                } else if (event.key === "Tab" && !event.isComposing) {
                    event.preventDefault();
                    event.stopPropagation();
                    if (event.shiftKey) {
                        inputElements[0].focus();
                    } else {
                        inputElements[2].focus();
                    }
                } else if (electronUndo(event)) {
                    return;
                }
            });

            inputElements[2].value = Lute.UnEscapeHTMLStr(linkElement.getAttribute("data-title") || "");
            inputElements[2].addEventListener("keydown", (event) => {
                if ((event.key === "Enter" || event.key === "Escape") && !event.isComposing) {
                    event.preventDefault();
                    event.stopPropagation();
                    window.siyuan.menus.menu.remove();
                } else if (event.key === "Tab" && event.shiftKey && !event.isComposing) {
                    event.preventDefault();
                    event.stopPropagation();
                    inputElements[1].focus();
                } else if (electronUndo(event)) {
                    return;
                }
            });
        }
    }).element);
    window.siyuan.menus.menu.append(new MenuItem({type: "separator"}).element);
<<<<<<< HEAD
    window.siyuan.menus.menu.append(new MenuItem({
        icon: "iconTrashcan",
        label: window.siyuan.languages.remove,
        click() {
            const oldHTML = nodeElement.outerHTML;
            linkElement.insertAdjacentHTML("afterend", "<wbr>");
            linkElement.remove();
            nodeElement.setAttribute("updated", format(new Date(), 'yyyyMMddHHmmss'));
            updateTransaction(protyle, id, nodeElement.outerHTML, oldHTML);
            focusByWbr(nodeElement, protyle.toolbar.range);
        }
    }).element);
    window.siyuan.menus.menu.append(new MenuItem({
        label: `${window.siyuan.languages.turnInto} <b>${window.siyuan.languages.text}</b>`,
        icon: "iconRefresh",
        click() {
            removeInlineType(linkElement, protyle.toolbar.range);
            updateTransaction(protyle, id, nodeElement.outerHTML, html);
=======
    if (linkAddress) {
        openMenu(protyle.app, linkAddress, false, true);
        /// #if !BROWSER
        if (linkAddress?.startsWith("assets/")) {
            window.siyuan.menus.menu.append(new MenuItem(exportAsset(linkAddress)).element);
>>>>>>> 802df1e2
        }
        /// #endif
    }
    if (linkAddress?.startsWith("assets/")) {
        window.siyuan.menus.menu.append(new MenuItem({
            label: window.siyuan.languages.rename,
            icon: "iconEdit",
            click() {
                renameAsset(linkAddress);
            }
        }).element);
    }
    if (linkAddress?.startsWith("siyuan://blocks/")) {
        window.siyuan.menus.menu.append(new MenuItem({
            label: `${window.siyuan.languages.turnInto} <b>${window.siyuan.languages.ref}</b>`,
            icon: "iconRef",
            click() {
                linkElement.setAttribute("data-subtype", "s");
                const types = linkElement.getAttribute("data-type").split(" ");
                types.push("block-ref");
                types.splice(types.indexOf("a"), 1);
                linkElement.setAttribute("data-type", types.join(" "));
                linkElement.setAttribute("data-id", inputElements[0].value.replace("siyuan://blocks/", ""));
                inputElements[0].value = "";
                inputElements[2].value = "";
                linkElement.removeAttribute("data-href");
                linkElement.removeAttribute("data-title");
                nodeElement.setAttribute("updated", format(new Date(), 'yyyyMMddHHmmss'));
                updateTransaction(protyle, id, nodeElement.outerHTML, html);
                protyle.toolbar.range.selectNode(linkElement);
                protyle.toolbar.range.collapse(false);
                focusByRange(protyle.toolbar.range);
                html = nodeElement.outerHTML;
            }
        }).element);
    }
    window.siyuan.menus.menu.append(new MenuItem({
        label: `${window.siyuan.languages.turnInto} <b>${window.siyuan.languages.text}</b>`,
        icon: "iconRefresh",
        click() {
            inputElements[0].value = "";
            inputElements[2].value = "";
            nodeElement.setAttribute("updated", dayjs().format("YYYYMMDDHHmmss"));
            removeInlineType(linkElement, "a", protyle.toolbar.range);
            updateTransaction(protyle, id, nodeElement.outerHTML, html);
            html = nodeElement.outerHTML;
        }
    }).element);
    window.siyuan.menus.menu.append(new MenuItem({
        icon: "iconTrashcan",
        label: window.siyuan.languages.remove,
        click() {
            linkElement.insertAdjacentHTML("afterend", "<wbr>");
            linkElement.remove();
            nodeElement.setAttribute("updated", dayjs().format("YYYYMMDDHHmmss"));
            updateTransaction(protyle, id, nodeElement.outerHTML, html);
            focusByWbr(nodeElement, protyle.toolbar.range);
            html = nodeElement.outerHTML;
        }
    }).element);
    if (protyle?.app?.plugins) {
        emitOpenMenu({
            plugins: protyle.app.plugins,
            type: "open-menu-link",
            detail: {
                protyle,
                element: linkElement,
            },
            separatorPosition: "top",
        });
    }
    const rect = linkElement.getBoundingClientRect();
    window.siyuan.menus.menu.popup({
        x: rect.left,
        y: rect.top + 26,
        h: 26
    });
    const popoverElement = hasTopClosestByClassName(protyle.element, "block__popover", true);
    window.siyuan.menus.menu.element.setAttribute("data-from", popoverElement ? popoverElement.dataset.level + "popover" : "app");
    if (focusText || protyle.lute.IsValidLinkDest(linkAddress)) {
        inputElements[1].select();
    } else {
        inputElements[0].select();
    }
    window.siyuan.menus.menu.removeCB = () => {
        if (inputElements[2].value) {
            linkElement.setAttribute("data-title", Lute.EscapeHTMLStr(inputElements[2].value.replace(/\n|\r\n|\r|\u2028|\u2029/g, "")));
        } else {
            linkElement.removeAttribute("data-title");
        }
        if (linkElement.getAttribute("data-type").indexOf("a") > -1) {
            linkElement.setAttribute("data-href", Lute.EscapeHTMLStr(inputElements[0].value.replace(/\n|\r\n|\r|\u2028|\u2029/g, "")));
        } else {
            linkElement.removeAttribute("data-href");
        }
        const currentRange = getSelection().rangeCount === 0 ? undefined : getSelection().getRangeAt(0);
        if (currentRange && !protyle.element.contains(currentRange.startContainer)) {
            protyle.toolbar.range.selectNodeContents(linkElement);
            protyle.toolbar.range.collapse(false);
            focusByRange(protyle.toolbar.range);
        }
<<<<<<< HEAD
        nodeElement.setAttribute("updated", format(new Date(), 'yyyyMMddHHmmss'));
        updateTransaction(protyle, id, nodeElement.outerHTML, html);
=======
        if (html !== nodeElement.outerHTML) {
            nodeElement.setAttribute("updated", dayjs().format("YYYYMMDDHHmmss"));
            updateTransaction(protyle, id, nodeElement.outerHTML, html);
        }
>>>>>>> 802df1e2
    };
};

export const tagMenu = (protyle: IProtyle, tagElement: HTMLElement) => {
    window.siyuan.menus.menu.remove();
    const nodeElement = hasClosestBlock(tagElement);
    if (!nodeElement) {
        return;
    }
    hideElements(["util", "toolbar", "hint"], protyle);
    const id = nodeElement.getAttribute("data-node-id");
    let html = nodeElement.outerHTML;
    window.siyuan.menus.menu.append(new MenuItem({
        iconHTML: "",
        type: "readonly",
        label: `<input class="b3-text-field fn__size200" style="margin: 4px 0" placeholder="${window.siyuan.languages.tag}">`,
        bind(element) {
            const inputElement = element.querySelector("input");
            inputElement.value = tagElement.textContent.replace(Constants.ZWSP, "");
            inputElement.addEventListener("change", () => {
                updateTransaction(protyle, id, nodeElement.outerHTML, html);
                html = nodeElement.outerHTML;
            });
            inputElement.addEventListener("compositionend", () => {
                tagElement.innerHTML = Constants.ZWSP + Lute.EscapeHTMLStr(inputElement.value || "");
            });
            inputElement.addEventListener("input", (event: KeyboardEvent) => {
                if (!event.isComposing) {
                    // https://github.com/siyuan-note/siyuan/issues/4511
                    tagElement.innerHTML = Constants.ZWSP + Lute.EscapeHTMLStr(inputElement.value || "");
                }
            });
            inputElement.addEventListener("keydown", (event) => {
                if ((event.key === "Enter" || event.key === "Escape") && !event.isComposing) {
                    event.preventDefault();
                    event.stopPropagation();
                    if (!inputElement.value) {
                        const oldHTML = nodeElement.outerHTML;
                        tagElement.insertAdjacentHTML("afterend", "<wbr>");
                        tagElement.remove();
                        nodeElement.setAttribute("updated", format(new Date(), 'yyyyMMddHHmmss'));
                        updateTransaction(protyle, id, nodeElement.outerHTML, oldHTML);
                        focusByWbr(nodeElement, protyle.toolbar.range);
                    } else {
                        protyle.toolbar.range.selectNodeContents(tagElement);
                        protyle.toolbar.range.collapse(false);
                        focusByRange(protyle.toolbar.range);
                    }
                    window.siyuan.menus.menu.remove();
                } else if (electronUndo(event)) {
                    return;
                }
            });
        }
    }).element);
    window.siyuan.menus.menu.append(new MenuItem({type: "separator"}).element);
    /// #if !MOBILE
    window.siyuan.menus.menu.append(new MenuItem({
        label: window.siyuan.languages.search,
        accelerator: "Click",
        icon: "iconSearch",
        click() {
            openGlobalSearch(protyle.app, `#${tagElement.textContent}#`, false);
        }
    }).element);
    /// #endif
    window.siyuan.menus.menu.append(new MenuItem({
        label: `${window.siyuan.languages.turnInto} <b>${window.siyuan.languages.text}</b>`,
        icon: "iconRefresh",
        click() {
            protyle.toolbar.range.setStart(tagElement.firstChild, 0);
            protyle.toolbar.range.setEnd(tagElement.lastChild, tagElement.lastChild.textContent.length);
            protyle.toolbar.setInlineMark(protyle, "tag", "range");
        }
    }).element);
    window.siyuan.menus.menu.append(new MenuItem({
        label: window.siyuan.languages.rename,
        icon: "iconEdit",
        click() {
            renameTag(tagElement.textContent.replace(Constants.ZWSP, ""));
        }
    }).element);
    window.siyuan.menus.menu.append(new MenuItem({
        icon: "iconTrashcan",
        label: window.siyuan.languages.remove,
        click() {
            const oldHTML = nodeElement.outerHTML;
            tagElement.insertAdjacentHTML("afterend", "<wbr>");
            tagElement.remove();
            nodeElement.setAttribute("updated", format(new Date(), 'yyyyMMddHHmmss'));
            updateTransaction(protyle, id, nodeElement.outerHTML, oldHTML);
            focusByWbr(nodeElement, protyle.toolbar.range);
        }
    }).element);

    if (protyle?.app?.plugins) {
        emitOpenMenu({
            plugins: protyle.app.plugins,
            type: "open-menu-tag",
            detail: {
                protyle,
                element: tagElement,
            },
            separatorPosition: "top",
        });
    }

    const rect = tagElement.getBoundingClientRect();
    window.siyuan.menus.menu.popup({
        x: rect.left,
        y: rect.top + 26,
        h: 26
    });
    const popoverElement = hasTopClosestByClassName(protyle.element, "block__popover", true);
    window.siyuan.menus.menu.element.setAttribute("data-from", popoverElement ? popoverElement.dataset.level + "popover" : "app");
    window.siyuan.menus.menu.element.querySelector("input").select();
};

const genImageWidthMenu = (label: string, assetElement: HTMLElement, imgElement: HTMLElement, protyle: IProtyle, id: string, nodeElement: HTMLElement, html: string) => {
    return {
        iconHTML: "",
        label,
        click() {
            nodeElement.setAttribute("updated", format(new Date(), 'yyyyMMddHHmmss'));
            if (label === window.siyuan.languages.default) {
                const isCenter = assetElement.style.display === "block";
                assetElement.removeAttribute("style");
                imgElement.removeAttribute("style");
                if (isCenter) {
                    assetElement.style.display = "block";
                }
            } else {
                assetElement.style.width = label;
                imgElement.style.width = "10000px";
            }
            updateTransaction(protyle, id, nodeElement.outerHTML, html);
            focusBlock(nodeElement);
        }
    };
};

export const iframeMenu = (protyle: IProtyle, nodeElement: Element) => {
    const id = nodeElement.getAttribute("data-node-id");
    const iframeElement = nodeElement.querySelector("iframe");
    let html = nodeElement.outerHTML;
    const subMenus: IMenu[] = [{
        iconHTML: "",
        type: "readonly",
        label: `<textarea rows="1" class="b3-text-field fn__size200" placeholder="${window.siyuan.languages.link}" style="margin: 4px 0">${iframeElement.getAttribute("src") || ""}</textarea>`,
        bind(element) {
            element.style.maxWidth = "none";
            element.querySelector("textarea").addEventListener("change", (event) => {
                const value = (event.target as HTMLTextAreaElement).value.replace(/\n|\r\n|\r|\u2028|\u2029/g, "");
                const biliMatch = value.match(/(?:www\.|\/\/)bilibili\.com\/video\/(\w+)/);
                if (value.indexOf("bilibili.com") > -1 && (value.indexOf("bvid=") > -1 || (biliMatch && biliMatch[1]))) {
                    const params: IObject = {
                        bvid: getSearch("bvid", value) || (biliMatch && biliMatch[1]),
                        page: "1",
                        high_quality: "1",
                        as_wide: "1",
                        allowfullscreen: "true",
                        autoplay: "0"
                    };
                    // `//player.bilibili.com/player.html?aid=895154192&bvid=BV1NP4y1M72N&cid=562898119&page=1`
                    // `https://www.bilibili.com/video/BV1ys411472E?t=3.4&p=4`
                    new URL(value.startsWith("http") ? value : "https:" + value).search.split("&").forEach((item, index) => {
                        if (!item) {
                            return;
                        }
                        if (index === 0) {
                            item = item.substr(1);
                        }
                        const keyValue = item.split("=");
                        params[keyValue[0]] = keyValue[1];
                    });
                    let src = "https://player.bilibili.com/player.html?";
                    const keys = Object.keys(params);
                    keys.forEach((key, index) => {
                        src += `${key}=${params[key]}`;
                        if (index < keys.length - 1) {
                            src += "&";
                        }
                    });
                    iframeElement.setAttribute("src", src);
                    iframeElement.setAttribute("sandbox", "allow-top-navigation-by-user-activation allow-same-origin allow-forms allow-scripts allow-popups");
                    if (!iframeElement.style.height) {
                        iframeElement.style.height = "360px";
                    }
                    if (!iframeElement.style.width) {
                        iframeElement.style.width = "640px";
                    }
                } else {
                    iframeElement.setAttribute("src", value);
                }

                updateTransaction(protyle, id, nodeElement.outerHTML, html);
                html = nodeElement.outerHTML;
                event.stopPropagation();
            });
        }
    }];
    const iframeSrc = iframeElement.getAttribute("src");
    if (iframeSrc) {
        subMenus.push({
            type: "separator"
        });
        return subMenus.concat(openMenu(protyle.app, iframeSrc, true, false) as IMenu[]);
    }
    return subMenus;
};

export const videoMenu = (protyle: IProtyle, nodeElement: Element, type: string) => {
    const id = nodeElement.getAttribute("data-node-id");
    const videoElement = nodeElement.querySelector(type === "NodeVideo" ? "video" : "audio");
    let html = nodeElement.outerHTML;
    const subMenus: IMenu[] = [{
        iconHTML: "",
        type: "readonly",
        label: `<textarea rows="1" style="margin: 4px 0" class="b3-text-field" placeholder="${window.siyuan.languages.link}">${videoElement.getAttribute("src")}</textarea>`,
        bind(element) {
            element.style.maxWidth = "none";
            element.querySelector("textarea").addEventListener("change", (event) => {
                videoElement.setAttribute("src", (event.target as HTMLTextAreaElement).value.replace(/\n|\r\n|\r|\u2028|\u2029/g, ""));
                updateTransaction(protyle, id, nodeElement.outerHTML, html);
                html = nodeElement.outerHTML;
                event.stopPropagation();
            });
        }
    }];
    const src = videoElement.getAttribute("src");
    if (src.startsWith("assets/")) {
        subMenus.push({
            type: "separator"
        });
        subMenus.push({
            label: window.siyuan.languages.rename,
            icon: "iconEdit",
            click() {
                renameAsset(src);
            }
        });
    }
    const VideoSrc = videoElement.getAttribute("src");
    if (VideoSrc) {
        subMenus.push({
            label: window.siyuan.languages.openBy,
            icon: "iconOpen",
            submenu: openMenu(protyle.app, VideoSrc, true, false) as IMenu[]
        });
    }
    /// #if !BROWSER
    subMenus.push(exportAsset(src));
    /// #endif
    return subMenus;
};

export const tableMenu = (protyle: IProtyle, nodeElement: Element, cellElement: HTMLTableCellElement, range: Range) => {
    const menus: IMenu[] = [];
    const colIndex = getColIndex(cellElement);
    if (cellElement.rowSpan > 1 || cellElement.colSpan > 1) {
        menus.push({
            label: window.siyuan.languages.cancelMerged,
            click: () => {
                const oldHTML = nodeElement.outerHTML;
                let rowSpan = cellElement.rowSpan;
                let currentRowElement: Element = cellElement.parentElement;
                const orgColSpan = cellElement.colSpan;
                while (rowSpan > 0 && currentRowElement) {
                    let currentCellElement = currentRowElement.children[colIndex] as HTMLTableCellElement;
                    let colSpan = orgColSpan;
                    while (colSpan > 0 && currentCellElement) {
                        currentCellElement.classList.remove("fn__none");
                        currentCellElement.colSpan = 1;
                        currentCellElement.rowSpan = 1;
                        currentCellElement = currentCellElement.nextElementSibling as HTMLTableCellElement;
                        colSpan--;
                    }
                    currentRowElement = currentRowElement.nextElementSibling;
                    rowSpan--;
                }
                cellElement.rowSpan = 1;
                cellElement.colSpan = 1;
                if (cellElement.tagName === "TH") {
                    let prueTrElement: HTMLElement;
                    Array.from(nodeElement.querySelectorAll("thead tr")).find((item: HTMLElement) => {
                        prueTrElement = item;
                        Array.from(item.children).forEach((cellElement: HTMLTableCellElement) => {
                            if (cellElement.rowSpan !== 1 || cellElement.classList.contains("fn__none")) {
                                prueTrElement = undefined;
                            }
                        });
                        if (prueTrElement) {
                            return true;
                        }
                    });
                    if (prueTrElement) {
                        const tbodyElement = nodeElement.querySelector("tbody");
                        const theadElement = nodeElement.querySelector("thead");
                        while (!prueTrElement.isSameNode(theadElement.lastElementChild)) {
                            tbodyElement.insertAdjacentElement("afterbegin", theadElement.lastElementChild);
                        }
                    }
                }
                focusByRange(range);
                updateTransaction(protyle, nodeElement.getAttribute("data-node-id"), nodeElement.outerHTML, oldHTML);
            }
        });
    }
    const thMatchElement = nodeElement.querySelectorAll("col")[colIndex];
    if (thMatchElement.style.width || thMatchElement.style.minWidth) {
        menus.push({
            label: window.siyuan.languages.useDefaultWidth,
            click: () => {
                const html = nodeElement.outerHTML;
                thMatchElement.style.width = "";
                thMatchElement.style.minWidth = "";
                updateTransaction(protyle, nodeElement.getAttribute("data-node-id"), nodeElement.outerHTML, html);
            }
        });
    }
    const isPinHead = nodeElement.getAttribute("custom-pinthead");
    menus.push({
        icon: isPinHead ? "iconUnpin" : "iconPin",
        label: isPinHead ? window.siyuan.languages.unpinTableHead : window.siyuan.languages.pinTableHead,
        click: () => {
            const html = nodeElement.outerHTML;
            if (isPinHead) {
                nodeElement.removeAttribute("custom-pinthead");
            } else {
                nodeElement.setAttribute("custom-pinthead", "true");
            }
            updateTransaction(protyle, nodeElement.getAttribute("data-node-id"), nodeElement.outerHTML, html);
        }
    });
    menus.push({type: "separator"});
    menus.push({
        icon: "iconAlignLeft",
        accelerator: window.siyuan.config.keymap.editor.general.alignLeft.custom,
        label: window.siyuan.languages.alignLeft,
        click: () => {
            setTableAlign(protyle, [cellElement], nodeElement, "left", range);
        }
    });
    menus.push({
        icon: "iconAlignCenter",
        label: window.siyuan.languages.alignCenter,
        accelerator: window.siyuan.config.keymap.editor.general.alignCenter.custom,
        click: () => {
            setTableAlign(protyle, [cellElement], nodeElement, "center", range);
        }
    });
    menus.push({
        icon: "iconAlignRight",
        label: window.siyuan.languages.alignRight,
        accelerator: window.siyuan.config.keymap.editor.general.alignRight.custom,
        click: () => {
            setTableAlign(protyle, [cellElement], nodeElement, "right", range);
        }
    });
    menus.push({
        type: "separator"
    });
    const tableElement = nodeElement.querySelector("table");
    const hasNone = cellElement.parentElement.querySelector(".fn__none");
    let hasColSpan = false;
    let hasRowSpan = false;
    Array.from(cellElement.parentElement.children).forEach((item: HTMLTableCellElement) => {
        if (item.colSpan > 1) {
            hasColSpan = true;
        }
        if (item.rowSpan > 1) {
            hasRowSpan = true;
        }
    });
    let previousHasNone: false | Element = false;
    let previousHasColSpan = false;
    let previousHasRowSpan = false;
    let previousRowElement = cellElement.parentElement.previousElementSibling;
    if (!previousRowElement && cellElement.parentElement.parentElement.tagName === "TBODY") {
        previousRowElement = tableElement.querySelector("thead").lastElementChild;
    }
    if (previousRowElement) {
        previousHasNone = previousRowElement.querySelector(".fn__none");
        Array.from(previousRowElement.children).forEach((item: HTMLTableCellElement) => {
            if (item.colSpan > 1) {
                previousHasColSpan = true;
            }
            if (item.rowSpan > 1) {
                previousHasRowSpan = true;
            }
        });
    }
    let nextHasNone: false | Element = false;
    let nextHasColSpan = false;
    let nextHasRowSpan = false;
    let nextRowElement = cellElement.parentElement.nextElementSibling;
    if (!nextRowElement && cellElement.parentElement.parentElement.tagName === "THEAD") {
        nextRowElement = tableElement.querySelector("tbody")?.firstElementChild;
    }
    if (nextRowElement) {
        nextHasNone = nextRowElement.querySelector(".fn__none");
        Array.from(nextRowElement.children).forEach((item: HTMLTableCellElement) => {
            if (item.colSpan > 1) {
                nextHasColSpan = true;
            }
            if (item.rowSpan > 1) {
                nextHasRowSpan = true;
            }
        });
    }
    let colIsPure = true;
    Array.from(tableElement.rows).find(item => {
        const cellElement = item.cells[colIndex];
        if (cellElement.classList.contains("fn__none") || cellElement.colSpan > 1 || cellElement.rowSpan > 1) {
            colIsPure = false;
            return true;
        }
    });
    let nextColIsPure = true;
    Array.from(tableElement.rows).find(item => {
        const cellElement = item.cells[colIndex + 1];
        if (cellElement && (cellElement.classList.contains("fn__none") || cellElement.colSpan > 1 || cellElement.rowSpan > 1)) {
            nextColIsPure = false;
            return true;
        }
    });
    let previousColIsPure = true;
    Array.from(tableElement.rows).find(item => {
        const cellElement = item.cells[colIndex - 1];
        if (cellElement && (cellElement.classList.contains("fn__none") || cellElement.colSpan > 1 || cellElement.rowSpan > 1)) {
            previousColIsPure = false;
            return true;
        }
    });
    menus.push({
        icon: "iconBefore",
        label: window.siyuan.languages.insertRowAbove,
        accelerator: window.siyuan.config.keymap.editor.table.insertRowAbove.custom,
        click: () => {
            insertRowAbove(protyle, range, cellElement, nodeElement);
        }
    });
    if (!nextHasNone || (nextHasNone && !nextHasRowSpan && nextHasColSpan)) {
        menus.push({
            icon: "iconAfter",
            label: window.siyuan.languages.insertRowBelow,
            accelerator: window.siyuan.config.keymap.editor.table.insertRowBelow.custom,
            click: () => {
                insertRow(protyle, range, cellElement, nodeElement);
            }
        });
    }
    if (colIsPure || previousColIsPure) {
        menus.push({
            icon: "iconInsertLeft",
            label: window.siyuan.languages.insertColumnLeft,
            accelerator: window.siyuan.config.keymap.editor.table.insertColumnLeft.custom,
            click: () => {
                insertColumn(protyle, nodeElement, cellElement, "beforebegin", range);
            }
        });
    }
    if (colIsPure || nextColIsPure) {
        menus.push({
            icon: "iconInsertRight",
            label: window.siyuan.languages.insertColumnRight,
            accelerator: window.siyuan.config.keymap.editor.table.insertColumnRight.custom,
            click: () => {
                insertColumn(protyle, nodeElement, cellElement, "afterend", range);
            }
        });
    }
    if (((!hasNone || (hasNone && !hasRowSpan && hasColSpan)) &&
            (!previousHasNone || (previousHasNone && !previousHasRowSpan && previousHasColSpan))) ||
        ((!hasNone || (hasNone && !hasRowSpan && hasColSpan)) &&
            (!nextHasNone || (nextHasNone && !nextHasRowSpan && nextHasColSpan))) ||
        (colIsPure && previousColIsPure) ||
        (colIsPure && nextColIsPure)
    ) {
        menus.push({
            type: "separator"
        });
    }

    if ((!hasNone || (hasNone && !hasRowSpan && hasColSpan)) &&
        (!previousHasNone || (previousHasNone && !previousHasRowSpan && previousHasColSpan))) {
        menus.push({
            icon: "iconUp",
            label: window.siyuan.languages.moveToUp,
            accelerator: window.siyuan.config.keymap.editor.table.moveToUp.custom,
            click: () => {
                moveRowToUp(protyle, range, cellElement, nodeElement);
            }
        });
    }
    if ((!hasNone || (hasNone && !hasRowSpan && hasColSpan)) &&
        (!nextHasNone || (nextHasNone && !nextHasRowSpan && nextHasColSpan))) {
        menus.push({
            icon: "iconDown",
            label: window.siyuan.languages.moveToDown,
            accelerator: window.siyuan.config.keymap.editor.table.moveToDown.custom,
            click: () => {
                moveRowToDown(protyle, range, cellElement, nodeElement);
            }
        });
    }
    if (colIsPure && previousColIsPure) {
        menus.push({
            icon: "iconLeft",
            label: window.siyuan.languages.moveToLeft,
            accelerator: window.siyuan.config.keymap.editor.table.moveToLeft.custom,
            click: () => {
                moveColumnToLeft(protyle, range, cellElement, nodeElement);
            }
        });
    }
    if (colIsPure && nextColIsPure) {
        menus.push({
            icon: "iconRight",
            label: window.siyuan.languages.moveToRight,
            accelerator: window.siyuan.config.keymap.editor.table.moveToRight.custom,
            click: () => {
                moveColumnToRight(protyle, range, cellElement, nodeElement);
            }
        });
    }
    if ((cellElement.parentElement.parentElement.tagName !== "THEAD" &&
        ((!hasNone && !hasRowSpan) || (hasNone && !hasRowSpan && hasColSpan))) || colIsPure) {
        menus.push({
            type: "separator"
        });
    }
    if (cellElement.parentElement.parentElement.tagName !== "THEAD" &&
        ((!hasNone && !hasRowSpan) || (hasNone && !hasRowSpan && hasColSpan))) {
        menus.push({
            icon: "iconDeleteRow",
            label: window.siyuan.languages["delete-row"],
            accelerator: window.siyuan.config.keymap.editor.table["delete-row"].custom,
            click: () => {
                deleteRow(protyle, range, cellElement, nodeElement);
            }
        });
    }
    if (colIsPure) {
        menus.push({
            icon: "iconDeleteColumn",
            label: window.siyuan.languages["delete-column"],
            accelerator: window.siyuan.config.keymap.editor.table["delete-column"].custom,
            click: () => {
                deleteColumn(protyle, range, nodeElement, cellElement);
            }
        });
    }
    return menus;
};

export const setFold = (protyle: IProtyle, nodeElement: Element, isOpen?: boolean, isRemove?: boolean) => {
    if (nodeElement.getAttribute("data-type") === "NodeListItem" && nodeElement.childElementCount < 4) {
        // 没有子列表或多个块的列表项不进行折叠
        return -1;
    }
    if (nodeElement.getAttribute("data-type") === "NodeThematicBreak") {
        return -1;
    }
    // 0 正常；1 折叠
    let fold = "0";
    if (nodeElement.getAttribute("fold") === "1") {
        if (typeof isOpen === "boolean" && !isOpen) {
            return -1;
        }
        nodeElement.removeAttribute("fold");
        // https://github.com/siyuan-note/siyuan/issues/4411
        nodeElement.querySelectorAll(".protyle-linenumber").forEach((item: HTMLElement) => {
            lineNumberRender(item);
        });
    } else {
        if (typeof isOpen === "boolean" && isOpen) {
            return -1;
        }
        fold = "1";
        nodeElement.setAttribute("fold", "1");
        // 光标在子列表中，再次 focus 段尾的时候不会变 https://ld246.com/article/1647099132461
        if (getSelection().rangeCount > 0) {
            const range = getSelection().getRangeAt(0);
            const blockElement = hasClosestBlock(range.startContainer);
            if (blockElement && blockElement.getBoundingClientRect().width === 0) {
                // https://github.com/siyuan-note/siyuan/issues/5833
                focusBlock(nodeElement, undefined, false);
            }
        }
        nodeElement.querySelectorAll(".img--select, .av__cell--select, .av__cell--active, .av__row--select").forEach((item: HTMLElement) => {
            if (item.classList.contains("av__row--select")) {
                item.classList.remove("av__row--select");
                item.querySelector(".av__firstcol use").setAttribute("xlink:href", "#iconUncheck");
                updateHeader(item);
            } else {
                item.querySelector(".av__drag-fill")?.remove();
                item.classList.remove("img--select", "av__cell--select", "av__cell--active");
            }
        });
    }
    const id = nodeElement.getAttribute("data-node-id");
    if (nodeElement.getAttribute("data-type") === "NodeHeading") {
        if (fold === "0") {
            nodeElement.insertAdjacentHTML("beforeend", '<div spin="1" style="text-align: center"><img width="24px" src="/stage/loading-pure.svg"></div>');
            transaction(protyle, [{
                action: "unfoldHeading",
                id,
                data: isRemove ? "remove" : undefined,
            }], [{
                action: "foldHeading",
                id
            }]);
        } else {
            transaction(protyle, [{
                action: "foldHeading",
                id
            }], [{
                action: "unfoldHeading",
                id
            }]);
            removeFoldHeading(nodeElement);
        }
    } else {
        transaction(protyle, [{
            action: "setAttrs",
            id,
            data: JSON.stringify({fold})
        }], [{
            action: "setAttrs",
            id,
            data: JSON.stringify({fold: fold === "0" ? "1" : "0"})
        }]);
    }
    // 折叠后，防止滚动条滚动后调用 get 请求 https://github.com/siyuan-note/siyuan/issues/2248
    preventScroll(protyle);
    return fold;
};<|MERGE_RESOLUTION|>--- conflicted
+++ resolved
@@ -257,7 +257,7 @@
         label: `${window.siyuan.languages.turnInto} <b>${window.siyuan.languages.text}</b>`,
         icon: "iconRefresh",
         click() {
-            nodeElement.setAttribute("updated", dayjs().format("YYYYMMDDHHmmss"));
+            nodeElement.setAttribute("updated", format(new Date(), 'yyyyMMddHHmmss'));
             removeInlineType(refElement, "file-annotation-ref", protyle.toolbar.range);
             updateTransaction(protyle, id, nodeElement.outerHTML, oldHTML);
             oldHTML = nodeElement.outerHTML;
@@ -269,7 +269,7 @@
         click() {
             refElement.insertAdjacentHTML("afterend", "<wbr>");
             refElement.remove();
-            nodeElement.setAttribute("updated", dayjs().format("YYYYMMDDHHmmss"));
+            nodeElement.setAttribute("updated", format(new Date(), 'yyyyMMddHHmmss'));
             updateTransaction(protyle, id, nodeElement.outerHTML, oldHTML);
             focusByWbr(nodeElement, protyle.toolbar.range);
             oldHTML = nodeElement.outerHTML;
@@ -486,13 +486,8 @@
         submenu = submenu.concat([{
             label: window.siyuan.languages.text,
             click() {
-<<<<<<< HEAD
-                element.outerHTML = `${element.innerHTML}<wbr>`;
                 nodeElement.setAttribute("updated", format(new Date(), 'yyyyMMddHHmmss'));
-=======
-                nodeElement.setAttribute("updated", dayjs().format("YYYYMMDDHHmmss"));
                 removeInlineType(element, "block-ref", protyle.toolbar.range);
->>>>>>> 802df1e2
                 updateTransaction(protyle, id, nodeElement.outerHTML, oldHTML);
                 oldHTML = nodeElement.outerHTML;
             }
@@ -1201,32 +1196,11 @@
         }
     }).element);
     window.siyuan.menus.menu.append(new MenuItem({type: "separator"}).element);
-<<<<<<< HEAD
-    window.siyuan.menus.menu.append(new MenuItem({
-        icon: "iconTrashcan",
-        label: window.siyuan.languages.remove,
-        click() {
-            const oldHTML = nodeElement.outerHTML;
-            linkElement.insertAdjacentHTML("afterend", "<wbr>");
-            linkElement.remove();
-            nodeElement.setAttribute("updated", format(new Date(), 'yyyyMMddHHmmss'));
-            updateTransaction(protyle, id, nodeElement.outerHTML, oldHTML);
-            focusByWbr(nodeElement, protyle.toolbar.range);
-        }
-    }).element);
-    window.siyuan.menus.menu.append(new MenuItem({
-        label: `${window.siyuan.languages.turnInto} <b>${window.siyuan.languages.text}</b>`,
-        icon: "iconRefresh",
-        click() {
-            removeInlineType(linkElement, protyle.toolbar.range);
-            updateTransaction(protyle, id, nodeElement.outerHTML, html);
-=======
     if (linkAddress) {
         openMenu(protyle.app, linkAddress, false, true);
         /// #if !BROWSER
         if (linkAddress?.startsWith("assets/")) {
             window.siyuan.menus.menu.append(new MenuItem(exportAsset(linkAddress)).element);
->>>>>>> 802df1e2
         }
         /// #endif
     }
@@ -1269,7 +1243,7 @@
         click() {
             inputElements[0].value = "";
             inputElements[2].value = "";
-            nodeElement.setAttribute("updated", dayjs().format("YYYYMMDDHHmmss"));
+            nodeElement.setAttribute("updated", format(new Date(), 'yyyyMMddHHmmss'));
             removeInlineType(linkElement, "a", protyle.toolbar.range);
             updateTransaction(protyle, id, nodeElement.outerHTML, html);
             html = nodeElement.outerHTML;
@@ -1281,7 +1255,7 @@
         click() {
             linkElement.insertAdjacentHTML("afterend", "<wbr>");
             linkElement.remove();
-            nodeElement.setAttribute("updated", dayjs().format("YYYYMMDDHHmmss"));
+            nodeElement.setAttribute("updated", format(new Date(), 'yyyyMMddHHmmss'));
             updateTransaction(protyle, id, nodeElement.outerHTML, html);
             focusByWbr(nodeElement, protyle.toolbar.range);
             html = nodeElement.outerHTML;
@@ -1328,15 +1302,10 @@
             protyle.toolbar.range.collapse(false);
             focusByRange(protyle.toolbar.range);
         }
-<<<<<<< HEAD
-        nodeElement.setAttribute("updated", format(new Date(), 'yyyyMMddHHmmss'));
-        updateTransaction(protyle, id, nodeElement.outerHTML, html);
-=======
         if (html !== nodeElement.outerHTML) {
-            nodeElement.setAttribute("updated", dayjs().format("YYYYMMDDHHmmss"));
+            nodeElement.setAttribute("updated", format(new Date(), 'yyyyMMddHHmmss'));
             updateTransaction(protyle, id, nodeElement.outerHTML, html);
         }
->>>>>>> 802df1e2
     };
 };
 
