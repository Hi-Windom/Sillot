import {getEventName, isCtrl, updateHotkeyTip} from "../protyle/util/compatibility";
import {setPosition} from "../util/setPosition";
import {hasClosestByClassName} from "../protyle/util/hasClosest";
import {isMobile} from "../util/functions";

export class Menu {
    public element: HTMLElement;
    public removeCB: () => void;
    private wheelEvent: string;

    constructor() {
        this.wheelEvent = "onwheel" in document.createElement("div") ? "wheel" : "mousewheel";

        this.element = document.getElementById("commonMenu");
        this.element.querySelector(".b3-menu__title .b3-menu__label").innerHTML = window.siyuan.languages.back;
        this.element.addEventListener(isMobile() ? "click" : "mouseover", (event) => {
            const target = event.target as Element;
            if (isMobile()) {
                const titleElement = hasClosestByClassName(target, "b3-menu__title");
                if (titleElement || (typeof event.detail === "string" && event.detail === "back")) {
                    const lastShowElements = this.element.querySelectorAll(".b3-menu__item--show");
                    if (lastShowElements.length > 0) {
                        lastShowElements[lastShowElements.length - 1].classList.remove("b3-menu__item--show");
                    } else {
                        this.remove();
                    }
                    return;
                }
            }

            const itemElement = hasClosestByClassName(target, "b3-menu__item");
            if (!itemElement) {
                return;
            }
            if (itemElement.classList.contains("b3-menu__item--readonly")) {
                return;
            }
            const subMenuElement = itemElement.querySelector(".b3-menu__submenu") as HTMLElement;
            this.element.querySelectorAll(".b3-menu__item--show").forEach((item) => {
                if (!item.contains(itemElement) && !item.isSameNode(itemElement) && !itemElement.contains(item)) {
                    item.classList.remove("b3-menu__item--show");
                }
            });
            this.element.querySelectorAll(".b3-menu__item--current").forEach((item) => {
                item.classList.remove("b3-menu__item--current");
            });
            itemElement.classList.add("b3-menu__item--current");
            if (!subMenuElement) {
                return;
            }
            itemElement.classList.add("b3-menu__item--show");
            if (!this.element.classList.contains("b3-menu--fullscreen")) {
                this.showSubMenu(subMenuElement);
            }
        });
    }

    public showSubMenu(subMenuElement: HTMLElement) {
        const parentRect = subMenuElement.parentElement.getBoundingClientRect();
        subMenuElement.style.top = (parentRect.top - 8) + "px";
        subMenuElement.style.left = (parentRect.right + 8) + "px";
        subMenuElement.style.bottom = "auto";
        const rect = subMenuElement.getBoundingClientRect();
        if (rect.right > window.innerWidth) {
            if (parentRect.left - 8 > rect.width) {
                subMenuElement.style.left = (parentRect.left - 8 - rect.width) + "px";
            } else {
                subMenuElement.style.left = (window.innerWidth - rect.width) + "px";
            }
        }
        if (rect.bottom > window.innerHeight) {
            subMenuElement.style.top = "auto";
            subMenuElement.style.bottom = "8px";
        }
    }

    private preventDefault(event: KeyboardEvent) {
        if (!hasClosestByClassName(event.target as Element, "b3-menu") &&
            // 移动端底部键盘菜单
            !hasClosestByClassName(event.target as Element, "keyboard__bar")) {
            event.preventDefault();
        }
    }

    public remove() {
        if (window.siyuan.menus.menu.removeCB) {
            window.siyuan.menus.menu.removeCB();
            window.siyuan.menus.menu.removeCB = undefined;
        }
        if (isMobile()) {
            window.removeEventListener("touchmove", this.preventDefault, false);
        } else {
            window.removeEventListener(this.wheelEvent, this.preventDefault, false);
        }

        this.element.firstElementChild.classList.add("fn__none");
        this.element.lastElementChild.innerHTML = "";
        this.element.classList.add("fn__none");
        this.element.classList.remove("b3-menu--list", "b3-menu--fullscreen");
        this.element.removeAttribute("style");  // zIndex
        window.siyuan.menus.menu.element.removeAttribute("data-name");    // 标识再次点击不消失
    }

    public append(element?: HTMLElement) {
        if (!element) {
            return;
        }
        this.element.lastElementChild.append(element);
    }

    public popup(options: { x: number, y: number, h?: number, w?: number }, isLeft = false) {
        if (this.element.lastElementChild.innerHTML === "") {
            return;
        }
        if (isMobile()) {
            window.addEventListener("touchmove", this.preventDefault, {passive: false});
        } else {
            window.addEventListener(this.wheelEvent, this.preventDefault, {passive: false});
        }

        this.element.classList.remove("fn__none");
        setPosition(this.element, options.x - (isLeft ? window.siyuan.menus.menu.element.clientWidth : 0), options.y, options.h, options.w);
    }

    public fullscreen(position: "bottom" | "all" = "all") {
        this.element.classList.add("b3-menu--fullscreen");
<<<<<<< HEAD
        this.element.insertAdjacentHTML("afterbegin", `<div class="b3-menu__title">
<svg class="b3-menu__icon"><use xlink:href="#iconLeft"></use></svg>
<span class="b3-menu__label">${window.siyuan.languages.back}</span>
</div><button class="b3-menu__separator"></button>`);
        this.popup({x: 0, y: position === "bottom" ? window.innerHeight / 2 : 0});
        if (position === "bottom") {
            this.element.querySelectorAll(".b3-menu__submenu").forEach((item: HTMLElement) => {
                item.style.top = "calc(100vh - 500px + 48.5px)";
            });
             // 解决部分机型非全屏菜单无效
            // 解决方案一，对应的 item.style.top 为 calc(50vh + 48.5px)
            // this.element.style.top = "50vh";
            // 解决方案二，需要联动上面的 item.style.top
            this.element.style.position = "sticky";
            this.element.style.height = "500px";
            this.element.querySelectorAll(".b3-menu__separator").forEach((item: HTMLElement) => {
                item.style.pointerEvents = "none"; // 解决手机端分割线点击交互陷阱
            });
        }
        this.element.scrollTop = 0;
=======
        this.element.firstElementChild.classList.remove("fn__none");
        this.element.classList.remove("fn__none");
        window.addEventListener("touchmove", this.preventDefault, {passive: false});

        setTimeout(() => {
            if (position === "bottom") {
                this.element.style.transform = "translateY(-50vh)";
                this.element.style.height = "50vh";
            } else {
                this.element.style.transform = "translateY(-100vh)";
            }
        })
        this.element.lastElementChild.scrollTop = 0;
>>>>>>> cc976675
    }
}

export class MenuItem {
    public element: HTMLElement;

    constructor(options: IMenu) {
        this.element = document.createElement("button");
        if (options.disabled) {
            this.element.setAttribute("disabled", "disabled");
        }
        if (options.type === "separator") {
            this.element.classList.add("b3-menu__separator");
            return;
        }
        this.element.classList.add("b3-menu__item");
        if (options.current) {
            this.element.classList.add("b3-menu__item--selected");
        }
        if (options.click) {
            // 需使用 click，否则移动端无法滚动
            this.element.addEventListener("click", (event) => {
                if (this.element.getAttribute("disabled")) {
                    return;
                }
                options.click(this.element);
                event.preventDefault();
                event.stopImmediatePropagation();
                event.stopPropagation();
                window.siyuan.menus.menu.remove();
            });
        }
        let html = `<span class="b3-menu__label">${options.label}</span>`;
        if (options.iconHTML) {
            html = options.iconHTML + html;
        } else {
            html = `<svg class="b3-menu__icon${["HTML (SiYuan)", window.siyuan.languages.template].includes(options.label) ? " ft__error" : ""}" style="${options.icon === "iconClose" ? "height:10px;" : ""}"><use xlink:href="#${options.icon || ""}"></use></svg>${html}`;
        }
        if (options.accelerator) {
            html += `<span class="b3-menu__accelerator">${updateHotkeyTip(options.accelerator)}</span>`;
        }
        if (options.action) {
            html += `<svg class="b3-menu__action"><use xlink:href="#${options.action}"></use></svg>`;
        }
        if (options.id) {
            this.element.setAttribute("data-id", options.id);
        }
        if (options.type === "readonly") {
            this.element.classList.add("b3-menu__item--readonly");
        }
        this.element.innerHTML = html;
        if (options.bind) {
            // 主题 rem craft 需要使用 b3-menu__item--custom 来区分自定义菜单 by 281261361
            this.element.classList.add("b3-menu__item--custom");
            options.bind(this.element);
        }
        if (options.submenu) {
            const submenuElement = document.createElement("div");
            submenuElement.classList.add("b3-menu__submenu");
            options.submenu.forEach((item) => {
                submenuElement.append(new MenuItem(item).element);
            });
            this.element.insertAdjacentHTML("beforeend", '<svg class="b3-menu__icon b3-menu__icon--arrow"><use xlink:href="#iconRight"></use></svg>');
            this.element.append(submenuElement);
        }
    }
}

const getActionMenu = (element: Element, next: boolean) => {
    let actionMenuElement = element;
    while (actionMenuElement && (actionMenuElement.classList.contains("b3-menu__separator") || actionMenuElement.classList.contains("b3-menu__item--readonly"))) {
        if (next) {
            actionMenuElement = actionMenuElement.nextElementSibling;
        } else {
            actionMenuElement = actionMenuElement.previousElementSibling;
        }
    }
    return actionMenuElement;
};

export const bindMenuKeydown = (event: KeyboardEvent) => {
    if (window.siyuan.menus.menu.element.classList.contains("fn__none") || event.altKey || event.shiftKey || isCtrl(event)) {
        return false;
    }
    if (event.code === "ArrowDown" || event.code === "ArrowUp") {
        const currentElement = window.siyuan.menus.menu.element.querySelector(".b3-menu__item--current");
        let actionMenuElement;
        if (!currentElement) {
            if (event.code === "ArrowUp") {
                actionMenuElement = getActionMenu(window.siyuan.menus.menu.element.lastElementChild.lastElementChild, false);
            } else {
                actionMenuElement = getActionMenu(window.siyuan.menus.menu.element.lastElementChild.firstElementChild, true);
            }
        } else {
            currentElement.classList.remove("b3-menu__item--current", "b3-menu__item--show");
            if (event.code === "ArrowUp") {
                actionMenuElement = getActionMenu(currentElement.previousElementSibling, false);
                if (!actionMenuElement) {
                    actionMenuElement = getActionMenu(currentElement.parentElement.lastElementChild, false);
                }
            } else {
                actionMenuElement = getActionMenu(currentElement.nextElementSibling, true);
                if (!actionMenuElement) {
                    actionMenuElement = getActionMenu(currentElement.parentElement.firstElementChild, true);
                }
            }
        }
        if (actionMenuElement) {
            actionMenuElement.classList.add("b3-menu__item--current");
            actionMenuElement.classList.remove("b3-menu__item--show");

            const parentRect = actionMenuElement.parentElement.getBoundingClientRect();
            const actionMenuRect = actionMenuElement.getBoundingClientRect();
            if (parentRect.top > actionMenuRect.top || parentRect.bottom < actionMenuRect.bottom) {
                actionMenuElement.scrollIntoView(parentRect.top > actionMenuRect.top);
            }
        }
        return true;
    } else if (event.code === "ArrowRight") {
        const currentElement = window.siyuan.menus.menu.element.querySelector(".b3-menu__item--current");
        if (!currentElement) {
            return true;
        }
        const subMenuElement = currentElement.querySelector(".b3-menu__submenu") as HTMLElement;
        if (!subMenuElement) {
            return true;
        }
        currentElement.classList.remove("b3-menu__item--current");
        currentElement.classList.add("b3-menu__item--show");

        const actionMenuElement = getActionMenu(subMenuElement.firstElementChild, true);
        if (actionMenuElement) {
            actionMenuElement.classList.add("b3-menu__item--current");
        }
        window.siyuan.menus.menu.showSubMenu(subMenuElement);
        return true;
    } else if (event.code === "ArrowLeft") {
        const currentElement = window.siyuan.menus.menu.element.querySelector(".b3-menu__submenu .b3-menu__item--current");
        if (!currentElement) {
            return true;
        }
        currentElement.parentElement.parentElement.classList.remove("b3-menu__item--show");
        currentElement.parentElement.parentElement.classList.add("b3-menu__item--current");
        currentElement.classList.remove("b3-menu__item--current");
        return true;
    } else if (event.code === "Enter") {
        const currentElement = window.siyuan.menus.menu.element.querySelector(".b3-menu__item--current");
        if (!currentElement) {
            return false;
        } else {
            const textElement = currentElement.querySelector(".b3-text-field") as HTMLInputElement;
            const checkElement = currentElement.querySelector(".b3-switch") as HTMLInputElement;
            if (textElement) {
                textElement.focus();
                return true;
            } else if (checkElement) {
                checkElement.click();
            } else {
                currentElement.dispatchEvent(new CustomEvent(getEventName()));
            }
            window.siyuan.menus.menu.remove();
        }
        return true;
    }
};<|MERGE_RESOLUTION|>--- conflicted
+++ resolved
@@ -124,28 +124,6 @@
 
     public fullscreen(position: "bottom" | "all" = "all") {
         this.element.classList.add("b3-menu--fullscreen");
-<<<<<<< HEAD
-        this.element.insertAdjacentHTML("afterbegin", `<div class="b3-menu__title">
-<svg class="b3-menu__icon"><use xlink:href="#iconLeft"></use></svg>
-<span class="b3-menu__label">${window.siyuan.languages.back}</span>
-</div><button class="b3-menu__separator"></button>`);
-        this.popup({x: 0, y: position === "bottom" ? window.innerHeight / 2 : 0});
-        if (position === "bottom") {
-            this.element.querySelectorAll(".b3-menu__submenu").forEach((item: HTMLElement) => {
-                item.style.top = "calc(100vh - 500px + 48.5px)";
-            });
-             // 解决部分机型非全屏菜单无效
-            // 解决方案一，对应的 item.style.top 为 calc(50vh + 48.5px)
-            // this.element.style.top = "50vh";
-            // 解决方案二，需要联动上面的 item.style.top
-            this.element.style.position = "sticky";
-            this.element.style.height = "500px";
-            this.element.querySelectorAll(".b3-menu__separator").forEach((item: HTMLElement) => {
-                item.style.pointerEvents = "none"; // 解决手机端分割线点击交互陷阱
-            });
-        }
-        this.element.scrollTop = 0;
-=======
         this.element.firstElementChild.classList.remove("fn__none");
         this.element.classList.remove("fn__none");
         window.addEventListener("touchmove", this.preventDefault, {passive: false});
@@ -159,7 +137,6 @@
             }
         })
         this.element.lastElementChild.scrollTop = 0;
->>>>>>> cc976675
     }
 }
 
