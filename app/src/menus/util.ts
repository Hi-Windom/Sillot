--- conflicted
+++ resolved
@@ -8,21 +8,12 @@
 import {Constants} from "../constants";
 import {openNewWindowById} from "../window/openNewWindow";
 import {MenuItem} from "./Menu";
-<<<<<<< HEAD
 import type {App} from "../index";
-import {isInAndroid, updateHotkeyTip} from "../protyle/util/compatibility";
+import {isInAndroid, openByMobile, updateHotkeyTip} from "../protyle/util/compatibility";
 import {checkFold} from "../util/noRelyPCFunction";
 
 export const exportAsset = (src: string) => {
     window.sout.tracker("invoked");
-    /// #if !BROWSER
-=======
-import {App} from "../index";
-import {isInAndroid, openByMobile, updateHotkeyTip} from "../protyle/util/compatibility";
-import {checkFold} from "../util/noRelyPCFunction";
-
-export const exportAsset = (src: string) => {
->>>>>>> 2226234b
     return {
         label: window.siyuan.languages.export,
         icon: "iconUpload",
