/// #if !BROWSER
import {ipcRenderer} from "electron";
import * as path from "path";
/// #endif
import {fetchPost} from "../util/fetch";
import {getAssetName, pathPosix, showFileInFolder} from "../util/pathName";
import {openFileById} from "../editor/util";
import {Constants} from "../constants";
import {openNewWindowById} from "../window/openNewWindow";
import {MenuItem} from "./Menu";
import type {App} from "../index";
import {isInAndroid, updateHotkeyTip} from "../protyle/util/compatibility";
import {checkFold} from "../util/noRelyPCFunction";

export const exportAsset = (src: string) => {
    window.sout.tracker("invoked");
    /// #if !BROWSER
    return {
        label: window.siyuan.languages.export,
        icon: "iconUpload",
        async click() {
            const result = await ipcRenderer.invoke(Constants.SIYUAN_GET, {
                cmd: "showSaveDialog",
                defaultPath: getAssetName(src) + pathPosix().extname(src),
                properties: ["showOverwriteConfirmation"],
            });
            if (!result.canceled) {
                fetchPost("/api/file/copyFile", {src, dest: result.filePath});
            }
        }
    };
    /// #endif
};


<<<<<<< HEAD
export const openEditorTab = (app: App, id: string, notebookId?: string, pathString?: string) => {
    window.sout.tracker("invoked");
=======
export const openEditorTab = (app: App, ids: string[], notebookId?: string, pathString?: string) => {
>>>>>>> cf852924
    /// #if !MOBILE
    const openSubmenus: IMenu[] = [{
        icon: "iconLayoutRight",
        label: window.siyuan.languages.insertRight,
        accelerator: ids.length === 1 ? `${updateHotkeyTip(window.siyuan.config.keymap.editor.general.insertRight.custom)}/${updateHotkeyTip("⌥Click")}` : undefined,
        click: () => {
            if (notebookId) {
                openFileById({
                    app,
                    id: ids[0],
                    position: "right",
                    action: [Constants.CB_GET_FOCUS, Constants.CB_GET_SCROLL]
                });
            } else {
                ids.forEach((id) => {
                    checkFold(id, (zoomIn, action) => {
                        openFileById({
                            app,
                            id,
                            position: "right",
                            action,
                            zoomIn
                        });
                    });
                })
            }
        }
    }, {
        icon: "iconLayoutBottom",
        label: window.siyuan.languages.insertBottom,
        accelerator: ids.length === 1 ? "⇧Click" : "",
        click: () => {
            if (notebookId) {
                openFileById({
                    app,
                    id: ids[0],
                    position: "bottom",
                    action: [Constants.CB_GET_FOCUS, Constants.CB_GET_SCROLL]
                });
            } else {
                ids.forEach((id) => {
                    checkFold(id, (zoomIn, action) => {
                        openFileById({
                            app,
                            id,
                            position: "bottom",
                            action,
                            zoomIn
                        });
                    });
                })
            }
        }
    }];
    if (window.siyuan.config.fileTree.openFilesUseCurrentTab) {
        openSubmenus.push({
            label: window.siyuan.languages.openInNewTab,
            accelerator: ids.length === 1 ? "⌥⌘Click" : undefined,
            click: () => {
                if (notebookId) {
                    openFileById({
                        app,
                        id: ids[0],
                        action: [Constants.CB_GET_FOCUS, Constants.CB_GET_SCROLL],
                        removeCurrentTab: false
                    });
                } else {
                    ids.forEach((id) => {
                        checkFold(id, (zoomIn, action) => {
                            openFileById({
                                app,
                                id,
                                action,
                                zoomIn,
                                removeCurrentTab: false
                            });
                        });
                    });
                }
            }
        });
    }
    /// #if !BROWSER
    openSubmenus.push({
        label: window.siyuan.languages.openByNewWindow,
        icon: "iconOpenWindow",
        click() {
            ids.forEach((id) => {
                openNewWindowById(id);
            });
        }
    });
    /// #endif
    openSubmenus.push({type: "separator"});
    openSubmenus.push({
        icon: "iconPreview",
        label: window.siyuan.languages.preview,
        click: () => {
            ids.forEach((id) => {
                openFileById({app, id, mode: "preview"});
            });
        }
    });
    /// #if !BROWSER
    openSubmenus.push({type: "separator"});
    openSubmenus.push({
        icon: "iconFolder",
        label: window.siyuan.languages.showInFolder,
        click: () => {
            if (notebookId) {
                showFileInFolder(path.join(window.siyuan.config.system.dataDir, notebookId, pathString));
            } else {
                ids.forEach((id) => {
                    fetchPost("/api/block/getBlockInfo", {id}, (response) => {
                        showFileInFolder(path.join(window.siyuan.config.system.dataDir, response.data.box, response.data.path));
                    });
                });
            }
        }
    });
    /// #endif
    window.siyuan.menus.menu.append(new MenuItem({
        label: window.siyuan.languages.openBy,
        icon: "iconOpen",
        submenu: openSubmenus,
    }).element);
    /// #endif
};

export const copyPNG = (imgElement: HTMLImageElement) => {
    window.sout.tracker("invoked");
    if (isInAndroid()) {
        window.JSAndroid.writeImageClipboard(imgElement.getAttribute("src"));
        return;
    } else {
        const canvas = document.createElement("canvas");
        const tempElement = document.createElement("img");
        tempElement.onload = (e: Event & { target: HTMLImageElement }) => {
            canvas.width = e.target.width;
            canvas.height = e.target.height;
            canvas.getContext("2d").drawImage(e.target, 0, 0, e.target.width, e.target.height);
            canvas.toBlob((blob) => {
                navigator.clipboard.write([
                    new ClipboardItem({
                        // @ts-ignore
                        ["image/png"]: blob
                    })
                ]);
            }, "image/png", 1);
        };
        tempElement.src = imgElement.getAttribute("src");
    }
};<|MERGE_RESOLUTION|>--- conflicted
+++ resolved
@@ -33,12 +33,8 @@
 };
 
 
-<<<<<<< HEAD
-export const openEditorTab = (app: App, id: string, notebookId?: string, pathString?: string) => {
+export const openEditorTab = (app: App, ids: string[], notebookId?: string, pathString?: string) => {
     window.sout.tracker("invoked");
-=======
-export const openEditorTab = (app: App, ids: string[], notebookId?: string, pathString?: string) => {
->>>>>>> cf852924
     /// #if !MOBILE
     const openSubmenus: IMenu[] = [{
         icon: "iconLayoutRight",
