--- conflicted
+++ resolved
@@ -269,12 +269,8 @@
 };
 
 export const showPopover = async (app: App, showRef = false) => {
-<<<<<<< HEAD
     window.sout.tracker("invoked");
-    if (!popoverTargetElement) {
-=======
     if (!popoverTargetElement || window.siyuan.menus.menu.data?.isSameNode(popoverTargetElement)) {
->>>>>>> 743737d3
         return;
     }
     let ids: string[];
