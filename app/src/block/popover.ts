import {BlockPanel} from "./Panel";
import {hasClosestBlock, hasClosestByAttribute, hasClosestByClassName} from "../protyle/util/hasClosest";
import {fetchSyncPost} from "../util/fetch";
import {getIdFromSiyuanUrl} from "../util/functions";
import {hideTooltip, showTooltip} from "../dialog/tooltip";
import {isPadAppMode} from "sofill/env";

let popoverTargetElement: HTMLElement;
export const initBlockPopover = () => {
    let timeout: number;
    let timeoutHide: number;
    // 编辑器内容块引用/backlinks/tag/bookmark/套娃中使用
    document.addEventListener("mouseover", (event: MouseEvent & { target: HTMLElement, path: HTMLElement[] }) => {
        if (!window.siyuan.config) {
            return;
        }
        const aElement = hasClosestByAttribute(event.target, "data-type", "a", true) ||
            hasClosestByAttribute(event.target, "data-type", "tab-header") ||
            hasClosestByClassName(event.target, "emojis__item") ||
            hasClosestByClassName(event.target, "emojis__type") ||
            hasClosestByAttribute(event.target, "data-type", "inline-memo");
        if (aElement) {
            let tip = aElement.getAttribute("aria-label") || aElement.getAttribute("data-inline-memo-content");
            // 折叠块标文案替换
            if (hasClosestByAttribute(event.target, "data-type", "fold", true)) {
                tip = window.siyuan.languages.fold;
            }
            if (!tip) {
                tip = aElement.getAttribute("data-href");
                const title = aElement.getAttribute("data-title");
                if (title) {
                    tip += "<br>" + title;
                }
            }
            if (tip && !tip.startsWith("siyuan://blocks") && !aElement.classList.contains("b3-tooltips")) {
                showTooltip(tip, aElement);
                event.stopPropagation();
                return;
            }
        } else if (!aElement) {
            hideTooltip();
        }
        if (window.siyuan.config.editor.floatWindowMode === 1) {
            clearTimeout(timeoutHide);
            timeoutHide = window.setTimeout(() => {
                hidePopover(event);
            }, 200);

            if (!getTarget(event, aElement)) {
                return;
            }
            if (window.siyuan.ctrlIsPressed) {
                clearTimeout(timeoutHide);
                showPopover();
            }
            return;
        }

        clearTimeout(timeout);
        clearTimeout(timeoutHide);
        timeoutHide = window.setTimeout(() => {
            if (!hidePopover(event)) {
                return;
            }
            if (!popoverTargetElement && !aElement) {
                clearTimeout(timeout);
            }
        }, 200);
        timeout = window.setTimeout(async () => {
            if (!getTarget(event, aElement)) {
                return;
            }
            clearTimeout(timeoutHide);
            showPopover();
        }, 620);
    });
};

const hidePopover = (event: MouseEvent & { target: HTMLElement, path: HTMLElement[] }) => {
    if (hasClosestByClassName(event.target, "b3-menu") ||
        (event.target.id && event.target.tagName !== "svg" && (event.target.id.startsWith("minder_node") || event.target.id.startsWith("kity_") || event.target.id.startsWith("node_")))
        || event.target.classList.contains("counter")
        || event.target.tagName === "circle"
    ) {
        // b3-menu 需要处理，(( 后的 hint 上的图表移上去需显示预览
        // gutter & mindmap & 文件树上的数字 & 关系图节点不处理
        return false;
    }
    popoverTargetElement = hasClosestByAttribute(event.target, "data-type", "block-ref") as HTMLElement ||
        hasClosestByAttribute(event.target, "data-type", "virtual-block-ref") as HTMLElement;
    if (popoverTargetElement?.classList?.contains("b3-tooltips")) {
        popoverTargetElement = undefined;
    }
    if (!popoverTargetElement) {
        popoverTargetElement = hasClosestByClassName(event.target, "popover__block") as HTMLElement;
    }
    const linkElement = hasClosestByAttribute(event.target, "data-type", "a", true);
    if (!popoverTargetElement && linkElement && linkElement.getAttribute("data-href")?.startsWith("siyuan://blocks")) {
        popoverTargetElement = linkElement;
    }
    if (!popoverTargetElement) {
        // 移动到弹窗的 loading 元素上，但经过 settimeout 后 loading 已经被移除了
        // https://ld246.com/article/1673596577519/comment/1673767749885#comments
        let targetElement = event.target;
        if (!targetElement.parentElement && event.path && event.path[1]) {
            targetElement = event.path[1];
        }
        const blockElement = hasClosestByClassName(targetElement, "block__popover", true);
        const maxEditLevels: { [key: string]: number } = {oid: 0};
        window.siyuan.blockPanels.forEach((item) => {
            if (item.targetElement && item.element.getAttribute("data-pin") === "true") {
                const level = parseInt(item.element.getAttribute("data-level"));
                const oid = item.element.getAttribute("data-oid");
                if (maxEditLevels[oid]) {
                    if (level > maxEditLevels[oid]) {
                        maxEditLevels[oid] = level;
                    }
                } else {
                    maxEditLevels[oid] = level; // 不能为1，否则 pin 住第三层，第二层会消失
                }
            }
        });
        if (blockElement) {
            for (let i = 0; i < window.siyuan.blockPanels.length; i++) {
                const item = window.siyuan.blockPanels[i];
                if (item.targetElement &&
                    parseInt(item.element.getAttribute("data-level")) > (maxEditLevels[item.element.getAttribute("data-oid")] || 0) &&
                    item.element.getAttribute("data-pin") === "false" &&
                    parseInt(item.element.getAttribute("data-level")) > parseInt(blockElement.getAttribute("data-level"))) {
                    item.destroy();
                    i--;
                }
            }
        } else {
            for (let i = 0; i < window.siyuan.blockPanels.length; i++) {
                const item = window.siyuan.blockPanels[i];
                if (item.targetElement && item.element.getAttribute("data-pin") === "false" &&
                    parseInt(item.element.getAttribute("data-level")) > (maxEditLevels[item.element.getAttribute("data-oid")] || 0)) {
                    item.destroy();
                    i--;
                }
            }
        }
    }
};

const getTarget = (event: MouseEvent & { target: HTMLElement }, aElement: false | HTMLElement) => {
    if (hasClosestByClassName(event.target, "history__repo", true)) {
        return false;
    }
    popoverTargetElement = hasClosestByAttribute(event.target, "data-type", "block-ref") as HTMLElement ||
        hasClosestByAttribute(event.target, "data-type", "virtual-block-ref") as HTMLElement;
    if (popoverTargetElement?.classList?.contains("b3-tooltips")) {
        popoverTargetElement = undefined;
    }
    if (!popoverTargetElement) {
        popoverTargetElement = hasClosestByClassName(event.target, "popover__block") as HTMLElement;
    }
    if (!popoverTargetElement && aElement && aElement.getAttribute("data-href")?.startsWith("siyuan://blocks") &&
        aElement.getAttribute("prevent-popover") !== "true") {
        popoverTargetElement = aElement;
    }
    if (!popoverTargetElement || window.siyuan.altIsPressed || window.siyuan.shiftIsPressed ||
        (window.siyuan.config.editor.floatWindowMode === 0 && window.siyuan.ctrlIsPressed) ||
        (popoverTargetElement && popoverTargetElement.getAttribute("prevent-popover") === "true")) {
        return false;
    }
    // https://github.com/siyuan-note/siyuan/issues/4314
    if (popoverTargetElement && getSelection().rangeCount > 0) {
        const range = getSelection().getRangeAt(0);
        if (range.toString() !== "" && popoverTargetElement.contains(range.startContainer)) {
            return false;
        }
    }
    return true;
};

export const showPopover = async () => {
    if (!popoverTargetElement) {
        return;
    }
    let ids: string[];
    let defIds: string[];
    const dataId = popoverTargetElement.getAttribute("data-id");
    if (dataId) {
        // backlink/util/hint/正文标题 上的弹层
        if (dataId.startsWith("[")) {
            ids = JSON.parse(dataId);
        } else {
            ids = [dataId];
        }
        defIds = JSON.parse(popoverTargetElement.getAttribute("data-defids") || "[]");
    } else if (popoverTargetElement.getAttribute("data-type")?.indexOf("virtual-block-ref") > -1) {
        const nodeElement = hasClosestBlock(popoverTargetElement);
        if (nodeElement) {
            const postResponse = await fetchSyncPost("/api/block/getBlockDefIDsByRefText", {
                anchor: popoverTargetElement.textContent,
                excludeIDs: [nodeElement.getAttribute("data-node-id")]
            });
            ids = postResponse.data;
        }
    } else if (popoverTargetElement.getAttribute("data-type")?.split(" ").includes("a")) {
        // 以思源协议开头的链接
<<<<<<< HEAD
        ids = [popoverTargetElement.getAttribute("data-href").substring(16, 16 + 22)];
=======
        ids = [getIdFromSiyuanUrl(popoverTargetElement.getAttribute("data-href"))];
>>>>>>> 9a760026
    } else {
        // pdf
        let targetId;
        let url = "/api/block/getRefIDs";
        if (popoverTargetElement.classList.contains("protyle-attr--refcount")) {
            // 编辑器中的引用数
            targetId = popoverTargetElement.parentElement.parentElement.getAttribute("data-node-id");
        } else if (popoverTargetElement.classList.contains("pdf__rect")) {
            targetId = popoverTargetElement.getAttribute("data-node-id");
            url = "/api/block/getRefIDsByFileAnnotationID";
        } else if (!targetId) {
            // 文件树中的引用数
            targetId = popoverTargetElement.parentElement.getAttribute("data-node-id");
        }
        const postResponse = await fetchSyncPost(url, {id: targetId});
        ids = postResponse.data.refIDs;
        defIds = postResponse.data.defIDs;
    }

    let hasPin = false;
    window.siyuan.blockPanels.find((item) => {
        if (item.targetElement && item.element.getAttribute("data-pin") === "true"
            && JSON.stringify(ids) === JSON.stringify(item.nodeIds)) {
            hasPin = true;
            return true;
        }
    });
    if (!hasPin && popoverTargetElement.parentElement &&
        popoverTargetElement.parentElement.style.opacity !== "0.1" // 反向面板图标拖拽时不应该弹层
    ) {
        if (!isPadAppMode()) {
            window.siyuan.blockPanels.push(new BlockPanel({
                targetElement: popoverTargetElement,
                nodeIds: ids,
                defIds,
            }));
        }
    }
    popoverTargetElement = undefined;
};<|MERGE_RESOLUTION|>--- conflicted
+++ resolved
@@ -201,11 +201,7 @@
         }
     } else if (popoverTargetElement.getAttribute("data-type")?.split(" ").includes("a")) {
         // 以思源协议开头的链接
-<<<<<<< HEAD
-        ids = [popoverTargetElement.getAttribute("data-href").substring(16, 16 + 22)];
-=======
         ids = [getIdFromSiyuanUrl(popoverTargetElement.getAttribute("data-href"))];
->>>>>>> 9a760026
     } else {
         // pdf
         let targetId;
