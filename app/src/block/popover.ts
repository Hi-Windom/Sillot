--- conflicted
+++ resolved
@@ -6,11 +6,8 @@
 import type {App} from "../index";
 import {Constants} from "../constants";
 import {getCellText} from "../protyle/render/av/cell";
-<<<<<<< HEAD
 import {isPadAppMode} from "sofill/env";
-=======
 import {isTouchDevice} from "../util/functions";
->>>>>>> ef6daed3
 
 let popoverTargetElement: HTMLElement;
 export const initBlockPopover = (app: App) => {
