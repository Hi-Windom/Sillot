--- conflicted
+++ resolved
@@ -4,11 +4,8 @@
 import {hideTooltip, showTooltip} from "../dialog/tooltip";
 import {getIdFromSYProtocol} from "../util/pathName";
 import {App} from "../index";
-<<<<<<< HEAD
+import {Constants} from "../constants";
 import {isPadAppMode} from "sofill/env";
-=======
-import {Constants} from "../constants";
->>>>>>> af2fd13a
 
 let popoverTargetElement: HTMLElement;
 export const initBlockPopover = (app: App) => {
@@ -112,15 +109,9 @@
         // gutter & mindmap & 文件树上的数字 & 关系图节点不处理
         return false;
     }
-<<<<<<< HEAD
-    popoverTargetElement = hasClosestByAttribute(event.target, "data-type", "block-ref") as HTMLElement ||
-        hasClosestByAttribute(event.target, "data-type", "virtual-block-ref") as HTMLElement;
-    if (popoverTargetElement?.classList?.contains("b3-tooltips")) {
-=======
     popoverTargetElement = hasClosestByAttribute(target, "data-type", "block-ref") as HTMLElement ||
         hasClosestByAttribute(target, "data-type", "virtual-block-ref") as HTMLElement;
-    if (popoverTargetElement && popoverTargetElement.classList.contains("b3-tooltips")) {
->>>>>>> af2fd13a
+    if (popoverTargetElement?.classList?.contains("b3-tooltips")) {
         popoverTargetElement = undefined;
     }
     if (!popoverTargetElement) {
