import {openSearch} from "../search/spread";
import {exportLayout, getInstanceById, JSONToLayout, resetLayout, resizeDrag, resizeTabs} from "../layout/util";
import {hotKey2Electron, setStorageVal, updateHotkeyTip} from "../protyle/util/compatibility";
/// #if !BROWSER
import {dialog, getCurrentWindow} from "@electron/remote";
import {webFrame, ipcRenderer, OpenDialogReturnValue} from "electron";
import * as fs from "fs";
import * as path from "path";
import {afterExport} from "../protyle/export/util";
/// #endif
import {Constants} from "../constants";
import {appearance} from "../config/appearance";
import {globalShortcut} from "./globalShortcut";
import {fetchPost} from "./fetch";
import {mountHelp} from "./mount";
import {MenuItem} from "../menus/Menu";
import {addGA, initAssets, setInlineStyle, setMode} from "./assets";
import {renderSnippet} from "../config/util/snippets";
import {openFileById} from "../editor/util";
import {focusByRange} from "../protyle/util/selection";
import {exitSiYuan, processSync} from "../dialog/processSystem";
import {openSetting} from "../config";
import {getSearch, isWindow} from "./functions";
import {initStatus} from "../layout/status";
import {syncGuide} from "../sync/syncGuide";
import {showMessage} from "../dialog/message";
import {editor} from "../config/editor";
import {goBack, goForward} from "./backForward";
import {replaceLocalPath} from "../editor/rename";
import {workspaceMenu} from "../menus/workspace";
import {getWorkspaceName} from "./noRelyPCFunction";
import {setTabPosition} from "../window/setHeader";
import { Tab } from "../layout/Tab";

const matchKeymap = (keymap: Record<string, IKeymapItem>, key1: "general" | "editor", key2?: "general" | "insert" | "heading" | "list" | "table") => {
    if (key1 === "general") {
        if (!window.siyuan.config.keymap[key1]) {
            window.siyuan.config.keymap[key1] = keymap;
            return false;
        }
    } else {
        if (!window.siyuan.config.keymap[key1]) {
            window.siyuan.config.keymap[key1] = JSON.parse(JSON.stringify(Constants.SIYUAN_KEYMAP.editor));
            return false;
        }
        if (!window.siyuan.config.keymap[key1][key2]) {
            window.siyuan.config.keymap[key1][key2] = keymap;
            return false;
        }
    }
    let match = true;
    Object.keys(keymap).forEach(key => {
        if (key1 === "general") {
            if (!window.siyuan.config.keymap[key1][key] || window.siyuan.config.keymap[key1][key].default !== keymap[key].default) {
                match = false;
                window.siyuan.config.keymap[key1][key] = keymap[key];
            }
        } else {
            if (!window.siyuan.config.keymap[key1][key2][key] || window.siyuan.config.keymap[key1][key2][key].default !== keymap[key].default) {
                match = false;
                window.siyuan.config.keymap[key1][key2][key] = keymap[key];
            }
        }
    });
    return match;
};

const hasKeymap = (keymap: Record<string, IKeymapItem>, key1: "general" | "editor", key2?: "general" | "insert" | "heading" | "list" | "table") => {
    let match = true;
    if (key1 === "editor") {
        if (Object.keys(window.siyuan.config.keymap[key1][key2]).length !== Object.keys(Constants.SIYUAN_KEYMAP[key1][key2]).length) {
            Object.keys(window.siyuan.config.keymap[key1][key2]).forEach(item => {
                if (!Constants.SIYUAN_KEYMAP[key1][key2][item]) {
                    match = false;
                    delete window.siyuan.config.keymap[key1][key2][item];
                }
            });
        }
    } else {
        if (Object.keys(window.siyuan.config.keymap[key1]).length !== Object.keys(Constants.SIYUAN_KEYMAP[key1]).length) {
            Object.keys(window.siyuan.config.keymap[key1]).forEach(item => {
                if (!Constants.SIYUAN_KEYMAP[key1][item]) {
                    match = false;
                    delete window.siyuan.config.keymap[key1][item];
                }
            });
        }
    }
    return match;
};

export const setProxy = () => {
    /// #if !BROWSER
    if ("" === window.siyuan.config.system.networkProxy.scheme) {
        console.log("network proxy [system]");
        return;
    }

    const session = getCurrentWindow().webContents.session;
    session.closeAllConnections().then(() => {
        const proxyURL = `${window.siyuan.config.system.networkProxy.scheme}://${window.siyuan.config.system.networkProxy.host}:${window.siyuan.config.system.networkProxy.port}`;
        session.setProxy({proxyRules: proxyURL}).then(
            () => console.log("network proxy [" + proxyURL + "]"),
        );
    });
    /// #endif
};

export const onGetConfig = (isStart: boolean) => {
    const matchKeymap1 = matchKeymap(Constants.SIYUAN_KEYMAP.general, "general");
    const matchKeymap2 = matchKeymap(Constants.SIYUAN_KEYMAP.editor.general, "editor", "general");
    const matchKeymap3 = matchKeymap(Constants.SIYUAN_KEYMAP.editor.insert, "editor", "insert");
    const matchKeymap4 = matchKeymap(Constants.SIYUAN_KEYMAP.editor.heading, "editor", "heading");
    const matchKeymap5 = matchKeymap(Constants.SIYUAN_KEYMAP.editor.list, "editor", "list");
    const matchKeymap6 = matchKeymap(Constants.SIYUAN_KEYMAP.editor.table, "editor", "table");

    const hasKeymap1 = hasKeymap(Constants.SIYUAN_KEYMAP.general, "general");
    const hasKeymap2 = hasKeymap(Constants.SIYUAN_KEYMAP.editor.general, "editor", "general");
    const hasKeymap3 = hasKeymap(Constants.SIYUAN_KEYMAP.editor.insert, "editor", "insert");
    const hasKeymap4 = hasKeymap(Constants.SIYUAN_KEYMAP.editor.heading, "editor", "heading");
    const hasKeymap5 = hasKeymap(Constants.SIYUAN_KEYMAP.editor.list, "editor", "list");
    const hasKeymap6 = hasKeymap(Constants.SIYUAN_KEYMAP.editor.table, "editor", "table");
    if (!window.siyuan.config.readonly &&
        (!matchKeymap1 || !matchKeymap2 || !matchKeymap3 || !matchKeymap4 || !matchKeymap5 || !matchKeymap6 ||
            !hasKeymap1 || !hasKeymap2 || !hasKeymap3 || !hasKeymap4 || !hasKeymap5 || !hasKeymap6)) {
        fetchPost("/api/setting/setKeymap", {
            data: window.siyuan.config.keymap
        }, () => {
            /// #if !BROWSER
            ipcRenderer.send(Constants.SIYUAN_HOTKEY, {
                languages: window.siyuan.languages["_trayMenu"],
                id: getCurrentWindow().id,
                hotkey: hotKey2Electron(window.siyuan.config.keymap.general.toggleWin.custom)
            });
            /// #endif
        });
    }
    /// #if !BROWSER
    ipcRenderer.send(Constants.SIYUAN_INIT, {
        languages: window.siyuan.languages["_trayMenu"],
        workspaceDir: window.siyuan.config.system.workspaceDir,
        id: getCurrentWindow().id,
        port: location.port
    });
    ipcRenderer.send(Constants.SIYUAN_HOTKEY, {
        languages: window.siyuan.languages["_trayMenu"],
        id: getCurrentWindow().id,
        hotkey: hotKey2Electron(window.siyuan.config.keymap.general.toggleWin.custom)
    });
    webFrame.setZoomFactor(window.siyuan.storage[Constants.LOCAL_ZOOM]);
    /// #endif
    if (!window.siyuan.config.uiLayout || (window.siyuan.config.uiLayout && !window.siyuan.config.uiLayout.left)) {
        window.siyuan.config.uiLayout = Constants.SIYUAN_EMPTY_LAYOUT;
    }
    globalShortcut();
    fetchPost("/api/system/getEmojiConf", {}, response => {
        window.siyuan.emojis = response.data as IEmoji[];
        try {
            JSONToLayout(isStart);
        } catch (e) {
            resetLayout();
        }
    });
    initBar();
    initStatus();
    initWindow();
    appearance.onSetappearance(window.siyuan.config.appearance);
    initAssets();
    renderSnippet();
    setInlineStyle();
    let resizeTimeout = 0;
    window.addEventListener("resize", () => {
        window.clearTimeout(resizeTimeout);
        resizeTimeout = window.setTimeout(() => {
            resizeTabs();
            resizeDrag();
        }, 200);
    });
    if (window.siyuan.config.newbie) {
        mountHelp();
    }
    addGA();
};

export const initBar = () => {
    const toolbarElement = document.getElementById("toolbar");
    toolbarElement.innerHTML = `
<div id="barWorkspace" class="toolbar__item">
    <span class="toolbar__text">${getWorkspaceName()}</span>
    <svg class="toolbar__svg"><use xlink:href="#iconDown"></use></svg>
</div>
<div id="barSync" class="toolbar__item b3-tooltips b3-tooltips__se" aria-label="${window.siyuan.config.sync.stat || (window.siyuan.languages.syncNow + " " + updateHotkeyTip(window.siyuan.config.keymap.general.syncNow.custom))}">
    <svg><use xlink:href="#iconCloudSucc"></use></svg>
</div>
<button id="barBack" data-menu="true" class="toolbar__item toolbar__item--disabled b3-tooltips b3-tooltips__se" aria-label="${window.siyuan.languages.goBack} ${updateHotkeyTip(window.siyuan.config.keymap.general.goBack.custom)}">
    <svg><use xlink:href="#iconBack"></use></svg>
</button>
<button id="barForward" data-menu="true" class="toolbar__item toolbar__item--disabled b3-tooltips b3-tooltips__se" aria-label="${window.siyuan.languages.goForward} ${updateHotkeyTip(window.siyuan.config.keymap.general.goForward.custom)}">
    <svg><use xlink:href="#iconForward"></use></svg>
</button>
<div class="fn__flex-1 fn__ellipsis" id="drag"><span class="fn__none">开发版，使用前请进行备份 Development version, please backup before use</span></div>
<div id="toolbarVIP" class="fn__flex"></div>
<div id="barSearch" class="toolbar__item b3-tooltips b3-tooltips__sw" aria-label="${window.siyuan.languages.globalSearch} ${updateHotkeyTip(window.siyuan.config.keymap.general.globalSearch.custom)}">
    <svg><use xlink:href="#iconSearch"></use></svg>
</div>
<div id="barReadonly" class="toolbar__item b3-tooltips b3-tooltips__sw${window.siyuan.config.editor.readOnly ? " toolbar__item--active" : ""}" aria-label="${window.siyuan.languages.use} ${window.siyuan.config.editor.readOnly ? window.siyuan.languages.editMode : window.siyuan.languages.editReadonly} ${updateHotkeyTip(window.siyuan.config.keymap.general.editMode.custom)}">
    <svg><use xlink:href="#icon${window.siyuan.config.editor.readOnly ? "Preview" : "Edit"}"></use></svg>
</div>
<div id="barMode" class="toolbar__item b3-tooltips b3-tooltips__sw" aria-label="${window.siyuan.languages.appearanceMode}">
    <svg><use xlink:href="#icon${window.siyuan.config.appearance.modeOS ? "Mode" : (window.siyuan.config.appearance.mode === 0 ? "Light" : "Dark")}"></use></svg>
</div>
<div class="fn__flex" id="windowControls"></div>`;
    processSync();
    toolbarElement.addEventListener("click", (event: MouseEvent) => {
        let target = event.target as HTMLElement;
        while (!target.classList.contains("toolbar")) {
            if (target.id === "barBack") {
                goBack();
                event.stopPropagation();
                break;
            } else if (target.id === "barForward") {
                goForward();
                event.stopPropagation();
                break;
            } else if (target.id === "barSync") {
                syncGuide(target);
                event.stopPropagation();
                break;
            } else if (target.id === "barWorkspace") {
                workspaceMenu(target.getBoundingClientRect());
                event.stopPropagation();
                break;
            } else if (target.id === "barReadonly") {
                editor.setMode();
                event.stopPropagation();
                break;
            } else if (target.id === "barMode") {
                if (!window.siyuan.menus.menu.element.classList.contains("fn__none") &&
                    window.siyuan.menus.menu.element.getAttribute("data-name") === "barmode") {
                    window.siyuan.menus.menu.remove();
                    return;
                }
                window.siyuan.menus.menu.remove();
                window.siyuan.menus.menu.element.setAttribute("data-name", "barmode");
                window.siyuan.menus.menu.append(new MenuItem({
                    label: window.siyuan.languages.themeLight,
                    icon: "iconLight",
                    current: window.siyuan.config.appearance.mode === 0 && !window.siyuan.config.appearance.modeOS,
                    click: () => {
                        setMode(0);
                    }
                }).element);
                window.siyuan.menus.menu.append(new MenuItem({
                    label: window.siyuan.languages.themeDark,
                    current: window.siyuan.config.appearance.mode === 1 && !window.siyuan.config.appearance.modeOS,
                    icon: "iconDark",
                    click: () => {
                        setMode(1);
                    }
                }).element);
                window.siyuan.menus.menu.append(new MenuItem({
                    label: window.siyuan.languages.themeOS,
                    current: window.siyuan.config.appearance.modeOS,
                    icon: "iconMode",
                    click: () => {
                        setMode(2);
                    }
                }).element);
                const rect = target.getBoundingClientRect();
                window.siyuan.menus.menu.popup({x: rect.right, y: rect.bottom}, true);
                event.stopPropagation();
                break;
            } else if (target.id === "toolbarVIP") {
                const dialogSetting = openSetting();
                dialogSetting.element.querySelector('.b3-tab-bar [data-name="account"]').dispatchEvent(new CustomEvent("click"));
                event.stopPropagation();
                break;
            } else if (target.id === "barSearch") {
                openSearch(window.siyuan.config.keymap.general.globalSearch.custom);
                event.stopPropagation();
                break;
            }
            target = target.parentElement;
        }
    });
    setProxy();
};

const winOnFocus = () => {
    if (getSelection().rangeCount > 0) {
        const range = getSelection().getRangeAt(0);
        const startNode = range.startContainer.childNodes[range.startOffset] as HTMLElement;
        if (startNode && startNode.nodeType !== 3 && (startNode.tagName === "TEXTAREA" || startNode.tagName === "INPUT")) {
            startNode.focus();
        } else {
            focusByRange(getSelection().getRangeAt(0));
        }
    }
    exportLayout(false);
    window.siyuan.altIsPressed = false;
    window.siyuan.ctrlIsPressed = false;
    window.siyuan.shiftIsPressed = false;
    document.body.classList.remove("body--blur");
};

const winOnClose = (currentWindow: Electron.BrowserWindow, close = false) => {
    /// #if !BROWSER
    exportLayout(false, () => {
        if (window.siyuan.config.appearance.closeButtonBehavior === 1 && !close) {
            // 最小化
            if ("windows" === window.siyuan.config.system.os) {
                ipcRenderer.send(Constants.SIYUAN_CONFIG_TRAY, {
                    id: getCurrentWindow().id,
                    languages: window.siyuan.languages["_trayMenu"],
                });
            } else {
                if (currentWindow.isFullScreen()) {
                    currentWindow.once("leave-full-screen", () => currentWindow.hide());
                    currentWindow.setFullScreen(false);
                } else {
                    currentWindow.hide();
                }
            }
        } else {
            exitSiYuan();
        }
    });
    /// #endif
};

export const initWindow = () => {
    /// #if !BROWSER
    const currentWindow = getCurrentWindow();
    currentWindow.on("focus", winOnFocus);
    currentWindow.on("blur", () => {
        document.body.classList.add("body--blur");
    });
    if (!isWindow()) {
        ipcRenderer.on(Constants.SIYUAN_OPENURL, (event, url) => {
            if (!/^siyuan:\/\/blocks\/\d{14}-\w{7}/.test(url)) {
                return;
            }
            const id = url.substr(16, 22);
            fetchPost("/api/block/checkBlockExist", {id}, existResponse => {
                if (existResponse.data) {
                    openFileById({
                        id,
                        action: [Constants.CB_GET_FOCUS, Constants.CB_GET_CONTEXT],
                        zoomIn: getSearch("focus", url) === "1"
                    });
                    ipcRenderer.send(Constants.SIYUAN_SHOW, getCurrentWindow().id);
                }
            });
        });
        ipcRenderer.on(Constants.SIYUAN_SAVE_CLOSE, (event, close) => {
            winOnClose(currentWindow, close);
        });
    }
    ipcRenderer.on(Constants.SIYUAN_CLOSETAB, (e, ipcData) => {
       const tab =  getInstanceById(ipcData);
        if (tab && tab instanceof Tab) {
            tab.parent.removeTab(ipcData);
        }
    });
    ipcRenderer.on(Constants.SIYUAN_LOCK_SCREEN, () => {
        exportLayout(false, () => {
            fetchPost("/api/system/logoutAuth", {}, () => {
                window.location.reload();
            });
        });
    });
    ipcRenderer.on(Constants.SIYUAN_EXPORT_CLOSE, () => {
        window.siyuan.printWin.destroy();
    });
    ipcRenderer.on(Constants.SIYUAN_EXPORT_PDF, (e, ipcData) => {
        dialog.showOpenDialog({
            title: window.siyuan.languages.export + " PDF",
            properties: ["createDirectory", "openDirectory"],
        }).then((result: OpenDialogReturnValue) => {
            if (result.canceled) {
                window.siyuan.printWin.destroy();
                return;
            }
            const msgId = showMessage(window.siyuan.languages.exporting, -1);
            window.siyuan.storage[Constants.LOCAL_EXPORTPDF] = {
                removeAssets: ipcData.removeAssets,
                keepFold: ipcData.keepFold,
                mergeSubdocs: ipcData.mergeSubdocs,
                landscape: ipcData.pdfOptions.landscape,
                marginType: ipcData.pdfOptions.marginType,
                pageSize: ipcData.pdfOptions.pageSize,
                scale: ipcData.pdfOptions.scale,
            };
            setStorageVal(Constants.LOCAL_EXPORTPDF, window.siyuan.storage[Constants.LOCAL_EXPORTPDF]);
            try {
                if (window.siyuan.config.export.addFooter) {
                    ipcData.pdfOptions.displayHeaderFooter = true;
                    ipcData.pdfOptions.headerTemplate = "<span></span>";
                    ipcData.pdfOptions.footerTemplate = `<div style="width:100%;margin:0 ${ipcData.left};display: flex;line-height:12px;">
    <div style="flex: 1"></div>
    <svg viewBox="0 0 32 32" style="height: 10px;width: 10px;">
      <path fill="#d23e31" d="M8.667 2.812c-0.221 0.219-0.396 0.417-0.39 0.438s-0.004 0.030-0.022 0.020c-0.047-0.029-0.397 0.337-0.362 0.376 0.016 0.018 0.011 0.022-0.013 0.008-0.045-0.025-0.244 0.173-0.244 0.243 0 0.023-0.013 0.033-0.029 0.023-0.037-0.023-0.127 0.074-0.096 0.104 0.013 0.013 0.002 0.023-0.023 0.023-0.060 0-0.234 0.174-0.234 0.234 0 0.025-0.010 0.036-0.023 0.024-0.024-0.024-0.336 0.264-0.753 0.692-0.7 0.72-1.286 1.291-1.304 1.274-0.012-0.012-0.021 0.009-0.021 0.046s-0.017 0.055-0.038 0.042c-0.035-0.021-0.055 0.029-0.042 0.105 0.002 0.016-0.017 0.024-0.043 0.019s-0.043 0.013-0.037 0.041c0.006 0.028-0.006 0.041-0.025 0.029s-0.128 0.075-0.24 0.193c-0.316 0.333-0.72 0.734-1.024 1.017-0.152 0.142-0.265 0.258-0.251 0.258s-0.030 0.047-0.1 0.105c-0.249 0.205-0.689 0.678-0.729 0.783-0.014 0.037-0.052 0.067-0.084 0.067s-0.059 0.027-0.059 0.059-0.014 0.051-0.030 0.041c-0.039-0.024-0.738 0.647-0.706 0.678 0.013 0.013 0.002 0.024-0.024 0.024s-0.134 0.090-0.239 0.2c-0.502 0.524-0.802 0.831-0.814 0.831-0.007 0-0.16 0.147-0.341 0.326l-0.328 0.326-0 9.032c-0 6.176 0.012 9.055 0.039 9.106 0.058 0.108 0.118 0.089 0.247-0.076 0.063-0.081 0.128-0.139 0.143-0.129s0.029-0.013 0.029-0.049 0.009-0.057 0.021-0.045c0.020 0.020 2.899-2.819 4.934-4.866 0.173-0.174 0.796-0.796 1.384-1.381s1.058-1.082 1.044-1.104c-0.013-0.022-0.008-0.029 0.012-0.017 0.052 0.032 0.25-0.159 0.218-0.21-0.015-0.024-0.008-0.031 0.016-0.016 0.043 0.027 0.199-0.114 0.199-0.181 0-0.020 0.009-0.028 0.021-0.017 0.071 0.072 0.863-0.833 0.842-0.963-0.012-0.074-0.022-4.185-0.022-9.136s-0.013-9.001-0.029-8.999-0.209 0.183-0.429 0.402zM22.214 2.895c-0.268 0.268-0.487 0.51-0.487 0.54s-0.011 0.042-0.023 0.029c-0.018-0.019-1.229 1.165-2.765 2.703-0.084 0.084-0.771 0.774-1.527 1.532l-1.374 1.379v9.15c0 5.033 0.009 9.15 0.021 9.15 0.042 0 0.203-0.183 0.181-0.206-0.013-0.013 0.001-0.023 0.031-0.024s0.166-0.124 0.302-0.275c0.136-0.15 0.358-0.377 0.492-0.505s0.487-0.478 0.783-0.78c0.296-0.302 0.647-0.654 0.78-0.783 0.679-0.66 1.153-1.132 1.139-1.132-0.009 0 0.141-0.16 0.333-0.356s0.362-0.35 0.378-0.341 0.029-0.015 0.029-0.051 0.011-0.055 0.023-0.042c0.029 0.029 0.129-0.067 0.129-0.125 0-0.023 0.013-0.036 0.029-0.027 0.027 0.016 0.23-0.17 0.21-0.192-0.005-0.006 0.003-0.014 0.019-0.018 0.053-0.014 0.116-0.088 0.099-0.117-0.010-0.016 0.011-0.029 0.045-0.029s0.051-0.017 0.038-0.038c-0.013-0.021-0.008-0.038 0.011-0.038s0.407-0.369 0.862-0.819l0.827-0.819v-9.068c0-4.988-0.011-9.095-0.023-9.128-0.036-0.094-0.041-0.089-0.559 0.428z"></path>
      <path fill="#3b3e43" d="M9.126 2.368c0 0.021 0.026 0.038 0.057 0.038s0.057-0.017 0.057-0.038c0-0.021-0.026-0.038-0.057-0.038s-0.057 0.017-0.057 0.038zM9.228 2.431c-0.014 0.014-0.025 4.134-0.024 9.156l0.002 9.13 1.626 1.604c1.36 1.341 3.41 3.366 4.223 4.17 0.11 0.109 0.347 0.353 0.525 0.542s0.346 0.345 0.372 0.346c0.038 0.002 0.048-1.851 0.048-9.145v-9.147l-0.176-0.161c-0.097-0.088-0.282-0.269-0.411-0.4-0.204-0.207-0.758-0.763-1.557-1.561-0.123-0.123-0.465-0.47-0.759-0.769s-0.534-0.535-0.534-0.523-0.116-0.1-0.258-0.249c-0.142-0.149-0.524-0.536-0.85-0.86-0.654-0.651-0.8-0.798-1.597-1.604-0.537-0.543-0.58-0.579-0.631-0.528zM22.859 2.491c-0.013 0.047-0.023 4.164-0.023 9.149l-0 9.063 4.487 4.484c3.557 3.554 4.507 4.484 4.583 4.484h0.095v-18.218l-4.525-4.524c-2.489-2.488-4.54-4.524-4.559-4.524s-0.044 0.039-0.057 0.086z"></path>
      <path d="M22.796 2.396c-0.017 3.266-0.010 18.289 0.009 18.269 0.037-0.037 0.057-18.298 0.019-18.298-0.016 0-0.029 0.013-0.029 0.029zM9.129 11.447c0.002 4.972 0.017 9.084 0.034 9.136s0.036-4.016 0.044-9.041c0.011-7.29 0.004-9.136-0.034-9.136s-0.047 1.831-0.044 9.041zM16.018 18.234c0 5.041 0.005 7.097 0.010 4.57s0.006-6.651 0-9.165c-0.006-2.513-0.010-0.446-0.010 4.595zM21.65 21.795l-0.247 0.258 0.258-0.247c0.24-0.229 0.275-0.269 0.247-0.269-0.006 0-0.122 0.116-0.258 0.258z"></path>
      <path d="M4.113 7.332c-0.036 0.042-0.052 0.076-0.036 0.076s0.059-0.035 0.095-0.076c0.036-0.042 0.052-0.076 0.036-0.076s-0.059 0.035-0.095 0.076zM2.578 8.857c-0.014 0.023-0.012 0.041 0.006 0.041s0.005 0.017-0.026 0.038c-0.040 0.026-0.042 0.037-0.008 0.038 0.027 0 0.059-0.026 0.071-0.059 0.027-0.071-0.006-0.116-0.042-0.058zM20.098 23.32c-0.193 0.196-0.338 0.362-0.325 0.37s0.183-0.147 0.377-0.342c0.194-0.195 0.34-0.362 0.325-0.37s-0.185 0.146-0.377 0.342zM3.796 26.053l-0.112 0.124 0.124-0.112c0.068-0.062 0.124-0.117 0.124-0.124 0-0.029-0.031-0.004-0.136 0.112zM0.247 29.557c-0.038 0.042-0.060 0.076-0.050 0.076s0.059-0.035 0.107-0.076 0.071-0.076 0.050-0.076c-0.021 0-0.069 0.035-0.107 0.076z"></path>
    </svg>
    <a style="text-decoration:none;color:#4285f4;font-size: 8px;margin-left: 4px" href="https://b3log.org/siyuan">${window.siyuan.languages.exportBySiYuan}</a>
</div>`;
                }
                window.siyuan.printWin.webContents.printToPDF(ipcData.pdfOptions).then((pdfData) => {
                    fetchPost("/api/export/exportHTML", {
                        id: ipcData.rootId,
                        pdf: true,
                        removeAssets: ipcData.removeAssets,
                        merge: ipcData.mergeSubdocs,
                        savePath: result.filePaths[0]
                    }, () => {
                        const pdfFilePath = path.join(result.filePaths[0], replaceLocalPath(ipcData.rootTitle) + ".pdf");
                        fs.writeFileSync(pdfFilePath, pdfData);
                        window.siyuan.printWin.destroy();
                        fetchPost("/api/export/addPDFOutline", {
                            id: ipcData.rootId,
                            merge: ipcData.mergeSubdocs,
                            path: pdfFilePath
                        }, () => {
                            afterExport(pdfFilePath, msgId);
                            if (ipcData.removeAssets) {
                                const removePromise = (dir: string) => {
                                    return new Promise(function (resolve) {
                                        //先读文件夹
                                        fs.stat(dir, function (err, stat) {
                                            if (stat) {
                                                if (stat.isDirectory()) {
                                                    fs.readdir(dir, function (err, files) {
                                                        files = files.map(file => path.join(dir, file)); // a/b  a/m
                                                        Promise.all(files.map(file => removePromise(file))).then(function () {
                                                            fs.rmdir(dir, resolve);
                                                        });
                                                    });
                                                } else {
                                                    fs.unlink(dir, resolve);
                                                }
                                            }
                                        });
                                    });
                                };
                                removePromise(path.join(result.filePaths[0], "assets"));
                            }
                        });
                    });
                }).catch((error: string) => {
                    showMessage("Export PDF error:" + error, 0, "error", msgId);
                    window.siyuan.printWin.destroy();
                });
            } catch (e) {
                showMessage("Export PDF failed: " + e, 0, "error", msgId);
                window.siyuan.printWin.destroy();
            }
            window.siyuan.printWin.hide();
        });
    });
    window.addEventListener("beforeunload", () => {
        currentWindow.off("focus", winOnFocus);
    }, false);
    if ("darwin" === window.siyuan.config.system.os) {
        document.getElementById("drag")?.addEventListener("dblclick", () => {
            if (currentWindow.isMaximized()) {
                currentWindow.unmaximize();
            } else {
                currentWindow.maximize();
            }
        });
        const toolbarElement = document.getElementById("toolbar");
        currentWindow.on("enter-full-screen", () => {
            if (isWindow()) {
                setTabPosition();
            } else {
                toolbarElement.style.paddingLeft = "0";
            }
        });
        currentWindow.on("leave-full-screen", () => {
            if (isWindow()) {
                setTabPosition();
            } else {
                toolbarElement.setAttribute("style", "");
            }
        });

        if (currentWindow.isFullScreen() && !isWindow()) {
            toolbarElement.style.paddingLeft = "0";
        }
        return;
    }
    document.body.classList.add("body--win32");
    document.body.classList.add("branch--Sillot");


<<<<<<< HEAD
    // 添加应用图标
    if (!isWindow()) {
        const toolbarElement = document.getElementById("toolbar");
        toolbarElement.insertAdjacentHTML("afterbegin", `<div class="toolbar__item" id="windowAppIcon">
    <svg>
        <use xlink:href="#iconSiYuan"></use>
    </svg>
</div>`);
    }


=======
>>>>>>> fb3a6c30
    // 添加窗口控件
    const controlsHTML = `<div class="toolbar__item b3-tooltips b3-tooltips__sw" aria-label="${window.siyuan.languages.min}" id="minWindow">
    <svg>
        <use xlink:href="#iconMin"></use>
    </svg>
</div>
<div aria-label="${window.siyuan.languages.max}" class="b3-tooltips b3-tooltips__sw toolbar__item" id="maxWindow">
    <svg>
        <use xlink:href="#iconMax"></use>
    </svg>
</div>
<div aria-label="${window.siyuan.languages.restore}" class="b3-tooltips b3-tooltips__sw toolbar__item" id="restoreWindow">
    <svg>
        <use xlink:href="#iconRestore"></use>
    </svg>
</div>
<div aria-label="${window.siyuan.languages.close}" class="b3-tooltips b3-tooltips__sw toolbar__item toolbar__item--close" id="closeWindow">
    <svg>
        <use xlink:href="#iconClose"></use>
    </svg>
</div>`;
    if (isWindow()) {
        document.body.insertAdjacentHTML("beforeend", `<div class="toolbar__window">${controlsHTML}</div>`);
    } else {
        document.getElementById("windowControls").innerHTML = controlsHTML;
    }
    const maxBtnElement = document.getElementById("maxWindow");
    const restoreBtnElement = document.getElementById("restoreWindow");

    restoreBtnElement.addEventListener("click", () => {
        if (currentWindow.isFullScreen()) {
            currentWindow.setFullScreen(false);
        } else {
            currentWindow.unmaximize();
        }
    });
    maxBtnElement.addEventListener("click", () => {
        currentWindow.maximize();
    });

    const toggleMaxRestoreButtons = () => {
        if (currentWindow.isMaximized() || currentWindow.isFullScreen()) {
            restoreBtnElement.style.display = "flex";
            maxBtnElement.style.display = "none";
        } else {
            restoreBtnElement.style.display = "none";
            maxBtnElement.style.display = "flex";
        }
    };
    toggleMaxRestoreButtons();
    currentWindow.on("maximize", toggleMaxRestoreButtons);
    currentWindow.on("unmaximize", toggleMaxRestoreButtons);
    currentWindow.on("enter-full-screen", () => {
        restoreBtnElement.style.display = "flex";
        maxBtnElement.style.display = "none";
    });
    currentWindow.on("leave-full-screen", toggleMaxRestoreButtons);
    const minBtnElement = document.getElementById("minWindow");
    const closeBtnElement = document.getElementById("closeWindow");
    minBtnElement.addEventListener("click", () => {
        if (minBtnElement.classList.contains("window-controls__item--disabled")) {
            return;
        }
        currentWindow.minimize();
    });
    closeBtnElement.addEventListener("click", () => {
        if (isWindow()) {
            currentWindow.destroy();
        } else {
            winOnClose(currentWindow);
        }
    });
    /// #else
    if (!isWindow()) {
        document.querySelector(".toolbar").classList.add("toolbar--browser");
        window.addEventListener("beforeunload", () => {
            exportLayout(false);
        }, false);
        window.addEventListener("pagehide", () => {
            exportLayout(false);
        }, false);
    }
    /// #endif
};<|MERGE_RESOLUTION|>--- conflicted
+++ resolved
@@ -494,21 +494,6 @@
     document.body.classList.add("body--win32");
     document.body.classList.add("branch--Sillot");
 
-
-<<<<<<< HEAD
-    // 添加应用图标
-    if (!isWindow()) {
-        const toolbarElement = document.getElementById("toolbar");
-        toolbarElement.insertAdjacentHTML("afterbegin", `<div class="toolbar__item" id="windowAppIcon">
-    <svg>
-        <use xlink:href="#iconSiYuan"></use>
-    </svg>
-</div>`);
-    }
-
-
-=======
->>>>>>> fb3a6c30
     // 添加窗口控件
     const controlsHTML = `<div class="toolbar__item b3-tooltips b3-tooltips__sw" aria-label="${window.siyuan.languages.min}" id="minWindow">
     <svg>
