import {openSearch} from "../search/spread";
import {exportLayout, JSONToLayout, resetLayout, resizeDrag, resizeTabs} from "../layout/util";
import {hotKey2Electron, setStorageVal, updateHotkeyTip} from "../protyle/util/compatibility";
/// #if !BROWSER
import {dialog, getCurrentWindow} from "@electron/remote";
import {webFrame, ipcRenderer, OpenDialogReturnValue} from "electron";
import * as fs from "fs";
import * as path from "path";
import {afterExport} from "../protyle/export/util";
/// #endif
import {Constants} from "../constants";
import {appearance} from "../config/appearance";
import {globalShortcut} from "./globalShortcut";
import {fetchPost} from "./fetch";
import {mountHelp} from "./mount";
import {MenuItem} from "../menus/Menu";
import {addGA, initAssets, setInlineStyle, setMode} from "./assets";
import {renderSnippet} from "../config/util/snippets";
import {openFileById} from "../editor/util";
import {focusByRange} from "../protyle/util/selection";
import {exitSiYuan, processSync} from "../dialog/processSystem";
import {openSetting} from "../config";
import {getSearch, isWindow} from "./functions";
import {initStatus} from "../layout/status";
import {syncGuide} from "../sync/syncGuide";
import {showMessage} from "../dialog/message";
import {editor} from "../config/editor";
import {goBack, goForward} from "./backForward";
import {replaceLocalPath} from "../editor/rename";
import {workspaceMenu} from "../menus/workspace";
import {getWorkspaceName} from "./noRelyPCFunction";
import {setTabPosition} from "../window/setHeader";

const matchKeymap = (keymap: Record<string, IKeymapItem>, key1: "general" | "editor", key2?: "general" | "insert" | "heading" | "list" | "table") => {
    if (key1 === "general") {
        if (!window.siyuan.config.keymap[key1]) {
            window.siyuan.config.keymap[key1] = keymap;
            return false;
        }
    } else {
        if (!window.siyuan.config.keymap[key1]) {
            window.siyuan.config.keymap[key1] = JSON.parse(JSON.stringify(Constants.SIYUAN_KEYMAP.editor));
            return false;
        }
        if (!window.siyuan.config.keymap[key1][key2]) {
            window.siyuan.config.keymap[key1][key2] = keymap;
            return false;
        }
    }
    let match = true;
    Object.keys(keymap).forEach(key => {
        if (key1 === "general") {
            if (!window.siyuan.config.keymap[key1][key] || window.siyuan.config.keymap[key1][key].default !== keymap[key].default) {
                match = false;
                window.siyuan.config.keymap[key1][key] = keymap[key];
            }
        } else {
            if (!window.siyuan.config.keymap[key1][key2][key] || window.siyuan.config.keymap[key1][key2][key].default !== keymap[key].default) {
                match = false;
                window.siyuan.config.keymap[key1][key2][key] = keymap[key];
            }
        }
    });
    return match;
};

const hasKeymap = (keymap: Record<string, IKeymapItem>, key1: "general" | "editor", key2?: "general" | "insert" | "heading" | "list" | "table") => {
    let match = true;
    if (key1 === "editor") {
        if (Object.keys(window.siyuan.config.keymap[key1][key2]).length !== Object.keys(Constants.SIYUAN_KEYMAP[key1][key2]).length) {
            Object.keys(window.siyuan.config.keymap[key1][key2]).forEach(item => {
                if (!Constants.SIYUAN_KEYMAP[key1][key2][item]) {
                    match = false;
                    delete window.siyuan.config.keymap[key1][key2][item];
                }
            });
        }
    } else {
        if (Object.keys(window.siyuan.config.keymap[key1]).length !== Object.keys(Constants.SIYUAN_KEYMAP[key1]).length) {
            Object.keys(window.siyuan.config.keymap[key1]).forEach(item => {
                if (!Constants.SIYUAN_KEYMAP[key1][item]) {
                    match = false;
                    delete window.siyuan.config.keymap[key1][item];
                }
            });
        }
    }
    return match;
};

export const setProxy = () => {
    /// #if !BROWSER
    if ("" === window.siyuan.config.system.networkProxy.scheme) {
        console.log("network proxy [system]");
        return;
    }

    const session = getCurrentWindow().webContents.session;
    session.closeAllConnections().then(() => {
        const proxyURL = `${window.siyuan.config.system.networkProxy.scheme}://${window.siyuan.config.system.networkProxy.host}:${window.siyuan.config.system.networkProxy.port}`;
        session.setProxy({proxyRules: proxyURL}).then(
            () => console.log("network proxy [" + proxyURL + "]"),
        );
    });
    /// #endif
};

export const onGetConfig = (isStart: boolean) => {
    const matchKeymap1 = matchKeymap(Constants.SIYUAN_KEYMAP.general, "general");
    const matchKeymap2 = matchKeymap(Constants.SIYUAN_KEYMAP.editor.general, "editor", "general");
    const matchKeymap3 = matchKeymap(Constants.SIYUAN_KEYMAP.editor.insert, "editor", "insert");
    const matchKeymap4 = matchKeymap(Constants.SIYUAN_KEYMAP.editor.heading, "editor", "heading");
    const matchKeymap5 = matchKeymap(Constants.SIYUAN_KEYMAP.editor.list, "editor", "list");
    const matchKeymap6 = matchKeymap(Constants.SIYUAN_KEYMAP.editor.table, "editor", "table");

    const hasKeymap1 = hasKeymap(Constants.SIYUAN_KEYMAP.general, "general");
    const hasKeymap2 = hasKeymap(Constants.SIYUAN_KEYMAP.editor.general, "editor", "general");
    const hasKeymap3 = hasKeymap(Constants.SIYUAN_KEYMAP.editor.insert, "editor", "insert");
    const hasKeymap4 = hasKeymap(Constants.SIYUAN_KEYMAP.editor.heading, "editor", "heading");
    const hasKeymap5 = hasKeymap(Constants.SIYUAN_KEYMAP.editor.list, "editor", "list");
    const hasKeymap6 = hasKeymap(Constants.SIYUAN_KEYMAP.editor.table, "editor", "table");
    if (!window.siyuan.config.readonly &&
        (!matchKeymap1 || !matchKeymap2 || !matchKeymap3 || !matchKeymap4 || !matchKeymap5 || !matchKeymap6 ||
            !hasKeymap1 || !hasKeymap2 || !hasKeymap3 || !hasKeymap4 || !hasKeymap5 || !hasKeymap6)) {
        fetchPost("/api/setting/setKeymap", {
            data: window.siyuan.config.keymap
        }, () => {
            /// #if !BROWSER
            ipcRenderer.send(Constants.SIYUAN_HOTKEY, {
                languages: window.siyuan.languages["_trayMenu"],
                id: getCurrentWindow().id,
                hotkey: hotKey2Electron(window.siyuan.config.keymap.general.toggleWin.custom)
            });
            /// #endif
        });
    }
    /// #if !BROWSER
    ipcRenderer.send(Constants.SIYUAN_INIT, {
        languages: window.siyuan.languages["_trayMenu"],
        workspaceDir: window.siyuan.config.system.workspaceDir,
        id: getCurrentWindow().id,
        port: location.port
    });
    ipcRenderer.send(Constants.SIYUAN_HOTKEY, {
        languages: window.siyuan.languages["_trayMenu"],
        id: getCurrentWindow().id,
        hotkey: hotKey2Electron(window.siyuan.config.keymap.general.toggleWin.custom)
    });
    webFrame.setZoomFactor(window.siyuan.storage[Constants.LOCAL_ZOOM]);
    /// #endif
    if (!window.siyuan.config.uiLayout || (window.siyuan.config.uiLayout && !window.siyuan.config.uiLayout.left)) {
        window.siyuan.config.uiLayout = Constants.SIYUAN_EMPTY_LAYOUT;
    }
    globalShortcut();
    fetchPost("/api/system/getEmojiConf", {}, response => {
        window.siyuan.emojis = response.data as IEmoji[];
        try {
            JSONToLayout(isStart);
        } catch (e) {
            resetLayout();
        }
    });
    initBar();
    initStatus();
    initWindow();
    appearance.onSetappearance(window.siyuan.config.appearance);
    initAssets();
    renderSnippet();
    setInlineStyle();
    let resizeTimeout = 0;
    window.addEventListener("resize", () => {
        window.clearTimeout(resizeTimeout);
        resizeTimeout = window.setTimeout(() => {
            resizeTabs();
            resizeDrag();
        }, 200);
    });
    if (window.siyuan.config.newbie) {
        mountHelp();
    }
    addGA();
};

export const initBar = () => {
    const toolbar = document.getElementById("toolbar");
    toolbar.innerHTML = `
<div id="barWorkspace" class="toolbar__item">
    <span class="toolbar__text">${getWorkspaceName()}</span>
    <svg class="toolbar__svg"><use xlink:href="#iconDown"></use></svg>
</div>
<div id="barSync" class="toolbar__item b3-tooltips b3-tooltips__se" aria-label="${window.siyuan.config.sync.stat || (window.siyuan.languages.syncNow + " " + updateHotkeyTip(window.siyuan.config.keymap.general.syncNow.custom))}">
    <svg><use xlink:href="#iconCloudSucc"></use></svg>
</div>
<button id="barBack" data-menu="true" class="toolbar__item toolbar__item--disabled b3-tooltips b3-tooltips__se" aria-label="${window.siyuan.languages.goBack} ${updateHotkeyTip(window.siyuan.config.keymap.general.goBack.custom)}">
    <svg><use xlink:href="#iconBack"></use></svg>
</button>
<button id="barForward" data-menu="true" class="toolbar__item toolbar__item--disabled b3-tooltips b3-tooltips__se" aria-label="${window.siyuan.languages.goForward} ${updateHotkeyTip(window.siyuan.config.keymap.general.goForward.custom)}">
    <svg><use xlink:href="#iconForward"></use></svg>
</button>
<div class="fn__flex-1 fn__ellipsis" id="drag"><span class="fn__none">开发版，使用前请进行备份 Development version, please backup before use</span></div>
<div id="toolbarVIP" class="fn__flex"></div>
<div id="barSearch" class="toolbar__item b3-tooltips b3-tooltips__sw" aria-label="${window.siyuan.languages.globalSearch} ${updateHotkeyTip(window.siyuan.config.keymap.general.globalSearch.custom)}">
    <svg><use xlink:href="#iconSearch"></use></svg>
</div>
<div id="barReadonly" class="toolbar__item b3-tooltips b3-tooltips__sw${window.siyuan.config.editor.readOnly ? " toolbar__item--active" : ""}" aria-label="${window.siyuan.languages.use} ${window.siyuan.config.editor.readOnly ? window.siyuan.languages.editMode : window.siyuan.languages.editReadonly} ${updateHotkeyTip(window.siyuan.config.keymap.general.editMode.custom)}">
    <svg><use xlink:href="#icon${window.siyuan.config.editor.readOnly ? "Preview" : "Edit"}"></use></svg>
</div>
<div id="barMode" class="toolbar__item b3-tooltips b3-tooltips__sw" aria-label="${window.siyuan.languages.appearanceMode}">
    <svg><use xlink:href="#icon${window.siyuan.config.appearance.modeOS ? "Mode" : (window.siyuan.config.appearance.mode === 0 ? "Light" : "Dark")}"></use></svg>
</div>
<div class="fn__flex" id="windowControls"></div>`;
    processSync();
    toolbar.addEventListener("click", (event: MouseEvent) => {
        let target = event.target as HTMLElement;
        while (!target.classList.contains("toolbar")) {
            if (target.id === "barBack") {
                goBack();
                event.stopPropagation();
                break;
            } else if (target.id === "barForward") {
                goForward();
                event.stopPropagation();
                break;
            } else if (target.id === "barSync") {
                syncGuide(target);
                event.stopPropagation();
                break;
            } else if (target.id === "barWorkspace") {
                workspaceMenu(target.getBoundingClientRect());
                event.stopPropagation();
                break;
            } else if (target.id === "barReadonly") {
                editor.setMode();
                event.stopPropagation();
                break;
            } else if (target.id === "barMode") {
                if (!window.siyuan.menus.menu.element.classList.contains("fn__none") &&
                    window.siyuan.menus.menu.element.getAttribute("data-name") === "barmode") {
                    window.siyuan.menus.menu.remove();
                    return;
                }
                window.siyuan.menus.menu.remove();
                window.siyuan.menus.menu.element.setAttribute("data-name", "barmode");
                window.siyuan.menus.menu.append(new MenuItem({
                    label: window.siyuan.languages.themeLight,
                    icon: "iconLight",
                    current: window.siyuan.config.appearance.mode === 0 && !window.siyuan.config.appearance.modeOS,
                    click: () => {
                        setMode(0);
                    }
                }).element);
                window.siyuan.menus.menu.append(new MenuItem({
                    label: window.siyuan.languages.themeDark,
                    current: window.siyuan.config.appearance.mode === 1 && !window.siyuan.config.appearance.modeOS,
                    icon: "iconDark",
                    click: () => {
                        setMode(1);
                    }
                }).element);
                window.siyuan.menus.menu.append(new MenuItem({
                    label: window.siyuan.languages.themeOS,
                    current: window.siyuan.config.appearance.modeOS,
                    icon: "iconMode",
                    click: () => {
                        setMode(2);
                    }
                }).element);
                const rect = target.getBoundingClientRect();
                window.siyuan.menus.menu.popup({x: rect.right, y: rect.bottom}, true);
                event.stopPropagation();
                break;
            } else if (target.id === "toolbarVIP") {
                const dialogSetting = openSetting();
                dialogSetting.element.querySelector('.b3-tab-bar [data-name="account"]').dispatchEvent(new CustomEvent("click"));
                event.stopPropagation();
                break;
            } else if (target.id === "barSearch") {
                openSearch(window.siyuan.config.keymap.general.globalSearch.custom);
                event.stopPropagation();
                break;
            }
            target = target.parentElement;
        }
    });
    setProxy();
};

const winOnFocus = () => {
    if (getSelection().rangeCount > 0) {
        const range = getSelection().getRangeAt(0);
        const startNode = range.startContainer.childNodes[range.startOffset] as HTMLElement;
        if (startNode && startNode.nodeType !== 3 && (startNode.tagName === "TEXTAREA" || startNode.tagName === "INPUT")) {
            startNode.focus();
        } else {
            focusByRange(getSelection().getRangeAt(0));
        }
    }
    exportLayout(false);
    window.siyuan.altIsPressed = false;
    window.siyuan.ctrlIsPressed = false;
    window.siyuan.shiftIsPressed = false;
    document.body.classList.remove("body--blur");
};

const winOnClose = (currentWindow: Electron.BrowserWindow, close = false) => {
    /// #if !BROWSER
    exportLayout(false, () => {
        if (window.siyuan.config.appearance.closeButtonBehavior === 1 && !close) {
            // 最小化
            if ("windows" === window.siyuan.config.system.os) {
                ipcRenderer.send(Constants.SIYUAN_CONFIG_TRAY, {
                    id: getCurrentWindow().id,
                    languages: window.siyuan.languages["_trayMenu"],
                });
            } else {
                if (currentWindow.isFullScreen()) {
                    currentWindow.once("leave-full-screen", () => currentWindow.hide());
                    currentWindow.setFullScreen(false);
                } else {
                    currentWindow.hide();
                }
            }
        } else {
            exitSiYuan();
        }
    });
    /// #endif
};

export const initWindow = () => {
    /// #if !BROWSER
    const currentWindow = getCurrentWindow();
    currentWindow.on("focus", winOnFocus);
    currentWindow.on("blur", () => {
        document.body.classList.add("body--blur");
    });
    if (!isWindow()) {
        ipcRenderer.on(Constants.SIYUAN_OPENURL, (event, url) => {
            if (!/^siyuan:\/\/blocks\/\d{14}-\w{7}/.test(url)) {
                return;
            }
            const id = url.substr(16, 22);
            fetchPost("/api/block/checkBlockExist", {id}, existResponse => {
                if (existResponse.data) {
                    openFileById({
                        id,
                        action: [Constants.CB_GET_FOCUS, Constants.CB_GET_CONTEXT],
                        zoomIn: getSearch("focus", url) === "1"
                    });
                    ipcRenderer.send(Constants.SIYUAN_SHOW, getCurrentWindow().id);
                }
            });
        });
        ipcRenderer.on(Constants.SIYUAN_SAVE_CLOSE, (event, close) => {
            winOnClose(currentWindow, close);
        });
    }
    ipcRenderer.on(Constants.SIYUAN_LOCK_SCREEN, () => {
        exportLayout(false, () => {
            fetchPost("/api/system/logoutAuth", {}, () => {
                window.location.reload();
            });
        });
    });
    ipcRenderer.on(Constants.SIYUAN_EXPORT_CLOSE, () => {
        window.siyuan.printWin.destroy();
    });
    ipcRenderer.on(Constants.SIYUAN_EXPORT_PDF, (e, ipcData) => {
        dialog.showOpenDialog({
            title: window.siyuan.languages.export + " PDF",
            properties: ["createDirectory", "openDirectory"],
        }).then((result: OpenDialogReturnValue) => {
            if (result.canceled) {
                window.siyuan.printWin.destroy();
                return;
            }
            const msgId = showMessage(window.siyuan.languages.exporting, -1);
            window.siyuan.storage[Constants.LOCAL_EXPORTPDF] = {
                removeAssets: ipcData.removeAssets,
                keepFold: ipcData.keepFold,
                mergeSubdocs: ipcData.mergeSubdocs,
                landscape: ipcData.pdfOptions.landscape,
                marginType: ipcData.pdfOptions.marginType,
                pageSize: ipcData.pdfOptions.pageSize,
                scale: ipcData.pdfOptions.scale,
            };
            setStorageVal(Constants.LOCAL_EXPORTPDF, window.siyuan.storage[Constants.LOCAL_EXPORTPDF]);
            try {
                if (window.siyuan.config.export.addFooter) {
                    ipcData.pdfOptions.displayHeaderFooter = true;
                    ipcData.pdfOptions.headerTemplate = "<span></span>";
                    ipcData.pdfOptions.footerTemplate = `<div style="width:100%;margin:0 ${ipcData.left};display: flex;line-height:12px;">
    <div style="flex: 1"></div>
    <svg viewBox="0 0 32 32" style="height: 10px;width: 10px;">
      <path fill="#d23e31" d="M8.667 2.812c-0.221 0.219-0.396 0.417-0.39 0.438s-0.004 0.030-0.022 0.020c-0.047-0.029-0.397 0.337-0.362 0.376 0.016 0.018 0.011 0.022-0.013 0.008-0.045-0.025-0.244 0.173-0.244 0.243 0 0.023-0.013 0.033-0.029 0.023-0.037-0.023-0.127 0.074-0.096 0.104 0.013 0.013 0.002 0.023-0.023 0.023-0.060 0-0.234 0.174-0.234 0.234 0 0.025-0.010 0.036-0.023 0.024-0.024-0.024-0.336 0.264-0.753 0.692-0.7 0.72-1.286 1.291-1.304 1.274-0.012-0.012-0.021 0.009-0.021 0.046s-0.017 0.055-0.038 0.042c-0.035-0.021-0.055 0.029-0.042 0.105 0.002 0.016-0.017 0.024-0.043 0.019s-0.043 0.013-0.037 0.041c0.006 0.028-0.006 0.041-0.025 0.029s-0.128 0.075-0.24 0.193c-0.316 0.333-0.72 0.734-1.024 1.017-0.152 0.142-0.265 0.258-0.251 0.258s-0.030 0.047-0.1 0.105c-0.249 0.205-0.689 0.678-0.729 0.783-0.014 0.037-0.052 0.067-0.084 0.067s-0.059 0.027-0.059 0.059-0.014 0.051-0.030 0.041c-0.039-0.024-0.738 0.647-0.706 0.678 0.013 0.013 0.002 0.024-0.024 0.024s-0.134 0.090-0.239 0.2c-0.502 0.524-0.802 0.831-0.814 0.831-0.007 0-0.16 0.147-0.341 0.326l-0.328 0.326-0 9.032c-0 6.176 0.012 9.055 0.039 9.106 0.058 0.108 0.118 0.089 0.247-0.076 0.063-0.081 0.128-0.139 0.143-0.129s0.029-0.013 0.029-0.049 0.009-0.057 0.021-0.045c0.020 0.020 2.899-2.819 4.934-4.866 0.173-0.174 0.796-0.796 1.384-1.381s1.058-1.082 1.044-1.104c-0.013-0.022-0.008-0.029 0.012-0.017 0.052 0.032 0.25-0.159 0.218-0.21-0.015-0.024-0.008-0.031 0.016-0.016 0.043 0.027 0.199-0.114 0.199-0.181 0-0.020 0.009-0.028 0.021-0.017 0.071 0.072 0.863-0.833 0.842-0.963-0.012-0.074-0.022-4.185-0.022-9.136s-0.013-9.001-0.029-8.999-0.209 0.183-0.429 0.402zM22.214 2.895c-0.268 0.268-0.487 0.51-0.487 0.54s-0.011 0.042-0.023 0.029c-0.018-0.019-1.229 1.165-2.765 2.703-0.084 0.084-0.771 0.774-1.527 1.532l-1.374 1.379v9.15c0 5.033 0.009 9.15 0.021 9.15 0.042 0 0.203-0.183 0.181-0.206-0.013-0.013 0.001-0.023 0.031-0.024s0.166-0.124 0.302-0.275c0.136-0.15 0.358-0.377 0.492-0.505s0.487-0.478 0.783-0.78c0.296-0.302 0.647-0.654 0.78-0.783 0.679-0.66 1.153-1.132 1.139-1.132-0.009 0 0.141-0.16 0.333-0.356s0.362-0.35 0.378-0.341 0.029-0.015 0.029-0.051 0.011-0.055 0.023-0.042c0.029 0.029 0.129-0.067 0.129-0.125 0-0.023 0.013-0.036 0.029-0.027 0.027 0.016 0.23-0.17 0.21-0.192-0.005-0.006 0.003-0.014 0.019-0.018 0.053-0.014 0.116-0.088 0.099-0.117-0.010-0.016 0.011-0.029 0.045-0.029s0.051-0.017 0.038-0.038c-0.013-0.021-0.008-0.038 0.011-0.038s0.407-0.369 0.862-0.819l0.827-0.819v-9.068c0-4.988-0.011-9.095-0.023-9.128-0.036-0.094-0.041-0.089-0.559 0.428z"></path>
      <path fill="#3b3e43" d="M9.126 2.368c0 0.021 0.026 0.038 0.057 0.038s0.057-0.017 0.057-0.038c0-0.021-0.026-0.038-0.057-0.038s-0.057 0.017-0.057 0.038zM9.228 2.431c-0.014 0.014-0.025 4.134-0.024 9.156l0.002 9.13 1.626 1.604c1.36 1.341 3.41 3.366 4.223 4.17 0.11 0.109 0.347 0.353 0.525 0.542s0.346 0.345 0.372 0.346c0.038 0.002 0.048-1.851 0.048-9.145v-9.147l-0.176-0.161c-0.097-0.088-0.282-0.269-0.411-0.4-0.204-0.207-0.758-0.763-1.557-1.561-0.123-0.123-0.465-0.47-0.759-0.769s-0.534-0.535-0.534-0.523-0.116-0.1-0.258-0.249c-0.142-0.149-0.524-0.536-0.85-0.86-0.654-0.651-0.8-0.798-1.597-1.604-0.537-0.543-0.58-0.579-0.631-0.528zM22.859 2.491c-0.013 0.047-0.023 4.164-0.023 9.149l-0 9.063 4.487 4.484c3.557 3.554 4.507 4.484 4.583 4.484h0.095v-18.218l-4.525-4.524c-2.489-2.488-4.54-4.524-4.559-4.524s-0.044 0.039-0.057 0.086z"></path>
      <path d="M22.796 2.396c-0.017 3.266-0.010 18.289 0.009 18.269 0.037-0.037 0.057-18.298 0.019-18.298-0.016 0-0.029 0.013-0.029 0.029zM9.129 11.447c0.002 4.972 0.017 9.084 0.034 9.136s0.036-4.016 0.044-9.041c0.011-7.29 0.004-9.136-0.034-9.136s-0.047 1.831-0.044 9.041zM16.018 18.234c0 5.041 0.005 7.097 0.010 4.57s0.006-6.651 0-9.165c-0.006-2.513-0.010-0.446-0.010 4.595zM21.65 21.795l-0.247 0.258 0.258-0.247c0.24-0.229 0.275-0.269 0.247-0.269-0.006 0-0.122 0.116-0.258 0.258z"></path>
      <path d="M4.113 7.332c-0.036 0.042-0.052 0.076-0.036 0.076s0.059-0.035 0.095-0.076c0.036-0.042 0.052-0.076 0.036-0.076s-0.059 0.035-0.095 0.076zM2.578 8.857c-0.014 0.023-0.012 0.041 0.006 0.041s0.005 0.017-0.026 0.038c-0.040 0.026-0.042 0.037-0.008 0.038 0.027 0 0.059-0.026 0.071-0.059 0.027-0.071-0.006-0.116-0.042-0.058zM20.098 23.32c-0.193 0.196-0.338 0.362-0.325 0.37s0.183-0.147 0.377-0.342c0.194-0.195 0.34-0.362 0.325-0.37s-0.185 0.146-0.377 0.342zM3.796 26.053l-0.112 0.124 0.124-0.112c0.068-0.062 0.124-0.117 0.124-0.124 0-0.029-0.031-0.004-0.136 0.112zM0.247 29.557c-0.038 0.042-0.060 0.076-0.050 0.076s0.059-0.035 0.107-0.076 0.071-0.076 0.050-0.076c-0.021 0-0.069 0.035-0.107 0.076z"></path>
    </svg>
    <a style="text-decoration:none;color:#4285f4;font-size: 8px;margin-left: 4px" href="https://b3log.org/siyuan">${window.siyuan.languages.exportBySiYuan}</a>
</div>`;
                }
                window.siyuan.printWin.webContents.printToPDF(ipcData.pdfOptions).then((pdfData) => {
                    fetchPost("/api/export/exportHTML", {
                        id: ipcData.rootId,
                        pdf: true,
                        removeAssets: ipcData.removeAssets,
                        merge: ipcData.mergeSubdocs,
                        savePath: result.filePaths[0]
                    }, () => {
                        const pdfFilePath = path.join(result.filePaths[0], replaceLocalPath(ipcData.rootTitle) + ".pdf");
                        fs.writeFileSync(pdfFilePath, pdfData);
                        window.siyuan.printWin.destroy();
                        fetchPost("/api/export/addPDFOutline", {
                            id: ipcData.rootId,
                            merge: ipcData.mergeSubdocs,
                            path: pdfFilePath
                        }, () => {
                            afterExport(pdfFilePath, msgId);
                            if (ipcData.removeAssets) {
                                const removePromise = (dir: string) => {
                                    return new Promise(function (resolve) {
                                        //先读文件夹
                                        fs.stat(dir, function (err, stat) {
                                            if (stat) {
                                                if (stat.isDirectory()) {
                                                    fs.readdir(dir, function (err, files) {
                                                        files = files.map(file => path.join(dir, file)); // a/b  a/m
                                                        Promise.all(files.map(file => removePromise(file))).then(function () {
                                                            fs.rmdir(dir, resolve);
                                                        });
                                                    });
                                                } else {
                                                    fs.unlink(dir, resolve);
                                                }
                                            }
                                        });
                                    });
                                };
                                removePromise(path.join(result.filePaths[0], "assets"));
                            }
                        });
                    });
                }).catch((error: string) => {
                    showMessage("Export PDF error:" + error, 0, "error", msgId);
                    window.siyuan.printWin.destroy();
                });
            } catch (e) {
                showMessage("Export PDF failed: " + e, 0, "error", msgId);
                window.siyuan.printWin.destroy();
            }
            window.siyuan.printWin.hide();
        });
    });
    window.addEventListener("beforeunload", () => {
        currentWindow.off("focus", winOnFocus);
    }, false);
    if ("darwin" === window.siyuan.config.system.os) {
        document.getElementById("drag")?.addEventListener("dblclick", () => {
            if (currentWindow.isMaximized()) {
                currentWindow.unmaximize();
            } else {
                currentWindow.maximize();
            }
        });
        const toolbarElement = document.getElementById("toolbar");
        currentWindow.on("enter-full-screen", () => {
            if (isWindow()) {
                setTabPosition();
            } else {
                toolbarElement.style.paddingLeft = "0";
            }
        });
        currentWindow.on("leave-full-screen", () => {
            if (isWindow()) {
                setTabPosition();
            } else {
                toolbarElement.setAttribute("style", "");
            }
        });

        if (currentWindow.isFullScreen() && !isWindow()) {
            toolbarElement.style.paddingLeft = "0";
        }
        return;
    }
    document.body.classList.add("body--win32");
    document.body.classList.add("branch--Sillot");


    // 添加应用图标
    if (!isWindow()) {
        const toolbarElement = document.getElementById("toolbar");
        toolbarElement.insertAdjacentHTML("afterbegin", `<div class="toolbar__item" id="windowAppIcon">
    <svg>
        <use xlink:href="#iconSiYuan"></use>
    </svg>
</div>`);
    }

<<<<<<< HEAD
    //添加窗口控件
    const controlsElement = document.getElementById("windowControls");

    controlsElement.innerHTML = `<div class="toolbar__item b3-tooltips b3-tooltips__sw" aria-label="${window.siyuan.languages.min}" id="minWindow">
=======
    // 添加窗口控件
    const controlsHTML = `<div class="toolbar__item b3-tooltips b3-tooltips__sw" aria-label="${window.siyuan.languages.min}" id="minWindow">
>>>>>>> 90516de2
    <svg>
        <use xlink:href="#iconMin"></use>
    </svg>
</div>
<div aria-label="${window.siyuan.languages.max}" class="b3-tooltips b3-tooltips__sw toolbar__item" id="maxWindow">
    <svg>
        <use xlink:href="#iconMax"></use>
    </svg>
</div>
<div aria-label="${window.siyuan.languages.restore}" class="b3-tooltips b3-tooltips__sw toolbar__item" id="restoreWindow">
    <svg>
        <use xlink:href="#iconRestore"></use>
    </svg>
</div>
<div aria-label="${window.siyuan.languages.close}" class="b3-tooltips b3-tooltips__sw toolbar__item toolbar__item--close" id="closeWindow">
    <svg>
        <use xlink:href="#iconClose"></use>
    </svg>
</div>`;
    if (isWindow()) {
        document.body.insertAdjacentHTML("beforeend", `<div class="toolbar__window">${controlsHTML}</div>`);
    } else {
        document.getElementById("windowControls").innerHTML = controlsHTML;
    }
    const maxBtnElement = document.getElementById("maxWindow");
    const restoreBtnElement = document.getElementById("restoreWindow");

    restoreBtnElement.addEventListener("click", () => {
        if (currentWindow.isFullScreen()) {
            currentWindow.setFullScreen(false);
        } else {
            currentWindow.unmaximize();
        }
    });
    maxBtnElement.addEventListener("click", () => {
        currentWindow.maximize();
    });

    const toggleMaxRestoreButtons = () => {
        if (currentWindow.isMaximized() || currentWindow.isFullScreen()) {
            restoreBtnElement.style.display = "flex";
            maxBtnElement.style.display = "none";
        } else {
            restoreBtnElement.style.display = "none";
            maxBtnElement.style.display = "flex";
        }
    };
    toggleMaxRestoreButtons();
    currentWindow.on("maximize", toggleMaxRestoreButtons);
    currentWindow.on("unmaximize", toggleMaxRestoreButtons);
    currentWindow.on("enter-full-screen", () => {
        restoreBtnElement.style.display = "flex";
        maxBtnElement.style.display = "none";
    });
    currentWindow.on("leave-full-screen", toggleMaxRestoreButtons);
    const minBtnElement = document.getElementById("minWindow");
    const closeBtnElement = document.getElementById("closeWindow");
    minBtnElement.addEventListener("click", () => {
        if (minBtnElement.classList.contains("window-controls__item--disabled")) {
            return;
        }
        currentWindow.minimize();
    });
    closeBtnElement.addEventListener("click", () => {
        if (isWindow()) {
            currentWindow.destroy();
        } else {
            winOnClose(currentWindow);
        }
    });
    /// #else
    if (!isWindow()) {
        document.querySelector(".toolbar").classList.add("toolbar--browser");
        window.addEventListener("beforeunload", () => {
            exportLayout(false);
        }, false);
        window.addEventListener("pagehide", () => {
            exportLayout(false);
        }, false);
    }
    /// #endif
};<|MERGE_RESOLUTION|>--- conflicted
+++ resolved
@@ -498,15 +498,9 @@
 </div>`);
     }
 
-<<<<<<< HEAD
-    //添加窗口控件
-    const controlsElement = document.getElementById("windowControls");
-
-    controlsElement.innerHTML = `<div class="toolbar__item b3-tooltips b3-tooltips__sw" aria-label="${window.siyuan.languages.min}" id="minWindow">
-=======
+
     // 添加窗口控件
     const controlsHTML = `<div class="toolbar__item b3-tooltips b3-tooltips__sw" aria-label="${window.siyuan.languages.min}" id="minWindow">
->>>>>>> 90516de2
     <svg>
         <use xlink:href="#iconMin"></use>
     </svg>
