import {Constants} from "../constants";
import {addScript} from "../protyle/util/addScript";
import {addStyle} from "../protyle/util/addStyle";
/// #if !MOBILE
import {getAllModels} from "../layout/getAll";
import {exportLayout} from "../layout/util";
/// #endif
import {fetchPost} from "./fetch";
import {appearance} from "../config/appearance";
import {isInAndroid, isInIOS} from "../protyle/util/compatibility";

const loadThirdIcon = (iconURL: string, data: IAppearance) => {
    addScript(iconURL, "iconDefaultScript").then(() => {
        if (!["ant", "material"].includes(data.icon)) {
            const iconScriptElement = document.getElementById("iconScript");
            if (iconScriptElement) {
                iconScriptElement.remove();
            }
            addScript(`/appearance/icons/${data.icon}/icon.js?v=${data.iconVer}`, "iconScript");
        }
    });
};

export const loadAssets = (data: IAppearance) => {
    const htmlElement = document.getElementsByTagName("html")[0];
    htmlElement.setAttribute("lang", window.siyuan.config.appearance.lang);
    htmlElement.setAttribute("data-theme-mode", getThemeMode());
    htmlElement.setAttribute("data-light-theme", window.siyuan.config.appearance.themeLight);
    htmlElement.setAttribute("data-dark-theme", window.siyuan.config.appearance.themeDark);
    const OSTheme = window.matchMedia("(prefers-color-scheme: dark)").matches ? "dark" : "light";
    if (window.siyuan.config.appearance.modeOS && (
        (window.siyuan.config.appearance.mode === 1 && OSTheme === "light") ||
        (window.siyuan.config.appearance.mode === 0 && OSTheme === "dark")
    )) {
        fetchPost("/api/system/setAppearanceMode", {mode: OSTheme === "light" ? 0 : 1});
        window.siyuan.config.appearance.mode = (OSTheme === "light" ? 0 : 1);
    }

    const defaultStyleElement = document.getElementById("themeDefaultStyle");
    let defaultThemeAddress = `/appearance/themes/${data.mode === 1 ? Constants.Themes.DefaultThemeDark : Constants.Themes.DefaultThemeLight}/theme.css?v=${Constants.SIYUAN_VERSION}`;
    if ((data.mode === 1 && data.themeDark !== Constants.Themes.DefaultThemeDark) || (data.mode === 0 && data.themeLight !== Constants.Themes.DefaultThemeLight)) {
        defaultThemeAddress = `/appearance/themes/${data.mode === 1 ? Constants.Themes.DefaultThemeDark : Constants.Themes.DefaultThemeLight}/theme.css?v=${Constants.SIYUAN_VERSION}`;
    }
    if (defaultStyleElement) {
        if (!defaultStyleElement.getAttribute("href").startsWith(defaultThemeAddress)) {
            defaultStyleElement.remove();
            addStyle(defaultThemeAddress, "themeDefaultStyle");
        }
    } else {
        addStyle(defaultThemeAddress, "themeDefaultStyle");
    }
    const styleElement = document.getElementById("themeStyle");
    if ((data.mode === 1 && data.themeDark !== Constants.Themes.DefaultThemeDark) || (data.mode === 0 && data.themeLight !== Constants.Themes.DefaultThemeLight)) {
        const themeAddress = `/appearance/themes/${data.mode === 1 ? data.themeDark : data.themeLight}/theme.css?v=${data.themeVer}`;
        if (styleElement) {
            if (!styleElement.getAttribute("href").startsWith(themeAddress)) {
                styleElement.remove();
                addStyle(themeAddress, "themeStyle");
            }
        } else {
            addStyle(themeAddress, "themeStyle");
        }
    } else if (styleElement) {
        styleElement.remove();
    }
    /// #if !MOBILE
    getAllModels().graph.forEach(item => {
        item.searchGraph(false);
    });
    const pdfTheme = window.siyuan.config.appearance.mode === 0 ? window.siyuan.storage[Constants.LOCAL_PDFTHEME].light :
        window.siyuan.storage[Constants.LOCAL_PDFTHEME].dark;
    document.querySelectorAll(".pdf__outer").forEach(item => {
        const darkElement = item.querySelector("#pdfDark");
        const lightElement = item.querySelector("#pdfLight");
        if (pdfTheme === "dark") {
            item.classList.add("pdf__outer--dark");
            lightElement.classList.remove("toggled");
            darkElement.classList.add("toggled");
        } else {
            item.classList.remove("pdf__outer--dark");
            lightElement.classList.add("toggled");
            darkElement.classList.remove("toggled");
        }
    });
    /// #endif
    setCodeTheme();

    const themeScriptElement = document.getElementById("themeScript");
    const themeScriptAddress = `/appearance/themes/${data.mode === 1 ? data.themeDark : data.themeLight}/____/__js__.js?v=${data.themeVer}`;
    if (themeScriptElement) {
        if (!themeScriptElement.getAttribute("src").startsWith(themeScriptAddress)) {
            themeScriptElement.remove();
            addScript(themeScriptAddress, "themeScript", "module");
        }
    } else {
        addScript(themeScriptAddress, "themeScript", "module");
    }

    // 历史遗留代码
    // /// #if !MOBILE
    // setTimeout(() => {
    //     const pluginScriptElement = document.getElementById("pluginScript");
    //     const pluginScriptAddress = "/appearance/plugin/main.js?v=" + new Date().getTime();
    //     if (pluginScriptElement) {
    //         if (!pluginScriptElement.getAttribute("src").startsWith(pluginScriptAddress)) {
    //             pluginScriptElement.remove();
    //             addScript(pluginScriptAddress, "pluginScript");
    //         }
    //     } else {
    //         addScript(pluginScriptAddress, "pluginScript");
    //     }
    // }, 1000)
    // /// #endif

    const iconDefaultScriptElement = document.getElementById("iconDefaultScript");
    // 不能使用 data.iconVer，因为其他主题也需要加载默认图标，此时 data.iconVer 为其他图标的版本号
    const iconURL = `/appearance/icons/${["ant", "material"].includes(data.icon) ? data.icon : "material"}/icon.js?v=${Constants.SIYUAN_VERSION}`;
    if (iconDefaultScriptElement) {
        iconDefaultScriptElement.remove();
        let svgElement = document.body.firstElementChild;
        while (svgElement.tagName === "svg") {
            const currentSvgElement = svgElement;
            svgElement = svgElement.nextElementSibling;
            if (!currentSvgElement.getAttribute("data-name")) {
                currentSvgElement.remove();
            }
        }
        loadThirdIcon(iconURL, data);
    } else {
        loadThirdIcon(iconURL, data);
    }
};

export const initAssets = () => {
    const loadingElement = document.getElementById("loading");
<<<<<<< HEAD
    if (!((emojiElement || window.siyuan.config.appearance.nativeEmoji ) || isMobile())) {
        addScript("/appearance/emojis/twitter-emoji.js?v=1.0.1", "emojiScript").then(() => {
            if (loadingElement) {
                loadingElement.remove();
            }
        });
    } else if (loadingElement) {
=======
    if (loadingElement) {
>>>>>>> af2fd13a
        setTimeout(() => {
            loadingElement.remove();
        }, 160);
    }
    updateMobileTheme(window.matchMedia("(prefers-color-scheme: dark)").matches ? "dark" : "light");
    window.matchMedia("(prefers-color-scheme: dark)").addEventListener("change", event => {
        const OSTheme = event.matches ? "dark" : "light";
        updateMobileTheme(OSTheme);
        if (!window.siyuan.config.appearance.modeOS) {
            return;
        }
        if ((window.siyuan.config.appearance.mode === 0 && OSTheme === "light") ||
            (window.siyuan.config.appearance.mode === 1 && OSTheme === "dark")) {
            return;
        }
        fetchPost("/api/system/setAppearanceMode", {
            mode: OSTheme === "light" ? 0 : 1
        }, response => {
            if (window.siyuan.config.appearance.themeJS) {
                /// #if !MOBILE
                exportLayout({
                    reload: true,
                    onlyData: false,
                    errorExit: false,
                });
                /// #else
                window.location.reload();
                /// #endif
                return;
            }
            window.siyuan.config.appearance = response.data.appearance;
            loadAssets(response.data.appearance);
        });
    });
};

export const addGA = () => {
    return
    if (!window.siyuan.config.system.disableGoogleAnalytics) {
        addScript("https://www.googletagmanager.com/gtag/js?id=G-L7WEXVQCR9", "gaScript");
        window.dataLayer = window.dataLayer || [];
        /*eslint-disable */
        const gtag = function (...args: any[]) {
            // rome-ignore lint/style/noArguments: <explanation>
window.dataLayer.push(arguments);
        };
        /*eslint-enable */
        gtag("js", new Date());
        gtag("config", "G-L7WEXVQCR9", {send_page_view: false});
        const para = {
            version: Constants.SIYUAN_VERSION,
            container: window.siyuan.config.system.container,
            os: window.siyuan.config.system.os,
            osPlatform: window.siyuan.config.system.osPlatform,
            isLoggedIn: false,
            subscriptionStatus: -1,
            subscriptionPlan: -1,
            subscriptionType: -1,
            oneTimePayStatus: -1,
            syncEnabled: false,
            syncProvider: -1,
            cTreeCount: window.siyuan.config.stat.cTreeCount,
            cBlockCount: window.siyuan.config.stat.cBlockCount,
            cDataSize: window.siyuan.config.stat.cDataSize,
            cAssetsSize: window.siyuan.config.stat.cAssetsSize,
        };
        if (window.siyuan.user) {
            para.isLoggedIn = true;
            para.subscriptionStatus = window.siyuan.user.userSiYuanSubscriptionStatus;
            para.subscriptionPlan = window.siyuan.user.userSiYuanSubscriptionPlan;
            para.subscriptionType = window.siyuan.user.userSiYuanSubscriptionType;
            para.oneTimePayStatus = window.siyuan.user.userSiYuanOneTimePayStatus;
        }
        if (window.siyuan.config.sync) {
            para.syncEnabled = window.siyuan.config.sync.enabled;
            para.syncProvider = window.siyuan.config.sync.provider;
        }
        gtag("event", Constants.ANALYTICS_EVT_ON_GET_CONFIG, para);
    }
};

export const setInlineStyle = (set = true) => {
    const height = Math.floor(window.siyuan.config.editor.fontSize * 1.625);
    let style = `.b3-typography, .protyle-wysiwyg, .protyle-title {font-size:${window.siyuan.config.editor.fontSize}px !important}
.b3-typography code:not(.hljs), .protyle-wysiwyg span[data-type~=code] { font-variant-ligatures: ${window.siyuan.config.editor.codeLigatures ? "normal" : "none"} }
.li > .protyle-action {height:${height + 8}px;line-height: ${height + 8}px}
.protyle-wysiwyg [data-node-id].li > .protyle-action ~ .h1, .protyle-wysiwyg [data-node-id].li > .protyle-action ~ .h2, .protyle-wysiwyg [data-node-id].li > .protyle-action ~ .h3, .protyle-wysiwyg [data-node-id].li > .protyle-action ~ .h4, .protyle-wysiwyg [data-node-id].li > .protyle-action ~ .h5, .protyle-wysiwyg [data-node-id].li > .protyle-action ~ .h6 {line-height:${height + 8}px;}
.protyle-wysiwyg [data-node-id].li > .protyle-action:after {height: ${window.siyuan.config.editor.fontSize}px;width: ${window.siyuan.config.editor.fontSize}px;margin:-${window.siyuan.config.editor.fontSize / 2}px 0 0 -${window.siyuan.config.editor.fontSize / 2}px}
.protyle-wysiwyg [data-node-id].li > .protyle-action svg {height: ${Math.max(14, window.siyuan.config.editor.fontSize - 8)}px}
.protyle-wysiwyg [data-node-id].li:before {height: calc(100% - ${height + 8}px);top:${(height + 8)}px}
.protyle-wysiwyg [data-node-id] [spellcheck] {min-height:${height}px;}
.protyle-wysiwyg [data-node-id] {${window.siyuan.config.editor.rtl ? " direction: rtl;" : ""}${window.siyuan.config.editor.justify ? " text-align: justify;" : ""}}
.protyle-wysiwyg .li {min-height:${height + 8}px}
.protyle-gutters button svg {height:${height}px}
.protyle-wysiwyg img.emoji, .b3-typography img.emoji {width:${height - 8}px}
.protyle-wysiwyg .h1 img.emoji, .b3-typography h1 img.emoji {width:${Math.floor(window.siyuan.config.editor.fontSize * 1.75 * 1.25)}px}
.protyle-wysiwyg .h2 img.emoji, .b3-typography h2 img.emoji {width:${Math.floor(window.siyuan.config.editor.fontSize * 1.55 * 1.25)}px}
.protyle-wysiwyg .h3 img.emoji, .b3-typography h3 img.emoji {width:${Math.floor(window.siyuan.config.editor.fontSize * 1.38 * 1.25)}px}
.protyle-wysiwyg .h4 img.emoji, .b3-typography h4 img.emoji {width:${Math.floor(window.siyuan.config.editor.fontSize * 1.25 * 1.25)}px}
.protyle-wysiwyg .h5 img.emoji, .b3-typography h5 img.emoji {width:${Math.floor(window.siyuan.config.editor.fontSize * 1.13 * 1.25)}px}
.protyle-wysiwyg .h6 img.emoji, .b3-typography h6 img.emoji {width:${Math.floor(window.siyuan.config.editor.fontSize * 1.25)}px}`;
    if (window.siyuan.config.editor.fontFamily) {
        style += `\n.b3-typography:not(.b3-typography--default), .protyle-wysiwyg, .protyle-title {font-family: "${window.siyuan.config.editor.fontFamily}", var(--b3-font-family-protyle)}`;
    }
    // pad 端菜单移除显示，如工作空间
    if ("ontouchend" in document) {
        style += "\n.b3-menu .b3-menu__action {opacity: 0.68;}";
    }
    if (set) {
        const siyuanStyle = document.getElementById("siyuanStyle");
        if (siyuanStyle) {
            siyuanStyle.innerHTML = style;
        } else {
            document.querySelector("#pluginsStyle").insertAdjacentHTML("beforebegin", `<style id="siyuanStyle">${style}</style>`);
        }
    }
    return style;
};

export const setCodeTheme = (cdn = Constants.PROTYLE_CDN) => {
    const protyleHljsStyle = document.getElementById("protyleHljsStyle") as HTMLLinkElement;
    let css;
    if (window.siyuan.config.appearance.mode === 0) {
        css = window.siyuan.config.appearance.codeBlockThemeLight;
        if (!Constants.SIYUAN_CONFIG_APPEARANCE_LIGHT_CODE.includes(css)) {
            css = "default";
        }
    } else {
        css = window.siyuan.config.appearance.codeBlockThemeDark;
        if (!Constants.SIYUAN_CONFIG_APPEARANCE_DARK_CODE.includes(css)) {
            css = "github-dark";
        }
    }
    const href = `${cdn}/js/highlight.js/styles/${css}.min.css?v=11.5.0`;
    if (!protyleHljsStyle) {
        addStyle(href, "protyleHljsStyle");
    } else if (!protyleHljsStyle.href.includes(href)) {
        protyleHljsStyle.remove();
        addStyle(href, "protyleHljsStyle");
    }
};

export const setMode = (modeElementValue: number) => {
    /// #if !MOBILE
    fetchPost("/api/setting/setAppearance", Object.assign({}, window.siyuan.config.appearance, {
        mode: modeElementValue === 2 ? window.siyuan.config.appearance.mode : modeElementValue,
        modeOS: modeElementValue === 2,
    }), response => {
        if (window.siyuan.config.appearance.themeJS) {
            if (!response.data.modeOS && (
                response.data.mode !== window.siyuan.config.appearance.mode ||
                window.siyuan.config.appearance.themeLight !== response.data.themeLight ||
                window.siyuan.config.appearance.themeDark !== response.data.themeDark
            )) {
                exportLayout({
                    reload: true,
                    onlyData: false,
                    errorExit: false,
                });
                return;
            }
            const OSTheme = window.matchMedia("(prefers-color-scheme: dark)").matches ? "dark" : "light";
            if (response.data.modeOS && (
                (response.data.mode === 1 && OSTheme === "light") || (response.data.mode === 0 && OSTheme === "dark")
            )) {
                exportLayout({
                    reload: true,
                    onlyData: false,
                    errorExit: false,
                });
                return;
            }
        }
        appearance.onSetappearance(response.data);
    });
    /// #endif
};

const updateMobileTheme = (OSTheme: string) => {
    if (isInIOS() || isInAndroid()) {
        setTimeout(() => {
            const backgroundColor = getComputedStyle(document.body).getPropertyValue("--b3-theme-background").trim();
            let mode = window.siyuan.config.appearance.mode;
            if (window.siyuan.config.appearance.modeOS) {
                if (OSTheme === "dark") {
                    mode = 1;
                } else {
                    mode = 0;
                }
            }
            if (isInIOS()) {
                window.webkit.messageHandlers.changeStatusBar.postMessage((backgroundColor || (mode === 0 ? "#fff" : "#1e1e1e")) + " " + mode);
            } else if (isInAndroid()) {
                window.JSAndroid.changeStatusBarColor(backgroundColor, mode);
            }
        }, 500); // 移动端需要加载完才可以获取到颜色
    }
};

export const getThemeMode = () => {
    const OSTheme = window.matchMedia("(prefers-color-scheme: dark)").matches ? "dark" : "light";
    if (window.siyuan.config.appearance.modeOS) {
        return OSTheme;
    } else {
        return window.siyuan.config.appearance.mode === 0 ? "light" : "dark";
    }
};<|MERGE_RESOLUTION|>--- conflicted
+++ resolved
@@ -133,17 +133,7 @@
 
 export const initAssets = () => {
     const loadingElement = document.getElementById("loading");
-<<<<<<< HEAD
-    if (!((emojiElement || window.siyuan.config.appearance.nativeEmoji ) || isMobile())) {
-        addScript("/appearance/emojis/twitter-emoji.js?v=1.0.1", "emojiScript").then(() => {
-            if (loadingElement) {
-                loadingElement.remove();
-            }
-        });
-    } else if (loadingElement) {
-=======
     if (loadingElement) {
->>>>>>> af2fd13a
         setTimeout(() => {
             loadingElement.remove();
         }, 160);
