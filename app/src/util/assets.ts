--- conflicted
+++ resolved
@@ -37,14 +37,7 @@
     }
 
     const defaultStyleElement = document.getElementById("themeDefaultStyle");
-<<<<<<< HEAD
-    let defaultThemeAddress = `/appearance/themes/${data.mode === 1 ? Constants.Themes.DefaultThemeDark : Constants.Themes.DefaultThemeLight}/theme.css?v=${Constants.SIYUAN_VERSION}`;
-    if ((data.mode === 1 && data.themeDark !== Constants.Themes.DefaultThemeDark) || (data.mode === 0 && data.themeLight !== Constants.Themes.DefaultThemeLight)) {
-        defaultThemeAddress = `/appearance/themes/${data.mode === 1 ? Constants.Themes.DefaultThemeDark : Constants.Themes.DefaultThemeLight}/theme.css?v=${Constants.SIYUAN_VERSION}`;
-    }
-=======
     const defaultThemeAddress = `/appearance/themes/${data.mode === 1 ? "midnight" : "daylight"}/theme.css?v=${Constants.SIYUAN_VERSION}`;
->>>>>>> 802df1e2
     if (defaultStyleElement) {
         if (!defaultStyleElement.getAttribute("href").startsWith(defaultThemeAddress)) {
             defaultStyleElement.setAttribute("href", defaultThemeAddress);
@@ -90,35 +83,10 @@
     const themeScriptElement = document.getElementById("themeScript");
     const themeScriptAddress = `/appearance/themes/${data.mode === 1 ? data.themeDark : data.themeLight}/____/__js__.js?v=${data.themeVer}`;
     if (themeScriptElement) {
-<<<<<<< HEAD
-        if (!themeScriptElement.getAttribute("src").startsWith(themeScriptAddress)) {
-            themeScriptElement.remove();
-            addScript(themeScriptAddress, "themeScript", "module");
-        }
-    } else {
-        addScript(themeScriptAddress, "themeScript", "module");
-=======
         // https://github.com/siyuan-note/siyuan/issues/10341
         themeScriptElement.remove();
->>>>>>> 802df1e2
     }
     addScript(themeScriptAddress, "themeScript");
-
-    // 历史遗留代码
-    // /// #if !MOBILE
-    // setTimeout(() => {
-    //     const pluginScriptElement = document.getElementById("pluginScript");
-    //     const pluginScriptAddress = "/appearance/plugin/main.js?v=" + new Date().getTime();
-    //     if (pluginScriptElement) {
-    //         if (!pluginScriptElement.getAttribute("src").startsWith(pluginScriptAddress)) {
-    //             pluginScriptElement.remove();
-    //             addScript(pluginScriptAddress, "pluginScript");
-    //         }
-    //     } else {
-    //         addScript(pluginScriptAddress, "pluginScript");
-    //     }
-    // }, 1000)
-    // /// #endif
 
     const iconDefaultScriptElement = document.getElementById("iconDefaultScript");
     // 不能使用 data.iconVer，因为其他主题也需要加载默认图标，此时 data.iconVer 为其他图标的版本号
