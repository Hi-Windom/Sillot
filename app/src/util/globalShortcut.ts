import {isCtrl, isMac, setStorageVal, updateHotkeyTip, writeText} from "../protyle/util/compatibility";
import {matchHotKey} from "../protyle/util/hotKey";
import {openSearch} from "../search/spread";
import {
    hasClosestBlock,
    hasClosestByAttribute,
    hasClosestByClassName, hasClosestByMatchTag,
    hasTopClosestByClassName,
    hasTopClosestByTag,
} from "../protyle/util/hasClosest";
import {newFile} from "./newFile";
import {Constants} from "../constants";
import {openSetting} from "../config";
import {getDockByType, getInstanceById} from "../layout/util";
import {Tab} from "../layout/Tab";
import {Editor} from "../editor";
import {setEditMode} from "../protyle/util/setEditMode";
import {rename} from "../editor/rename";
import {Files} from "../layout/dock/Files";
import {newDailyNote} from "./mount";
import {hideElements} from "../protyle/ui/hideElements";
import {fetchPost} from "./fetch";
import {goBack, goForward} from "./backForward";
import {onGet} from "../protyle/util/onGet";
import {getDisplayName, getNotebookName, getTopPaths, movePathTo, moveToPath} from "./pathName";
import {openFileById} from "../editor/util";
import {getAllDocks, getAllModels, getAllTabs} from "../layout/getAll";
import {openGlobalSearch} from "../search/util";
import {getColIndex} from "../protyle/util/table";
import {focusBlock, focusByRange} from "../protyle/util/selection";
import {initFileMenu, initNavigationMenu} from "../menus/navigation";
import {bindMenuKeydown} from "../menus/Menu";
import {showMessage} from "../dialog/message";
import {Dialog} from "../dialog";
import {unicode2Emoji} from "../emoji";
import {deleteFiles} from "../editor/deleteFile";
import {escapeHtml} from "./escape";
import {syncGuide} from "../sync/syncGuide";
import {showPopover} from "../block/popover";
import {getStartEndElement} from "../protyle/wysiwyg/commonHotkey";
import {getNextFileLi, getPreviousFileLi} from "../protyle/wysiwyg/getBlock";
import {editor} from "../config/editor";
import {hintMoveBlock} from "../protyle/hint/extend";
import {Backlink} from "../layout/dock/Backlink";
/// #if !BROWSER
import {webFrame} from "electron";
/// #endif
import {openHistory} from "../history/history";
import {openCard} from "../card/openCard";
import {lockScreen} from "../dialog/processSystem";
import {isWindow} from "./functions";

const getRightBlock = (element: HTMLElement, x: number, y: number) => {
    let index = 1;
    let nodeElement = element;
    while (nodeElement && (nodeElement.classList.contains("list") || nodeElement.classList.contains("li"))) {
        nodeElement = document.elementFromPoint(x + 73 * index, y) as HTMLElement;
        nodeElement = hasClosestBlock(nodeElement) as HTMLElement;
        index++;
    }
    return nodeElement;
};

const switchDialogEvent = (event: MouseEvent, switchDialog: Dialog) => {
    event.preventDefault();
    let target = event.target as HTMLElement;
    while (!target.isSameNode(switchDialog.element)) {
        if (target.classList.contains("b3-list-item")) {
            const currentType = target.getAttribute("data-type") as TDockType;
            if (currentType) {
                getDockByType(currentType).toggleModel(currentType, true);
            } else {
                const currentId = target.getAttribute("data-id");
                getAllTabs().find(item => {
                    if (item.id === currentId) {
                        item.parent.switchTab(item.headElement);
                        item.parent.showHeading();
                        return true;
                    }
                });
            }
            switchDialog.destroy();
            switchDialog = undefined;
            break;
        }
        target = target.parentElement;
    }
};

export const globalShortcut = () => {
    window.addEventListener("mousemove", (event: MouseEvent & { target: HTMLElement }) => {
        if (window.siyuan.hideBreadcrumb) {
            document.querySelectorAll(".protyle-breadcrumb__bar--hide").forEach(item => {
                item.classList.remove("protyle-breadcrumb__bar--hide");
            });
            window.siyuan.hideBreadcrumb = false;
        }
        if (!isWindow() && !hasClosestByClassName(event.target, "b3-dialog") && !hasClosestByClassName(event.target, "b3-menu")) {
            if (event.clientX < 43) {
                if (!window.siyuan.layout.leftDock.pin && window.siyuan.layout.leftDock.layout.element.clientWidth > 0 &&
                    // 隐藏停靠栏会导致点击两侧内容触发浮动面板弹出，因此需减小鼠标范围
                    (window.siyuan.layout.leftDock.element.clientWidth > 0 || (window.siyuan.layout.leftDock.element.clientWidth === 0 && event.clientX < 8))) {
                    if (event.clientY > document.getElementById("toolbar").clientHeight + document.getElementById("dockTop").clientHeight &&
                        event.clientY < window.innerHeight - document.getElementById("status").clientHeight - document.getElementById("dockBottom").clientHeight) {
                        if (!hasClosestByClassName(event.target, "b3-menu") &&
                            !hasClosestByClassName(event.target, "layout--float")) {
                            window.siyuan.layout.leftDock.showDock();
                        }
                    } else {
                        window.siyuan.layout.leftDock.hideDock();
                    }
                }
            } else if (event.clientX > window.innerWidth - 41) {
                if (!window.siyuan.layout.rightDock.pin && window.siyuan.layout.rightDock.layout.element.clientWidth > 0 &&
                    (window.siyuan.layout.rightDock.element.clientWidth > 0 || (window.siyuan.layout.rightDock.element.clientWidth === 0 && event.clientX > window.innerWidth - 8))) {
                    if (event.clientY > document.getElementById("toolbar").clientHeight + document.getElementById("dockTop").clientHeight &&
                        event.clientY < window.innerHeight - document.getElementById("status").clientHeight - document.getElementById("dockBottom").clientHeight) {
                        if (!hasClosestByClassName(event.target, "layout--float")) {
                            window.siyuan.layout.rightDock.showDock();
                        }
                    } else {
                        window.siyuan.layout.rightDock.hideDock();
                    }
                }
            }

            if (event.clientY < 75) {
                window.siyuan.layout.topDock.showDock();
            } else if (event.clientY > window.innerHeight - 73) {
                window.siyuan.layout.bottomDock.showDock();
            }
        }
        const eventPath0 = event.composedPath()[0] as HTMLElement;
        if (eventPath0 && eventPath0.nodeType !== 3 && eventPath0.classList.contains("protyle-wysiwyg") && eventPath0.style.paddingLeft) {
            // 光标在编辑器右边也需要进行显示
            const mouseElement = document.elementFromPoint(eventPath0.getBoundingClientRect().left + parseInt(eventPath0.style.paddingLeft) + 13, event.clientY);
            const blockElement = hasClosestBlock(mouseElement);
            if (blockElement) {
                const targetBlockElement = getRightBlock(blockElement, blockElement.getBoundingClientRect().left + 1, event.clientY);
                if (!targetBlockElement) {
                    return;
                }
                const allModels = getAllModels();
                let findNode = false;
                allModels.editor.find(item => {
                    if (item.editor.protyle.wysiwyg.element.isSameNode(eventPath0)) {
                        item.editor.protyle.gutter.render(item.editor.protyle, targetBlockElement, item.editor.protyle.wysiwyg.element);
                        findNode = true;
                        return true;
                    }
                });
                if (!findNode) {
                    window.siyuan.blockPanels.find(item => {
                        item.editors.find(eItem => {
                            if (eItem.protyle.wysiwyg.element.contains(eventPath0)) {
                                eItem.protyle.gutter.render(eItem.protyle, targetBlockElement, eItem.protyle.wysiwyg.element);
                                findNode = true;
                                return true;
                            }
                        });
                        if (findNode) {
                            return true;
                        }
                    });
                }
                if (!findNode) {
                    allModels.backlink.find(item => {
                        item.editors.find(eItem => {
                            if (eItem.protyle.wysiwyg.element.isSameNode(eventPath0)) {
                                eItem.protyle.gutter.render(eItem.protyle, targetBlockElement, eItem.protyle.wysiwyg.element);
                                findNode = true;
                                return true;
                            }
                        });
                        if (findNode) {
                            return true;
                        }
                    });
                }
            }
            return;
        }
        if (eventPath0 && eventPath0.nodeType !== 3 && (eventPath0.classList.contains("li") || eventPath0.classList.contains("list"))) {
            // 光标在列表下部应显示右侧的元素，而不是列表本身
            const targetBlockElement = getRightBlock(eventPath0, eventPath0.getBoundingClientRect().left + 1, event.clientY);
            if (!targetBlockElement) {
                return;
            }
            const allModels = getAllModels();
            let findNode = false;
            allModels.editor.find(item => {
                if (item.editor.protyle.wysiwyg.element.contains(eventPath0)) {
                    item.editor.protyle.gutter.render(item.editor.protyle, targetBlockElement, item.editor.protyle.wysiwyg.element);
                    findNode = true;
                    return true;
                }
            });
            if (!findNode) {
                window.siyuan.blockPanels.find(item => {
                    item.editors.find(eItem => {
                        if (eItem.protyle.wysiwyg.element.contains(eventPath0)) {
                            eItem.protyle.gutter.render(eItem.protyle, targetBlockElement, eItem.protyle.wysiwyg.element);
                            findNode = true;
                            return true;
                        }
                    });
                    if (findNode) {
                        return true;
                    }
                });
            }
            if (!findNode) {
                allModels.backlink.find(item => {
                    item.editors.find(eItem => {
                        if (eItem.protyle.wysiwyg.element.contains(eventPath0)) {
                            eItem.protyle.gutter.render(eItem.protyle, targetBlockElement, eItem.protyle.wysiwyg.element);
                            findNode = true;
                            return true;
                        }
                    });
                    if (findNode) {
                        return true;
                    }
                });
            }
            return;
        }

        const target = event.target as Element;
        const blockElement = hasClosestBlock(target);
        if (blockElement && blockElement.style.cursor !== "col-resize" && !hasClosestByClassName(blockElement, "protyle-wysiwyg__embed")) {
            const cellElement = (hasClosestByMatchTag(target, "TH") || hasClosestByMatchTag(target, "TD")) as HTMLTableCellElement;
            if (cellElement) {
                const tableElement = blockElement.querySelector("table");
                const tableHeight = blockElement.querySelector("table").clientHeight;
                const resizeElement = blockElement.querySelector(".table__resize");
                if (blockElement.style.textAlign === "center" || blockElement.style.textAlign === "right") {
                    resizeElement.parentElement.style.left = tableElement.offsetLeft + "px";
                } else {
                    resizeElement.parentElement.style.left = "";
                }
                const rect = cellElement.getBoundingClientRect();
                if (rect.right - event.clientX < 3 && rect.right - event.clientX > 0) {
                    resizeElement.setAttribute("data-col-index", (getColIndex(cellElement) + cellElement.colSpan - 1).toString());
                    resizeElement.setAttribute("style", `height:${tableHeight}px;left: ${Math.round(cellElement.offsetWidth + cellElement.offsetLeft - blockElement.firstElementChild.scrollLeft - 3)}px;display:block`);
                } else if (event.clientX - rect.left < 3 && event.clientX - rect.left > 0 && cellElement.previousElementSibling) {
                    resizeElement.setAttribute("data-col-index", (getColIndex(cellElement) - 1).toString());
                    resizeElement.setAttribute("style", `height:${tableHeight}px;left: ${Math.round(cellElement.offsetLeft - blockElement.firstElementChild.scrollLeft - 3)}px;display:block`);
                }
            }
        }
    });

    window.addEventListener("mouseup", (event) => {
        if (event.button === 3) {
            event.preventDefault();
            goBack();
        } else if (event.button === 4) {
            event.preventDefault();
            goForward();
        }
    });

    let switchDialog: Dialog;

    window.addEventListener("keyup", (event) => {
        window.siyuan.ctrlIsPressed = false;
        window.siyuan.shiftIsPressed = false;
        window.siyuan.altIsPressed = false;
        if (switchDialog && switchDialog.element.parentElement) {
            if (event.key === "Tab") {
                let currentLiElement = switchDialog.element.querySelector(".b3-list-item--focus");
                currentLiElement.classList.remove("b3-list-item--focus");
                if (event.shiftKey) {
                    if (currentLiElement.previousElementSibling) {
                        currentLiElement.previousElementSibling.classList.add("b3-list-item--focus");
                    } else if (currentLiElement.getAttribute("data-original")) {
                        currentLiElement.parentElement.lastElementChild.classList.add("b3-list-item--focus");
                        currentLiElement.removeAttribute("data-original");
                    } else if (currentLiElement.parentElement.nextElementSibling) {
                        if (currentLiElement.parentElement.nextElementSibling.lastElementChild) {
                            currentLiElement.parentElement.nextElementSibling.lastElementChild.classList.add("b3-list-item--focus");
                        } else {
                            currentLiElement.parentElement.lastElementChild.classList.add("b3-list-item--focus");
                        }
                    } else if (currentLiElement.parentElement.previousElementSibling) {
                        currentLiElement.parentElement.previousElementSibling.lastElementChild.classList.add("b3-list-item--focus");
                    }
                } else {
                    if (currentLiElement.nextElementSibling) {
                        currentLiElement.nextElementSibling.classList.add("b3-list-item--focus");
                    } else if (currentLiElement.getAttribute("data-original")) {
                        currentLiElement.parentElement.firstElementChild.classList.add("b3-list-item--focus");
                        currentLiElement.removeAttribute("data-original");
                    } else if (currentLiElement.parentElement.nextElementSibling) {
                        if (currentLiElement.parentElement.nextElementSibling.firstElementChild) {
                            currentLiElement.parentElement.nextElementSibling.firstElementChild.classList.add("b3-list-item--focus");
                        } else {
                            currentLiElement.parentElement.firstElementChild.classList.add("b3-list-item--focus");
                        }
                    } else if (currentLiElement.parentElement.previousElementSibling) {
                        currentLiElement.parentElement.previousElementSibling.firstElementChild.classList.add("b3-list-item--focus");
                    }
                }
                currentLiElement = switchDialog.element.querySelector(".b3-list-item--focus");
                if (currentLiElement) {
                    const rootId = currentLiElement.getAttribute("data-node-id");
                    if (rootId) {
                        fetchPost("/api/filetree/getFullHPathByID", {
                            id: rootId
                        }, (response) => {
                            currentLiElement.parentElement.parentElement.nextElementSibling.innerHTML = escapeHtml(response.data);
                        });
                    } else {
                        currentLiElement.parentElement.parentElement.nextElementSibling.innerHTML = currentLiElement.querySelector(".b3-list-item__text").innerHTML;
                    }
                    const currentRect = currentLiElement.getBoundingClientRect();
                    const currentParentRect = currentLiElement.parentElement.getBoundingClientRect();
                    if (currentRect.top < currentParentRect.top) {
                        currentLiElement.scrollIntoView(true);
                    } else if (currentRect.bottom > currentParentRect.bottom) {
                        currentLiElement.scrollIntoView(false);
                    }
                }
                const originalElement = switchDialog.element.querySelector('[data-original="true"]');
                if (originalElement) {
                    originalElement.removeAttribute("data-original");
                }
            } else if (event.key === "Control") {
                let currentLiElement = switchDialog.element.querySelector(".b3-list-item--focus");
                // 快速切换时，不触发 Tab
                if (currentLiElement.getAttribute("data-original")) {
                    currentLiElement.classList.remove("b3-list-item--focus");
                    if (event.shiftKey) {
                        if (currentLiElement.previousElementSibling) {
                            currentLiElement.previousElementSibling.classList.add("b3-list-item--focus");
                        } else {
                            currentLiElement.parentElement.lastElementChild.classList.add("b3-list-item--focus");
                            currentLiElement.removeAttribute("data-original");
                        }
                    } else {
                        if (currentLiElement.nextElementSibling) {
                            currentLiElement.nextElementSibling.classList.add("b3-list-item--focus");
                        } else {
                            currentLiElement.parentElement.firstElementChild.classList.add("b3-list-item--focus");
                        }
                    }
                    currentLiElement.removeAttribute("data-original");
                    currentLiElement = switchDialog.element.querySelector(".b3-list-item--focus");
                }
                const currentType = currentLiElement.getAttribute("data-type") as TDockType;
                if (currentType) {
                    getDockByType(currentType).toggleModel(currentType, true);
                    const target = event.target as HTMLElement;
                    if (target.classList.contains("protyle-wysiwyg") ||
                        target.classList.contains("protyle-title__input") ||
                        target.tagName === "INPUT" || target.tagName === "TEXTAREA") {
                        target.blur();
                    }
                } else {
                    const currentId = currentLiElement.getAttribute("data-id");
                    getAllTabs().find(item => {
                        if (item.id === currentId) {
                            item.parent.switchTab(item.headElement);
                            item.parent.showHeading();
                            return true;
                        }
                    });
                }
                switchDialog.destroy();
                switchDialog = undefined;
            }
        }
    });

    window.addEventListener("keydown", (event) => {
        if (document.getElementById("errorLog") || event.isComposing) {
            return;
        }

        if (!event.ctrlKey && !event.metaKey && !event.shiftKey && !event.altKey &&
            !["INPUT", "TEXTAREA"].includes((event.target as HTMLElement).tagName) &&
            ["s", "a", "h", "g", "e"].includes(event.key.toLowerCase())) {
            const openCardDialog = window.siyuan.dialogs.find(item => {
                if (item.element.getAttribute("data-key") === window.siyuan.config.keymap.general.riffCard.custom) {
                    return true;
                }
            });
            if (openCardDialog) {
                event.preventDefault();
                openCardDialog.element.dispatchEvent(new CustomEvent("click", {detail: event.key.toLowerCase()}));
                return;
            }
        }

        // 仅处理以下快捷键操作
        if (!event.ctrlKey && !isCtrl(event) && event.key !== "Escape" && !event.shiftKey && !event.altKey &&
            !/^F\d{1,2}$/.test(event.key) && event.key.indexOf("Arrow") === -1 && event.key !== "Enter" && event.key !== "Backspace" && event.key !== "Delete") {
            return;
        }

        if (!event.altKey && !event.shiftKey && isCtrl(event)) {
            if (event.key === "Meta" || event.key === "Control" || event.ctrlKey || event.metaKey) {
                window.siyuan.ctrlIsPressed = true;
                if (window.siyuan.config.editor.floatWindowMode === 1 && !event.repeat) {
                    showPopover();
                }
            } else {
                window.siyuan.ctrlIsPressed = false;
            }
        }
        if (!event.altKey && event.shiftKey && !isCtrl(event)) {
            if (event.key === "Shift") {
                window.siyuan.shiftIsPressed = true;
            } else {
                window.siyuan.shiftIsPressed = false;
            }
        }
        if (event.altKey && !event.shiftKey && !isCtrl(event)) {
            if (event.key === "Alt") {
                window.siyuan.altIsPressed = true;
            } else {
                window.siyuan.altIsPressed = false;
            }
        }

        if (switchDialog && event.ctrlKey && !event.metaKey && event.key.startsWith("Arrow")) {
            dialogArrow(switchDialog.element, event);
            return;
        }
        const isTabWindow = isWindow();
        if (event.ctrlKey && !event.metaKey && event.key === "Tab") {
            if (switchDialog && switchDialog.element.parentElement) {
                return;
            }
            let tabHtml = "";
            let currentTabElement = document.querySelector(".layout__wnd--active .layout-tab-bar > .item--focus");
            if (!currentTabElement) {
                currentTabElement = document.querySelector(".layout-tab-bar > .item--focus");
            }
            if (currentTabElement) {
                const currentId = currentTabElement.getAttribute("data-id");
                getAllTabs().sort((itemA, itemB) => {
                    return itemA.headElement.getAttribute("data-activetime") > itemB.headElement.getAttribute("data-activetime") ? -1 : 1;
                }).forEach((item, index) => {
                    let icon = `<svg class="b3-list-item__graphic"><use xlink:href="#${item.icon}"></use></svg>`;
                    let rootId = "";
                    const initData = item.headElement.getAttribute("data-initdata");
                    if (item.model instanceof Editor) {
                        rootId = ` data-node-id="${item.model.editor.protyle.block.rootID}"`;
                        icon = unicode2Emoji(item.docIcon || Constants.SIYUAN_IMAGE_FILE, false, "b3-list-item__graphic", true);
                    } else if (initData) {
                        rootId = ` data-node-id="${JSON.parse(initData).rootId}"`;
                        icon = unicode2Emoji(item.docIcon || Constants.SIYUAN_IMAGE_FILE, false, "b3-list-item__graphic", true);
                    }
                    tabHtml += `<li data-index="${index}" data-id="${item.id}"${rootId} class="b3-list-item${currentId === item.id ? " b3-list-item--focus" : ""}"${currentId === item.id ? ' data-original="true"' : ""}>${icon}<span class="b3-list-item__text">${escapeHtml(item.title)}</span></li>`;
                });
            }
            let dockHtml = "";
            if (!isTabWindow) {
                dockHtml = '<ul class="b3-list b3-list--background" style="max-height: calc(70vh - 35px)">';
                getAllDocks().forEach((item, index) => {
                    dockHtml += `<li data-type="${item.type}" data-index="${index}" class="b3-list-item${(!tabHtml && !dockHtml) ? " b3-list-item--focus" : ""}">
    <svg class="b3-list-item__graphic"><use xlink:href="#${item.icon}"></use></svg>
    <span class="b3-list-item__text">${window.siyuan.languages[item.hotkeyLangId]}</span>
    <span class="b3-list-item__meta">${updateHotkeyTip(window.siyuan.config.keymap.general[item.hotkeyLangId].custom)}</span>
</li>`;
                });
                dockHtml = dockHtml + "</ul>";
            }
            let range: Range;
            if (getSelection().rangeCount > 0) {
                range = getSelection().getRangeAt(0).cloneRange();
            }
            hideElements(["dialog"]);
            switchDialog = new Dialog({
                title: window.siyuan.languages.switchTab,
                content: `<div class="fn__flex-column b3-dialog--switch">
    <div class="fn__hr"><input style="opacity: 0;height: 1px;box-sizing: border-box"></div>
    <div class="fn__flex">${dockHtml}
        <ul${!isTabWindow ? "" : ' style="border-left:0"'} class="b3-list b3-list--background fn__flex-1">${tabHtml}</ul>
    </div>
    <div class="dialog__path"></div>
</div>`,
                destroyCallback: () => {
                    if (range && range.getBoundingClientRect().height !== 0) {
                        focusByRange(range);
                    }
                }
            });
            // 需移走光标，否则编辑器会继续监听并执行按键操作
            switchDialog.element.querySelector("input").focus();
            if (isMac()) {
                switchDialog.element.addEventListener("contextmenu", (event) => {
                    switchDialogEvent(event, switchDialog);
                });
            }
            switchDialog.element.addEventListener("click", (event) => {
                switchDialogEvent(event, switchDialog);
            });
            return;
        }

        if (!event.ctrlKey && !event.metaKey && !event.shiftKey && !event.altKey &&
            (event.key.startsWith("Arrow") || event.key === "Enter")) {
            const openRecentDocsDialog = window.siyuan.dialogs.find(item => {
                if (item.element.getAttribute("data-key") === window.siyuan.config.keymap.general.recentDocs.custom) {
                    return true;
                }
            });
            if (openRecentDocsDialog) {
                event.preventDefault();
                dialogArrow(openRecentDocsDialog.element, event);
                return;
            }
        }

        if (matchHotKey(window.siyuan.config.keymap.general.recentDocs.custom, event)) {
            const openRecentDocsDialog = window.siyuan.dialogs.find(item => {
                if (item.element.getAttribute("data-key") === window.siyuan.config.keymap.general.recentDocs.custom) {
                    return true;
                }
            });
            if (openRecentDocsDialog) {
                hideElements(["dialog"]);
                return;
            }
            openRecentDocs();
            event.preventDefault();
            return;
        }
        /// #if !BROWSER
        if (matchHotKey("⌘=", event)) {
            Constants.SIZE_ZOOM.find((item, index) => {
                if (item === window.siyuan.storage[Constants.LOCAL_ZOOM]) {
                    window.siyuan.storage[Constants.LOCAL_ZOOM] = Constants.SIZE_ZOOM[index + 1] || 3;
                    webFrame.setZoomFactor(window.siyuan.storage[Constants.LOCAL_ZOOM]);
                    setStorageVal(Constants.LOCAL_ZOOM, window.siyuan.storage[Constants.LOCAL_ZOOM]);
                    return true;
                }
            });
            event.preventDefault();
            return;
        }
        if (matchHotKey("⌘0", event)) {
            webFrame.setZoomFactor(1);
            window.siyuan.storage[Constants.LOCAL_ZOOM] = 1;
            setStorageVal(Constants.LOCAL_ZOOM, 1);
            event.preventDefault();
            return;
        }
        if (matchHotKey("⌘-", event)) {
            Constants.SIZE_ZOOM.find((item, index) => {
                if (item === window.siyuan.storage[Constants.LOCAL_ZOOM]) {
                    window.siyuan.storage[Constants.LOCAL_ZOOM] = Constants.SIZE_ZOOM[index - 1] || 0.25;
                    webFrame.setZoomFactor(window.siyuan.storage[Constants.LOCAL_ZOOM]);
                    setStorageVal(Constants.LOCAL_ZOOM, window.siyuan.storage[Constants.LOCAL_ZOOM]);
                    return true;
                }
            });
            event.preventDefault();
            return;
        }
        /// #endif

        if (!isTabWindow && matchHotKey(window.siyuan.config.keymap.general.syncNow.custom, event)) {
            event.preventDefault();
            syncGuide(document.querySelector("#barSync"));
            return;
        }
        if (matchHotKey(window.siyuan.config.keymap.general.editMode.custom, event)) {
            event.preventDefault();
            editor.setMode();
            return;
        }
        if (matchHotKey(window.siyuan.config.keymap.general.lockScreen.custom, event)) {
            lockScreen();
            event.preventDefault();
            return;
        }
        if (!isTabWindow && matchHotKey(window.siyuan.config.keymap.general.dataHistory.custom, event)) {
            openHistory();
            event.preventDefault();
            return;
        }
        if (!isTabWindow && !window.siyuan.config.readonly && matchHotKey(window.siyuan.config.keymap.general.config.custom, event)) {
            openSetting();
            event.preventDefault();
            return;
        }
        const target = event.target as HTMLElement;
        if (matchHotKey("⌘A", event) && target.tagName !== "INPUT" && target.tagName !== "TEXTAREA") {
            event.preventDefault();
            return;
        }
        const matchDock = getAllDocks().find(item => {
            if (matchHotKey(window.siyuan.config.keymap.general[item.hotkeyLangId].custom, event)) {
                getDockByType(item.type).toggleModel(item.type);
                if (target.classList.contains("protyle-wysiwyg") ||
                    target.classList.contains("protyle-title__input") ||
                    target.tagName === "INPUT" || target.tagName === "TEXTAREA") {
                    target.blur();
                }
                event.preventDefault();
                return true;
            }
        });
        if (matchDock) {
            return;
        }
        if (matchHotKey(window.siyuan.config.keymap.general.riffCard.custom, event)) {
            openCard();
            if (target.classList.contains("protyle-wysiwyg") ||
                target.tagName === "TABLE" ||
                target.classList.contains("protyle-title__input") ||
                target.tagName === "INPUT" || target.tagName === "TEXTAREA") {
                target.blur();
            }
            event.preventDefault();
            return;
        }
        if (!isTabWindow && matchHotKey(window.siyuan.config.keymap.general.dailyNote.custom, event)) {
            newDailyNote();
            if (target.classList.contains("protyle-wysiwyg") ||
                target.tagName === "TABLE" ||
                target.classList.contains("protyle-title__input") ||
                target.tagName === "INPUT" || target.tagName === "TEXTAREA") {
                target.blur();
            }
            event.preventDefault();
            return;
        }
        if (matchHotKey(window.siyuan.config.keymap.general.newFile.custom, event)) {
            newFile(undefined, undefined, undefined, true);
            event.preventDefault();
            return;
        }

        if (event.key === "Escape" && !event.isComposing) {
            const imgPreviewElement = document.querySelector(".protyle-img");
            if (imgPreviewElement) {
                imgPreviewElement.remove();
                return;
            }
            if (!window.siyuan.menus.menu.element.classList.contains("fn__none")) {
                window.siyuan.menus.menu.remove();
                return;
            }
            if (window.siyuan.dialogs.length > 0) {
                hideElements(["dialog"]);
                return;
            }

            // remove blockpopover
            const maxEditLevels: { [key: string]: number } = {oid: 0};
            window.siyuan.blockPanels.forEach((item) => {
                if (item.targetElement && item.element.getAttribute("data-pin") === "true") {
                    const level = parseInt(item.element.getAttribute("data-level"));
                    const oid = item.element.getAttribute("data-oid");
                    if (maxEditLevels[oid]) {
                        if (level > maxEditLevels[oid]) {
                            maxEditLevels[oid] = level;
                        }
                    } else {
                        maxEditLevels[oid] = 1;
                    }
                }
            });
            let destroyBlock = false;
            for (let i = 0; i < window.siyuan.blockPanels.length; i++) {
                const item = window.siyuan.blockPanels[i];
                if (item.targetElement && item.element.getAttribute("data-pin") === "false" &&
                    parseInt(item.element.getAttribute("data-level")) > (maxEditLevels[item.element.getAttribute("data-oid")] || 0)) {
                    item.destroy();
                    if (item.esc) {
                        item.esc();
                    }
                    destroyBlock = true;
                    i--;
                }
            }
            if (destroyBlock) {
                return;
            }

            // 光标在文档树等面板中，按 Esc 回到编辑器中 https://github.com/siyuan-note/siyuan/issues/4289
            let range;
            if (getSelection().rangeCount > 0) {
                range = getSelection().getRangeAt(0);
                const protypleElement = hasClosestByClassName(range.startContainer, "protyle-content", true);
                if (protypleElement) {
                    focusByRange(range);
                    return;
                }
            } else {
                range = document.createRange();
            }
            const lastBackStack = window.siyuan.backStack[window.siyuan.backStack.length - 1];
            if (lastBackStack && lastBackStack.protyle.toolbar.range) {
                focusByRange(lastBackStack.protyle.toolbar.range);
            } else {
                const editor = getAllModels().editor[0];
                if (editor) {
                    focusBlock(editor.editor.protyle.wysiwyg.element.firstElementChild);
                }
            }
            event.preventDefault();
            return;
        }

        if (matchHotKey(window.siyuan.config.keymap.general.goForward.custom, event)) {
            goForward();
            event.preventDefault();
            return;
        }

        if (matchHotKey(window.siyuan.config.keymap.general.goBack.custom, event)) {
            goBack();
            event.preventDefault();
            return;
        }

        const confirmElement = document.querySelector("#confirmDialogConfirmBtn");
        if (confirmElement && event.key === "Enter") {
            confirmElement.dispatchEvent(new CustomEvent("click"));
            event.preventDefault();
            return;
        }

        // close tab
        if (matchHotKey(window.siyuan.config.keymap.general.closeTab.custom, event) && !event.repeat) {
            event.preventDefault();
            let activeTabElement = document.querySelector(".layout__tab--active");
            if (activeTabElement && activeTabElement.getBoundingClientRect().width > 0) {
                let type: TDockType;
                Array.from(activeTabElement.classList).find(item => {
                    if (item.startsWith("sy__")) {
                        type = item.replace("sy__", "") as TDockType;
                        return true;
                    }
                });
                if (type) {
                    getDockByType(type).toggleModel(type, false, true);
                }
                return;
            }
            activeTabElement = document.querySelector(".layout__wnd--active .item--focus");
            if (activeTabElement) {
                const tab = getInstanceById(activeTabElement.getAttribute("data-id")) as Tab;
                tab.parent.removeTab(tab.id);
                return;
            }
            getAllTabs().find(item => {
                if (item.headElement?.classList.contains("item--focus")) {
                    item.parent.removeTab(item.id);
                    return true;
                }
            });
            return;
        }

        if (matchHotKey(window.siyuan.config.keymap.general.stickSearch.custom, event)) {
            if (getSelection().rangeCount > 0) {
                const range = getSelection().getRangeAt(0);
                openGlobalSearch(range.toString(), false);
            } else {
                openGlobalSearch("", false);
            }
            event.preventDefault();
            return;
        }

        if (editKeydown(event)) {
            return;
        }

        // 文件树的操作
        if (!isTabWindow && fileTreeKeydown(event)) {
            return;
        }

        // 面板的操作
        if (!isTabWindow && panelTreeKeydown(event)) {
            return;
        }

        let searchKey = "";
        if (matchHotKey(window.siyuan.config.keymap.general.replace.custom, event)) {
            searchKey = window.siyuan.config.keymap.general.replace.custom;
        } else if (!hasClosestByClassName(target, "pdf__outer") && matchHotKey(window.siyuan.config.keymap.general.search.custom, event)) {
            searchKey = window.siyuan.config.keymap.general.search.custom;
        } else if (matchHotKey(window.siyuan.config.keymap.general.globalSearch.custom, event)) {
            searchKey = window.siyuan.config.keymap.general.globalSearch.custom;
        }
        if (searchKey) {
            if (getSelection().rangeCount > 0) {
                const range = getSelection().getRangeAt(0);
                openSearch(searchKey, range.toString());
            } else {
                openSearch(searchKey);
            }
            event.preventDefault();
            return;
        }

        // https://github.com/siyuan-note/insider/issues/445
        if (matchHotKey("⌘S", event)) {
            event.preventDefault();
            return true;
        }
    });

    window.addEventListener("blur", () => {
        window.siyuan.ctrlIsPressed = false;
        window.siyuan.shiftIsPressed = false;
        window.siyuan.altIsPressed = false;
    });

    window.addEventListener("click", (event: MouseEvent & { target: HTMLElement }) => {
        if (!window.siyuan.menus.menu.element.contains(event.target) && !hasClosestByAttribute(event.target, "data-menu", "true")) {
            if (getSelection().rangeCount > 0 && window.siyuan.menus.menu.element.contains(getSelection().getRangeAt(0).startContainer)) {
                // https://ld246.com/article/1654567749834/comment/1654589171218#comments
            } else {
                window.siyuan.menus.menu.remove();
            }
        }
        // dock float 时，点击空白处，隐藏 dock
<<<<<<< HEAD
        const floatDockLayoutElement = hasClosestByClassName(event.target, "layout--float");
=======
        const floatDockLayoutElement = hasClosestByClassName(event.target, "layout--float", true);
>>>>>>> 806a7d8f
        if (floatDockLayoutElement) {
            if (!floatDockLayoutElement.isSameNode(window.siyuan.layout.topDock.layout.element)) {
                window.siyuan.layout.topDock.hideDock();
            }
            if (!floatDockLayoutElement.isSameNode(window.siyuan.layout.bottomDock.layout.element)) {
                window.siyuan.layout.bottomDock.hideDock();
            }
            if (!floatDockLayoutElement.isSameNode(window.siyuan.layout.leftDock.layout.element)) {
                window.siyuan.layout.leftDock.hideDock();
            }
            if (!floatDockLayoutElement.isSameNode(window.siyuan.layout.rightDock.layout.element)) {
                window.siyuan.layout.rightDock.hideDock();
            }
        } else if (!hasClosestByClassName(event.target, "dock") && !isWindow()) {
            window.siyuan.layout.topDock.hideDock();
            window.siyuan.layout.bottomDock.hideDock();
            window.siyuan.layout.leftDock.hideDock();
            window.siyuan.layout.rightDock.hideDock();
        }
        if (!hasClosestByClassName(event.target, "pdf__outer")) {
            document.querySelectorAll(".pdf__util").forEach(item => {
                item.classList.add("fn__none");
            });
        }
        const copyElement = hasTopClosestByClassName(event.target, "protyle-action__copy");
        if (copyElement) {
            writeText(copyElement.parentElement.nextElementSibling.textContent.trimEnd());
            showMessage(window.siyuan.languages.copied, 2000);
            event.preventDefault();
        }

        // 点击空白，pdf 搜索、更多消失
        if (hasClosestByAttribute(event.target, "id", "secondaryToolbarToggle") ||
            hasClosestByAttribute(event.target, "id", "viewFind") ||
            hasClosestByAttribute(event.target, "id", "findbar")) {
            return;
        }
        let currentPDFViewerObject: any;
        getAllModels().asset.find(item => {
            if (item.pdfObject &&
                !item.pdfObject.appConfig.appContainer.classList.contains("fn__none")) {
                currentPDFViewerObject = item.pdfObject;
                return true;
            }
        });
        if (!currentPDFViewerObject) {
            return;
        }
        if (currentPDFViewerObject.secondaryToolbar.isOpen) {
            currentPDFViewerObject.secondaryToolbar.close();
        }
        if (
            !currentPDFViewerObject.supportsIntegratedFind &&
            currentPDFViewerObject.findBar.opened
        ) {
            currentPDFViewerObject.findBar.close();
        }
    });
};

const dialogArrow = (element: HTMLElement, event: KeyboardEvent) => {
    let currentLiElement = element.querySelector(".b3-list-item--focus");
    if (currentLiElement) {
        currentLiElement.classList.remove("b3-list-item--focus");
        if (event.key === "ArrowUp") {
            if (currentLiElement.previousElementSibling) {
                currentLiElement.previousElementSibling.classList.add("b3-list-item--focus");
            } else {
                currentLiElement.parentElement.lastElementChild.classList.add("b3-list-item--focus");
            }
        } else if (event.key === "ArrowDown") {
            if (currentLiElement.nextElementSibling) {
                currentLiElement.nextElementSibling.classList.add("b3-list-item--focus");
            } else {
                currentLiElement.parentElement.firstElementChild.classList.add("b3-list-item--focus");
            }
        } else if (event.key === "ArrowLeft" || event.key === "ArrowRight") {
            if (isWindow()) {
                currentLiElement.classList.add("b3-list-item--focus");
            } else {
                const sideElement = currentLiElement.parentElement.previousElementSibling || currentLiElement.parentElement.nextElementSibling;
                (sideElement.querySelector(`[data-index="${currentLiElement.getAttribute("data-index")}"]`) || sideElement.lastElementChild).classList.add("b3-list-item--focus");
            }
        } else if (event.key === "Enter") {
            const currentType = currentLiElement.getAttribute("data-type") as TDockType;
            if (currentType) {
                getDockByType(currentType).toggleModel(currentType, true);
            } else {
                openFileById({
                    id: currentLiElement.getAttribute("data-node-id"),
                    action: [Constants.CB_GET_SCROLL]
                });
            }
            hideElements(["dialog"]);
            return;
        }
        currentLiElement = element.querySelector(".b3-list-item--focus");
        const rootId = currentLiElement.getAttribute("data-node-id");
        if (rootId) {
            fetchPost("/api/filetree/getFullHPathByID", {
                id: rootId
            }, (response) => {
                currentLiElement.parentElement.parentElement.nextElementSibling.innerHTML = escapeHtml(response.data);
            });
        } else {
            currentLiElement.parentElement.parentElement.nextElementSibling.innerHTML = currentLiElement.querySelector(".b3-list-item__text").innerHTML;
        }
        const currentRect = currentLiElement.getBoundingClientRect();
        const currentParentRect = currentLiElement.parentElement.getBoundingClientRect();
        if (currentRect.top < currentParentRect.top) {
            currentLiElement.scrollIntoView(true);
        } else if (currentRect.bottom > currentParentRect.bottom) {
            currentLiElement.scrollIntoView(false);
        }
    }
};

const openRecentDocs = () => {
    fetchPost("/api/storage/getRecentDocs", {}, (response) => {
        let range: Range;
        if (getSelection().rangeCount > 0) {
            range = getSelection().getRangeAt(0);
        }
        let tabHtml = "";
        response.data.forEach((item: any, index: number) => {
            tabHtml += `<li data-index="${index}" data-node-id="${item.rootID}" class="b3-list-item${index === 0 ? " b3-list-item--focus" : ""}">
${unicode2Emoji(item.icon || Constants.SIYUAN_IMAGE_FILE, false, "b3-list-item__graphic", true)}
<span class="b3-list-item__text">${escapeHtml(item.title)}</span>
</li>`;
        });
        let dockHtml = "";
        if (!isWindow()) {
            dockHtml = '<ul class="b3-list b3-list--background" style="max-height: calc(70vh - 35px)">';
            getAllDocks().forEach((item, index) => {
                dockHtml += `<li data-type="${item.type}" data-index="${index}" class="b3-list-item${(!tabHtml && !dockHtml) ? " b3-list-item--focus" : ""}">
    <svg class="b3-list-item__graphic"><use xlink:href="#${item.icon}"></use></svg>
    <span class="b3-list-item__text">${window.siyuan.languages[item.hotkeyLangId]}</span>
    <span class="b3-list-item__meta">${updateHotkeyTip(window.siyuan.config.keymap.general[item.hotkeyLangId].custom)}</span>
</li>`;
            });
            dockHtml = dockHtml + "</ul>";
        }
        const dialog = new Dialog({
            title: window.siyuan.languages.recentDocs,
            content: `<div class="fn__flex-column b3-dialog--switch">
    <div class="fn__hr"><input style="opacity: 0;height: 1px;box-sizing: border-box"></div>
    <div class="fn__flex">${dockHtml}
        <ul${!isWindow() ? "" : ' style="border-left:0"'} class="b3-list b3-list--background fn__flex-1">${tabHtml}</ul>
    </div>
    <div class="dialog__path"></div>
</div>`,
            destroyCallback: () => {
                if (range && range.getBoundingClientRect().height !== 0) {
                    focusByRange(range);
                }
            }
        });
        if (response.data.length > 0) {
            fetchPost("/api/filetree/getFullHPathByID", {
                id: response.data[0].rootID
            }, (response) => {
                dialog.element.querySelector(".dialog__path").innerHTML = escapeHtml(response.data);
            });
        } else {
            dialog.element.querySelector(".dialog__path").innerHTML = dialog.element.querySelector(".b3-list-item--focus").textContent;
        }
        dialog.element.querySelector("input").focus();
        dialog.element.setAttribute("data-key", window.siyuan.config.keymap.general.recentDocs.custom);
        dialog.element.addEventListener("click", (event) => {
            const liElement = hasClosestByClassName(event.target as HTMLElement, "b3-list-item");
            if (liElement) {
                dialog.element.querySelector(".b3-list-item--focus").classList.remove("b3-list-item--focus");
                liElement.classList.add("b3-list-item--focus");
                window.dispatchEvent(new KeyboardEvent("keydown", {key: "Enter"}));
                event.stopPropagation();
                event.preventDefault();
            }
        });
    });
};

const editKeydown = (event: KeyboardEvent) => {
    const activeTabElement = document.querySelector(".layout__wnd--active .item--focus");
    let protyle: IProtyle;
    if (activeTabElement) {
        const tab = getInstanceById(activeTabElement.getAttribute("data-id")) as Tab;
        if (!(tab.model instanceof Editor)) {
            return false;
        }
        protyle = tab.model.editor.protyle;
    } else {
        const editor = getAllModels().editor.find(item => {
            if (item.parent.headElement.classList.contains("item--focus")) {
                return true;
            }
        });
        if (!editor) {
            return false;
        }
        protyle = editor.editor.protyle;
    }
    const activePanelElement = document.querySelector(".layout__tab--active");
    let isFileFocus = false;
    if (activePanelElement && activePanelElement.classList.contains("sy__file")) {
        isFileFocus = true;
    }
    let searchKey = "";
    if (matchHotKey(window.siyuan.config.keymap.general.replace.custom, event)) {
        searchKey = window.siyuan.config.keymap.general.replace.custom;
    } else if (matchHotKey(window.siyuan.config.keymap.general.search.custom, event)) {
        searchKey = window.siyuan.config.keymap.general.search.custom;
    }
    if (!isFileFocus && searchKey) {
        let range: Range;
        if (getSelection().rangeCount > 0) {
            range = getSelection().getRangeAt(0);
        }
        if (range && protyle.element.contains(range.startContainer)) {
            openSearch(searchKey, range.toString(), protyle.notebookId, protyle.path);
        } else {
            openSearch(searchKey);
        }
        event.preventDefault();
        return true;
    }
    if (!isFileFocus && matchHotKey(window.siyuan.config.keymap.general.move.custom, event)) {
        let range: Range;
        let nodeElement: false | HTMLElement;
        if (getSelection().rangeCount > 0) {
            range = getSelection().getRangeAt(0);
            nodeElement = hasClosestBlock(range.startContainer);
        }
        if (protyle.title?.editElement.contains(range.startContainer)) {
            movePathTo((toPath, toNotebook) => {
                moveToPath([protyle.path], toNotebook[0], toPath[0]);
            }, [protyle.path], range);
        } else if (nodeElement && range && protyle.element.contains(range.startContainer)) {
            let selectElements = Array.from(protyle.wysiwyg.element.querySelectorAll(".protyle-wysiwyg--select"));
            if (selectElements.length === 0) {
                selectElements = [nodeElement];
            }
            movePathTo((toPath) => {
                hintMoveBlock(toPath[0], selectElements, protyle);
            });
        }
        event.preventDefault();
        return true;
    }
    const target = event.target as HTMLElement;
    if (target.tagName === "INPUT" || target.tagName === "TEXTAREA" || hasClosestByAttribute(target, "contenteditable", null)) {
        return false;
    }
    if (matchHotKey(window.siyuan.config.keymap.editor.general.preview.custom, event)) {
        setEditMode(protyle, "preview");
        event.preventDefault();
        return true;
    }
    if (matchHotKey(window.siyuan.config.keymap.editor.general.wysiwyg.custom, event) && !protyle.options.backlinkData) {
        setEditMode(protyle, "wysiwyg");
        protyle.scroll.lastScrollTop = 0;
        fetchPost("/api/filetree/getDoc", {
            id: protyle.block.parentID,
            size: window.siyuan.config.editor.dynamicLoadBlocks,
        }, getResponse => {
            onGet(getResponse, protyle);
        });
        event.preventDefault();
        return true;
    }
    // 没有光标时，无法撤销 https://ld246.com/article/1624021111567
    if (matchHotKey(window.siyuan.config.keymap.editor.general.undo.custom, event)) {
        protyle.undo.undo(protyle);
        event.preventDefault();
        return true;
    }
    if (matchHotKey(window.siyuan.config.keymap.editor.general.redo.custom, event)) {
        protyle.undo.redo(protyle);
        event.preventDefault();
        return true;
    }
    return false;
};

const fileTreeKeydown = (event: KeyboardEvent) => {
    const dockFile = getDockByType("file");
    if (!dockFile) {
        return false;
    }
    const files = dockFile.data.file as Files;
    if (matchHotKey(window.siyuan.config.keymap.general.selectOpen1.custom, event)) {
        event.preventDefault();
        const element = document.querySelector(".layout__wnd--active > .fn__flex > .layout-tab-bar > .item--focus") ||
            document.querySelector(".layout-tab-bar > .item--focus");
        if (element) {
            const tab = getInstanceById(element.getAttribute("data-id")) as Tab;
            if (tab && tab.model instanceof Editor) {
                tab.model.editor.protyle.wysiwyg.element.blur();
                tab.model.editor.protyle.title.editElement.blur();
                files.selectItem(tab.model.editor.protyle.notebookId, tab.model.editor.protyle.path);
            }
        }
        dockFile.toggleModel("file", true);
        return;
    }
    if (!files.element.parentElement.classList.contains("layout__tab--active")) {
        return false;
    }
    const liElements = Array.from(files.element.querySelectorAll(".b3-list-item--focus"));
    if (liElements.length === 0) {
        if (event.key.startsWith("Arrow")) {
            const liElement = files.element.querySelector(".b3-list-item");
            if (liElement) {
                liElement.classList.add("b3-list-item--focus");
            }
            event.preventDefault();
        }
        return false;
    }
    const topULElement = hasTopClosestByTag(liElements[0], "UL");
    if (!topULElement) {
        return false;
    }
    const notebookId = topULElement.getAttribute("data-url");
    const pathString = liElements[0].getAttribute("data-path");
    const isFile = liElements[0].getAttribute("data-type") === "navigation-file";
    if (matchHotKey(window.siyuan.config.keymap.editor.general.rename.custom, event)) {
        window.siyuan.menus.menu.remove();
        rename({
            notebookId,
            path: pathString,
            name: isFile ? getDisplayName(liElements[0].getAttribute("data-name"), false, true) : getNotebookName(notebookId),
            type: isFile ? "file" : "notebook",
        });
        event.preventDefault();
        return true;
    }
    if (matchHotKey("⌘/", event)) {
        const liRect = liElements[0].getBoundingClientRect();
        if (isFile) {
            initFileMenu(notebookId, pathString, liElements[0]).popup({
                x: liRect.right - 15,
                y: liRect.top + 15
            });
        } else {
            initNavigationMenu(liElements[0] as HTMLElement).popup({x: liRect.right - 15, y: liRect.top + 15});
        }
        return true;
    }
    if (isFile && matchHotKey(window.siyuan.config.keymap.general.move.custom, event)) {
        window.siyuan.menus.menu.remove();
        const pathes = getTopPaths(liElements);
        movePathTo((toPath, toNotebook) => {
            moveToPath(pathes, toNotebook[0], toPath[0]);
        }, pathes);
        event.preventDefault();
        return true;
    }
    let searchKey = "";
    if (matchHotKey(window.siyuan.config.keymap.general.replace.custom, event)) {
        searchKey = window.siyuan.config.keymap.general.replace.custom;
    } else if (matchHotKey(window.siyuan.config.keymap.general.search.custom, event)) {
        searchKey = window.siyuan.config.keymap.general.search.custom;
    }
    if (searchKey) {
        window.siyuan.menus.menu.remove();
        if (isFile) {
            openSearch(searchKey, undefined, notebookId, getDisplayName(pathString, false, true));
        } else {
            openSearch(searchKey, undefined, notebookId);
        }
        event.preventDefault();
        return true;
    }
    const target = event.target as HTMLElement;
    if (target.tagName === "INPUT" || target.tagName === "TEXTAREA" || hasClosestByAttribute(target, "contenteditable", null)) {
        return false;
    }
    if (bindMenuKeydown(event)) {
        event.preventDefault();
        return true;
    }
    if (event.shiftKey) {
        if (event.key === "ArrowUp") {
            const startEndElement = getStartEndElement(liElements);
            let previousElement: Element;
            if (startEndElement.startElement.getBoundingClientRect().top >= startEndElement.endElement.getBoundingClientRect().top) {
                previousElement = getPreviousFileLi(startEndElement.endElement) as Element;
                if (previousElement) {
                    previousElement.classList.add("b3-list-item--focus");
                    previousElement.setAttribute("select-end", "true");
                    startEndElement.endElement.removeAttribute("select-end");
                }
            } else {
                startEndElement.endElement.classList.remove("b3-list-item--focus");
                startEndElement.endElement.removeAttribute("select-end");
                previousElement = getPreviousFileLi(startEndElement.endElement) as Element;
                if (previousElement) {
                    previousElement.setAttribute("select-end", "true");
                }
            }
            if (previousElement) {
                const previousRect = previousElement.getBoundingClientRect();
                const fileRect = files.element.getBoundingClientRect();
                if (previousRect.top < fileRect.top || previousRect.bottom > fileRect.bottom) {
                    previousElement.scrollIntoView(previousRect.top < fileRect.top);
                }
            }
        } else if (event.key === "ArrowDown") {
            const startEndElement = getStartEndElement(liElements);
            let nextElement: Element;
            if (startEndElement.startElement.getBoundingClientRect().top <= startEndElement.endElement.getBoundingClientRect().top) {
                nextElement = getNextFileLi(startEndElement.endElement) as Element;
                if (nextElement) {
                    nextElement.classList.add("b3-list-item--focus");
                    nextElement.setAttribute("select-end", "true");
                    startEndElement.endElement.removeAttribute("select-end");
                }
            } else {
                startEndElement.endElement.classList.remove("b3-list-item--focus");
                startEndElement.endElement.removeAttribute("select-end");
                nextElement = getNextFileLi(startEndElement.endElement) as Element;
                if (nextElement) {
                    nextElement.setAttribute("select-end", "true");
                }
            }
            if (nextElement) {
                const nextRect = nextElement.getBoundingClientRect();
                const fileRect = files.element.getBoundingClientRect();
                if (nextRect.top < fileRect.top || nextRect.bottom > fileRect.bottom) {
                    nextElement.scrollIntoView(nextRect.top < fileRect.top);
                }
            }
        }
        return;
    } else {
        files.element.querySelector('[select-end="true"]')?.removeAttribute("select-end");
        files.element.querySelector('[select-start="true"]')?.removeAttribute("select-start");
        if ((event.key === "ArrowRight" && !liElements[0].querySelector(".b3-list-item__arrow--open") && !liElements[0].querySelector(".b3-list-item__toggle").classList.contains("fn__hidden")) ||
            (event.key === "ArrowLeft" && liElements[0].querySelector(".b3-list-item__arrow--open"))) {
            files.getLeaf(liElements[0], notebookId);
            liElements.forEach((item, index) => {
                if (index !== 0) {
                    item.classList.remove("b3-list-item--focus");
                }
            });
            event.preventDefault();
            return true;
        }
        if (event.key === "ArrowLeft") {
            let parentElement = liElements[0].parentElement.previousElementSibling;
            if (parentElement) {
                if (parentElement.tagName !== "LI") {
                    parentElement = files.element.querySelector(".b3-list-item");
                }
                liElements.forEach((item) => {
                    item.classList.remove("b3-list-item--focus");
                });
                parentElement.classList.add("b3-list-item--focus");
                const parentRect = parentElement.getBoundingClientRect();
                const fileRect = files.element.getBoundingClientRect();
                if (parentRect.top < fileRect.top || parentRect.bottom > fileRect.bottom) {
                    parentElement.scrollIntoView(parentRect.top < fileRect.top);
                }
            }
            event.preventDefault();
            return true;
        }
        if (event.key === "ArrowDown" || event.key === "ArrowRight") {
            let nextElement = liElements[0];
            while (nextElement) {
                if (nextElement.nextElementSibling) {
                    if (nextElement.nextElementSibling.tagName === "UL") {
                        nextElement = nextElement.nextElementSibling.firstElementChild;
                    } else {
                        nextElement = nextElement.nextElementSibling;
                    }
                    break;
                } else {
                    if (nextElement.parentElement.classList.contains("fn__flex-1")) {
                        break;
                    } else {
                        nextElement = nextElement.parentElement;
                    }
                }
            }
            if (nextElement.classList.contains("b3-list-item")) {
                liElements.forEach((item) => {
                    item.classList.remove("b3-list-item--focus");
                });
                nextElement.classList.add("b3-list-item--focus");
                const nextRect = nextElement.getBoundingClientRect();
                const fileRect = files.element.getBoundingClientRect();
                if (nextRect.top < fileRect.top || nextRect.bottom > fileRect.bottom) {
                    nextElement.scrollIntoView(nextRect.top < fileRect.top);
                }
            }
            event.preventDefault();
            return true;
        }
        if (event.key === "ArrowUp") {
            let previousElement = liElements[0];
            while (previousElement) {
                if (previousElement.previousElementSibling) {
                    if (previousElement.previousElementSibling.tagName === "LI") {
                        previousElement = previousElement.previousElementSibling;
                    } else {
                        const liElements = previousElement.previousElementSibling.querySelectorAll(".b3-list-item");
                        previousElement = liElements[liElements.length - 1];
                    }
                    break;
                } else {
                    if (previousElement.parentElement.classList.contains("fn__flex-1")) {
                        break;
                    } else {
                        previousElement = previousElement.parentElement;
                    }
                }
            }
            if (previousElement.classList.contains("b3-list-item")) {
                liElements.forEach((item) => {
                    item.classList.remove("b3-list-item--focus");
                });
                previousElement.classList.add("b3-list-item--focus");
                const previousRect = previousElement.getBoundingClientRect();
                const fileRect = files.element.getBoundingClientRect();
                if (previousRect.top < fileRect.top || previousRect.bottom > fileRect.bottom) {
                    previousElement.scrollIntoView(previousRect.top < fileRect.top);
                }
            }
            event.preventDefault();
            return true;
        }
    }
    if (event.key === "Delete" || (event.key === "Backspace" && isMac())) {
        window.siyuan.menus.menu.remove();
        deleteFiles(liElements);
        return true;
    }
    if (event.key === "Enter") {
        window.siyuan.menus.menu.remove();
        liElements.forEach(item => {
            if (item.getAttribute("data-type") === "navigation-file") {
                openFileById({id: item.getAttribute("data-node-id"), action: [Constants.CB_GET_FOCUS]});
            } else {
                const itemTopULElement = hasTopClosestByTag(item, "UL");
                if (itemTopULElement) {
                    files.getLeaf(item, itemTopULElement.getAttribute("data-url"));
                }
            }
        });
        return true;
    }
};

const panelTreeKeydown = (event: KeyboardEvent) => {
    // 面板折叠展开操作
    const target = event.target as HTMLElement;
    if (target.tagName === "INPUT" || target.tagName === "TEXTAREA" || hasClosestByAttribute(target, "contenteditable", null)) {
        return false;
    }
    if (!matchHotKey(window.siyuan.config.keymap.editor.general.collapse.custom, event) &&
        !matchHotKey(window.siyuan.config.keymap.editor.general.expand.custom, event) &&
        !event.key.startsWith("Arrow") && event.key !== "Enter") {
        return false;
    }
    let activePanelElement = document.querySelector(".layout__tab--active");
    if (!activePanelElement) {
        Array.from(document.querySelectorAll(".layout__wnd--active .layout-tab-container > div")).find(item => {
            if (!item.classList.contains("fn__none") && item.className.indexOf("sy__") > -1) {
                activePanelElement = item;
                return true;
            }
        });
    }
    if (!activePanelElement) {
        return false;
    }
    if (activePanelElement.className.indexOf("sy__") === -1) {
        return false;
    }
    if (!event.repeat && matchHotKey(window.siyuan.config.keymap.editor.general.collapse.custom, event)) {
        const collapseElement = activePanelElement.querySelector('.block__icon[data-type="collapse"]');
        if (collapseElement) {
            collapseElement.dispatchEvent(new CustomEvent("click"));
            event.preventDefault();
            return true;
        }
    }
    if (!event.repeat && matchHotKey(window.siyuan.config.keymap.editor.general.expand.custom, event)) {
        const expandElement = activePanelElement.querySelector('.block__icon[data-type="expand"]');
        if (expandElement) {
            expandElement.dispatchEvent(new CustomEvent("click"));
            event.preventDefault();
            return true;
        }
    }
    if (activePanelElement.classList.contains("sy__inbox") ||
        activePanelElement.classList.contains("sy__globalGraph") ||
        activePanelElement.classList.contains("sy__graph")) {
        return false;
    }
    const model = (getInstanceById(activePanelElement.getAttribute("data-id"), window.siyuan.layout.layout) as Tab)?.model;
    if (!model) {
        return false;
    }
    let activeItemElement = activePanelElement.querySelector(".b3-list-item--focus");
    if (!activeItemElement) {
        activeItemElement = activePanelElement.querySelector(".b3-list .b3-list-item");
        if (activeItemElement) {
            activeItemElement.classList.add("b3-list-item--focus");
        }
        return false;
    }

    let tree = (model as Backlink).tree;
    if (activeItemElement.parentElement.parentElement.classList.contains("backlinkMList")) {
        tree = (model as Backlink).mTree;
    }
    if (!tree) {
        return false;
    }
    if (event.key === "Enter") {
        tree.click(activeItemElement);
        event.preventDefault();
        return true;
    }
    const arrowElement = activeItemElement.querySelector(".b3-list-item__arrow");
    if ((event.key === "ArrowRight" && !arrowElement.classList.contains("b3-list-item__arrow--open") && !arrowElement.parentElement.classList.contains("fn__hidden")) ||
        (event.key === "ArrowLeft" && arrowElement.classList.contains("b3-list-item__arrow--open") && !arrowElement.parentElement.classList.contains("fn__hidden"))) {
        tree.toggleBlocks(activeItemElement);
        event.preventDefault();
        return true;
    }
    const ulElement = hasClosestByClassName(activeItemElement, "b3-list");
    if (!ulElement) {
        return false;
    }
    if (event.key === "ArrowLeft") {
        let parentElement = activeItemElement.parentElement.previousElementSibling;
        if (parentElement) {
            if (parentElement.tagName !== "LI") {
                parentElement = ulElement.querySelector(".b3-list-item");
            }
            activeItemElement.classList.remove("b3-list-item--focus");
            parentElement.classList.add("b3-list-item--focus");
            const parentRect = parentElement.getBoundingClientRect();
            const scrollRect = ulElement.parentElement.getBoundingClientRect();
            if (parentRect.top < scrollRect.top || parentRect.bottom > scrollRect.bottom) {
                parentElement.scrollIntoView(parentRect.top < scrollRect.top);
            }
        }
        event.preventDefault();
        return true;
    }
    if (event.key === "ArrowDown" || event.key === "ArrowRight") {
        let nextElement = activeItemElement;
        while (nextElement) {
            if (nextElement.nextElementSibling) {
                if (nextElement.nextElementSibling.tagName === "UL") {
                    if (nextElement.nextElementSibling.classList.contains("fn__none")) {   // 遇到折叠内容
                        if (nextElement.nextElementSibling.nextElementSibling) {
                            nextElement = nextElement.nextElementSibling.nextElementSibling;
                        }
                    } else {
                        nextElement = nextElement.nextElementSibling.firstElementChild;
                    }
                } else if (nextElement.nextElementSibling.classList.contains("protyle")) { // backlink
                    if (nextElement.nextElementSibling.nextElementSibling) {
                        nextElement = nextElement.nextElementSibling.nextElementSibling;
                    }
                } else {
                    nextElement = nextElement.nextElementSibling;
                }
                break;
            } else {
                if (nextElement.parentElement.classList.contains("fn__flex-1")) {
                    break;
                } else {
                    nextElement = nextElement.parentElement;
                }
            }
        }
        if (nextElement.classList.contains("b3-list-item") && !nextElement.classList.contains("b3-list-item--focus")) {
            activeItemElement.classList.remove("b3-list-item--focus");
            nextElement.classList.add("b3-list-item--focus");
            const nextRect = nextElement.getBoundingClientRect();
            const scrollRect = ulElement.parentElement.getBoundingClientRect();
            if (nextRect.top < scrollRect.top || nextRect.bottom > scrollRect.bottom) {
                nextElement.scrollIntoView(nextRect.top < scrollRect.top);
            }
        }
        event.preventDefault();
        return true;
    }
    if (event.key === "ArrowUp") {
        let previousElement = activeItemElement;
        while (previousElement) {
            if (previousElement.previousElementSibling) {
                if (previousElement.previousElementSibling.tagName === "LI") {
                    previousElement = previousElement.previousElementSibling;
                } else if (previousElement.previousElementSibling.classList.contains("protyle")) {
                    if (previousElement.previousElementSibling.previousElementSibling) {
                        previousElement = previousElement.previousElementSibling.previousElementSibling;
                    }
                } else if (previousElement.previousElementSibling.tagName === "UL" && previousElement.previousElementSibling.classList.contains("fn__none")) {   // 遇到折叠内容
                    if (previousElement.previousElementSibling.previousElementSibling) {
                        previousElement = previousElement.previousElementSibling.previousElementSibling;
                    }
                } else {
                    const liElements = previousElement.previousElementSibling.querySelectorAll(".b3-list-item");
                    previousElement = liElements[liElements.length - 1];
                }
                break;
            } else {
                if (previousElement.parentElement.classList.contains("fn__flex-1")) {
                    break;
                } else {
                    previousElement = previousElement.parentElement;
                }
            }
        }
        if (previousElement.classList.contains("b3-list-item") && !previousElement.classList.contains("b3-list-item--focus")) {
            activeItemElement.classList.remove("b3-list-item--focus");
            previousElement.classList.add("b3-list-item--focus");
            const previousRect = previousElement.getBoundingClientRect();
            const scrollRect = ulElement.parentElement.getBoundingClientRect();
            if (previousRect.top < scrollRect.top || previousRect.bottom > scrollRect.bottom) {
                previousElement.scrollIntoView(previousRect.top < scrollRect.top);
            }
        }
        event.preventDefault();
        return true;
    }
    return false;
};
<|MERGE_RESOLUTION|>--- conflicted
+++ resolved
@@ -825,11 +825,7 @@
             }
         }
         // dock float 时，点击空白处，隐藏 dock
-<<<<<<< HEAD
-        const floatDockLayoutElement = hasClosestByClassName(event.target, "layout--float");
-=======
         const floatDockLayoutElement = hasClosestByClassName(event.target, "layout--float", true);
->>>>>>> 806a7d8f
         if (floatDockLayoutElement) {
             if (!floatDockLayoutElement.isSameNode(window.siyuan.layout.topDock.layout.element)) {
                 window.siyuan.layout.topDock.hideDock();
