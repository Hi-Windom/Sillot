--- conflicted
+++ resolved
@@ -113,14 +113,10 @@
 };
 
 export const syncGuide = (element?: Element) => {
-<<<<<<< HEAD
+    if (window.siyuan.config.readonly) {
+        return;
+    }
     if (element?.classList.contains("toolbar__item--active")) {
-=======
-    if (window.siyuan.config.readonly) {
-        return;
-    }
-    if (element && element.classList.contains("toolbar__item--active")) {
->>>>>>> 0268a942
         return;
     }
     if (isMobile()) {
