--- conflicted
+++ resolved
@@ -170,11 +170,7 @@
         ${getSnippetCSS()}
     </style>
 </head>
-<<<<<<< HEAD
-<body class="branch--Sillot">
-=======
-<body style="-webkit-print-color-adjust: exact;">
->>>>>>> 802df1e2
+<body style="-webkit-print-color-adjust: exact;" class="branch--Sillot">
 <div id="action">
     <div style="flex: 1;overflow: auto;">
         <div class="b3-label">
