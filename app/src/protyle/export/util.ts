/// #if !BROWSER
import {escapeHtml} from "../../util/escape";
import {shell} from "electron";
import * as path from "path";
/// #endif
import {hideMessage, showMessage} from "../../dialog/message";
import {fetchPost} from "../../util/fetch";
import {Dialog} from "../../dialog";
import {addScript} from "../util/addScript";
import {isMobile} from "../../util/functions";
import {Constants} from "../../constants";
import {highlightRender} from "../markdown/highlightRender";
import {processRender} from "../util/processCode";
import {openByMobile, setStorageVal} from "../util/compatibility";

export const afterExport = (exportPath: string, msgId: string) => {
    /// #if !BROWSER
    showMessage(`${window.siyuan.languages.exported} ${escapeHtml(exportPath)}
<div class="fn__space"></div>
<button class="b3-button b3-button--white">${window.siyuan.languages.showInFolder}</button>`, 6000, "info", msgId);
    document.querySelector(`#message [data-id="${msgId}"] button`).addEventListener("click", () => {
        shell.showItemInFolder(path.join(exportPath));
        hideMessage(msgId);
    });
    /// #endif
};

export const exportImage = (id: string) => {
    const exportDialog = new Dialog({
        title: `<div class="fn__flex">
    ${window.siyuan.languages.exportAsImage}
    <div class="fn__flex-1"></div>
    <label class="fn__flex">
        ${window.siyuan.languages.exportPDF5}
        <span class="fn__space"></span>
        <input id="keepFold" class="b3-switch fn__flex-center" type="checkbox" ${window.siyuan.storage[Constants.LOCAL_EXPORTIMG].keepFold ? "checked" : ""}>
    </label>
</div>
`,
        content: `<div class="b3-dialog__content" style="max-height: 70vh;overflow: auto;${isMobile() ? "padding:8px;" : ""};background-color: var(--b3-theme-background)">
<<<<<<< HEAD
    <div style="${isMobile() ? "padding: 16px;margin: 16px 0" : "padding: 48px;margin: 8px 0 24px"};border: 1px solid var(--b3-border-color);border-radius: 10px;" class="protyle-wysiwyg${window.siyuan.config.editor.displayBookmarkIcon ? " protyle-wysiwyg--attr" : ""}" id="preview">
        <div class="fn__loading" style="left:0"><img height="128px" width="128px" src="stage/loading-pure.svg"></div>
    </div>
    <div class="ft__smaller ft__on-surface fn__flex" style="font-size: 18.6px;color: var(--b3-theme-on-surface-light);filter: opacity(0.77);"><img style="height: 31px;margin: -3.1px 3.1px 0 31px;font-size: 18.6px;" src="stage/icon.png">Sillot</div>
=======
    <div style="${isMobile() ? "padding: 16px;margin: 16px 0" : "padding: 48px;margin: 8px 0 24px"};border: 1px solid var(--b3-border-color);border-radius: 10px;" class="b3-dialog__exportimg protyle-wysiwyg${window.siyuan.config.editor.displayBookmarkIcon ? " protyle-wysiwyg--attr" : ""}" id="preview"></div>
    <div class="ft__smaller ft__on-surface fn__flex"><img style="height: 18px;margin: 0 8px" src="stage/icon.png">${window.siyuan.languages.exportBySiYuan}</div>
>>>>>>> c5f4d3c7
    <div class="fn__hr--b"></div>
    <div class="fn__hr--b"></div>
</div>
<div class="b3-dialog__action">
    <button disabled class="b3-button b3-button--cancel">${window.siyuan.languages.cancel}</button><div class="fn__space"></div>
    <button disabled class="b3-button b3-button--text">${window.siyuan.languages.confirm}</button>
</div>
 <div class="fn__loading"><img height="128px" width="128px" src="stage/loading-pure.svg"></div>`,
        width: isMobile() ? "90vw" : "990px",
    });
    const btnsElement = exportDialog.element.querySelectorAll(".b3-button");
    btnsElement[0].addEventListener("click", () => {
        exportDialog.destroy();
    });
    btnsElement[1].addEventListener("click", () => {
        const msgId = showMessage(window.siyuan.languages.exporting, 0);
        previewElement.parentElement.style.maxHeight = "none";
        setStorageVal(Constants.LOCAL_EXPORTIMG, window.siyuan.storage[Constants.LOCAL_EXPORTIMG]);
        setTimeout(() => {
            addScript("stage/protyle/js/html2canvas.min.js?v=1.4.1", "protyleHtml2canvas").then(() => {
                window.html2canvas(previewElement.parentElement).then((canvas) => {
                    canvas.toBlob((blob: Blob) => {
                        const formData = new FormData();
                        formData.append("file", blob, btnsElement[1].getAttribute("data-title"));
                        formData.append("type", "image/png");
                        fetchPost("/api/export/exportAsFile", formData, (response) => {
                            openByMobile(response.data.file);
                        });
                        hideMessage(msgId);
                        exportDialog.destroy();
                    });
                });
            });
        }, Constants.TIMEOUT_TRANSITION);
    });
    const previewElement = exportDialog.element.querySelector("#preview") as HTMLElement;
    const foldElement = (exportDialog.element.querySelector("#keepFold") as HTMLInputElement);
    foldElement.addEventListener("change", () => {
        btnsElement[0].setAttribute("disabled", "disabled");
        btnsElement[1].setAttribute("disabled", "disabled");
        btnsElement[1].parentElement.insertAdjacentHTML("afterend", "<div class=\"fn__loading\"><img height=\"128px\" width=\"128px\" src=\"stage/loading-pure.svg\"></div>");
        window.siyuan.storage[Constants.LOCAL_EXPORTIMG].keepFold = foldElement.checked;
        fetchPost("/api/export/exportPreviewHTML", {
            id,
            keepFold: foldElement.checked,
            image: true,
        }, (response) => {
            refreshPreview(response);
        });
    });
    const refreshPreview = (response: IWebSocketData) => {
        previewElement.innerHTML = response.data.content;
        processRender(previewElement);
        highlightRender(previewElement);
        previewElement.querySelectorAll("table").forEach((item: HTMLElement) => {
            if (item.clientWidth > item.parentElement.clientWidth) {
                // @ts-ignore
                item.style.zoom = item.parentElement.clientWidth / item.clientWidth;
            }
        });
        previewElement.querySelectorAll(".li > .protyle-action > svg").forEach(item => {
            const id = item.firstElementChild.getAttribute("xlink:href");
            const symbolElements = document.querySelectorAll(id);
            let viewBox = "0 0 32 32";
            if (id === "#iconDot") {
                viewBox = "0 0 20 20";
            }
            item.setAttribute("viewBox", viewBox);
            item.innerHTML = symbolElements[symbolElements.length - 1].innerHTML;
        });
        btnsElement[0].removeAttribute("disabled");
        btnsElement[1].removeAttribute("disabled");
        exportDialog.element.querySelector(".fn__loading").remove();
    };
    fetchPost("/api/export/exportPreviewHTML", {
        id,
        keepFold: foldElement.checked,
        image: true,
    }, (response) => {
        refreshPreview(response);
        btnsElement[1].setAttribute("data-title", response.data.name + ".png");
    });
};<|MERGE_RESOLUTION|>--- conflicted
+++ resolved
@@ -38,15 +38,8 @@
 </div>
 `,
         content: `<div class="b3-dialog__content" style="max-height: 70vh;overflow: auto;${isMobile() ? "padding:8px;" : ""};background-color: var(--b3-theme-background)">
-<<<<<<< HEAD
-    <div style="${isMobile() ? "padding: 16px;margin: 16px 0" : "padding: 48px;margin: 8px 0 24px"};border: 1px solid var(--b3-border-color);border-radius: 10px;" class="protyle-wysiwyg${window.siyuan.config.editor.displayBookmarkIcon ? " protyle-wysiwyg--attr" : ""}" id="preview">
-        <div class="fn__loading" style="left:0"><img height="128px" width="128px" src="stage/loading-pure.svg"></div>
-    </div>
+    <div style="${isMobile() ? "padding: 16px;margin: 16px 0" : "padding: 48px;margin: 8px 0 24px"};border: 1px solid var(--b3-border-color);border-radius: 10px;" class="b3-dialog__exportimg protyle-wysiwyg${window.siyuan.config.editor.displayBookmarkIcon ? " protyle-wysiwyg--attr" : ""}" id="preview"></div>
     <div class="ft__smaller ft__on-surface fn__flex" style="font-size: 18.6px;color: var(--b3-theme-on-surface-light);filter: opacity(0.77);"><img style="height: 31px;margin: -3.1px 3.1px 0 31px;font-size: 18.6px;" src="stage/icon.png">Sillot</div>
-=======
-    <div style="${isMobile() ? "padding: 16px;margin: 16px 0" : "padding: 48px;margin: 8px 0 24px"};border: 1px solid var(--b3-border-color);border-radius: 10px;" class="b3-dialog__exportimg protyle-wysiwyg${window.siyuan.config.editor.displayBookmarkIcon ? " protyle-wysiwyg--attr" : ""}" id="preview"></div>
-    <div class="ft__smaller ft__on-surface fn__flex"><img style="height: 18px;margin: 0 8px" src="stage/icon.png">${window.siyuan.languages.exportBySiYuan}</div>
->>>>>>> c5f4d3c7
     <div class="fn__hr--b"></div>
     <div class="fn__hr--b"></div>
 </div>
