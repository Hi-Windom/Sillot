--- conflicted
+++ resolved
@@ -23,172 +23,6 @@
 import {scrollCenter} from "../../util/highlightById";
 import {isMobile} from "../../util/functions";
 
-<<<<<<< HEAD
-const removeLi = (protyle: IProtyle, blockElement: Element, range: Range, isDelete = false) => {
-    if (!blockElement.parentElement.previousElementSibling && blockElement.parentElement.nextElementSibling && blockElement.parentElement.nextElementSibling.classList.contains("protyle-attr")) {
-        listOutdent(protyle, [blockElement.parentElement], range, isDelete, blockElement);
-        return;
-    }
-    // 第一个子列表合并到上一个块的末尾
-    if (!blockElement.parentElement.previousElementSibling && blockElement.parentElement.parentElement.parentElement.classList.contains("list")) {
-        range.insertNode(document.createElement("wbr"));
-        const listElement = blockElement.parentElement.parentElement;
-        const listHTML = listElement.outerHTML;
-        const previousLastElement = blockElement.parentElement.parentElement.previousElementSibling.lastElementChild;
-        const previousHTML = previousLastElement.parentElement.outerHTML;
-        blockElement.parentElement.firstElementChild.remove();
-        blockElement.parentElement.lastElementChild.remove();
-        previousLastElement.insertAdjacentHTML("beforebegin", blockElement.parentElement.innerHTML);
-        blockElement.parentElement.remove();
-        if (listElement.getAttribute("data-subtype") === "o") {
-            updateListOrder(listElement);
-        }
-        transaction(protyle, [{
-            action: "update",
-            id: listElement.getAttribute("data-node-id"),
-            data: listElement.outerHTML
-        }, {
-            action: "update",
-            data: previousLastElement.parentElement.outerHTML,
-            id: previousLastElement.parentElement.getAttribute("data-node-id"),
-        }], [{
-            action: "update",
-            data: previousHTML,
-            id: previousLastElement.parentElement.getAttribute("data-node-id"),
-        }, {
-            action: "update",
-            data: listHTML,
-            id: listElement.getAttribute("data-node-id"),
-        }]);
-        focusByWbr(previousLastElement.parentElement, range);
-        return;
-    }
-    // 顶级列表首行删除变为块
-    if (!blockElement.parentElement.previousElementSibling) {
-        if (blockElement.parentElement.parentElement.classList.contains("protyle-wysiwyg")) {
-            return;
-        }
-        moveToPrevious(blockElement, range, isDelete);
-        range.insertNode(document.createElement("wbr"));
-        const listElement = blockElement.parentElement.parentElement;
-        const listHTML = listElement.outerHTML;
-        blockElement.parentElement.firstElementChild.remove();
-        blockElement.parentElement.lastElementChild.remove();
-        const tempElement = document.createElement("div");
-        tempElement.innerHTML = blockElement.parentElement.innerHTML;
-        const doOperations: IOperation[] = [];
-        const undoOperations: IOperation[] = [];
-        Array.from(tempElement.children).forEach((item, index) => {
-            doOperations.push({
-                action: "insert",
-                id: item.getAttribute("data-node-id"),
-                data: item.outerHTML,
-                previousID: index === 0 ? listElement.previousElementSibling?.getAttribute("data-node-id") : doOperations[index - 1].id,
-                parentID: listElement.parentElement.getAttribute("data-node-id") || protyle.block.parentID
-            });
-            undoOperations.push({
-                action: "delete",
-                id: item.getAttribute("data-node-id"),
-            });
-        });
-        listElement.insertAdjacentHTML("beforebegin", blockElement.parentElement.innerHTML);
-        blockElement.parentElement.remove();
-        if (listElement.getAttribute("data-subtype") === "o") {
-            updateListOrder(listElement, parseInt(listElement.firstElementChild.getAttribute("data-marker")) - 1);
-        }
-        doOperations.splice(0, 0, {
-            action: "update",
-            id: listElement.getAttribute("data-node-id"),
-            data: listElement.outerHTML
-        });
-        undoOperations.push({
-            action: "update",
-            data: listHTML,
-            id: listElement.getAttribute("data-node-id"),
-        });
-        transaction(protyle, doOperations, undoOperations);
-        focusByWbr(protyle.wysiwyg.element, range);
-        return;
-    }
-
-    // 列表项合并到前一个列表项的最后一个块末尾
-    const listItemElement = blockElement.parentElement;
-    if (listItemElement.previousElementSibling?.classList.contains("protyle-breadcrumb__bar")) {
-        return;
-    }
-    const listItemId = listItemElement.getAttribute("data-node-id");
-    const listElement = listItemElement.parentElement;
-    moveToPrevious(blockElement, range, isDelete);
-    range.insertNode(document.createElement("wbr"));
-    const html = listElement.outerHTML;
-    const doOperations: IOperation[] = [];
-    const undoOperations: IOperation[] = [{
-        action: "insert",
-        id: listItemId,
-        data: "",
-        previousID: listItemElement.previousElementSibling.getAttribute("data-node-id")
-    }];
-    const previousLastElement = listItemElement.previousElementSibling.lastElementChild;
-    if (listItemElement.previousElementSibling.getAttribute("fold") === "1") {
-        if (getContenteditableElement(blockElement).textContent.trim() === "" &&
-            blockElement.nextElementSibling.classList.contains("protyle-attr")) {
-            doOperations.push({
-                action: "delete",
-                id: listItemId
-            });
-            undoOperations[0].data = listItemElement.outerHTML;
-            setLastNodeRange(getContenteditableElement(listItemElement.previousElementSibling), range);
-            range.collapse(true);
-            listItemElement.remove();
-        } else {
-            setLastNodeRange(getContenteditableElement(listItemElement.previousElementSibling), range);
-            range.collapse(true);
-            focusByRange(range);
-            blockElement.querySelector("wbr")?.remove();
-            return;
-        }
-    } else {
-        let previousID = previousLastElement.previousElementSibling.getAttribute("data-node-id");
-        Array.from(blockElement.parentElement.children).forEach((item, index) => {
-            if (item.classList.contains("protyle-action") || item.classList.contains("protyle-attr")) {
-                return;
-            }
-            const id = item.getAttribute("data-node-id");
-            doOperations.push({
-                action: "move",
-                id,
-                previousID,
-            });
-            undoOperations.push({
-                action: "move",
-                id,
-                previousID: index === 1 ? undefined : previousID,
-                parentID: listItemId
-            });
-            previousID = id;
-            previousLastElement.before(item);
-        });
-        doOperations.push({
-            action: "delete",
-            id: listItemId
-        });
-        undoOperations[0].data = listItemElement.outerHTML;
-        listItemElement.remove();
-    }
-
-    if (listElement.classList.contains("protyle-wysiwyg")) {
-        transaction(protyle, doOperations, undoOperations);
-    } else {
-        if (listElement.getAttribute("data-subtype") === "o") {
-            updateListOrder(listElement);
-        }
-        updateTransaction(protyle, listElement.getAttribute("data-node-id"), listElement.outerHTML, html);
-    }
-    focusByWbr(previousLastElement.parentElement, range);
-};
-
-=======
->>>>>>> 427bf25a
 export const removeBlock = (protyle: IProtyle, blockElement: Element, range: Range, type: "Delete" | "Backspace" | "remove") => {
     // 删除后，防止滚动条滚动后调用 get 请求，因为返回的请求已查找不到内容块了
     preventScroll(protyle);
