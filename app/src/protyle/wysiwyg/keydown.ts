--- conflicted
+++ resolved
@@ -603,12 +603,7 @@
             const tdElement = hasClosestByMatchTag(range.startContainer, "TD") || hasClosestByMatchTag(range.startContainer, "TH");
             const nodeEditableElement = (tdElement || getContenteditableElement(nodeElement) || nodeElement) as HTMLElement;
             const position = getSelectionOffset(nodeEditableElement, protyle.wysiwyg.element, range);
-<<<<<<< HEAD
-            const tdElement = hasClosestByMatchTag(range.startContainer, "TD");
             if (event.key === "ArrowDown" && nodeEditableElement?.textContent.trimRight().substring(position.start).indexOf("\n") === -1 && (
-=======
-            if (event.key === "ArrowDown" && nodeEditableElement?.textContent.trimRight().substr(position.start).indexOf("\n") === -1 && (
->>>>>>> e4c61913
                 (tdElement && !tdElement.parentElement.nextElementSibling && nodeElement.getAttribute("data-type") === "NodeTable" && !getNextBlock(nodeElement)) ||
                 (nodeElement.getAttribute("data-type") === "NodeCodeBlock" && !getNextBlock(nodeElement)) ||
                 (nodeElement.parentElement.getAttribute("data-type") === "NodeBlockquote" && nodeElement.nextElementSibling.classList.contains("protyle-attr") && !getNextBlock(nodeElement.parentElement))
@@ -637,11 +632,7 @@
                         }
                     }
                 } else {
-<<<<<<< HEAD
-                    if (nodeEditableElement?.textContent.substring(0, position.end).indexOf("\n") === -1) {
-=======
-                    if (nodeEditableElement?.innerText.substr(0, position.end).indexOf("\n") === -1) {
->>>>>>> e4c61913
+                    if (nodeEditableElement?.innerText.substring(0, position.end).indexOf("\n") === -1) {
                         let previousElement: HTMLElement = getPreviousBlock(nodeElement) as HTMLElement;
                         if (previousElement) {
                             previousElement = getLastBlock(previousElement) as HTMLElement;
@@ -709,14 +700,8 @@
                     }
                     event.stopPropagation();
                     event.preventDefault();
-<<<<<<< HEAD
-                } else if (nodeEditableElement?.textContent.substring(position.end + 1).indexOf("\n") === -1 &&
-                    // table 下方为折叠块
-                    nodeEditableElement.tagName !== "TABLE") {
-=======
-                } else if (nodeEditableElement?.innerText.substr(position.end).indexOf("\n") === -1) {
+                } else if (nodeEditableElement?.innerText.substring(position.end).indexOf("\n") === -1) {
                     // 需使用 innerText，否则 td 中的 br 无法转换为 \n; position.end 不能加1，否则倒数第二行行末无法下移
->>>>>>> e4c61913
                     // 下一个块是折叠块
                     const nextFoldElement = getNextBlock(nodeElement) as HTMLElement;
                     if (nextFoldElement && nextFoldElement.getAttribute("fold") === "1") {
