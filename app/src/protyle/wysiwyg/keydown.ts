import {hideElements} from "../ui/hideElements";
import {isMac, isNotCtrl, isOnlyMeta, writeText} from "../util/compatibility";
import {
    focusBlock,
    focusByRange,
    focusByWbr,
    getEditorRange,
    getSelectionOffset,
    getSelectionPosition,
    selectAll,
    setFirstNodeRange,
    setLastNodeRange,
} from "../util/selection";
import {
    hasClosestBlock,
    hasClosestByAttribute,
    hasClosestByMatchTag,
    hasTopClosestByAttribute
} from "../util/hasClosest";
import {removeBlock, removeImage} from "./remove";
import {
    getContenteditableElement,
    getFirstBlock,
    getLastBlock,
    getNextBlock,
    getPreviousBlock,
    getTopAloneElement,
    hasPreviousSibling,
    isNotEditBlock,
} from "./getBlock";
import {matchHotKey} from "../util/hotKey";
import {enter, softEnter} from "./enter";
import {fixTable} from "../util/table";
import {turnsIntoOneTransaction, turnsIntoTransaction, updateBatchTransaction, updateTransaction} from "./transaction";
import {fontEvent} from "../toolbar/Font";
import {addSubList, listIndent, listOutdent} from "./list";
import {newFileContentBySelect, rename, replaceFileName} from "../../editor/rename";
import {insertEmptyBlock, jumpToParentNext} from "../../block/util";
import {isLocalPath} from "../../util/pathName";
/// #if !MOBILE
import {openBy, openFileById, openLink} from "../../editor/util";
/// #endif
import {
    alignImgCenter,
    alignImgLeft,
    commonHotkey,
    downSelect,
    duplicateBlock,
    getStartEndElement,
    upSelect
} from "./commonHotkey";
import {enterBack, fileAnnotationRefMenu, linkMenu, refMenu, setFold, tagMenu, zoomOut} from "../../menus/protyle";
import {openAttr} from "../../menus/commonMenuItem";
import {Constants} from "../../constants";
import {fetchPost} from "../../util/fetch";
import {scrollCenter} from "../../util/highlightById";
import {BlockPanel} from "../../block/Panel";
// import * as dayjs from "dayjs";
import {formatDate} from "sofill/mid";
import {highlightRender} from "../render/highlightRender";
import {countBlockWord} from "../../layout/status";
import {moveToDown, moveToUp} from "./move";
import {pasteAsPlainText} from "../util/paste";
import {preventScroll} from "../scroll/preventScroll";
import {getSavePath, newFileBySelect} from "../../util/newFile";
import {removeSearchMark} from "../toolbar/util";
import {avKeydown} from "../render/av/keydown";
import {checkFold} from "../../util/noRelyPCFunction";
import {AIActions} from "../../ai/actions";

export const getContentByInlineHTML = (range: Range, cb: (content: string) => void) => {
    window.sout.tracker("invoked");
    let html = "";
    Array.from(range.cloneContents().childNodes).forEach((item: HTMLElement) => {
        if (item.nodeType === 3) {
            html += item.textContent;
        } else {
            html += item.outerHTML;
        }
    });
    fetchPost("/api/block/getDOMText", {dom: html}, (response) => {
        cb(response.data);
    });
};

export const keydown = (protyle: IProtyle, editorElement: HTMLElement) => {
    window.sout.tracker("invoked");
    editorElement.addEventListener("keydown", (event: KeyboardEvent & { target: HTMLElement }) => {
        if (event.target.localName === "protyle-html" || event.target.localName === "input") {
            event.stopPropagation();
            return;
        }
        if (protyle.disabled || !protyle.selectElement.classList.contains("fn__none")) {
            event.stopPropagation();
            event.preventDefault();
            return;
        }
        protyle.wysiwyg.preventKeyup = false;
        hideElements(["util"], protyle);
        if (event.shiftKey && event.key.indexOf("Arrow") > -1) {
            // 防止连续选中的时候抖动 https://github.com/siyuan-note/insider/issues/657#issuecomment-851391217
        } else if (!event.repeat &&
            event.code !== "") { // 悬浮工具会触发但 code 为空 https://github.com/siyuan-note/siyuan/issues/6573
            hideElements(["toolbar"], protyle);
        }
        let range = getEditorRange(protyle.wysiwyg.element);
        const nodeElement = hasClosestBlock(range.startContainer);
        if (!nodeElement) {
            return;
        }

        // https://ld246.com/article/1694506408293
        const endElement = hasClosestBlock(range.endContainer);
        if (!matchHotKey("⌘C", event) && endElement && !nodeElement.isSameNode(endElement)) {
            event.stopPropagation();
            event.preventDefault();
            return;
        }

        if (avKeydown(event, nodeElement, protyle)) {
            return;
        }

        if (nodeElement.classList.contains("protyle-wysiwyg--select") && isNotCtrl(event) && !event.shiftKey && !event.altKey) {
            if (event.key.toLowerCase() === "a") {
                event.stopPropagation();
                event.preventDefault();
                protyle.wysiwyg.element.blur();
                // 阻止中文输入的残留
                setTimeout(() => {
                    insertEmptyBlock(protyle, "afterend");
                }, 100);
                return false;
            } else if (event.key.toLowerCase() === "b") {
                event.stopPropagation();
                event.preventDefault();
                protyle.wysiwyg.element.blur();
                setTimeout(() => {
                    insertEmptyBlock(protyle, "beforebegin");
                }, 100);
                return false;
            }
        }
        if (event.isComposing) {
            event.stopPropagation();
            return;
        }
        // https://github.com/siyuan-note/siyuan/issues/2261
        if (!["⌘", "⇧", "⌥", "⌃"].includes(Constants.KEYCODELIST[event.keyCode])) {
            if (Constants.KEYCODELIST[event.keyCode] === "/" ||
                // 德语
                event.key === "/" ||
                // windows 中文
                (event.code === "Slash" && event.key === "Process" && event.keyCode === 229)) {
                protyle.hint.enableSlash = true;
            } else if (Constants.KEYCODELIST[event.keyCode] === "\\" ||
                // 德语
                event.key === "\\" ||
                // windows 中文
                (event.code === "Backslash" && event.key === "Process" && event.keyCode === 229)) {
                protyle.hint.enableSlash = false;
                hideElements(["hint"], protyle);
                // 此处不能返回，否则无法撤销 https://github.com/siyuan-note/siyuan/issues/2795
            }
        }
        // 有可能输入 shift+. ，因此需要使用 event.key 来进行判断
        if (event.key !== "PageUp" && event.key !== "PageDown" && event.key !== "Home" && event.key !== "End" && event.key.indexOf("Arrow") === -1 &&
            event.key !== "Escape" && event.key !== "Shift" && event.key !== "Meta" && event.key !== "Alt" && event.key !== "Control" && event.key !== "CapsLock" &&
            !isNotEditBlock(nodeElement) &&
            !/^F\d{1,2}$/.test(event.key) && typeof protyle.wysiwyg.lastHTMLs[nodeElement.getAttribute("data-node-id")] === "undefined") {
            const cloneRange = range.cloneRange();
            range.insertNode(document.createElement("wbr"));
            protyle.wysiwyg.lastHTMLs[nodeElement.getAttribute("data-node-id")] = nodeElement.outerHTML;
            nodeElement.querySelector("wbr").remove();
            // 光标位于引用结尾后 ctrl+b 偶尔会失效
            range = cloneRange;
            // 会导致  protyle.toolbar.range 和 range 不一致，先在有问题的地方重置一下 https://github.com/siyuan-note/siyuan/issues/10933
        }

        if (!window.siyuan.menus.menu.element.classList.contains("fn__none") &&
            (["←", "↑", "→", "↓"].includes(Constants.KEYCODELIST[event.keyCode]) || Constants.KEYCODELIST[event.keyCode] === "↩") &&
            !event.altKey && !event.shiftKey && isNotCtrl(event)) {
            event.preventDefault();
            return;
        } else if (event.key !== "Escape") {
            window.siyuan.menus.menu.remove();
        }

        if (!["Alt", "Meta", "Shift", "Control", "CapsLock", "Escape"].includes(event.key) && protyle.options.render.breadcrumb) {
            protyle.breadcrumb.hide();
        }

        if (!event.altKey && !event.shiftKey && isNotCtrl(event) && (event.key === "ArrowDown" || event.key === "ArrowUp")) {
            const selectElements = protyle.wysiwyg.element.querySelectorAll(".protyle-wysiwyg--select");
            if (selectElements.length > 0) {
                event.preventDefault();
                event.stopPropagation();
                hideElements(["select"], protyle);
                if (event.key === "ArrowDown") {
                    const currentSelectElement = selectElements[selectElements.length - 1] as HTMLElement;
                    let nextElement = getNextBlock(currentSelectElement) as HTMLElement;
                    if (nextElement) {
                        if (nextElement.getBoundingClientRect().width === 0) {
                            // https://github.com/siyuan-note/siyuan/issues/4294
                            const foldElement = hasTopClosestByAttribute(nextElement, "fold", "1");
                            if (foldElement) {
                                nextElement = getNextBlock(foldElement) as HTMLElement;
                                if (nextElement) {
                                    nextElement = getFirstBlock(nextElement) as HTMLElement;
                                } else {
                                    nextElement = currentSelectElement;
                                }
                            } else {
                                nextElement = currentSelectElement;
                            }
                        } else if (nextElement.getAttribute("fold") === "1"
                            && (nextElement.classList.contains("sb") || nextElement.classList.contains("bq"))) {
                            // https://github.com/siyuan-note/siyuan/issues/3913
                        } else {
                            nextElement = getFirstBlock(nextElement) as HTMLElement;
                        }
                    } else {
                        nextElement = currentSelectElement;
                    }

                    nextElement.classList.add("protyle-wysiwyg--select");
                    countBlockWord([nextElement.getAttribute("data-node-id")]);
                    const bottom = nextElement.getBoundingClientRect().bottom - protyle.contentElement.getBoundingClientRect().bottom;
                    if (bottom > 0) {
                        protyle.contentElement.scrollTop = protyle.contentElement.scrollTop + bottom;
                        protyle.scroll.lastScrollTop = protyle.contentElement.scrollTop - 1;
                    }
                    focusBlock(nextElement);
                } else if (event.key === "ArrowUp") {
                    let previousElement: HTMLElement = getPreviousBlock(selectElements[0]) as HTMLElement;
                    if (previousElement) {
                        previousElement = getLastBlock(previousElement) as HTMLElement;
                        if (previousElement.getBoundingClientRect().width === 0) {
                            // https://github.com/siyuan-note/siyuan/issues/4294
                            const foldElement = hasTopClosestByAttribute(previousElement, "fold", "1");
                            if (foldElement) {
                                previousElement = getFirstBlock(foldElement) as HTMLElement;
                            } else {
                                previousElement = selectElements[0] as HTMLElement;
                            }
                        } else if (previousElement) {
                            // https://github.com/siyuan-note/siyuan/issues/3913
                            const foldElement = hasTopClosestByAttribute(previousElement, "fold", "1");
                            if (foldElement && (foldElement.classList.contains("sb") || foldElement.classList.contains("bq"))) {
                                previousElement = foldElement;
                            }
                        }
                    } else if (protyle.title && (protyle.wysiwyg.element.firstElementChild.getAttribute("data-eof") === "1" ||
                        protyle.contentElement.scrollTop === 0)) {
                        protyle.title.editElement.focus();
                    } else if (protyle.contentElement.scrollTop !== 0) {
                        protyle.contentElement.scrollTop = 0;
                        protyle.scroll.lastScrollTop = 8;
                    } else {
                        previousElement = selectElements[0] as HTMLElement;
                    }
                    if (previousElement) {
                        previousElement.classList.add("protyle-wysiwyg--select");
                        countBlockWord([previousElement.getAttribute("data-node-id")]);
                        const top = previousElement.getBoundingClientRect().top - protyle.contentElement.getBoundingClientRect().top;
                        if (top < 0) {
                            protyle.contentElement.scrollTop = protyle.contentElement.scrollTop + top;
                            protyle.scroll.lastScrollTop = protyle.contentElement.scrollTop + 1;
                        }
                        focusBlock(previousElement);
                    }
                }
                return;
            }
        }

        // 仅处理以下快捷键操作
        if (event.key !== "PageUp" && event.key !== "PageDown" && event.key !== "Home" && event.key !== "End" && event.key.indexOf("Arrow") === -1 &&
            isNotCtrl(event) && event.key !== "Escape" && !event.shiftKey && !event.altKey && !/^F\d{1,2}$/.test(event.key) &&
            event.key !== "Enter" && event.key !== "Tab" && event.key !== "Backspace" && event.key !== "Delete" && event.key !== "ContextMenu") {
            event.stopPropagation();
            hideElements(["select"], protyle);
            return false;
        }
        if (matchHotKey(window.siyuan.config.keymap.editor.general.collapse.custom, event) && !event.repeat) {
            const selectElements = protyle.wysiwyg.element.querySelectorAll(".protyle-wysiwyg--select");
            if (selectElements.length > 0) {
                setFold(protyle, selectElements[0]);
            } else {
                if (nodeElement.parentElement.getAttribute("data-type") === "NodeListItem") {
                    if (nodeElement.parentElement.childElementCount > 3) {
                        setFold(protyle, nodeElement.parentElement);
                    } else {
                        setFold(protyle, nodeElement);
                    }
                } else if (nodeElement.getAttribute("data-type") === "NodeHeading") {
                    setFold(protyle, nodeElement);
                } else {
                    setFold(protyle, getTopAloneElement(nodeElement));
                }
            }
            event.stopPropagation();
            event.preventDefault();
            return false;
        }

        if (matchHotKey(window.siyuan.config.keymap.editor.general.expand.custom, event) && !event.repeat) {
            const selectElements = protyle.wysiwyg.element.querySelectorAll(".protyle-wysiwyg--select");
            if (selectElements.length > 0) {
                setFold(protyle, selectElements[0], true);
            } else {
                if (nodeElement.parentElement.getAttribute("data-type") === "NodeListItem") {
                    if (nodeElement.parentElement.childElementCount > 3) {
                        setFold(protyle, nodeElement.parentElement, true);
                    } else {
                        setFold(protyle, nodeElement, true);
                    }
                } else if (nodeElement.getAttribute("data-type") === "NodeHeading") {
                    setFold(protyle, nodeElement, true);
                } else {
                    setFold(protyle, getTopAloneElement(nodeElement), true);
                }
            }
            event.stopPropagation();
            event.preventDefault();
            return;
        }
        if (matchHotKey("⇧←", event) || matchHotKey("⇧→", event)) {
            const selectElements = protyle.wysiwyg.element.querySelectorAll(".protyle-wysiwyg--select");
            if (selectElements.length > 0) {
                event.stopPropagation();
                event.preventDefault();
                return;
            }
        }

        if (matchHotKey(window.siyuan.config.keymap.editor.general.expandUp.custom, event)) {
            upSelect({
                protyle, event, nodeElement, editorElement, range,
                cb(selectElements) {
                    const previousElement = selectElements[0].previousElementSibling as HTMLElement;
                    if (previousElement?.getAttribute("data-node-id")) {
                        previousElement.classList.add("protyle-wysiwyg--select");
                        selectElements.forEach(item => {
                            item.removeAttribute("select-end");
                        });
                        previousElement.setAttribute("select-end", "true");
                        const top = previousElement.getBoundingClientRect().top - protyle.contentElement.getBoundingClientRect().top;
                        if (top < 0) {
                            protyle.contentElement.scrollTop = protyle.contentElement.scrollTop + top;
                            protyle.scroll.lastScrollTop = protyle.contentElement.scrollTop + 1;
                        }
                    } else if (!selectElements[0].parentElement.classList.contains("protyle-wysiwyg")) {
                        hideElements(["select"], protyle);
                        selectElements[0].parentElement.classList.add("protyle-wysiwyg--select");
                    }
                }
            });
            return;
        }

        if (matchHotKey(window.siyuan.config.keymap.editor.general.expandDown.custom, event)) {
            downSelect({
                protyle, event, nodeElement, editorElement, range,
                cb(selectElements) {
                    const selectLastElement = selectElements[selectElements.length - 1];
                    const nextElement = selectLastElement.nextElementSibling as HTMLElement;
                    if (nextElement?.getAttribute("data-node-id")) {
                        nextElement.classList.add("protyle-wysiwyg--select");
                        selectElements.forEach(item => {
                            item.removeAttribute("select-end");
                        });
                        nextElement.setAttribute("select-end", "true");
                        const bottom = nextElement.getBoundingClientRect().bottom - protyle.contentElement.getBoundingClientRect().bottom;
                        if (bottom > 0) {
                            protyle.contentElement.scrollTop = protyle.contentElement.scrollTop + bottom;
                            protyle.scroll.lastScrollTop = protyle.contentElement.scrollTop - 1;
                        }
                    } else if (!selectLastElement.parentElement.classList.contains("protyle-wysiwyg")) {
                        hideElements(["select"], protyle);
                        selectLastElement.parentElement.classList.add("protyle-wysiwyg--select");
                    }
                }
            });
            return;
        }

        if (matchHotKey("⇧↑", event)) {
            upSelect({
                protyle, event, nodeElement, editorElement, range,
                cb(selectElements) {
                    const startEndElement = getStartEndElement(selectElements);
                    if (startEndElement.startElement.getBoundingClientRect().top >= startEndElement.endElement.getBoundingClientRect().top) {
                        const previousElement = startEndElement.endElement.previousElementSibling as HTMLElement;
                        if (previousElement?.getAttribute("data-node-id")) {
                            previousElement.classList.add("protyle-wysiwyg--select");
                            previousElement.setAttribute("select-end", "true");
                            startEndElement.endElement.removeAttribute("select-end");
                            const top = previousElement.getBoundingClientRect().top - protyle.contentElement.getBoundingClientRect().top;
                            if (top < 0) {
                                protyle.contentElement.scrollTop = protyle.contentElement.scrollTop + top;
                                protyle.scroll.lastScrollTop = protyle.contentElement.scrollTop + 1;
                            }
                        } else if (!startEndElement.endElement.parentElement.classList.contains("protyle-wysiwyg")) {
                            hideElements(["select"], protyle);
                            startEndElement.endElement.parentElement.classList.add("protyle-wysiwyg--select");
                        }
                    } else {
                        startEndElement.endElement.classList.remove("protyle-wysiwyg--select");
                        startEndElement.endElement.removeAttribute("select-end");
                        const previousElement = getPreviousBlock(startEndElement.endElement);
                        if (previousElement) {
                            previousElement.setAttribute("select-end", "true");
                            if (previousElement.getBoundingClientRect().top <= protyle.contentElement.getBoundingClientRect().top) {
                                preventScroll(protyle);
                                previousElement.scrollIntoView(true);
                            }
                        }
                    }
                }
            });
            return;
        }

        if (matchHotKey("⇧↓", event)) {
            downSelect({
                protyle,
                event,
                nodeElement,
                editorElement,
                range,
                cb(selectElements) {
                    const startEndElement = getStartEndElement(selectElements);
                    if (startEndElement.startElement.getBoundingClientRect().top <= startEndElement.endElement.getBoundingClientRect().top) {
                        const nextElement = startEndElement.endElement.nextElementSibling as HTMLElement;
<<<<<<< HEAD
                        if (nextElement?.getAttribute("data-node-id")) {
                            nextElement.classList.add("protyle-wysiwyg--select");
                            nextElement.setAttribute("select-end", "true");
                            startEndElement.endElement.removeAttribute("select-end");
                            const bottom = nextElement.getBoundingClientRect().bottom - protyle.contentElement.getBoundingClientRect().bottom;
                            if (bottom > 0) {
                                protyle.contentElement.scrollTop = protyle.contentElement.scrollTop + bottom;
                                protyle.scroll.lastScrollTop = protyle.contentElement.scrollTop - 1;
=======
                        if (nextElement && nextElement.getAttribute("data-node-id")) {
                            if (nextElement.getBoundingClientRect().width === 0) {
                                // https://github.com/siyuan-note/siyuan/issues/11194
                                hideElements(["select"], protyle);
                                startEndElement.endElement.parentElement.classList.add("protyle-wysiwyg--select");
                            } else {
                                nextElement.classList.add("protyle-wysiwyg--select");
                                nextElement.setAttribute("select-end", "true");
                                startEndElement.endElement.removeAttribute("select-end");
                                const bottom = nextElement.getBoundingClientRect().bottom - protyle.contentElement.getBoundingClientRect().bottom;
                                if (bottom > 0) {
                                    protyle.contentElement.scrollTop = protyle.contentElement.scrollTop + bottom;
                                    protyle.scroll.lastScrollTop = protyle.contentElement.scrollTop - 1;
                                }
>>>>>>> 8650ac46
                            }
                        } else if (!startEndElement.endElement.parentElement.classList.contains("protyle-wysiwyg")) {
                            hideElements(["select"], protyle);
                            startEndElement.endElement.parentElement.classList.add("protyle-wysiwyg--select");
                        }
                    } else {
                        startEndElement.endElement.classList.remove("protyle-wysiwyg--select");
                        startEndElement.endElement.removeAttribute("select-end");
                        const nextElement = getNextBlock(startEndElement.endElement);
                        if (nextElement) {
                            nextElement.setAttribute("select-end", "true");
                            if (nextElement.getBoundingClientRect().bottom >= protyle.contentElement.getBoundingClientRect().bottom) {
                                preventScroll(protyle);
                                nextElement.scrollIntoView(false);
                            }
                        }
                    }
                }
            });
            return;
        }

        if (matchHotKey(window.siyuan.config.keymap.general.enter.custom, event)) {
            let topNodeElement = getTopAloneElement(nodeElement);
            if (topNodeElement.parentElement.classList.contains("li") && topNodeElement.parentElement.parentElement.classList.contains("list") &&
                topNodeElement.nextElementSibling?.classList.contains("list") && topNodeElement.previousElementSibling.classList.contains("protyle-action")) {
                topNodeElement = topNodeElement.parentElement;
            }
            zoomOut({protyle, id: topNodeElement.getAttribute("data-node-id")});
            event.preventDefault();
            event.stopPropagation();
            return;
        }

        if (matchHotKey(window.siyuan.config.keymap.general.enterBack.custom, event)) {
            enterBack(protyle, nodeElement.getAttribute("data-node-id"));
            event.preventDefault();
            event.stopPropagation();
            return;
        }

        if ((event.shiftKey && !event.altKey && isNotCtrl(event) && (event.key === "Home" || event.key === "End") && isMac()) ||
            (event.shiftKey && !event.altKey && isOnlyMeta(event) && (event.key === "Home" || event.key === "End") && !isMac())) {
            const topElement = hasTopClosestByAttribute(nodeElement, "data-node-id", null);
            if (topElement) {
                // 超级块内已选中某个块
                topElement.querySelectorAll(".protyle-wysiwyg--select").forEach(item => {
                    item.classList.remove("protyle-wysiwyg--select");
                });
                topElement.classList.add("protyle-wysiwyg--select");
                let nextElement = event.key === "Home" ? topElement.previousElementSibling : topElement.nextElementSibling;
                while (nextElement) {
                    nextElement.classList.add("protyle-wysiwyg--select");
                    nextElement = event.key === "Home" ? nextElement.previousElementSibling : nextElement.nextElementSibling;
                }
                if (event.key === "Home") {
                    protyle.wysiwyg.element.firstElementChild.scrollIntoView();
                } else {
                    protyle.wysiwyg.element.lastElementChild.scrollIntoView(false);
                }
            }
            event.stopPropagation();
            event.preventDefault();
            return;
        }
        // 向上/下滚动一屏
        if (!event.altKey && !event.shiftKey && isNotCtrl(event) && (event.key === "PageUp" || event.key === "PageDown")) {
            if (event.key === "PageUp") {
                protyle.contentElement.scrollTop = protyle.contentElement.scrollTop - protyle.contentElement.clientHeight + 60;
                protyle.scroll.lastScrollTop = protyle.contentElement.scrollTop + 1;
            } else {
                protyle.contentElement.scrollTop = protyle.contentElement.scrollTop + protyle.contentElement.clientHeight - 60;
                protyle.scroll.lastScrollTop = protyle.contentElement.scrollTop - 1;
            }
            const contentRect = protyle.contentElement.getBoundingClientRect();
            let centerElement = document.elementFromPoint(contentRect.x + contentRect.width / 2, contentRect.y + contentRect.height / 2);
            if (centerElement.classList.contains("protyle-wysiwyg")) {
                centerElement = document.elementFromPoint(contentRect.x + contentRect.width / 2, contentRect.y + contentRect.height / 2 + Constants.SIZE_TOOLBAR_HEIGHT);
            }
            const centerBlockElement = hasClosestBlock(centerElement);
            if (centerBlockElement && !centerBlockElement.isSameNode(nodeElement)) {
                focusBlock(centerBlockElement, undefined, false);
            }
            event.stopPropagation();
            event.preventDefault();
            return;
        }
        // hint: 上下、回车选择
        if (!event.altKey && !event.shiftKey &&
            ((event.key.indexOf("Arrow") > -1 && isNotCtrl(event)) || event.key === "Enter") &&
            !protyle.hint.element.classList.contains("fn__none") && protyle.hint.select(event, protyle)) {
            event.stopPropagation();
            event.preventDefault();
            return;
        }
        if (matchHotKey("⌘/", event)) {
            event.stopPropagation();
            event.preventDefault();
            const selectElements = Array.from(protyle.wysiwyg.element.querySelectorAll(".protyle-wysiwyg--select"));
            if (selectElements.length === 0) {
                const inlineElement = hasClosestByAttribute(range.startContainer, "data-type", null);
                if (inlineElement && inlineElement.tagName === "SPAN") {
                    const types = inlineElement.getAttribute("data-type").split(" ");
                    if (types.length > 0) {
                        protyle.toolbar.range = range;
                        removeSearchMark(inlineElement);
                    }
                    if (types.includes("block-ref")) {
                        refMenu(protyle, inlineElement);
                        return;
                    } else if (types.includes("inline-memo")) {
                        protyle.toolbar.showRender(protyle, inlineElement);
                        return;
                    } else if (types.includes("file-annotation-ref")) {
                        fileAnnotationRefMenu(protyle, inlineElement);
                        return;
                    } else if (types.includes("a")) {
                        linkMenu(protyle, inlineElement);
                        return;
                    } else if (types.includes("tag")) {
                        tagMenu(protyle, inlineElement);
                        return;
                    }
                }

                // https://github.com/siyuan-note/siyuan/issues/5185
                if (range.startOffset === 0 && range.startContainer.nodeType === 3) {
                    const previousSibling = hasPreviousSibling(range.startContainer) as HTMLElement;
                    if (previousSibling &&
                        previousSibling.nodeType !== 3 &&
                        previousSibling.getAttribute("data-type")?.indexOf("inline-math") > -1
                    ) {
                        protyle.toolbar.showRender(protyle, previousSibling);
                        return;
                    } else if (!previousSibling &&
                        range.startContainer.parentElement.previousSibling &&
                        range.startContainer.parentElement.previousSibling.isSameNode(range.startContainer.parentElement.previousElementSibling) &&
                        range.startContainer.parentElement.previousElementSibling.getAttribute("data-type")?.indexOf("inline-math") > -1
                    ) {
                        protyle.toolbar.showRender(protyle, range.startContainer.parentElement.previousElementSibling);
                        return;
                    }
                }

                selectElements.push(nodeElement);
            }
            if (selectElements.length === 1) {
                protyle.gutter.renderMenu(protyle, selectElements[0]);
            } else {
                protyle.gutter.renderMultipleMenu(protyle, selectElements);
            }
            const rect = nodeElement.getBoundingClientRect();
            window.siyuan.menus.menu.popup({x: rect.left, y: rect.top, isLeft: true});
            return;
        }

        if (fixTable(protyle, event, range)) {
            event.preventDefault();
            return;
        }
        const selectText = range.toString();

        // 上下左右光标移动
        if (!event.altKey && !event.shiftKey && isNotCtrl(event) && !event.isComposing && (event.key.indexOf("Arrow") > -1)) {
            // 需使用 editabled，否则代码块会把语言字数算入
            const tdElement = hasClosestByMatchTag(range.startContainer, "TD") || hasClosestByMatchTag(range.startContainer, "TH");
            const nodeEditableElement = (tdElement || getContenteditableElement(nodeElement) || nodeElement) as HTMLElement;
            const position = getSelectionOffset(nodeEditableElement, protyle.wysiwyg.element, range);
            if (event.key === "ArrowDown" && nodeEditableElement?.textContent.trimRight().substring(position.start).indexOf("\n") === -1 && (
                (tdElement && !tdElement.parentElement.nextElementSibling && nodeElement.getAttribute("data-type") === "NodeTable" && !getNextBlock(nodeElement)) ||
                (nodeElement.getAttribute("data-type") === "NodeCodeBlock" && !getNextBlock(nodeElement)) ||
                (nodeElement.parentElement.getAttribute("data-type") === "NodeBlockquote" && nodeElement.nextElementSibling.classList.contains("protyle-attr") && !getNextBlock(nodeElement.parentElement))
            )) {
                // 跳出代码块和bq
                if (nodeElement.parentElement.getAttribute("data-type") === "NodeBlockquote") {
                    insertEmptyBlock(protyle, "afterend", nodeElement.parentElement.getAttribute("data-node-id"));
                } else {
                    insertEmptyBlock(protyle, "afterend", nodeElement.getAttribute("data-node-id"));
                }
            } else if (event.key === "ArrowUp") {
                const firstEditElement = getContenteditableElement(protyle.wysiwyg.element.firstElementChild);
                if ((
                        !getPreviousBlock(nodeElement) &&  // 列表第一个块为嵌入块，第二个块为段落块，上键应选中第一个块 https://ld246.com/article/1652667912155
                        nodeElement.contains(firstEditElement)
                    ) ||
                    (!firstEditElement && nodeElement.isSameNode(protyle.wysiwyg.element.firstElementChild))) {
                    // 不能用\n判断，否则文字过长折行将错误 https://github.com/siyuan-note/siyuan/issues/6156
                    if (getSelectionPosition(nodeElement, range).top - protyle.wysiwyg.element.getBoundingClientRect().top < 40 || nodeElement.classList.contains("av")) {
                        if (protyle.title && (protyle.wysiwyg.element.firstElementChild.getAttribute("data-eof") === "1" ||
                            protyle.contentElement.scrollTop === 0)) {
                            protyle.title.editElement.focus();
                        } else {
                            protyle.contentElement.scrollTop = 0;
                            protyle.scroll.lastScrollTop = 8;
                        }
                    }
                } else {
                    if (nodeEditableElement?.innerText.substring(0, position.end).indexOf("\n") === -1) {
                        let previousElement: HTMLElement = getPreviousBlock(nodeElement) as HTMLElement;
                        if (previousElement) {
                            previousElement = getLastBlock(previousElement) as HTMLElement;
                            if (previousElement) {
                                const foldElement = hasClosestByAttribute(previousElement, "fold", "1") as HTMLElement;
                                // 代码块或以软换行结尾的块移动光标 ↑ 会跳过 https://github.com/siyuan-note/siyuan/issues/5498
                                if (getContenteditableElement(previousElement)?.textContent.endsWith("\n") && !foldElement) {
                                    focusBlock(previousElement, undefined, false);
                                    scrollCenter(protyle, previousElement);
                                    event.stopPropagation();
                                    event.preventDefault();
                                } else if (foldElement && foldElement.getAttribute("data-type") !== "NodeListItem") {
                                    // 遇到折叠块
                                    foldElement.scrollTop = 0;
                                    focusBlock(foldElement, undefined, true);
                                    scrollCenter(protyle, foldElement);
                                    event.stopPropagation();
                                    event.preventDefault();
                                }
                            }
                        }
                    }
                }
            } else if (selectText === "" && (event.key === "ArrowDown" || event.key === "ArrowRight") && nodeElement.isSameNode(getLastBlock(protyle.wysiwyg.element.lastElementChild)) &&
                // 表格无法右移动 https://ld246.com/article/1631434502215
                !hasClosestByMatchTag(range.startContainer, "TD") && !hasClosestByMatchTag(range.startContainer, "TH")) {
                // 页面按向下/右箭头丢失焦点 https://ld246.com/article/1629954026096
                const lastEditElement = getContenteditableElement(nodeElement);
                // 代码块需替换最后一个 /n  https://github.com/siyuan-note/siyuan/issues/3221
                if (lastEditElement && lastEditElement.textContent.replace(/\n$/, "").length <= getSelectionOffset(lastEditElement, undefined, range).end) {
                    event.stopPropagation();
                    event.preventDefault();
                    focusByRange(range);
                }
            } else if (selectText === "" && event.key === "ArrowLeft" && nodeElement.isSameNode(getFirstBlock(protyle.wysiwyg.element.firstElementChild))) {
                // 页面向左箭头丢失焦点 https://github.com/siyuan-note/siyuan/issues/2768
                const firstEditElement = getContenteditableElement(nodeElement);
                if (firstEditElement && getSelectionOffset(firstEditElement, undefined, range).start === 0) {
                    event.stopPropagation();
                    event.preventDefault();
                    focusByRange(range);
                }
            }
            if (event.key === "ArrowDown") {
                if (nodeElement.isSameNode(protyle.wysiwyg.element.lastElementChild)) {
                    setLastNodeRange(getContenteditableElement(nodeEditableElement), range, false);
                    range.collapse(false);
                    event.stopPropagation();
                    event.preventDefault();
                    return;
                }
                const foldElement = hasClosestByAttribute(range.startContainer, "fold", "1");
                if (foldElement) {
                    // 本身为折叠块
                    let nextElement = getNextBlock(foldElement) as HTMLElement;
                    if (nextElement) {
                        if (nextElement.getAttribute("fold") === "1"
                            && (nextElement.classList.contains("sb") || nextElement.classList.contains("bq"))) {
                            // https://github.com/siyuan-note/siyuan/issues/3913
                        } else {
                            nextElement = getFirstBlock(nextElement) as HTMLElement;
                        }
                        focusBlock(nextElement);
                        scrollCenter(protyle, nextElement);
                    }
                    event.stopPropagation();
                    event.preventDefault();
                } else if (nodeEditableElement?.innerText.substring(position.end).indexOf("\n") === -1) {
                    // 需使用 innerText，否则 td 中的 br 无法转换为 \n; position.end 不能加1，否则倒数第二行行末无法下移
                    // 下一个块是折叠块
                    const nextFoldElement = getNextBlock(nodeElement) as HTMLElement;
                    if (nextFoldElement && nextFoldElement.getAttribute("fold") === "1") {
                        focusBlock(nextFoldElement);
                        scrollCenter(protyle, nextFoldElement);
                        event.stopPropagation();
                        event.preventDefault();
                    }
                }
            }
            return;
        }

        // 删除，不可使用 isNotCtrl(event)，否则软删除回导致 https://github.com/siyuan-note/siyuan/issues/5607
        // 不可使用 !event.shiftKey，否则 https://ld246.com/article/1666434796806
        if ((!event.altKey && (event.key === "Backspace" || event.key === "Delete")) ||
            matchHotKey("⌃D", event)) {
            if (protyle.wysiwyg.element.querySelector(".protyle-wysiwyg--select")) {
                removeBlock(protyle, nodeElement, range, event.key === "Backspace" ? "Backspace" : "Delete");
                event.stopPropagation();
                event.preventDefault();
                return;
            }
            // https://github.com/siyuan-note/siyuan/issues/6796
            if (selectText === "" && event.key === "Backspace" &&
                range.startOffset === range.startContainer.textContent.length &&
                range.startContainer.textContent.endsWith("\n" + Constants.ZWSP)) {
                range.setStart(range.startContainer, range.startOffset - 1);
                range.collapse(true);
                event.stopPropagation();
                event.preventDefault();
                return;
            }
            const previousSibling = hasPreviousSibling(range.startContainer) as HTMLElement;
            // https://github.com/siyuan-note/siyuan/issues/5547
            if (range.startOffset === 1 && range.startContainer.textContent === Constants.ZWSP &&
                previousSibling && previousSibling.nodeType !== 3 &&
                event.key === "Backspace" // https://github.com/siyuan-note/siyuan/issues/6786
            ) {
                if (previousSibling.classList.contains("img")) {
                    previousSibling.classList.add("img--select");
                } else if (previousSibling.getAttribute("data-type")?.indexOf("inline-math") > -1) {
                    // 数学公式相邻中有 zwsp,无法删除
                    previousSibling.after(document.createElement("wbr"));
                    const oldHTML = nodeElement.outerHTML;
                    range.startContainer.textContent = "";
                    previousSibling.remove();
                    updateTransaction(protyle, nodeElement.getAttribute("data-node-id"), nodeElement.outerHTML, oldHTML);
                    focusByWbr(nodeElement, range);
                    event.stopPropagation();
                    event.preventDefault();
                    return;
                }
            }
            const imgSelectElement = protyle.wysiwyg.element.querySelector(".img--select");
            if (imgSelectElement) {
                imgSelectElement.classList.remove("img--select");
                if (nodeElement.contains(imgSelectElement)) {
                    removeImage(imgSelectElement, nodeElement, range, protyle);
                    event.stopPropagation();
                    event.preventDefault();
                    return;
                }
            } else if (selectText === "") {
                const editElement = getContenteditableElement(nodeElement);
                if (!editElement) {
                    nodeElement.classList.add("protyle-wysiwyg--select");
                    removeBlock(protyle, nodeElement, range, event.key === "Backspace" ? "Backspace" : "Delete");
                    event.stopPropagation();
                    event.preventDefault();
                    return;
                }
                const position = getSelectionOffset(editElement, protyle.wysiwyg.element, range);
                if (event.key === "Delete" || matchHotKey("⌃D", event)) {
                    // 段末反向删除 https://github.com/siyuan-note/insider/issues/274
                    if (position.end === editElement.textContent.length ||
                        // 软换行后删除 https://github.com/siyuan-note/siyuan/issues/11118
                        (position.end === editElement.textContent.length - 1 && editElement.textContent.endsWith("\n"))) {
                        const nextElement = getNextBlock(getTopAloneElement(nodeElement));
                        if (nextElement) {
                            const nextRange = focusBlock(nextElement);
                            if (nextRange) {
                                const nextBlockElement = hasClosestBlock(nextRange.startContainer);
                                if (nextBlockElement) {
                                    removeBlock(protyle, nextBlockElement, nextRange, "Delete");
                                }
                            }
                            event.stopPropagation();
                            event.preventDefault();
                            return;
                        }
                    } else if (position.end === editElement.textContent.length - 1 && nodeElement.getAttribute("data-type") === "NodeCodeBlock") {
                        event.stopPropagation();
                        event.preventDefault();
                        return;
                    }
                } else {
                    const currentNode = range.startContainer.childNodes[range.startOffset - 1] as HTMLElement;
                    if (position.start === 0 && (
                        range.startOffset === 0 ||
                        (currentNode && currentNode.nodeType === 3 && !hasPreviousSibling(currentNode) && currentNode.textContent === "") // https://ld246.com/article/1649251218696
                    )) {
                        removeBlock(protyle, nodeElement, range, "Backspace");
                        event.stopPropagation();
                        event.preventDefault();
                        return;
                    }
                    if (range.startContainer.nodeType !== 3 &&
                        nodeElement.getAttribute("data-type") === "NodeTable" &&
                        (range.startContainer as HTMLElement).children[range.startOffset - 1]?.tagName === "TABLE") {
                        nodeElement.classList.add("protyle-wysiwyg--select");
                        removeBlock(protyle, nodeElement, range, "Backspace");
                        event.stopPropagation();
                        event.preventDefault();
                        return;
                    }
                    // 图片后为 br，在 br 后删除 https://github.com/siyuan-note/siyuan/issues/4963
                    if (currentNode && currentNode.nodeType !== 3 && currentNode.classList.contains("img")) {
                        removeImage(currentNode, nodeElement, range, protyle);
                        event.stopPropagation();
                        event.preventDefault();
                        return;
                    }
                    // 代码块中空行 ⌘+Del 异常 https://ld246.com/article/1663166544901
                    if (nodeElement.classList.contains("code-block") && isOnlyMeta(event) &&
                        range.startContainer.nodeType === 3 && range.startContainer.textContent.substring(range.startOffset - 1, range.startOffset) === "\n") {
                        event.stopPropagation();
                        event.preventDefault();
                        return;
                    }
                    // https://github.com/siyuan-note/siyuan/issues/9690
                    const inlineElement = hasClosestByMatchTag(range.startContainer, "SPAN");
                    if (position.start === 2 && inlineElement &&
                        getSelectionOffset(inlineElement, protyle.wysiwyg.element, range).start === 1 &&
                        inlineElement.textContent.startsWith(Constants.ZWSP)) {
                        focusBlock(nodeElement);
                        event.stopPropagation();
                        event.preventDefault();
                        return;
                    }
                    if (position.start === 1 && !inlineElement && editElement.textContent.startsWith(Constants.ZWSP)) {
                        setFirstNodeRange(editElement, range);
                        removeBlock(protyle, nodeElement, range, "Backspace");
                        event.stopPropagation();
                        event.preventDefault();
                        return;
                    }
                }
            } else if (nodeElement.classList.contains("code-block") && getContenteditableElement(nodeElement).textContent === "\n") {
                // 空代码块全选删除异常 https://github.com/siyuan-note/siyuan/issues/6706
                range.collapse(true);
                event.stopPropagation();
                event.preventDefault();
                return;
            }
        }

        // 软换行
        if (matchHotKey("⇧↩", event) && selectText === "" && softEnter(range, nodeElement, protyle)) {
            event.stopPropagation();
            event.preventDefault();
            return;
        }

        // 回车
        if (isNotCtrl(event) && event.key === "Enter") {
            if (event.altKey) {
                addSubList(protyle, nodeElement, range);
            } else {
                if (!event.shiftKey) {
                    enter(nodeElement, range, protyle);
                    event.stopPropagation();
                    event.preventDefault();
                    return;
                } else if (nodeElement.getAttribute("data-type") === "NodeAttributeView") {
                    event.stopPropagation();
                    event.preventDefault();
                    return;
                }
            }
        }

        if (matchHotKey("⌘A", event)) {
            event.preventDefault();
            selectAll(protyle, nodeElement, range);
            return true;
        }

        if (matchHotKey(window.siyuan.config.keymap.editor.general.undo.custom, event)) {
            protyle.undo.undo(protyle);
            event.preventDefault();
            event.stopPropagation();
            return;
        }

        if (matchHotKey(window.siyuan.config.keymap.editor.general.redo.custom, event)) {
            protyle.undo.redo(protyle);
            event.preventDefault();
            event.stopPropagation();
            return;
        }

        if (matchHotKey(window.siyuan.config.keymap.editor.general.copyProtocol.custom, event)) {
            const selectElements = protyle.wysiwyg.element.querySelectorAll(".protyle-wysiwyg--select");
            let actionElement;
            if (selectElements.length === 1) {
                actionElement = selectElements[0];
            } else {
                actionElement = nodeElement;
            }
            writeText(`siyuan://blocks/${actionElement.getAttribute("data-node-id")}`);
            event.preventDefault();
            event.stopPropagation();
            return true;
        }
        /// #if !MOBILE
        if (commonHotkey(protyle, event, nodeElement)) {
            return true;
        }
        /// #endif
        if (matchHotKey(window.siyuan.config.keymap.editor.general.copyID.custom, event)) {
            writeText(nodeElement.getAttribute("data-node-id"));
            event.preventDefault();
            event.stopPropagation();
            return true;
        }
        if (matchHotKey(window.siyuan.config.keymap.editor.general.copyText.custom, event)) {
            // 用于标识复制文本 *
            if (selectText !== "") {
                // 和复制块引用保持一致 https://github.com/siyuan-note/siyuan/issues/9093
                getContentByInlineHTML(range, (content) => {
                    writeText(`${content.trim()} ((${nodeElement.getAttribute("data-node-id")} "*"))`);
                });
            } else {
                const selectElements = protyle.wysiwyg.element.querySelectorAll(".protyle-wysiwyg--select");
                if (selectElements.length > 0) {
                    selectElements[0].setAttribute("data-reftext", "true");
                    focusByRange(getEditorRange(nodeElement));
                    document.execCommand("copy");
                } else {
                    writeText(`((${nodeElement.getAttribute("data-node-id")} "*"))`);
                }
            }
            event.preventDefault();
            event.stopPropagation();
            return true;
        }
        if (matchHotKey(window.siyuan.config.keymap.editor.general.copyBlockEmbed.custom, event)) {
            const selectElements = protyle.wysiwyg.element.querySelectorAll(".protyle-wysiwyg--select");
            let actionElement;
            if (selectElements.length === 1) {
                actionElement = selectElements[0];
            } else {
                actionElement = nodeElement;
            }
            writeText(`{{select * from blocks where id='${actionElement.getAttribute("data-node-id")}'}}`);
            event.preventDefault();
            event.stopPropagation();
            return true;
        }

        if (matchHotKey(window.siyuan.config.keymap.editor.general.attr.custom, event)) {
            const topElement = getTopAloneElement(nodeElement);
            if (selectText === "") {
                const selectElements = protyle.wysiwyg.element.querySelectorAll(".protyle-wysiwyg--select");
                let actionElement;
                if (selectElements.length === 1) {
                    actionElement = selectElements[0];
                } else {
                    actionElement = topElement;
                }
                openAttr(actionElement, "bookmark", protyle);
            } else {
                getContentByInlineHTML(range, (content) => {
                    const oldHTML = topElement.outerHTML;
                    const nameElement = topElement.lastElementChild.querySelector(".protyle-attr--name");
                    if (nameElement) {
                        nameElement.innerHTML = `<svg><use xlink:href="#iconN"></use></svg>${content.trim()}`;
                    } else {
                        topElement.lastElementChild.insertAdjacentHTML("afterbegin", `<div class="protyle-attr--name"><svg><use xlink:href="#iconN"></use></svg>${content.trim()}</div>`);
                    }
                    topElement.setAttribute("name", content.trim());
                    updateTransaction(protyle, topElement.getAttribute("data-node-id"), topElement.outerHTML, oldHTML);
                });
            }
            event.preventDefault();
            event.stopPropagation();
            return true;
        }
        if (matchHotKey(window.siyuan.config.keymap.editor.general.rename.custom, event) && !protyle.disabled) {
            if (selectText === "") {
                fetchPost("/api/block/getDocInfo", {
                    id: protyle.block.rootID
                }, (response) => {
                    rename({
                        notebookId: protyle.notebookId,
                        path: protyle.path,
                        name: response.data.ial.title,
                        range,
                        type: "file",
                    });
                });
            } else {
                fetchPost("/api/filetree/renameDoc", {
                    notebook: protyle.notebookId,
                    path: protyle.path,
                    title: replaceFileName(selectText),
                });
            }
            event.preventDefault();
            event.stopPropagation();
            return;
        }

        const isNewNameFile = matchHotKey(window.siyuan.config.keymap.editor.general.newNameFile.custom, event);
        if (isNewNameFile || matchHotKey(window.siyuan.config.keymap.editor.general.newNameSettingFile.custom, event)) {
            if (!selectText.trim() && (nodeElement.querySelector("tr") || nodeElement.querySelector("span"))) {
                // 没选中时，都是纯文本就创建子文档 https://ld246.com/article/1663073488381/comment/1664804353295#comments
            } else {
                if (!selectText.trim() &&
                    getContenteditableElement(nodeElement).textContent  // https://github.com/siyuan-note/siyuan/issues/8099
                ) {
                    selectAll(protyle, nodeElement, range);
                }
                if (isNewNameFile) {
                    fetchPost("/api/filetree/getHPathByPath", {
                        notebook: protyle.notebookId,
                        path: protyle.path,
                    }, (response) => {
                        newFileBySelect(protyle, selectText, nodeElement, response.data, protyle.notebookId);
                    });
                } else {
                    getSavePath(protyle.path, protyle.notebookId, (pathString, targetNotebookId) => {
                        newFileBySelect(protyle, selectText, nodeElement, pathString, targetNotebookId);
                    });
                }
            }
            event.preventDefault();
            event.stopPropagation();
            return;
        }

        if (matchHotKey(window.siyuan.config.keymap.editor.general.newContentFile.custom, event)) {
            newFileContentBySelect(protyle);
            event.preventDefault();
            event.stopPropagation();
            return;
        }
        if (matchHotKey(window.siyuan.config.keymap.editor.general.alignLeft.custom, event)) {
            const imgSelectElements = nodeElement.querySelectorAll(".img--select");
            if (imgSelectElements.length > 0) {
                alignImgLeft(protyle, nodeElement, Array.from(imgSelectElements), nodeElement.getAttribute("data-node-id"), nodeElement.outerHTML);
            } else {
                let selectElements: HTMLElement[] = Array.from(protyle.wysiwyg.element.querySelectorAll(".protyle-wysiwyg--select"));
                if (selectElements.length === 0) {
                    selectElements = [nodeElement];
                }
                updateBatchTransaction(selectElements, protyle, (e: HTMLElement) => {
                    if (e.classList.contains("av")) {
                        e.style.justifyContent = "";
                    } else {
                        e.style.textAlign = "left";
                    }
                });
            }
            event.stopPropagation();
            event.preventDefault();
            return;
        }
        if (matchHotKey(window.siyuan.config.keymap.editor.general.alignCenter.custom, event)) {
            const imgSelectElements = nodeElement.querySelectorAll(".img--select");
            if (imgSelectElements.length > 0) {
                alignImgCenter(protyle, nodeElement, Array.from(imgSelectElements), nodeElement.getAttribute("data-node-id"), nodeElement.outerHTML);
            } else {
                let selectElements: HTMLElement[] = Array.from(protyle.wysiwyg.element.querySelectorAll(".protyle-wysiwyg--select"));
                if (selectElements.length === 0) {
                    selectElements = [nodeElement];
                }
                updateBatchTransaction(selectElements, protyle, (e: HTMLElement) => {
                    if (e.classList.contains("av")) {
                        e.style.justifyContent = "center";
                    } else {
                        e.style.textAlign = "center";
                    }
                });
            }
            event.stopPropagation();
            event.preventDefault();
            return;
        }
        if (matchHotKey(window.siyuan.config.keymap.editor.general.alignRight.custom, event)) {
            let selectElements: HTMLElement[] = Array.from(protyle.wysiwyg.element.querySelectorAll(".protyle-wysiwyg--select"));
            if (selectElements.length === 0) {
                selectElements = [nodeElement];
            }
            updateBatchTransaction(selectElements, protyle, (e: HTMLElement) => {
                if (e.classList.contains("av")) {
                    e.style.justifyContent = "flex-end";
                } else {
                    e.style.textAlign = "right";
                }
            });
            event.stopPropagation();
            event.preventDefault();
            return;
        }

        // esc
        if (event.key === "Escape") {
            if (!protyle.toolbar.element.classList.contains("fn__none") ||
                !protyle.hint.element.classList.contains("fn__none") ||
                !protyle.toolbar.subElement.classList.contains("fn__none")) {
                hideElements(["toolbar", "hint", "util"], protyle);
                protyle.hint.enableExtend = false;
            } else if (nodeElement.classList.contains("protyle-wysiwyg--select")) {
                hideElements(["select"], protyle);
                countBlockWord([], protyle.block.rootID);
            } else if (!window.siyuan.menus.menu.element.classList.contains("fn__none")) {
                // 防止 ESC 时选中当前块
                window.siyuan.menus.menu.remove();
            } else {
                hideElements(["select"], protyle);
                range.collapse(false);
                nodeElement.classList.add("protyle-wysiwyg--select");
                countBlockWord([nodeElement.getAttribute("data-node-id")], protyle.block.rootID);
            }
            event.preventDefault();
            return;
        }

        // h1 - h6 hotkey
        if (matchHotKey(window.siyuan.config.keymap.editor.heading.paragraph.custom, event)) {
            turnsIntoTransaction({
                protyle,
                nodeElement,
                type: "Blocks2Ps",
            });
            event.preventDefault();
            event.stopPropagation();
            return true;
        }
        if (matchHotKey(window.siyuan.config.keymap.editor.heading.heading1.custom, event)) {
            turnsIntoTransaction({
                protyle,
                nodeElement,
                type: "Blocks2Hs",
                level: 1
            });
            event.preventDefault();
            event.stopPropagation();
            return true;
        }
        if (matchHotKey(window.siyuan.config.keymap.editor.heading.heading2.custom, event)) {
            turnsIntoTransaction({
                protyle,
                nodeElement,
                type: "Blocks2Hs",
                level: 2
            });
            event.preventDefault();
            event.stopPropagation();
            return true;
        }
        if (matchHotKey(window.siyuan.config.keymap.editor.heading.heading3.custom, event)) {
            turnsIntoTransaction({
                protyle,
                nodeElement,
                type: "Blocks2Hs",
                level: 3
            });
            event.preventDefault();
            event.stopPropagation();
            return true;
        }
        if (matchHotKey(window.siyuan.config.keymap.editor.heading.heading4.custom, event)) {
            turnsIntoTransaction({
                protyle,
                nodeElement,
                type: "Blocks2Hs",
                level: 4
            });
            event.preventDefault();
            event.stopPropagation();
            return true;
        }
        if (matchHotKey(window.siyuan.config.keymap.editor.heading.heading5.custom, event)) {
            turnsIntoTransaction({
                protyle,
                nodeElement,
                type: "Blocks2Hs",
                level: 5
            });
            event.preventDefault();
            event.stopPropagation();
            return true;
        }
        if (matchHotKey(window.siyuan.config.keymap.editor.heading.heading6.custom, event)) {
            turnsIntoTransaction({
                protyle,
                nodeElement,
                type: "Blocks2Hs",
                level: 6
            });
            event.preventDefault();
            event.stopPropagation();
            return true;
        }
        if (matchHotKey(window.siyuan.config.keymap.editor.insert.code.custom, event) &&
            !["NodeCodeBlock", "NodeHeading"].includes(nodeElement.getAttribute("data-type"))) {
            const id = nodeElement.getAttribute("data-node-id");
            const html = nodeElement.outerHTML;
            const editElement = getContenteditableElement(nodeElement);
            editElement.innerHTML = "```" + window.siyuan.storage[Constants.LOCAL_CODELANG] + "\n" + editElement.textContent + "<wbr>\n```";
            const newHTML = protyle.lute.SpinBlockDOM(nodeElement.outerHTML);
            nodeElement.outerHTML = newHTML;
            const newNodeElement = protyle.wysiwyg.element.querySelector(`[data-node-id="${id}"]`);
            updateTransaction(protyle, id, newHTML, html);
            highlightRender(newNodeElement);
            event.preventDefault();
            event.stopPropagation();
            return true;
        }

        // toolbar action
        if (matchHotKey(window.siyuan.config.keymap.editor.insert.lastUsed.custom, event)) {
            protyle.toolbar.range = range;
            let selectElements: Element[] = [];
            if (selectText === "" && protyle.toolbar.getCurrentType(range).length === 0) {
                selectElements = Array.from(protyle.wysiwyg.element.querySelectorAll(".protyle-wysiwyg--select"));
                if (selectElements.length === 0) {
                    selectElements = [nodeElement];
                }
            }
            fontEvent(protyle, selectElements);
            event.stopPropagation();
            event.preventDefault();
            return;
        }

        if (!nodeElement.classList.contains("code-block") && !event.repeat &&
            !hasClosestByAttribute(nodeElement, "data-type", "NodeBlockQueryEmbed")) {
            let findToolbar = false;
            protyle.options.toolbar.find((menuItem: IMenuItem) => {
                if (!menuItem.hotkey) {
                    return false;
                }
                if (matchHotKey(menuItem.hotkey, event)) {
                    // 设置 lastHTMLs 会导致  protyle.toolbar.range 和 range 不一致，需重置一下 https://github.com/siyuan-note/siyuan/issues/10933
                    protyle.toolbar.range = range;
                    if (["block-ref"].includes(menuItem.name) && protyle.toolbar.range.toString() === "") {
                        return true;
                    }
                    findToolbar = true;
                    if (["a", "block-ref", "inline-math", "inline-memo", "text"].includes(menuItem.name)) {
                        protyle.toolbar.element.querySelector(`[data-type="${menuItem.name}"]`).dispatchEvent(new CustomEvent("click"));
                    } else if (Constants.INLINE_TYPE.includes(menuItem.name)) {
                        protyle.toolbar.setInlineMark(protyle, menuItem.name, "range");
                    } else if (menuItem.click) {
                        menuItem.click(protyle.getInstance());
                    }
                    return true;
                }
            });
            if (findToolbar) {
                event.preventDefault();
                event.stopPropagation();
                protyle.wysiwyg.preventKeyup = true;
                return true;
            }
        }
        if (matchHotKey(window.siyuan.config.keymap.editor.list.outdent.custom, event)) {
            const selectElements = protyle.wysiwyg.element.querySelectorAll(".protyle-wysiwyg--select");
            if (selectElements.length > 0 && selectElements[0].getAttribute("data-type") === "NodeListItem") {
                listOutdent(protyle, Array.from(selectElements), range);
                event.preventDefault();
                event.stopPropagation();
                return true;
            } else if (nodeElement.parentElement.classList.contains("li") && nodeElement.getAttribute("data-type") !== "NodeCodeBlock") {
                listOutdent(protyle, [nodeElement.parentElement], range);
                event.preventDefault();
                event.stopPropagation();
                return true;
            }
        }
        if (matchHotKey(window.siyuan.config.keymap.editor.list.indent.custom, event)) {
            const selectElements = protyle.wysiwyg.element.querySelectorAll(".protyle-wysiwyg--select");
            if (selectElements.length > 0 && selectElements[0].getAttribute("data-type") === "NodeListItem") {
                listIndent(protyle, Array.from(selectElements), range);
                event.preventDefault();
                event.stopPropagation();
                return true;
            } else if (nodeElement.parentElement.classList.contains("li") && nodeElement.getAttribute("data-type") !== "NodeCodeBlock") {
                listIndent(protyle, [nodeElement.parentElement], range);
                event.preventDefault();
                event.stopPropagation();
                return true;
            }
        }
        if (matchHotKey(window.siyuan.config.keymap.editor.insert.check.custom, event)) {
            protyle.hint.splitChar = "/";
            protyle.hint.lastIndex = -1;
            protyle.hint.fill("* [ ] " + Lute.Caret, protyle);
            event.preventDefault();
            event.stopPropagation();
            return;
        }

        if (matchHotKey(window.siyuan.config.keymap.editor.insert.table.custom, event)) {
            protyle.hint.splitChar = "/";
            protyle.hint.lastIndex = -1;
            protyle.hint.fill(`| ${Lute.Caret} |  |  |\n| --- | --- | --- |\n|  |  |  |\n|  |  |  |`, protyle);
            event.preventDefault();
            event.stopPropagation();
            return;
        }

        if (matchHotKey(window.siyuan.config.keymap.editor.list.checkToggle.custom, event)) {
            const taskItemElement = hasClosestByAttribute(range.startContainer, "data-subtype", "t");
            if (!taskItemElement) {
                return;
            }
            const html = taskItemElement.outerHTML;
            if (taskItemElement.classList.contains("protyle-task--done")) {
                taskItemElement.querySelector("use").setAttribute("xlink:href", "#iconUncheck");
                taskItemElement.classList.remove("protyle-task--done");
            } else {
                taskItemElement.querySelector("use").setAttribute("xlink:href", "#iconCheck");
                taskItemElement.classList.add("protyle-task--done");
            }
            taskItemElement.setAttribute("updated", formatDate(new Date(), 'yyyyMMddHHmmss'));
            updateTransaction(protyle, taskItemElement.getAttribute("data-node-id"), taskItemElement.outerHTML, html);
            event.preventDefault();
            event.stopPropagation();
            return;
        }
        if (matchHotKey(window.siyuan.config.keymap.editor.general.insertBefore.custom, event)) {
            insertEmptyBlock(protyle, "beforebegin");
            event.preventDefault();
            return true;
        }
        if (matchHotKey(window.siyuan.config.keymap.editor.general.insertAfter.custom, event)) {
            insertEmptyBlock(protyle, "afterend");
            event.preventDefault();
            event.stopPropagation();
            return true;
        }
        if (matchHotKey(window.siyuan.config.keymap.editor.general.jumpToParentNext.custom, event)) {
            jumpToParentNext(protyle, nodeElement);
            event.preventDefault();
            event.stopPropagation();
            return true;
        }

        if (matchHotKey(window.siyuan.config.keymap.editor.general.moveToUp.custom, event)) {
            event.preventDefault();
            event.stopPropagation();
            moveToUp(protyle, nodeElement, range);
            return;
        }

        if (matchHotKey(window.siyuan.config.keymap.editor.general.moveToDown.custom, event)) {
            event.preventDefault();
            event.stopPropagation();
            moveToDown(protyle, nodeElement, range);
            return;
        }

        if (matchHotKey(window.siyuan.config.keymap.editor.general.vLayout.custom, event)) {
            event.preventDefault();
            event.stopPropagation();
            const selectsElement: HTMLElement[] = Array.from(protyle.wysiwyg.element.querySelectorAll(".protyle-wysiwyg--select"));
            if (selectsElement.length < 2 || selectsElement[0]?.classList.contains("li")) {
                return;
            }
            turnsIntoOneTransaction({
                protyle, selectsElement,
                type: "BlocksMergeSuperBlock",
                level: "row"
            });
            return;
        }

        if (matchHotKey(window.siyuan.config.keymap.editor.general.hLayout.custom, event)) {
            event.preventDefault();
            event.stopPropagation();
            const selectsElement: HTMLElement[] = Array.from(protyle.wysiwyg.element.querySelectorAll(".protyle-wysiwyg--select"));
            if (selectsElement.length < 2 || selectsElement[0]?.classList.contains("li")) {
                return;
            }
            turnsIntoOneTransaction({
                protyle, selectsElement,
                type: "BlocksMergeSuperBlock",
                level: "col"
            });
            return;
        }

        if (!event.repeat && matchHotKey(window.siyuan.config.keymap.editor.general.duplicate.custom, event)) {
            event.preventDefault();
            event.stopPropagation();
            let selectsElement: HTMLElement[] = Array.from(protyle.wysiwyg.element.querySelectorAll(".protyle-wysiwyg--select"));
            if (selectsElement.length === 0) {
                selectsElement = [nodeElement];
            }
            duplicateBlock(selectsElement, protyle);
            return;
        }

        if (!event.repeat && matchHotKey(window.siyuan.config.keymap.editor.general.ai.custom, event)) {
            event.preventDefault();
            event.stopPropagation();
            let selectsElement: HTMLElement[] = Array.from(protyle.wysiwyg.element.querySelectorAll(".protyle-wysiwyg--select"));
            if (selectsElement.length === 0) {
                selectsElement = [nodeElement];
            }
            AIActions(selectsElement, protyle);
            return;
        }

        // tab 需等待 list 和 table 处理完成
        if (event.key === "Tab" && isNotCtrl(event) && !event.altKey) {
            event.preventDefault();
            const tabSpace = window.siyuan.config.editor.codeTabSpaces === 0 ? "\t" : "".padStart(window.siyuan.config.editor.codeTabSpaces, " ");
            if (nodeElement.getAttribute("data-type") === "NodeCodeBlock" && selectText !== "") {
                const wbrElement = document.createElement("wbr");
                // https://github.com/siyuan-note/siyuan/issues/8911
                if (range.startContainer.nodeType !== 3 && (range.startContainer as Element).classList.contains("protyle-action")) {
                    range.setStart(nodeElement.querySelector(".hljs").firstChild, 0);
                }
                range.insertNode(wbrElement);
                range.setStartAfter(wbrElement);
                const oldHTML = nodeElement.outerHTML;
                let text = "";
                if (!event.shiftKey) {
                    range.extractContents().textContent.split("\n").forEach((item) => {
                        text += tabSpace + item + "\n";
                    });
                } else {
                    range.extractContents().textContent.split("\n").forEach((item) => {
                        if (item.startsWith(tabSpace)) {
                            text += item.replace(tabSpace, "") + "\n";
                        } else {
                            text += item + "\n";
                        }
                    });
                }
                const insertElement = document.createElement("span");
                let language = nodeElement.querySelector(".protyle-action__language").textContent;
                if (!window.hljs.getLanguage(language)) {
                    language = "plaintext";
                }
                insertElement.innerHTML = window.hljs.highlight(text.substring(0, text.length - 1), {
                    language,
                    ignoreIllegals: true
                }).value;
                range.insertNode(insertElement);
                updateTransaction(protyle, nodeElement.getAttribute("data-node-id"), nodeElement.outerHTML, oldHTML);
                wbrElement.remove();
                return;
            }
            if (!event.shiftKey) {
                const wbrElement = document.createElement("wbr");
                range.insertNode(wbrElement);
                const oldHTML = nodeElement.outerHTML;
                range.extractContents();
                range.insertNode(document.createTextNode(tabSpace));
                range.collapse(false);
                focusByRange(range);
                wbrElement.remove();
                updateTransaction(protyle, nodeElement.getAttribute("data-node-id"), nodeElement.outerHTML, oldHTML);
                return true;
            }
        }

        if (event.key === "ContextMenu") {
            const rangePosition = getSelectionPosition(nodeElement, range);
            protyle.wysiwyg.element.dispatchEvent(new CustomEvent("contextmenu", {
                detail: {
                    target: nodeElement,
                    y: rangePosition.top + 8,
                    x: rangePosition.left
                }
            }));
            event.preventDefault();
            event.stopPropagation();
            return;
        }

        /// #if !MOBILE
        const refElement = hasClosestByAttribute(range.startContainer, "data-type", "block-ref");
        if (refElement) {
            const id = refElement.getAttribute("data-id");
            if (matchHotKey(window.siyuan.config.keymap.editor.general.openBy.custom, event)) {
                checkFold(id, (zoomIn, action) => {
                    openFileById({
                        app: protyle.app,
                        id,
                        action,
                        zoomIn
                    });
                });
                event.preventDefault();
                event.stopPropagation();
                return true;
            } else if (matchHotKey(window.siyuan.config.keymap.editor.general.refTab.custom, event)) {
                // 打开块引和编辑器中引用、反链、书签中点击事件需保持一致，都加载上下文
                checkFold(id, (zoomIn) => {
                    openFileById({
                        app: protyle.app,
                        id,
                        action: zoomIn ? [Constants.CB_GET_HL, Constants.CB_GET_ALL] : [Constants.CB_GET_HL, Constants.CB_GET_CONTEXT, Constants.CB_GET_ROOTSCROLL],
                        keepCursor: true,
                        zoomIn
                    });
                });
                event.preventDefault();
                event.stopPropagation();
                return true;
            } else if (matchHotKey(window.siyuan.config.keymap.editor.general.insertRight.custom, event)) {
                checkFold(id, (zoomIn, action) => {
                    openFileById({
                        app: protyle.app,
                        id,
                        position: "right",
                        action,
                        zoomIn
                    });
                });
                event.preventDefault();
                event.stopPropagation();
                return true;
            } else if (matchHotKey(window.siyuan.config.keymap.editor.general.insertBottom.custom, event)) {
                checkFold(id, (zoomIn, action) => {
                    openFileById({
                        app: protyle.app,
                        id,
                        position: "bottom",
                        action,
                        zoomIn
                    });
                });
                event.preventDefault();
                event.stopPropagation();
                return true;
            } else if (matchHotKey(window.siyuan.config.keymap.editor.general.refPopover.custom, event)) {
                // open popover
                window.siyuan.blockPanels.push(new BlockPanel({
                    app: protyle.app,
                    isBacklink: false,
                    targetElement: refElement,
                    nodeIds: [id],
                }));
                event.preventDefault();
                event.stopPropagation();
                return true;
            }
        }
        /// #endif

        if (matchHotKey("⇧⌘V", event)) {
            event.returnValue = false; // 等效于 event.preventDefault() ，可能出于兼容性考虑
            event.preventDefault();
            event.stopPropagation();
            pasteAsPlainText(protyle);
            return;
        }

        /// #if !BROWSER
        if (matchHotKey(window.siyuan.config.keymap.editor.general.showInFolder.custom, event)) {
            const aElement = hasClosestByAttribute(range.startContainer, "data-type", "a");
            if (aElement) {
                const linkAddress = aElement.getAttribute("data-href");
                if (isLocalPath(linkAddress)) {
                    openBy(linkAddress, "folder");
                    event.preventDefault();
                    event.stopPropagation();
                }
            }
            return;
        }
        /// #endif

        if (matchHotKey(window.siyuan.config.keymap.editor.general.openBy.custom, event)) {
            const aElement = hasClosestByAttribute(range.startContainer, "data-type", "a");
            if (aElement) {
                openLink(protyle, aElement.getAttribute("data-href"), undefined, false);
                event.preventDefault();
                event.stopPropagation();
                return;
            }
            const fileElement = hasClosestByAttribute(range.startContainer, "data-type", "file-annotation-ref");
            if (fileElement) {
                const fileIds = fileElement.getAttribute("data-id").split("/");
                const linkAddress = `assets/${fileIds[1]}`;
                openLink(protyle, linkAddress, undefined, false);
                event.preventDefault();
                event.stopPropagation();
                return;
            }
            return;
        }

        // 置于最后，太多快捷键会使用到选中元素
        if (isNotCtrl(event) && event.key !== "Backspace" && event.key !== "Escape" && event.key !== "Delete" && !event.shiftKey && !event.altKey && event.key !== "Enter") {
            hideElements(["select"], protyle);
        }
    });
};<|MERGE_RESOLUTION|>--- conflicted
+++ resolved
@@ -433,17 +433,7 @@
                     const startEndElement = getStartEndElement(selectElements);
                     if (startEndElement.startElement.getBoundingClientRect().top <= startEndElement.endElement.getBoundingClientRect().top) {
                         const nextElement = startEndElement.endElement.nextElementSibling as HTMLElement;
-<<<<<<< HEAD
                         if (nextElement?.getAttribute("data-node-id")) {
-                            nextElement.classList.add("protyle-wysiwyg--select");
-                            nextElement.setAttribute("select-end", "true");
-                            startEndElement.endElement.removeAttribute("select-end");
-                            const bottom = nextElement.getBoundingClientRect().bottom - protyle.contentElement.getBoundingClientRect().bottom;
-                            if (bottom > 0) {
-                                protyle.contentElement.scrollTop = protyle.contentElement.scrollTop + bottom;
-                                protyle.scroll.lastScrollTop = protyle.contentElement.scrollTop - 1;
-=======
-                        if (nextElement && nextElement.getAttribute("data-node-id")) {
                             if (nextElement.getBoundingClientRect().width === 0) {
                                 // https://github.com/siyuan-note/siyuan/issues/11194
                                 hideElements(["select"], protyle);
@@ -457,7 +447,6 @@
                                     protyle.contentElement.scrollTop = protyle.contentElement.scrollTop + bottom;
                                     protyle.scroll.lastScrollTop = protyle.contentElement.scrollTop - 1;
                                 }
->>>>>>> 8650ac46
                             }
                         } else if (!startEndElement.endElement.parentElement.classList.contains("protyle-wysiwyg")) {
                             hideElements(["select"], protyle);
