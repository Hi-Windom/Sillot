--- conflicted
+++ resolved
@@ -625,12 +625,8 @@
             const tdElement = hasClosestByMatchTag(range.startContainer, "TD") || hasClosestByMatchTag(range.startContainer, "TH");
             const nodeEditableElement = (tdElement || getContenteditableElement(nodeElement) || nodeElement) as HTMLElement;
             const position = getSelectionOffset(nodeEditableElement, protyle.wysiwyg.element, range);
-<<<<<<< HEAD
-            if (event.key === "ArrowDown" && nodeEditableElement?.textContent.trimRight().substring(position.start).indexOf("\n") === -1 && (
-=======
             // 需使用 innerText 否则表格内 br 无法传唤为 /n
-            if (event.key === "ArrowDown" && nodeEditableElement?.innerText.trimRight().substr(position.start).indexOf("\n") === -1 && (
->>>>>>> c342c066
+            if (event.key === "ArrowDown" && nodeEditableElement?.innerText.trimRight().substring(position.start).indexOf("\n") === -1 && (
                 (tdElement && !tdElement.parentElement.nextElementSibling && nodeElement.getAttribute("data-type") === "NodeTable" && !getNextBlock(nodeElement)) ||
                 (nodeElement.getAttribute("data-type") === "NodeCodeBlock" && !getNextBlock(nodeElement)) ||
                 (nodeElement.parentElement.getAttribute("data-type") === "NodeBlockquote" && nodeElement.nextElementSibling.classList.contains("protyle-attr") && !getNextBlock(nodeElement.parentElement))
