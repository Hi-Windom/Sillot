import {hideElements} from "../ui/hideElements";
import {isMac, isNotCtrl, isOnlyMeta, writeText} from "../util/compatibility";
import {
    focusBlock,
    focusByRange,
    focusByWbr,
    getEditorRange,
    getSelectionOffset, getSelectionPosition,
    selectAll,
} from "../util/selection";
import {
    hasClosestBlock,
    hasClosestByAttribute,
    hasClosestByMatchTag,
    hasTopClosestByAttribute
} from "../util/hasClosest";
import {removeBlock} from "./remove";
import {
    getContenteditableElement,
    getFirstBlock,
    getLastBlock,
    getNextBlock,
    getPreviousBlock,
    getTopAloneElement,
    hasNextSibling,
    hasPreviousSibling,
    isNotEditBlock,
} from "./getBlock";
import {matchHotKey} from "../util/hotKey";
import {enter} from "./enter";
import {fixTable} from "../util/table";
import {
    turnsIntoOneTransaction, turnsIntoTransaction,
    updateBatchTransaction,
    updateTransaction
} from "./transaction";
import {fontEvent} from "../toolbar/Font";
import {listIndent, listOutdent} from "./list";
import {newFileContentBySelect, rename, replaceFileName} from "../../editor/rename";
import {insertEmptyBlock, jumpToParentNext} from "../../block/util";
import {isLocalPath, pathPosix} from "../../util/pathName";
/// #if !MOBILE
import {openBy, openFileById} from "../../editor/util";
/// #endif
import {
    alignImgCenter, alignImgLeft,
    commonHotkey,
    downSelect,
    duplicateBlock,
    getStartEndElement,
    goEnd,
    goHome,
    upSelect
} from "./commonHotkey";
import {enterBack, fileAnnotationRefMenu, linkMenu, refMenu, setFold, tagMenu, zoomOut} from "../../menus/protyle";
import {openAttr} from "../../menus/commonMenuItem";
import {Constants} from "../../constants";
import {fetchPost} from "../../util/fetch";
import {scrollCenter} from "../../util/highlightById";
import {BlockPanel} from "../../block/Panel";
<<<<<<< HEAD
// import * as dayjs from "dayjs";
import {format} from "date-fns";
import {highlightRender} from "../markdown/highlightRender";
=======
import * as dayjs from "dayjs";
import {highlightRender} from "../render/highlightRender";
>>>>>>> af2fd13a
import {countBlockWord} from "../../layout/status";
import {moveToDown, moveToUp} from "./move";
import {pasteAsPlainText} from "../util/paste";
import {preventScroll} from "../scroll/preventScroll";
import {getSavePath} from "../../util/newFile";
import {escapeHtml} from "../../util/escape";
import {insertHTML} from "../util/insertHTML";
import {removeSearchMark} from "../toolbar/util";
import {avKeydown} from "../render/av/keydown";

export const getContentByInlineHTML = (range: Range, cb: (content: string) => void) => {
    let html = "";
    Array.from(range.cloneContents().childNodes).forEach((item: HTMLElement) => {
        if (item.nodeType === 3) {
            html += item.textContent;
        } else {
            html += item.outerHTML;
        }
    });
    fetchPost("/api/block/getDOMText", {dom: html}, (response) => {
        cb(response.data);
    });
};

export const keydown = (protyle: IProtyle, editorElement: HTMLElement) => {
    editorElement.addEventListener("keydown", (event: KeyboardEvent & { target: HTMLElement }) => {
        if (event.target.localName === "protyle-html") {
            event.stopPropagation();
            return;
        }
        if (protyle.disabled || !protyle.selectElement.classList.contains("fn__none")) {
            event.stopPropagation();
            event.preventDefault();
            return;
        }
        protyle.wysiwyg.preventKeyup = false;
        hideElements(["util"], protyle);
        if (event.shiftKey && event.key.indexOf("Arrow") > -1) {
            // 防止连续选中的时候抖动 https://github.com/siyuan-note/insider/issues/657#issuecomment-851391217
        } else if (!event.repeat &&
            event.code !== "") { // 悬浮工具会触发但 code 为空 https://github.com/siyuan-note/siyuan/issues/6573
            hideElements(["toolbar"], protyle);
        }
        let range = getEditorRange(protyle.wysiwyg.element);
        const nodeElement = hasClosestBlock(range.startContainer);
        if (!nodeElement) {
            return;
        }

        // https://ld246.com/article/1694506408293
        const endElement = hasClosestBlock(range.endContainer);
        if (!matchHotKey("⌘C", event) && endElement && !nodeElement.isSameNode(endElement)) {
            event.stopPropagation();
            event.preventDefault();
            return;
        }

        if (avKeydown(event, nodeElement, protyle)) {
            return;
        }

        if (nodeElement.classList.contains("protyle-wysiwyg--select") && isNotCtrl(event) && !event.shiftKey && !event.altKey) {
            if (event.key.toLowerCase() === "a") {
                event.stopPropagation();
                event.preventDefault();
                protyle.wysiwyg.element.blur();
                // 阻止中文输入的残留
                setTimeout(() => {
                    insertEmptyBlock(protyle, "afterend");
                }, 100);
                return false;
            } else if (event.key.toLowerCase() === "b") {
                event.stopPropagation();
                event.preventDefault();
                protyle.wysiwyg.element.blur();
                setTimeout(() => {
                    insertEmptyBlock(protyle, "beforebegin");
                }, 100);
                return false;
            }
        }
        if (event.isComposing) {
            event.stopPropagation();
            return;
        }
        // https://github.com/siyuan-note/siyuan/issues/2261
        if (isNotCtrl(event) && !event.shiftKey && !event.altKey) {
            if (event.code === "Slash") {
                protyle.hint.enableSlash = true;
            } else if (event.code === "Backslash") {
                protyle.hint.enableSlash = false;
                hideElements(["hint"], protyle);
                // 此处不能返回，否则无法撤销 https://github.com/siyuan-note/siyuan/issues/2795
            }
        }

        // 有可能输入 shift+. ，因此需要使用 event.key 来进行判断
        if (event.key !== "PageUp" && event.key !== "PageDown" && event.key !== "Home" && event.key !== "End" && event.key.indexOf("Arrow") === -1 &&
            event.key !== "Escape" && event.key !== "Shift" && event.key !== "Meta" && event.key !== "Alt" && event.key !== "Control" && event.key !== "CapsLock" &&
            !isNotEditBlock(nodeElement) &&
            !/^F\d{1,2}$/.test(event.key) && typeof protyle.wysiwyg.lastHTMLs[nodeElement.getAttribute("data-node-id")] === "undefined") {
            const cloneRange = range.cloneRange();
            range.insertNode(document.createElement("wbr"));
            protyle.wysiwyg.lastHTMLs[nodeElement.getAttribute("data-node-id")] = nodeElement.outerHTML;
            nodeElement.querySelector("wbr").remove();
            // 光标位于引用结尾后 ctrl+b 偶尔会失效
            range = cloneRange;
        }

        if (!window.siyuan.menus.menu.element.classList.contains("fn__none") &&
            (event.code.startsWith("Arrow") || event.code === "Enter") &&
            !event.altKey && !event.shiftKey && isNotCtrl(event)) {
            event.preventDefault();
            return;
        } else if (event.key !== "Escape") {
            window.siyuan.menus.menu.remove();
        }

        if (!["Alt", "Meta", "Shift", "Control", "CapsLock", "Escape"].includes(event.key) && protyle.options.render.breadcrumb) {
            protyle.breadcrumb.hide();
        }

        if (!event.altKey && !event.shiftKey && isNotCtrl(event) && (event.key === "ArrowDown" || event.key === "ArrowUp")) {
            const selectElements = protyle.wysiwyg.element.querySelectorAll(".protyle-wysiwyg--select");
            if (selectElements.length > 0) {
                event.preventDefault();
                event.stopPropagation();
                hideElements(["select"], protyle);
                if (event.key === "ArrowDown") {
                    const currentSelectElement = selectElements[selectElements.length - 1] as HTMLElement;
                    let nextElement = getNextBlock(currentSelectElement) as HTMLElement;
                    if (nextElement) {
                        if (nextElement.getBoundingClientRect().width === 0) {
                            // https://github.com/siyuan-note/siyuan/issues/4294
                            const foldElement = hasTopClosestByAttribute(nextElement, "fold", "1");
                            if (foldElement) {
                                nextElement = getNextBlock(foldElement) as HTMLElement;
                                if (nextElement) {
                                    nextElement = getFirstBlock(nextElement) as HTMLElement;
                                } else {
                                    nextElement = currentSelectElement;
                                }
                            } else {
                                nextElement = currentSelectElement;
                            }
                        } else if (nextElement.getAttribute("fold") === "1"
                            && (nextElement.classList.contains("sb") || nextElement.classList.contains("bq"))) {
                            // https://github.com/siyuan-note/siyuan/issues/3913
                        } else {
                            nextElement = getFirstBlock(nextElement) as HTMLElement;
                        }
                    } else {
                        nextElement = currentSelectElement;
                    }

                    nextElement.classList.add("protyle-wysiwyg--select");
                    countBlockWord([nextElement.getAttribute("data-node-id")]);
                    const bottom = nextElement.getBoundingClientRect().bottom - protyle.contentElement.getBoundingClientRect().bottom;
                    if (bottom > 0) {
                        protyle.contentElement.scrollTop = protyle.contentElement.scrollTop + bottom;
                        protyle.scroll.lastScrollTop = protyle.contentElement.scrollTop - 1;
                    }
                    focusBlock(nextElement);
                } else if (event.key === "ArrowUp") {
                    let previousElement: HTMLElement = getPreviousBlock(selectElements[0]) as HTMLElement;
                    if (previousElement) {
                        previousElement = getLastBlock(previousElement) as HTMLElement;
                        if (previousElement.getBoundingClientRect().width === 0) {
                            // https://github.com/siyuan-note/siyuan/issues/4294
                            const foldElement = hasTopClosestByAttribute(previousElement, "fold", "1");
                            if (foldElement) {
                                previousElement = getFirstBlock(foldElement) as HTMLElement;
                            } else {
                                previousElement = selectElements[0] as HTMLElement;
                            }
                        } else if (previousElement) {
                            // https://github.com/siyuan-note/siyuan/issues/3913
                            const foldElement = hasTopClosestByAttribute(previousElement, "fold", "1");
                            if (foldElement && (foldElement.classList.contains("sb") || foldElement.classList.contains("bq"))) {
                                previousElement = foldElement;
                            }
                        }
                    } else if (protyle.title && (protyle.wysiwyg.element.firstElementChild.getAttribute("data-eof") === "1" ||
                        protyle.contentElement.scrollTop === 0)) {
                        protyle.title.editElement.focus();
                    } else if (protyle.contentElement.scrollTop !== 0) {
                        protyle.contentElement.scrollTop = 0;
                        protyle.scroll.lastScrollTop = 8;
                    } else {
                        previousElement = selectElements[0] as HTMLElement;
                    }
                    if (previousElement) {
                        previousElement.classList.add("protyle-wysiwyg--select");
                        countBlockWord([previousElement.getAttribute("data-node-id")]);
                        const top = previousElement.getBoundingClientRect().top - protyle.contentElement.getBoundingClientRect().top;
                        if (top < 0) {
                            protyle.contentElement.scrollTop = protyle.contentElement.scrollTop + top;
                            protyle.scroll.lastScrollTop = protyle.contentElement.scrollTop + 1;
                        }
                        focusBlock(previousElement);
                    }
                }
                return;
            }
        }

        // 仅处理以下快捷键操作
        if (event.key !== "PageUp" && event.key !== "PageDown" && event.key !== "Home" && event.key !== "End" && event.key.indexOf("Arrow") === -1 &&
            isNotCtrl(event) && event.key !== "Escape" && !event.shiftKey && !event.altKey && !/^F\d{1,2}$/.test(event.key) &&
            event.key !== "Enter" && event.key !== "Tab" && event.key !== "Backspace" && event.key !== "Delete" && event.key !== "ContextMenu") {
            event.stopPropagation();
            hideElements(["select"], protyle);
            return false;
        }
        if (matchHotKey(window.siyuan.config.keymap.editor.general.collapse.custom, event) && !event.repeat) {
            const selectElements = protyle.wysiwyg.element.querySelectorAll(".protyle-wysiwyg--select");
            if (selectElements.length > 0) {
                setFold(protyle, selectElements[0]);
            } else {
                if (nodeElement.parentElement.getAttribute("data-type") === "NodeListItem") {
                    if (nodeElement.parentElement.childElementCount > 3) {
                        setFold(protyle, nodeElement.parentElement);
                    } else {
                        setFold(protyle, nodeElement);
                    }
                } else if (nodeElement.getAttribute("data-type") === "NodeHeading") {
                    setFold(protyle, nodeElement);
                } else {
                    setFold(protyle, getTopAloneElement(nodeElement));
                }
            }
            event.stopPropagation();
            event.preventDefault();
            return false;
        }

        if (matchHotKey(window.siyuan.config.keymap.editor.general.expand.custom, event) && !event.repeat) {
            const selectElements = protyle.wysiwyg.element.querySelectorAll(".protyle-wysiwyg--select");
            if (selectElements.length > 0) {
                setFold(protyle, selectElements[0], true);
            } else {
                if (nodeElement.parentElement.getAttribute("data-type") === "NodeListItem") {
                    if (nodeElement.parentElement.childElementCount > 3) {
                        setFold(protyle, nodeElement.parentElement, true);
                    } else {
                        setFold(protyle, nodeElement, true);
                    }
                } else if (nodeElement.getAttribute("data-type") === "NodeHeading") {
                    setFold(protyle, nodeElement, true);
                } else {
                    setFold(protyle, getTopAloneElement(nodeElement), true);
                }
            }
            event.stopPropagation();
            event.preventDefault();
            return;
        }
        if (matchHotKey("⇧←", event) || matchHotKey("⇧→", event)) {
            const selectElements = protyle.wysiwyg.element.querySelectorAll(".protyle-wysiwyg--select");
            if (selectElements.length > 0) {
                event.stopPropagation();
                event.preventDefault();
                return;
            }
        }

        if (matchHotKey(window.siyuan.config.keymap.editor.general.expandUp.custom, event)) {
            upSelect({
                protyle, event, nodeElement, editorElement, range,
                cb(selectElements) {
                    const previousElement = selectElements[0].previousElementSibling as HTMLElement;
                    if (previousElement?.getAttribute("data-node-id")) {
                        previousElement.classList.add("protyle-wysiwyg--select");
                        selectElements.forEach(item => {
                            item.removeAttribute("select-end");
                        });
                        previousElement.setAttribute("select-end", "true");
                        const top = previousElement.getBoundingClientRect().top - protyle.contentElement.getBoundingClientRect().top;
                        if (top < 0) {
                            protyle.contentElement.scrollTop = protyle.contentElement.scrollTop + top;
                            protyle.scroll.lastScrollTop = protyle.contentElement.scrollTop + 1;
                        }
                    } else if (!selectElements[0].parentElement.classList.contains("protyle-wysiwyg")) {
                        hideElements(["select"], protyle);
                        selectElements[0].parentElement.classList.add("protyle-wysiwyg--select");
                    }
                }
            });
            return;
        }

        if (matchHotKey(window.siyuan.config.keymap.editor.general.expandDown.custom, event)) {
            downSelect({
                protyle, event, nodeElement, editorElement, range,
                cb(selectElements) {
                    const selectLastElement = selectElements[selectElements.length - 1];
                    const nextElement = selectLastElement.nextElementSibling as HTMLElement;
                    if (nextElement?.getAttribute("data-node-id")) {
                        nextElement.classList.add("protyle-wysiwyg--select");
                        selectElements.forEach(item => {
                            item.removeAttribute("select-end");
                        });
                        nextElement.setAttribute("select-end", "true");
                        const bottom = nextElement.getBoundingClientRect().bottom - protyle.contentElement.getBoundingClientRect().bottom;
                        if (bottom > 0) {
                            protyle.contentElement.scrollTop = protyle.contentElement.scrollTop + bottom;
                            protyle.scroll.lastScrollTop = protyle.contentElement.scrollTop - 1;
                        }
                    } else if (!selectLastElement.parentElement.classList.contains("protyle-wysiwyg")) {
                        hideElements(["select"], protyle);
                        selectLastElement.parentElement.classList.add("protyle-wysiwyg--select");
                    }
                }
            });
            return;
        }

        if (matchHotKey("⇧↑", event)) {
            upSelect({
                protyle, event, nodeElement, editorElement, range,
                cb(selectElements) {
                    const startEndElement = getStartEndElement(selectElements);
                    if (startEndElement.startElement.getBoundingClientRect().top >= startEndElement.endElement.getBoundingClientRect().top) {
                        const previousElement = startEndElement.endElement.previousElementSibling as HTMLElement;
                        if (previousElement?.getAttribute("data-node-id")) {
                            previousElement.classList.add("protyle-wysiwyg--select");
                            previousElement.setAttribute("select-end", "true");
                            startEndElement.endElement.removeAttribute("select-end");
                            const top = previousElement.getBoundingClientRect().top - protyle.contentElement.getBoundingClientRect().top;
                            if (top < 0) {
                                protyle.contentElement.scrollTop = protyle.contentElement.scrollTop + top;
                                protyle.scroll.lastScrollTop = protyle.contentElement.scrollTop + 1;
                            }
                        } else if (!startEndElement.endElement.parentElement.classList.contains("protyle-wysiwyg")) {
                            hideElements(["select"], protyle);
                            startEndElement.endElement.parentElement.classList.add("protyle-wysiwyg--select");
                        }
                    } else {
                        startEndElement.endElement.classList.remove("protyle-wysiwyg--select");
                        startEndElement.endElement.removeAttribute("select-end");
                        const previousElement = getPreviousBlock(startEndElement.endElement);
                        if (previousElement) {
                            previousElement.setAttribute("select-end", "true");
                            if (previousElement.getBoundingClientRect().top <= protyle.contentElement.getBoundingClientRect().top) {
                                preventScroll(protyle);
                                previousElement.scrollIntoView(true);
                            }
                        }
                    }
                }
            });
            return;
        }

        if (matchHotKey("⇧↓", event)) {
            downSelect({
                protyle, event, nodeElement, editorElement, range,
                cb(selectElements) {
                    const startEndElement = getStartEndElement(selectElements);
                    if (startEndElement.startElement.getBoundingClientRect().top <= startEndElement.endElement.getBoundingClientRect().top) {
                        const nextElement = startEndElement.endElement.nextElementSibling as HTMLElement;
                        if (nextElement?.getAttribute("data-node-id")) {
                            nextElement.classList.add("protyle-wysiwyg--select");
                            nextElement.setAttribute("select-end", "true");
                            startEndElement.endElement.removeAttribute("select-end");
                            const bottom = nextElement.getBoundingClientRect().bottom - protyle.contentElement.getBoundingClientRect().bottom;
                            if (bottom > 0) {
                                protyle.contentElement.scrollTop = protyle.contentElement.scrollTop + bottom;
                                protyle.scroll.lastScrollTop = protyle.contentElement.scrollTop - 1;
                            }
                        } else if (!startEndElement.endElement.parentElement.classList.contains("protyle-wysiwyg")) {
                            hideElements(["select"], protyle);
                            startEndElement.endElement.parentElement.classList.add("protyle-wysiwyg--select");
                        }
                    } else {
                        startEndElement.endElement.classList.remove("protyle-wysiwyg--select");
                        startEndElement.endElement.removeAttribute("select-end");
                        const nextElement = getNextBlock(startEndElement.endElement);
                        if (nextElement) {
                            nextElement.setAttribute("select-end", "true");
                            if (nextElement.getBoundingClientRect().bottom >= protyle.contentElement.getBoundingClientRect().bottom) {
                                preventScroll(protyle);
                                nextElement.scrollIntoView(false);
                            }
                        }
                    }
                }
            });
            return;
        }

        if (matchHotKey(window.siyuan.config.keymap.general.enter.custom, event)) {
            let topNodeElement = getTopAloneElement(nodeElement);
            if (topNodeElement.parentElement.classList.contains("li") && topNodeElement.parentElement.parentElement.classList.contains("list") &&
                topNodeElement.nextElementSibling?.classList.contains("list") && topNodeElement.previousElementSibling.classList.contains("protyle-action")) {
                topNodeElement = topNodeElement.parentElement;
            }
            zoomOut({protyle, id: topNodeElement.getAttribute("data-node-id")});
            event.preventDefault();
            event.stopPropagation();
            return;
        }

        if (matchHotKey(window.siyuan.config.keymap.general.enterBack.custom, event)) {
            enterBack(protyle, nodeElement.getAttribute("data-node-id"));
            event.preventDefault();
            event.stopPropagation();
            return;
        }

        if ((event.shiftKey && !event.altKey && isNotCtrl(event) && (event.key === "Home" || event.key === "End") && isMac()) ||
            (event.shiftKey && !event.altKey && isOnlyMeta(event) && (event.key === "Home" || event.key === "End") && !isMac())) {
            const topElement = hasTopClosestByAttribute(nodeElement, "data-node-id", null);
            if (topElement) {
                // 超级块内已选中某个块
                topElement.querySelectorAll(".protyle-wysiwyg--select").forEach(item => {
                    item.classList.remove("protyle-wysiwyg--select");
                });
                topElement.classList.add("protyle-wysiwyg--select");
                let nextElement = event.key === "Home" ? topElement.previousElementSibling : topElement.nextElementSibling;
                while (nextElement) {
                    nextElement.classList.add("protyle-wysiwyg--select");
                    nextElement = event.key === "Home" ? nextElement.previousElementSibling : nextElement.nextElementSibling;
                }
                if (event.key === "Home") {
                    protyle.wysiwyg.element.firstElementChild.scrollIntoView();
                } else {
                    protyle.wysiwyg.element.lastElementChild.scrollIntoView(false);
                }
            }
            event.stopPropagation();
            event.preventDefault();
            return;
        }
        // ctrl+home 光标移动到顶
        if (!event.altKey && !event.shiftKey && isOnlyMeta(event) && event.key === "Home") {
            goHome(protyle);
            hideElements(["select"], protyle);
            event.stopPropagation();
            event.preventDefault();
            return;
        }
        // ctrl+end 光标移动到尾
        if (!event.altKey && !event.shiftKey && isOnlyMeta(event) && event.key === "End") {
            goEnd(protyle);
            hideElements(["select"], protyle);
            event.stopPropagation();
            event.preventDefault();
            return;
        }
        // 向上/下滚动一屏
        if (!event.altKey && !event.shiftKey && isNotCtrl(event) && (event.key === "PageUp" || event.key === "PageDown")) {
            if (event.key === "PageUp") {
                protyle.contentElement.scrollTop = protyle.contentElement.scrollTop - protyle.contentElement.clientHeight;
                protyle.scroll.lastScrollTop = protyle.contentElement.scrollTop + 1;
            } else {
                protyle.contentElement.scrollTop = protyle.contentElement.scrollTop + protyle.contentElement.clientHeight;
                protyle.scroll.lastScrollTop = protyle.contentElement.scrollTop - 1;
            }
            const contentRect = protyle.contentElement.getBoundingClientRect();
            let centerElement = document.elementFromPoint(contentRect.x + contentRect.width / 2, contentRect.y + contentRect.height / 2);
            if (centerElement.classList.contains("protyle-wysiwyg")) {
                centerElement = document.elementFromPoint(contentRect.x + contentRect.width / 2, contentRect.y + contentRect.height / 2 + Constants.SIZE_TOOLBAR_HEIGHT);
            }
            const centerBlockElement = hasClosestBlock(centerElement);
            if (centerBlockElement && !centerBlockElement.isSameNode(nodeElement)) {
                focusBlock(centerBlockElement, undefined, false);
            }
            event.stopPropagation();
            event.preventDefault();
            return;
        }
        // hint: 上下、回车选择
        if (!event.altKey && !event.shiftKey &&
            ((event.key.indexOf("Arrow") > -1 && isNotCtrl(event)) || event.key === "Enter") &&
            !protyle.hint.element.classList.contains("fn__none") && protyle.hint.select(event, protyle)) {
            event.stopPropagation();
            event.preventDefault();
            return;
        }
        if (matchHotKey("⌘/", event)) {
            event.stopPropagation();
            event.preventDefault();
            const selectElements = Array.from(protyle.wysiwyg.element.querySelectorAll(".protyle-wysiwyg--select"));
            if (selectElements.length === 0) {
                const inlineElement = hasClosestByAttribute(range.startContainer, "data-type", null);
                if (inlineElement && inlineElement.tagName === "SPAN") {
                    const types = inlineElement.getAttribute("data-type").split(" ");
                    if (types.length > 0) {
                        protyle.toolbar.range = range;
                        removeSearchMark(inlineElement);
                    }
                    if (types.includes("block-ref")) {
                        refMenu(protyle, inlineElement);
                        return;
                    } else if (types.includes("inline-memo")) {
                        protyle.toolbar.showRender(protyle, inlineElement);
                        return;
                    } else if (types.includes("file-annotation-ref")) {
                        fileAnnotationRefMenu(protyle, inlineElement);
                        return;
                    } else if (types.includes("a")) {
                        linkMenu(protyle, inlineElement);
                        return;
                    } else if (types.includes("tag")) {
                        tagMenu(protyle, inlineElement);
                        return;
                    }
                }

                // https://github.com/siyuan-note/siyuan/issues/5185
                if (range.startOffset === 0 && range.startContainer.nodeType === 3) {
                    const previousSibling = hasPreviousSibling(range.startContainer) as HTMLElement;
                    if (previousSibling &&
                        previousSibling.nodeType !== 3 &&
                        previousSibling.getAttribute("data-type")?.indexOf("inline-math") > -1
                    ) {
                        protyle.toolbar.showRender(protyle, previousSibling);
                        return;
                    } else if (!previousSibling &&
                        range.startContainer.parentElement.previousSibling &&
                        range.startContainer.parentElement.previousSibling.isSameNode(range.startContainer.parentElement.previousElementSibling) &&
                        range.startContainer.parentElement.previousElementSibling.getAttribute("data-type")?.indexOf("inline-math") > -1
                    ) {
                        protyle.toolbar.showRender(protyle, range.startContainer.parentElement.previousElementSibling);
                        return;
                    }
                }

                selectElements.push(nodeElement);
            }
            if (selectElements.length === 1) {
                protyle.gutter.renderMenu(protyle, selectElements[0]);
            } else {
                protyle.gutter.renderMultipleMenu(protyle, selectElements);
            }
            const rect = nodeElement.getBoundingClientRect();
            window.siyuan.menus.menu.popup({x: rect.left, y: rect.top, isLeft: true});
            return;
        }

        if (fixTable(protyle, event, range)) {
            event.preventDefault();
            return;
        }
        const selectText = range.toString();
        // 上下左右光标移动
        if (!event.altKey && !event.shiftKey && isNotCtrl(event) && !event.isComposing && (event.key.indexOf("Arrow") > -1)) {
            // 需使用 editabled，否则代码块会把语言字数算入
            const nodeEditableElement = getContenteditableElement(nodeElement) || nodeElement;
            const position = getSelectionOffset(nodeEditableElement, protyle.wysiwyg.element, range);
            const tdElement = hasClosestByMatchTag(range.startContainer, "TD");
            if (event.key === "ArrowDown" && nodeEditableElement?.textContent.trimRight().substring(position.start).indexOf("\n") === -1 && (
                (tdElement && !tdElement.parentElement.nextElementSibling && nodeElement.getAttribute("data-type") === "NodeTable" && !getNextBlock(nodeElement)) ||
                (nodeElement.getAttribute("data-type") === "NodeCodeBlock" && !getNextBlock(nodeElement)) ||
                (nodeElement.parentElement.getAttribute("data-type") === "NodeBlockquote" && nodeElement.nextElementSibling.classList.contains("protyle-attr") && !getNextBlock(nodeElement.parentElement))
            )) {
                // 跳出代码块和bq
                if (nodeElement.parentElement.getAttribute("data-type") === "NodeBlockquote") {
                    insertEmptyBlock(protyle, "afterend", nodeElement.parentElement.getAttribute("data-node-id"));
                } else {
                    insertEmptyBlock(protyle, "afterend", nodeElement.getAttribute("data-node-id"));
                }
            } else if (event.key === "ArrowUp") {
                const firstEditElement = getContenteditableElement(protyle.wysiwyg.element.firstElementChild);
                if ((
                        !getPreviousBlock(nodeElement) &&  // 列表第一个块为嵌入块，第二个块为段落块，上键应选中第一个块 https://ld246.com/article/1652667912155
                        nodeElement.contains(firstEditElement)
                    ) ||
                    (!firstEditElement && nodeElement.isSameNode(protyle.wysiwyg.element.firstElementChild))) {
                    // 不能用\n判断，否则文字过长折行将错误 https://github.com/siyuan-note/siyuan/issues/6156
                    if (getSelectionPosition(nodeElement, range).top - protyle.wysiwyg.element.getBoundingClientRect().top < 40 || nodeElement.classList.contains("av")) {
                        if (protyle.title && (protyle.wysiwyg.element.firstElementChild.getAttribute("data-eof") === "1" ||
                            protyle.contentElement.scrollTop === 0)) {
                            protyle.title.editElement.focus();
                        } else {
                            protyle.contentElement.scrollTop = 0;
                            protyle.scroll.lastScrollTop = 8;
                        }
                    }
                } else {
                    if (nodeEditableElement?.textContent.substring(0, position.end).indexOf("\n") === -1) {
                        let previousElement: HTMLElement = getPreviousBlock(nodeElement) as HTMLElement;
                        if (previousElement) {
                            previousElement = getLastBlock(previousElement) as HTMLElement;
                            if (previousElement) {
                                const foldElement = hasClosestByAttribute(previousElement, "fold", "1") as HTMLElement;
                                // 代码块或以软换行结尾的块移动光标 ↑ 会跳过 https://github.com/siyuan-note/siyuan/issues/5498
                                if (getContenteditableElement(previousElement)?.textContent.endsWith("\n") && !foldElement) {
                                    focusBlock(previousElement, undefined, false);
                                    scrollCenter(protyle, previousElement);
                                    event.stopPropagation();
                                    event.preventDefault();
                                } else if (foldElement && foldElement.getAttribute("data-type") !== "NodeListItem") {
                                    // 遇到折叠块
                                    foldElement.scrollTop = 0;
                                    focusBlock(foldElement, undefined, true);
                                    scrollCenter(protyle, foldElement);
                                    event.stopPropagation();
                                    event.preventDefault();
                                }
                            }
                        }
                    }
                }
            } else if (selectText === "" && (event.key === "ArrowDown" || event.key === "ArrowRight") && nodeElement.isSameNode(getLastBlock(protyle.wysiwyg.element.lastElementChild)) &&
                // 表格无法右移动 https://ld246.com/article/1631434502215
                !hasClosestByMatchTag(range.startContainer, "TD") && !hasClosestByMatchTag(range.startContainer, "TH")) {
                // 页面按向下/右箭头丢失焦点 https://ld246.com/article/1629954026096
                const lastEditElement = getContenteditableElement(nodeElement);
                // 代码块需替换最后一个 /n  https://github.com/siyuan-note/siyuan/issues/3221
                if (lastEditElement && lastEditElement.textContent.replace(/\n$/, "").length <= getSelectionOffset(lastEditElement, undefined, range).end) {
                    event.stopPropagation();
                    event.preventDefault();
                    focusByRange(range);
                }
            } else if (selectText === "" && event.key === "ArrowLeft" && nodeElement.isSameNode(getFirstBlock(protyle.wysiwyg.element.firstElementChild))) {
                // 页面向左箭头丢失焦点 https://github.com/siyuan-note/siyuan/issues/2768
                const firstEditElement = getContenteditableElement(nodeElement);
                if (firstEditElement && getSelectionOffset(firstEditElement, undefined, range).start === 0) {
                    event.stopPropagation();
                    event.preventDefault();
                    focusByRange(range);
                }
            }
            if (event.key === "ArrowDown") {
                const foldElement = hasClosestByAttribute(range.startContainer, "fold", "1");
                if (foldElement) {
                    // 本身为折叠块
                    let nextElement = getNextBlock(foldElement) as HTMLElement;
                    if (nextElement) {
                        if (nextElement.getAttribute("fold") === "1"
                            && (nextElement.classList.contains("sb") || nextElement.classList.contains("bq"))) {
                            // https://github.com/siyuan-note/siyuan/issues/3913
                        } else {
                            nextElement = getFirstBlock(nextElement) as HTMLElement;
                        }
                        focusBlock(nextElement);
                        scrollCenter(protyle, nextElement);
                    }
                    event.stopPropagation();
                    event.preventDefault();
                } else if (nodeEditableElement?.textContent.substring(position.end + 1).indexOf("\n") === -1) {
                    // 下一个块是折叠块
                    const nextFoldElement = getNextBlock(nodeElement) as HTMLElement;
                    if (nextFoldElement && nextFoldElement.getAttribute("fold") === "1") {
                        focusBlock(nextFoldElement);
                        scrollCenter(protyle, nextFoldElement);
                        event.stopPropagation();
                        event.preventDefault();
                    }
                }
            }
            return;
        }

        // 删除，不可使用 isNotCtrl(event)，否则软删除回导致 https://github.com/siyuan-note/siyuan/issues/5607
        // 不可使用 !event.shiftKey，否则 https://ld246.com/article/1666434796806
        if ((!event.altKey && (event.key === "Backspace" || event.key === "Delete")) ||
            matchHotKey("⌃D", event)) {
            if (protyle.wysiwyg.element.querySelector(".protyle-wysiwyg--select")) {
                removeBlock(protyle, nodeElement, range);
                event.stopPropagation();
                event.preventDefault();
                return;
            }
            // https://github.com/siyuan-note/siyuan/issues/6796
            if (selectText === "" && event.key === "Backspace" &&
                range.startOffset === range.startContainer.textContent.length &&
                range.startContainer.textContent.endsWith("\n" + Constants.ZWSP)) {
                range.setStart(range.startContainer, range.startOffset - 1);
                range.collapse(true);
                event.stopPropagation();
                event.preventDefault();
                return;
            }
            const previousSibling = hasPreviousSibling(range.startContainer) as HTMLElement;
            // https://github.com/siyuan-note/siyuan/issues/5547
            if (range.startOffset === 1 && range.startContainer.textContent === Constants.ZWSP &&
                previousSibling && previousSibling.nodeType !== 3 &&
                event.key === "Backspace" // https://github.com/siyuan-note/siyuan/issues/6786
            ) {
                if (previousSibling.classList.contains("img")) {
                    previousSibling.classList.add("img--select");
                } else if (previousSibling.getAttribute("data-type")?.indexOf("inline-math") > -1) {
                    // 数学公式相邻中有 zwsp,无法删除
                    previousSibling.after(document.createElement("wbr"));
                    const oldHTML = nodeElement.outerHTML;
                    range.startContainer.textContent = "";
                    previousSibling.remove();
                    updateTransaction(protyle, nodeElement.getAttribute("data-node-id"), nodeElement.outerHTML, oldHTML);
                    focusByWbr(nodeElement, range);
                    event.stopPropagation();
                    event.preventDefault();
                    return;
                }
            }
            // 行首转义符前删除 https://github.com/siyuan-note/siyuan/issues/6092
            if (range.startOffset === 0 && selectText === "" &&
                previousSibling && previousSibling.parentElement.getAttribute("data-type")?.indexOf("backslash") > -1 &&
                previousSibling.nodeType !== 3 && (previousSibling as HTMLElement).outerHTML === "<span>\\</span>" &&
                !hasPreviousSibling(previousSibling.parentElement)) {
                range.setStartBefore(previousSibling.parentElement);
                removeBlock(protyle, nodeElement, range);
                event.stopPropagation();
                event.preventDefault();
                return;
            }
            // 光标位于转义符前 F5 后，rang 和点击后的不同，也需进行判断
            if (range.startOffset === 1 && range.startContainer.nodeType !== 3 &&
                range.startContainer.parentElement.getAttribute("data-type")?.indexOf("backslash") > -1 &&
                !hasPreviousSibling(range.startContainer.parentElement)) {
                range.setStartBefore(range.startContainer.parentElement);
                removeBlock(protyle, nodeElement, range);
                event.stopPropagation();
                event.preventDefault();
                return;
            }
            const imgSelectElement = protyle.wysiwyg.element.querySelector(".img--select");
            if (imgSelectElement) {
                imgSelectElement.classList.remove("img--select");
                if (nodeElement.contains(imgSelectElement)) {
                    imgSelectElement.insertAdjacentHTML("afterend", "<wbr>");
                    const oldHTML = nodeElement.outerHTML;
                    imgSelectElement.remove();
                    updateTransaction(protyle, nodeElement.getAttribute("data-node-id"), nodeElement.outerHTML, oldHTML);
                    focusByWbr(nodeElement, range);
                    event.stopPropagation();
                    event.preventDefault();
                    return;
                }
            } else if (selectText === "") {
                const editElement = getContenteditableElement(nodeElement);
                if (!editElement) {
                    nodeElement.classList.add("protyle-wysiwyg--select");
                    removeBlock(protyle, nodeElement, range);
                    event.stopPropagation();
                    event.preventDefault();
                    return;
                }
                const position = getSelectionOffset(editElement, protyle.wysiwyg.element, range);
                if (event.key === "Delete" || matchHotKey("⌃D", event)) {
                    // 段末反向删除 https://github.com/siyuan-note/insider/issues/274
                    if (position.end === editElement.textContent.length) {
                        const nextElement = getNextBlock(getTopAloneElement(nodeElement));
                        if (nextElement) {
                            const nextRange = focusBlock(nextElement);
                            if (nextRange) {
                                const nextBlockElement = hasClosestBlock(nextRange.startContainer);
                                if (nextBlockElement) {
                                    removeBlock(protyle, nextBlockElement, nextRange);
                                }
                            }
                            event.stopPropagation();
                            event.preventDefault();
                            return;
                        }
                    } else if (position.end === editElement.textContent.length - 1 && nodeElement.getAttribute("data-type") === "NodeCodeBlock") {
                        event.stopPropagation();
                        event.preventDefault();
                        return;
                    }
                } else {
                    const currentNode = range.startContainer.childNodes[range.startOffset - 1] as HTMLElement;
                    if (position.start === 0 && (
                        range.startOffset === 0 ||
                        (currentNode && currentNode.nodeType === 3 && !hasPreviousSibling(currentNode) && currentNode.textContent === "") // https://ld246.com/article/1649251218696
                    )) {
                        removeBlock(protyle, nodeElement, range);
                        event.stopPropagation();
                        event.preventDefault();
                        return;
                    }
                    if (range.startContainer.nodeType !== 3 &&
                        nodeElement.getAttribute("data-type") === "NodeTable" &&
                        (range.startContainer as HTMLElement).children[range.startOffset - 1]?.tagName === "TABLE") {
                        nodeElement.classList.add("protyle-wysiwyg--select");
                        removeBlock(protyle, nodeElement, range);
                        event.stopPropagation();
                        event.preventDefault();
                        return;
                    }
                    // 图片后为 br，在 br 后删除 https://github.com/siyuan-note/siyuan/issues/4963
                    if (currentNode && currentNode.nodeType !== 3 && currentNode.classList.contains("img")) {
                        range.insertNode(document.createElement("wbr"));
                        const oldHTML = nodeElement.outerHTML;
                        currentNode.remove();
                        updateTransaction(protyle, nodeElement.getAttribute("data-node-id"), nodeElement.outerHTML, oldHTML);
                        focusByWbr(nodeElement, range);
                        event.stopPropagation();
                        event.preventDefault();
                        return;
                    }
                    // 代码块中空行 ⌘+Del 异常 https://ld246.com/article/1663166544901
                    if (nodeElement.classList.contains("code-block") && isOnlyMeta(event) &&
                        range.startContainer.nodeType === 3 && range.startContainer.textContent.substring(range.startOffset - 1, range.startOffset) === "\n") {
                        event.stopPropagation();
                        event.preventDefault();
                        return;
                    }
                }
            } else if (nodeElement.classList.contains("code-block") && getContenteditableElement(nodeElement).textContent === "\n") {
                // 空代码块全选删除异常 https://github.com/siyuan-note/siyuan/issues/6706
                range.collapse(true);
                event.stopPropagation();
                event.preventDefault();
                return;
            }
        }

        // 软换行
        if (matchHotKey("⇧↩", event) && selectText === "") {
            let startElement = range.startContainer as HTMLElement;
            const nextSibling = hasNextSibling(startElement) as Element;
            // 图片之前软换行
            if (nextSibling && nextSibling.nodeType !== 3 && nextSibling.classList.contains("img")) {
                nextSibling.insertAdjacentHTML("beforebegin", "<wbr>");
                const oldHTML = nodeElement.outerHTML;
                nextSibling.previousElementSibling.remove();
                const newlineNode = document.createTextNode("\n");
                startElement.after(document.createTextNode(Constants.ZWSP));
                startElement.after(newlineNode);
                range.selectNode(newlineNode);
                range.collapse(false);
                updateTransaction(protyle, nodeElement.getAttribute("data-node-id"), nodeElement.outerHTML, oldHTML);
                event.stopPropagation();
                event.preventDefault();
                return;
            }
            // 行内元素软换行 https://github.com/siyuan-note/insider/issues/886
            if (startElement.nodeType === 3) {
                startElement = startElement.parentElement;
            }
            if (startElement && protyle.toolbar.getCurrentType(range).length > 0 &&
                getSelectionOffset(startElement, startElement, range).end === startElement.textContent.length) {
                startElement.insertAdjacentHTML("afterend", "<wbr>");
                const oldHTML = nodeElement.outerHTML;
                startElement.nextElementSibling.remove();
                if (!hasNextSibling(startElement)) {
                    startElement.after(document.createTextNode("\n"));
                }
                const newlineNode = document.createTextNode("\n");
                startElement.after(newlineNode);
                range.selectNode(newlineNode);
                range.collapse(false);
                updateTransaction(protyle, nodeElement.getAttribute("data-node-id"), nodeElement.outerHTML, oldHTML);
                event.stopPropagation();
                event.preventDefault();
                return;
            }
            if (window.siyuan.config.system.container === "ios") {
                // iPad shift+enter 无效
                startElement = range.startContainer as HTMLElement;
                const nextSibling = hasNextSibling(startElement);
                if (nextSibling && nextSibling.textContent.trim() !== "") {
                    document.execCommand("insertHTML", false, "\n");
                    event.stopPropagation();
                    event.preventDefault();
                    return;
                }
                if (!nextSibling) {
                    startElement.after(document.createTextNode("\n"));
                }
                const newlineNode = document.createTextNode("\n");
                startElement.after(newlineNode);
                const newlineNextSibling = hasNextSibling(newlineNode);
                if (newlineNextSibling && newlineNextSibling.textContent === "\n") {
                    range.setStart(newlineNextSibling, 0);
                } else {
                    range.setStart(newlineNode, 0);
                }
                range.collapse(false);
                focusByRange(range);
                event.stopPropagation();
                event.preventDefault();
                return;
            }
        }

        // 回车
        if (!event.altKey && !event.shiftKey && isNotCtrl(event) && event.key === "Enter") {
            event.stopPropagation();
            event.preventDefault();
            enter(nodeElement, range, protyle);
            return;
        }

        if (matchHotKey("⌘A", event)) {
            event.preventDefault();
            selectAll(protyle, nodeElement, range);
            return true;
        }

        if (matchHotKey(window.siyuan.config.keymap.editor.general.undo.custom, event)) {
            protyle.undo.undo(protyle);
            event.preventDefault();
            event.stopPropagation();
            return;
        }

        if (matchHotKey(window.siyuan.config.keymap.editor.general.redo.custom, event)) {
            protyle.undo.redo(protyle);
            event.preventDefault();
            event.stopPropagation();
            return;
        }

        if (matchHotKey(window.siyuan.config.keymap.editor.general.copyProtocol.custom, event)) {
            const selectElements = protyle.wysiwyg.element.querySelectorAll(".protyle-wysiwyg--select");
            let actionElement;
            if (selectElements.length === 1) {
                actionElement = selectElements[0];
            } else {
                actionElement = nodeElement;
            }
            writeText(`siyuan://blocks/${actionElement.getAttribute("data-node-id")}`);
            event.preventDefault();
            event.stopPropagation();
            return true;
        }
        /// #if !MOBILE
        if (commonHotkey(protyle, event, nodeElement, range)) {
            return true;
        }
        /// #endif
        if (matchHotKey(window.siyuan.config.keymap.editor.general.copyID.custom, event)) {
            writeText(nodeElement.getAttribute("data-node-id"));
            event.preventDefault();
            event.stopPropagation();
            return true;
        }
        if (matchHotKey(window.siyuan.config.keymap.editor.general.copyText.custom, event)) {
            // 用于标识复制文本 *
            if (selectText !== "") {
                // 和复制块引用保持一致 https://github.com/siyuan-note/siyuan/issues/9093
                getContentByInlineHTML(range, (content) => {
                    writeText(`${content.trim()} ((${nodeElement.getAttribute("data-node-id")} "*"))`);
                });
            } else {
                nodeElement.setAttribute("data-reftext", "true");
                focusByRange(getEditorRange(nodeElement));
                document.execCommand("copy");
            }
            event.preventDefault();
            event.stopPropagation();
            return true;
        }
        if (matchHotKey(window.siyuan.config.keymap.editor.general.copyBlockEmbed.custom, event)) {
            const selectElements = protyle.wysiwyg.element.querySelectorAll(".protyle-wysiwyg--select");
            let actionElement;
            if (selectElements.length === 1) {
                actionElement = selectElements[0];
            } else {
                actionElement = nodeElement;
            }
            writeText(`{{select * from blocks where id='${actionElement.getAttribute("data-node-id")}'}}`);
            event.preventDefault();
            event.stopPropagation();
            return true;
        }

        if (matchHotKey(window.siyuan.config.keymap.editor.general.attr.custom, event)) {
            const topElement = getTopAloneElement(nodeElement);
            if (selectText === "") {
                const selectElements = protyle.wysiwyg.element.querySelectorAll(".protyle-wysiwyg--select");
                let actionElement;
                if (selectElements.length === 1) {
                    actionElement = selectElements[0];
                } else {
                    actionElement = topElement;
                }
                openAttr(actionElement, "bookmark", protyle);
            } else {
                getContentByInlineHTML(range, (content) => {
                    const oldHTML = topElement.outerHTML;
                    const nameElement = topElement.lastElementChild.querySelector(".protyle-attr--name");
                    if (nameElement) {
                        nameElement.innerHTML = `<svg><use xlink:href="#iconN"></use></svg>${content.trim()}`;
                    } else {
                        topElement.lastElementChild.insertAdjacentHTML("afterbegin", `<div class="protyle-attr--name"><svg><use xlink:href="#iconN"></use></svg>${content.trim()}</div>`);
                    }
                    topElement.setAttribute("name", content.trim());
                    updateTransaction(protyle, topElement.getAttribute("data-node-id"), topElement.outerHTML, oldHTML);
                });
            }
            event.preventDefault();
            event.stopPropagation();
            return true;
        }
        if (matchHotKey(window.siyuan.config.keymap.editor.general.rename.custom, event) && !protyle.disabled) {
            if (selectText === "") {
                fetchPost("/api/block/getDocInfo", {
                    id: protyle.block.rootID
                }, (response) => {
                    rename({
                        notebookId: protyle.notebookId,
                        path: protyle.path,
                        name: response.data.ial.title,
                        range,
                        type: "file",
                    });
                });
            } else {
                fetchPost("/api/filetree/renameDoc", {
                    notebook: protyle.notebookId,
                    path: protyle.path,
                    title: replaceFileName(selectText),
                });
            }
            event.preventDefault();
            event.stopPropagation();
            return;
        }

        if (matchHotKey(window.siyuan.config.keymap.editor.general.newNameFile.custom, event)) {
            if (!selectText.trim() && (nodeElement.querySelector("tr") || nodeElement.querySelector("span"))) {
                // 没选中时，都是纯文本就创建子文档 https://ld246.com/article/1663073488381/comment/1664804353295#comments
            } else {
                if (!selectText.trim() &&
                    getContenteditableElement(nodeElement).textContent  // https://github.com/siyuan-note/siyuan/issues/8099
                ) {
                    selectAll(protyle, nodeElement, range);
                }
                const newFileName = replaceFileName(selectText.trim() ? selectText.trim() : protyle.lute.BlockDOM2Content(nodeElement.outerHTML).replace(/\n/g, "")) || "Untitled";
                fetchPost("/api/filetree/getHPathByPath", {
                    notebook: protyle.notebookId,
                    path: protyle.path,
                }, (response) => {
                    fetchPost("/api/filetree/createDocWithMd", {
                        notebook: protyle.notebookId,
                        path: pathPosix().join(response.data, newFileName),
                        parentID: protyle.block.rootID,
                        markdown: ""
                    }, response => {
                        insertHTML(`<span data-type="block-ref" data-id="${response.data}" data-subtype="d">${escapeHtml(newFileName.substring(0, window.siyuan.config.editor.blockRefDynamicAnchorTextMaxLen))}</span>`, protyle);
                        hideElements(["toolbar"], protyle);
                    });
                });
            }
            event.preventDefault();
            event.stopPropagation();
            return;
        }

        if (matchHotKey(window.siyuan.config.keymap.editor.general.newNameSettingFile.custom, event)) {
            if (!selectText.trim() && (nodeElement.querySelector("tr") || nodeElement.querySelector("span"))) {
                // 没选中时，都是纯文本就创建子文档 https://ld246.com/article/1663073488381/comment/1664804353295#comments
            } else {
                if (!selectText.trim() && getContenteditableElement(nodeElement).textContent) {
                    selectAll(protyle, nodeElement, range);
                }
                getSavePath(protyle.path, protyle.notebookId, (pathString) => {
                    const newFileName = replaceFileName(selectText.trim() ? selectText.trim() : protyle.lute.BlockDOM2Content(nodeElement.outerHTML).replace(/\n/g, "")) || "Untitled";
                    fetchPost("/api/filetree/createDocWithMd", {
                        notebook: protyle.notebookId,
                        path: pathPosix().join(pathString, newFileName),
                        parentID: protyle.block.rootID,
                        markdown: ""
                    }, response => {
                        insertHTML(`<span data-type="block-ref" data-id="${response.data}" data-subtype="d">${escapeHtml(newFileName.substring(0, window.siyuan.config.editor.blockRefDynamicAnchorTextMaxLen))}</span>`, protyle);
                        hideElements(["toolbar"], protyle);
                    });
                });
            }
            event.preventDefault();
            event.stopPropagation();
            return;
        }

        if (matchHotKey(window.siyuan.config.keymap.editor.general.newContentFile.custom, event)) {
            newFileContentBySelect(protyle);
            event.preventDefault();
            event.stopPropagation();
            return;
        }
        if (matchHotKey(window.siyuan.config.keymap.editor.general.alignLeft.custom, event)) {
            const imgSelectElements = nodeElement.querySelectorAll(".img--select");
            if (imgSelectElements.length > 0) {
                alignImgLeft(protyle, nodeElement, Array.from(imgSelectElements), nodeElement.getAttribute("data-node-id"), nodeElement.outerHTML);
            } else {
                let selectElements: HTMLElement[] = Array.from(protyle.wysiwyg.element.querySelectorAll(".protyle-wysiwyg--select"));
                if (selectElements.length === 0) {
                    selectElements = [nodeElement];
                }
                updateBatchTransaction(selectElements, protyle, (e: HTMLElement) => {
                    if (e.classList.contains("av")) {
                        e.style.justifyContent = "";
                    } else {
                        e.style.textAlign = "left";
                    }
                });
            }
            event.stopPropagation();
            event.preventDefault();
            return;
        }
        if (matchHotKey(window.siyuan.config.keymap.editor.general.alignCenter.custom, event)) {
            const imgSelectElements = nodeElement.querySelectorAll(".img--select");
            if (imgSelectElements.length > 0) {
                alignImgCenter(protyle, nodeElement, Array.from(imgSelectElements), nodeElement.getAttribute("data-node-id"), nodeElement.outerHTML);
            } else {
                let selectElements: HTMLElement[] = Array.from(protyle.wysiwyg.element.querySelectorAll(".protyle-wysiwyg--select"));
                if (selectElements.length === 0) {
                    selectElements = [nodeElement];
                }
                updateBatchTransaction(selectElements, protyle, (e: HTMLElement) => {
                    if (e.classList.contains("av")) {
                        e.style.justifyContent = "center";
                    } else {
                        e.style.textAlign = "center";
                    }
                });
            }
            event.stopPropagation();
            event.preventDefault();
            return;
        }
        if (matchHotKey(window.siyuan.config.keymap.editor.general.alignRight.custom, event)) {
            let selectElements: HTMLElement[] = Array.from(protyle.wysiwyg.element.querySelectorAll(".protyle-wysiwyg--select"));
            if (selectElements.length === 0) {
                selectElements = [nodeElement];
            }
            updateBatchTransaction(selectElements, protyle, (e: HTMLElement) => {
                if (e.classList.contains("av")) {
                    e.style.justifyContent = "flex-end";
                } else {
                    e.style.textAlign = "right";
                }
            });
            event.stopPropagation();
            event.preventDefault();
            return;
        }

        // esc
        if (event.key === "Escape") {
            if (!protyle.toolbar.element.classList.contains("fn__none") ||
                !protyle.hint.element.classList.contains("fn__none") ||
                !protyle.toolbar.subElement.classList.contains("fn__none")) {
                hideElements(["toolbar", "hint", "util"], protyle);
                protyle.hint.enableExtend = false;
            } else if (nodeElement.classList.contains("protyle-wysiwyg--select")) {
                hideElements(["select"], protyle);
                countBlockWord([], protyle.block.rootID);
            } else if (!window.siyuan.menus.menu.element.classList.contains("fn__none")) {
                // 防止 ESC 时选中当前块
                window.siyuan.menus.menu.remove();
            } else {
                hideElements(["select"], protyle);
                range.collapse(false);
                nodeElement.classList.add("protyle-wysiwyg--select");
                countBlockWord([nodeElement.getAttribute("data-node-id")], protyle.block.rootID);
            }
            event.preventDefault();
            return;
        }

        // h1 - h6 hotkey
        if (matchHotKey(window.siyuan.config.keymap.editor.heading.paragraph.custom, event)) {
            turnsIntoTransaction({
                protyle,
                nodeElement,
                type: "Blocks2Ps",
            });
            event.preventDefault();
            event.stopPropagation();
            return true;
        }
        if (matchHotKey(window.siyuan.config.keymap.editor.heading.heading1.custom, event)) {
            turnsIntoTransaction({
                protyle,
                nodeElement,
                type: "Blocks2Hs",
                level: 1
            });
            event.preventDefault();
            event.stopPropagation();
            return true;
        }
        if (matchHotKey(window.siyuan.config.keymap.editor.heading.heading2.custom, event)) {
            turnsIntoTransaction({
                protyle,
                nodeElement,
                type: "Blocks2Hs",
                level: 2
            });
            event.preventDefault();
            event.stopPropagation();
            return true;
        }
        if (matchHotKey(window.siyuan.config.keymap.editor.heading.heading3.custom, event)) {
            turnsIntoTransaction({
                protyle,
                nodeElement,
                type: "Blocks2Hs",
                level: 3
            });
            event.preventDefault();
            event.stopPropagation();
            return true;
        }
        if (matchHotKey(window.siyuan.config.keymap.editor.heading.heading4.custom, event)) {
            turnsIntoTransaction({
                protyle,
                nodeElement,
                type: "Blocks2Hs",
                level: 4
            });
            event.preventDefault();
            event.stopPropagation();
            return true;
        }
        if (matchHotKey(window.siyuan.config.keymap.editor.heading.heading5.custom, event)) {
            turnsIntoTransaction({
                protyle,
                nodeElement,
                type: "Blocks2Hs",
                level: 5
            });
            event.preventDefault();
            event.stopPropagation();
            return true;
        }
        if (matchHotKey(window.siyuan.config.keymap.editor.heading.heading6.custom, event)) {
            turnsIntoTransaction({
                protyle,
                nodeElement,
                type: "Blocks2Hs",
                level: 6
            });
            event.preventDefault();
            event.stopPropagation();
            return true;
        }
        if (matchHotKey(window.siyuan.config.keymap.editor.insert.code.custom, event) &&
            !["NodeCodeBlock", "NodeHeading"].includes(nodeElement.getAttribute("data-type"))) {
            const id = nodeElement.getAttribute("data-node-id");
            const html = nodeElement.outerHTML;
            const editElement = getContenteditableElement(nodeElement);
            editElement.innerHTML = "```" + window.siyuan.storage[Constants.LOCAL_CODELANG] + "\n" + editElement.textContent + "<wbr>\n```";
            const newHTML = protyle.lute.SpinBlockDOM(nodeElement.outerHTML);
            nodeElement.outerHTML = newHTML;
            const newNodeElement = protyle.wysiwyg.element.querySelector(`[data-node-id="${id}"]`);
            updateTransaction(protyle, id, newHTML, html);
            highlightRender(newNodeElement);
            event.preventDefault();
            event.stopPropagation();
            return true;
        }

        // toolbar action
        if (matchHotKey(window.siyuan.config.keymap.editor.insert.lastUsed.custom, event)) {
            protyle.toolbar.range = range;
            let selectElements: Element[] = [];
            if (selectText === "" && protyle.toolbar.getCurrentType(range).length === 0) {
                selectElements = Array.from(protyle.wysiwyg.element.querySelectorAll(".protyle-wysiwyg--select"));
                if (selectElements.length === 0) {
                    selectElements = [nodeElement];
                }
            }
            fontEvent(protyle, selectElements);
            event.stopPropagation();
            event.preventDefault();
            return;
        }

        if (!nodeElement.classList.contains("code-block") && !event.repeat &&
            !hasClosestByAttribute(nodeElement, "data-type", "NodeBlockQueryEmbed")) {
            let findToolbar = false;
            protyle.options.toolbar.find((menuItem: IMenuItem) => {
                if (!menuItem.hotkey) {
                    return false;
                }
                if (matchHotKey(menuItem.hotkey, event)) {
                    protyle.toolbar.range = getEditorRange(protyle.wysiwyg.element);
                    if (["block-ref"].includes(menuItem.name) && protyle.toolbar.range.toString() === "") {
                        return true;
                    }
                    findToolbar = true;
                    if (["a", "block-ref", "inline-math", "inline-memo", "text"].includes(menuItem.name)) {
                        protyle.toolbar.element.querySelector(`[data-type="${menuItem.name}"]`).dispatchEvent(new CustomEvent("click"));
                    } else {
                        protyle.toolbar.setInlineMark(protyle, menuItem.name, "range");
                    }
                    return true;
                }
            });
            if (findToolbar) {
                event.preventDefault();
                event.stopPropagation();
                protyle.wysiwyg.preventKeyup = true;
                return true;
            }
        }
        if (matchHotKey(window.siyuan.config.keymap.editor.list.outdent.custom, event)) {
            const selectElements = protyle.wysiwyg.element.querySelectorAll(".protyle-wysiwyg--select");
            if (selectElements.length > 0 && selectElements[0].getAttribute("data-type") === "NodeListItem") {
                listOutdent(protyle, Array.from(selectElements), range);
                event.preventDefault();
                event.stopPropagation();
                return true;
            } else if (nodeElement.parentElement.classList.contains("li") && nodeElement.getAttribute("data-type") !== "NodeCodeBlock") {
                listOutdent(protyle, [nodeElement.parentElement], range);
                event.preventDefault();
                event.stopPropagation();
                return true;
            }
        }
        if (matchHotKey(window.siyuan.config.keymap.editor.list.indent.custom, event)) {
            const selectElements = protyle.wysiwyg.element.querySelectorAll(".protyle-wysiwyg--select");
            if (selectElements.length > 0 && selectElements[0].getAttribute("data-type") === "NodeListItem") {
                listIndent(protyle, Array.from(selectElements), range);
                event.preventDefault();
                event.stopPropagation();
                return true;
            } else if (nodeElement.parentElement.classList.contains("li") && nodeElement.getAttribute("data-type") !== "NodeCodeBlock") {
                listIndent(protyle, [nodeElement.parentElement], range);
                event.preventDefault();
                event.stopPropagation();
                return true;
            }
        }
        if (matchHotKey(window.siyuan.config.keymap.editor.insert.check.custom, event)) {
            protyle.hint.splitChar = "/";
            protyle.hint.lastIndex = -1;
            protyle.hint.fill("* [ ] " + Lute.Caret, protyle);
            event.preventDefault();
            event.stopPropagation();
            return;
        }

        if (matchHotKey(window.siyuan.config.keymap.editor.insert.table.custom, event)) {
            protyle.hint.splitChar = "/";
            protyle.hint.lastIndex = -1;
            protyle.hint.fill(`| ${Lute.Caret} |  |  |\n| --- | --- | --- |\n|  |  |  |\n|  |  |  |`, protyle);
            event.preventDefault();
            event.stopPropagation();
            return;
        }

        if (matchHotKey(window.siyuan.config.keymap.editor.list.checkToggle.custom, event)) {
            const taskItemElement = hasClosestByAttribute(range.startContainer, "data-subtype", "t");
            if (!taskItemElement) {
                return;
            }
            const html = taskItemElement.outerHTML;
            if (taskItemElement.classList.contains("protyle-task--done")) {
                taskItemElement.querySelector("use").setAttribute("xlink:href", "#iconUncheck");
                taskItemElement.classList.remove("protyle-task--done");
            } else {
                taskItemElement.querySelector("use").setAttribute("xlink:href", "#iconCheck");
                taskItemElement.classList.add("protyle-task--done");
            }
            taskItemElement.setAttribute("updated", format(new Date(), 'yyyyMMddHHmmss'));
            updateTransaction(protyle, taskItemElement.getAttribute("data-node-id"), taskItemElement.outerHTML, html);
            event.preventDefault();
            event.stopPropagation();
            return;
        }
        if (matchHotKey(window.siyuan.config.keymap.editor.general.insertBefore.custom, event)) {
            insertEmptyBlock(protyle, "beforebegin");
            event.preventDefault();
            return true;
        }
        if (matchHotKey(window.siyuan.config.keymap.editor.general.insertAfter.custom, event)) {
            insertEmptyBlock(protyle, "afterend");
            event.preventDefault();
            event.stopPropagation();
            return true;
        }
        if (matchHotKey(window.siyuan.config.keymap.editor.general.jumpToParentNext.custom, event)) {
            jumpToParentNext(protyle, nodeElement);
            event.preventDefault();
            event.stopPropagation();
            return true;
        }

        if (matchHotKey(window.siyuan.config.keymap.editor.general.moveToUp.custom, event)) {
            event.preventDefault();
            event.stopPropagation();
            moveToUp(protyle, nodeElement, range);
            return;
        }

        if (matchHotKey(window.siyuan.config.keymap.editor.general.moveToDown.custom, event)) {
            event.preventDefault();
            event.stopPropagation();
            moveToDown(protyle, nodeElement, range);
            return;
        }

        // 支持非编辑块复制 https://ld246.com/article/1695353747104
        if ((matchHotKey("⌘X", event) || matchHotKey("⌘C", event)) &&
            selectText === "" &&
            !nodeElement.querySelector(".img--select")) {
            if (protyle.wysiwyg.element.querySelectorAll(".protyle-wysiwyg--select").length === 0) {
                if (nodeElement.dataset.type !== "NodeHTMLBlock") {
                    // html 块不需要选中 https://github.com/siyuan-note/siyuan/issues/8706
                    nodeElement.classList.add("protyle-wysiwyg--select");
                }
            }
            // 复制块不能单纯的 BlockDOM2StdMd，否则 https://github.com/siyuan-note/siyuan/issues/9362
        }

        if (matchHotKey(window.siyuan.config.keymap.editor.general.vLayout.custom, event)) {
            event.preventDefault();
            event.stopPropagation();
            const selectsElement: HTMLElement[] = Array.from(protyle.wysiwyg.element.querySelectorAll(".protyle-wysiwyg--select"));
            if (selectsElement.length < 2) {
                return;
            }
            turnsIntoOneTransaction({
                protyle, selectsElement,
                type: "BlocksMergeSuperBlock",
                level: "row"
            });
            return;
        }

        if (matchHotKey(window.siyuan.config.keymap.editor.general.hLayout.custom, event)) {
            event.preventDefault();
            event.stopPropagation();
            const selectsElement: HTMLElement[] = Array.from(protyle.wysiwyg.element.querySelectorAll(".protyle-wysiwyg--select"));
            if (selectsElement.length < 2) {
                return;
            }
            turnsIntoOneTransaction({
                protyle, selectsElement,
                type: "BlocksMergeSuperBlock",
                level: "col"
            });
            return;
        }

        if (!event.repeat && matchHotKey(window.siyuan.config.keymap.editor.general.duplicate.custom, event)) {
            event.preventDefault();
            event.stopPropagation();
            let selectsElement: HTMLElement[] = Array.from(protyle.wysiwyg.element.querySelectorAll(".protyle-wysiwyg--select"));
            if (selectsElement.length === 0) {
                selectsElement = [nodeElement];
            }
            duplicateBlock(selectsElement, protyle);
            return;
        }

        // tab 需等待 list 和 table 处理完成
        if (event.key === "Tab" && isNotCtrl(event) && !event.altKey) {
            event.preventDefault();
            const tabSpace = window.siyuan.config.editor.codeTabSpaces === 0 ? "\t" : "".padStart(window.siyuan.config.editor.codeTabSpaces, " ");
            if (nodeElement.getAttribute("data-type") === "NodeCodeBlock" && selectText !== "") {
                const wbrElement = document.createElement("wbr");
                // https://github.com/siyuan-note/siyuan/issues/8911
                if (range.startContainer.nodeType !== 3 && (range.startContainer as Element).classList.contains("protyle-action")) {
                    range.setStart(nodeElement.querySelector(".hljs").firstChild, 0);
                }
                range.insertNode(wbrElement);
                range.setStartAfter(wbrElement);
                const oldHTML = nodeElement.outerHTML;
                let text = "";
                if (!event.shiftKey) {
                    range.extractContents().textContent.split("\n").forEach((item) => {
                        text += tabSpace + item + "\n";
                    });
                } else {
                    range.extractContents().textContent.split("\n").forEach((item) => {
                        if (item.startsWith(tabSpace)) {
                            text += item.replace(tabSpace, "") + "\n";
                        } else {
                            text += item + "\n";
                        }
                    });
                }
                const insertElement = document.createElement("span");
                let language = nodeElement.querySelector(".protyle-action__language").textContent;
                if (!window.hljs.getLanguage(language)) {
                    language = "plaintext";
                }
<<<<<<< HEAD
                insertElement.innerHTML = hljs.highlight(text.substring(0, text.length - 1), {
=======
                insertElement.innerHTML = window.hljs.highlight(text.substr(0, text.length - 1), {
>>>>>>> af2fd13a
                    language,
                    ignoreIllegals: true
                }).value;
                range.insertNode(insertElement);
                updateTransaction(protyle, nodeElement.getAttribute("data-node-id"), nodeElement.outerHTML, oldHTML);
                wbrElement.remove();
                return;
            }
            if (!event.shiftKey) {
                const wbrElement = document.createElement("wbr");
                range.insertNode(wbrElement);
                const oldHTML = nodeElement.outerHTML;
                range.extractContents();
                range.insertNode(document.createTextNode(tabSpace));
                range.collapse(false);
                focusByRange(range);
                wbrElement.remove();
                updateTransaction(protyle, nodeElement.getAttribute("data-node-id"), nodeElement.outerHTML, oldHTML);
                return true;
            }
        }

        if (event.key === "ContextMenu") {
            const rangePosition = getSelectionPosition(nodeElement, range);
            protyle.wysiwyg.element.dispatchEvent(new CustomEvent("contextmenu", {
                detail: {
                    target: nodeElement,
                    y: rangePosition.top + 8,
                    x: rangePosition.left
                }
            }));
            event.preventDefault();
            event.stopPropagation();
            return;
        }

        /// #if !MOBILE
        const refElement = hasClosestByAttribute(range.startContainer, "data-type", "block-ref");
        if (refElement) {
            const id = refElement.getAttribute("data-id");
            if (matchHotKey(window.siyuan.config.keymap.editor.general.openBy.custom, event)) {
                fetchPost("/api/block/checkBlockFold", {id}, (foldResponse) => {
                    openFileById({
                        app: protyle.app,
                        id,
                        action: foldResponse.data ? [Constants.CB_GET_FOCUS, Constants.CB_GET_ALL] : [Constants.CB_GET_FOCUS, Constants.CB_GET_CONTEXT, Constants.CB_GET_ROOTSCROLL],
                        zoomIn: foldResponse.data
                    });
                });
                event.preventDefault();
                event.stopPropagation();
                return true;
            } else if (matchHotKey(window.siyuan.config.keymap.editor.general.refTab.custom, event)) {
                // 打开块引和编辑器中引用、反链、书签中点击事件需保持一致，都加载上下文
                fetchPost("/api/block/checkBlockFold", {id}, (foldResponse) => {
                    openFileById({
                        app: protyle.app,
                        id,
                        action: foldResponse.data ? [Constants.CB_GET_FOCUS, Constants.CB_GET_ALL] : [Constants.CB_GET_HL, Constants.CB_GET_CONTEXT, Constants.CB_GET_ROOTSCROLL],
                        keepCursor: true,
                        zoomIn: foldResponse.data
                    });
                });
                event.preventDefault();
                event.stopPropagation();
                return true;
            } else if (matchHotKey(window.siyuan.config.keymap.editor.general.insertRight.custom, event)) {
                fetchPost("/api/block/checkBlockFold", {id}, (foldResponse) => {
                    openFileById({
                        app: protyle.app,
                        id,
                        position: "right",
                        action: foldResponse.data ? [Constants.CB_GET_FOCUS, Constants.CB_GET_ALL] : [Constants.CB_GET_FOCUS, Constants.CB_GET_CONTEXT, Constants.CB_GET_ROOTSCROLL],
                        zoomIn: foldResponse.data
                    });
                });
                event.preventDefault();
                event.stopPropagation();
                return true;
            } else if (matchHotKey(window.siyuan.config.keymap.editor.general.insertBottom.custom, event)) {
                fetchPost("/api/block/checkBlockFold", {id}, (foldResponse) => {
                    openFileById({
                        app: protyle.app,
                        id,
                        position: "bottom",
                        action: foldResponse.data ? [Constants.CB_GET_FOCUS, Constants.CB_GET_ALL] : [Constants.CB_GET_FOCUS, Constants.CB_GET_CONTEXT, Constants.CB_GET_ROOTSCROLL],
                        zoomIn: foldResponse.data
                    });
                });
                event.preventDefault();
                event.stopPropagation();
                return true;
            } else if (matchHotKey(window.siyuan.config.keymap.editor.general.refPopover.custom, event)) {
                // open popover
                window.siyuan.blockPanels.push(new BlockPanel({
                    app: protyle.app,
                    isBacklink: false,
                    targetElement: refElement,
                    nodeIds: [id],
                }));
                event.preventDefault();
                event.stopPropagation();
                return true;
            }
        }
        /// #endif

        if (matchHotKey("⇧⌘V", event)) {
            event.returnValue = false; // 等效于 event.preventDefault() ，可能出于兼容性考虑
            event.preventDefault();
            event.stopPropagation();
            pasteAsPlainText(protyle);
            return;
        }

        /// #if !BROWSER
        if (matchHotKey(window.siyuan.config.keymap.editor.general.showInFolder.custom, event)) {
            const aElement = hasClosestByAttribute(range.startContainer, "data-type", "a");
            if (aElement) {
                const linkAddress = aElement.getAttribute("data-href");
                if (isLocalPath(linkAddress)) {
                    openBy(linkAddress, "folder");
                    event.preventDefault();
                    event.stopPropagation();
                }
            }
            return;
        }
        /// #endif

        // 置于最后，太多快捷键会使用到选中元素
        if (isNotCtrl(event) && event.key !== "Backspace" && event.key !== "Escape" && event.key !== "Delete" && !event.shiftKey && !event.altKey && event.key !== "Enter") {
            hideElements(["select"], protyle);
        }
    });
};<|MERGE_RESOLUTION|>--- conflicted
+++ resolved
@@ -58,14 +58,9 @@
 import {fetchPost} from "../../util/fetch";
 import {scrollCenter} from "../../util/highlightById";
 import {BlockPanel} from "../../block/Panel";
-<<<<<<< HEAD
 // import * as dayjs from "dayjs";
 import {format} from "date-fns";
-import {highlightRender} from "../markdown/highlightRender";
-=======
-import * as dayjs from "dayjs";
 import {highlightRender} from "../render/highlightRender";
->>>>>>> af2fd13a
 import {countBlockWord} from "../../layout/status";
 import {moveToDown, moveToUp} from "./move";
 import {pasteAsPlainText} from "../util/paste";
@@ -1543,11 +1538,7 @@
                 if (!window.hljs.getLanguage(language)) {
                     language = "plaintext";
                 }
-<<<<<<< HEAD
-                insertElement.innerHTML = hljs.highlight(text.substring(0, text.length - 1), {
-=======
-                insertElement.innerHTML = window.hljs.highlight(text.substr(0, text.length - 1), {
->>>>>>> af2fd13a
+                insertElement.innerHTML = window.hljs.highlight(text.substring(0, text.length - 1), {
                     language,
                     ignoreIllegals: true
                 }).value;
