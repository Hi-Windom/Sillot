--- conflicted
+++ resolved
@@ -46,7 +46,7 @@
         focusByWbr(blockElement, range);
         return;
     }
-    blockElement.setAttribute("updated", dayjs().format("YYYYMMDDHHmmss"));
+    blockElement.setAttribute("updated", format(new Date(), 'yyyyMMddHHmmss'));
     const wbrElement = document.createElement("wbr");
     range.insertNode(wbrElement);
     const id = blockElement.getAttribute("data-node-id");
@@ -71,10 +71,6 @@
         brElement.remove();
     }
 
-<<<<<<< HEAD
-    blockElement.setAttribute("updated", format(new Date(), 'yyyyMMddHHmmss'));
-=======
->>>>>>> 802df1e2
     if (editElement.innerHTML === "》<wbr>" || editElement.innerHTML.indexOf("\n》<wbr>") > -1) {
         editElement.innerHTML = editElement.innerHTML.replace("》<wbr>", "><wbr>");
     }
