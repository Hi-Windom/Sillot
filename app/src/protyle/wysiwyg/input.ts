--- conflicted
+++ resolved
@@ -51,13 +51,8 @@
         focusByWbr(blockElement, range);
         return;
     }
-<<<<<<< HEAD
     blockElement.setAttribute("updated", formatDate(new Date(), 'yyyyMMddHHmmss'));
-    const wbrElement = document.createElement("wbr");
-=======
-    blockElement.setAttribute("updated", dayjs().format("YYYYMMDDHHmmss"));
     const wbrElement: HTMLElement = document.createElement("wbr");
->>>>>>> 0e15a501
     range.insertNode(wbrElement);
     if (event && event.inputType === "deleteContentForward") {
         const wbrNextElement = hasNextSibling(wbrElement) as HTMLElement;
