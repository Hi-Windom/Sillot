import {matchHotKey} from "../util/hotKey";
import {fetchPost} from "../../util/fetch";
import {writeText} from "../util/compatibility";
import {
    focusBlock,
    focusByOffset,
    getSelectionOffset,
    setFirstNodeRange,
} from "../util/selection";
import {netImg2LocalAssets} from "../breadcrumb/action";
/// #if !MOBILE
import {openBacklink, openGraph, openOutline} from "../../layout/dock/util";
/// #endif
import {getContenteditableElement, hasNextSibling, hasPreviousSibling} from "./getBlock";
import {hasClosestByAttribute, hasClosestByMatchTag} from "../util/hasClosest";
import {hideElements} from "../ui/hideElements";
import {countBlockWord} from "../../layout/status";
import {scrollCenter} from "../../util/highlightById";
import {transaction, updateTransaction} from "./transaction";
import {onGet} from "../util/onGet";
import {Constants} from "../../constants";
<<<<<<< HEAD
// import * as dayjs from "dayjs";
import {format} from "date-fns";
import {App} from "../../index";
=======
import * as dayjs from "dayjs";
>>>>>>> af2fd13a

export const commonHotkey = (protyle: IProtyle, event: KeyboardEvent, nodeElement?: HTMLElement, range?: Range) => {
    const target = event.target as HTMLElement;
    if (matchHotKey(window.siyuan.config.keymap.editor.general.copyHPath.custom, event)) {
        fetchPost("/api/filetree/getHPathByID", {
            id: protyle.block.rootID
        }, (response) => {
            writeText(response.data);
        });
        event.preventDefault();
        event.stopPropagation();
        return true;
    }

    if (matchHotKey(window.siyuan.config.keymap.editor.general.netImg2LocalAsset.custom, event)) {
        netImg2LocalAssets(protyle);
        event.preventDefault();
        event.stopPropagation();
        return true;
    }

    if (matchHotKey(window.siyuan.config.keymap.editor.general.optimizeTypography.custom, event)) {
        fetchPost("/api/format/autoSpace", {
            id: protyle.block.rootID
        });
        event.preventDefault();
        event.stopPropagation();
        return true;
    }

    if (matchHotKey(window.siyuan.config.keymap.editor.general.spaceRepetition.custom, event) ||
        matchHotKey(window.siyuan.config.keymap.general.dailyNote.custom, event)) {
        // 阻止输入 https://ld246.com/article/1679618995926
        event.preventDefault();
        return true;
    }
    if (matchHotKey(window.siyuan.config.keymap.editor.general.copyProtocolInMd.custom, event)) {
        const id = nodeElement ? nodeElement.getAttribute("data-node-id") : protyle.block.rootID;
        fetchPost("/api/block/getRefText", {id}, (response) => {
            writeText(`[${response.data}](siyuan://blocks/${id})`);
        });
        event.preventDefault();
        event.stopPropagation();
        return true;
    }
    /// #if !MOBILE
    if (matchHotKey(window.siyuan.config.keymap.editor.general.backlinks.custom, event)) {
        event.preventDefault();
        event.stopPropagation();
        if (range) {
            const refElement = hasClosestByAttribute(range.startContainer, "data-type", "block-ref");
            if (refElement) {
                openBacklink({
                    app: protyle.app,
                    blockId: refElement.dataset.id,
                });
                return true;
            }
        }
        openBacklink({
            app: protyle.app,
            blockId: protyle.block.id,
            rootId: protyle.block.rootID,
            useBlockId: protyle.block.showAll,
            title: protyle.title ? (protyle.title.editElement.textContent || "Untitled") : null,
        });
        return true;
    }
    if (matchHotKey(window.siyuan.config.keymap.editor.general.graphView.custom, event)) {
        event.preventDefault();
        event.stopPropagation();
        if (range) {
            const refElement = hasClosestByAttribute(range.startContainer, "data-type", "block-ref");
            if (refElement) {
                openGraph({
                    app: protyle.app,
                    blockId: refElement.dataset.id,
                });
                return true;
            }
        }
        openGraph({
            app: protyle.app,
            blockId: protyle.block.id,
            rootId: protyle.block.rootID,
            useBlockId: protyle.block.showAll,
            title: protyle.title ? (protyle.title.editElement.textContent || "Untitled") : null,
        });
        return true;
    }
    if (matchHotKey(window.siyuan.config.keymap.editor.general.outline.custom, event)) {
        event.preventDefault();
        event.stopPropagation();
        const offset = getSelectionOffset(target);
        openOutline(protyle);
        // switchWnd 后，range会被清空，需要重新设置
        focusByOffset(target, offset.start, offset.end);
        return true;
    }

    let matchCommand = false;
    protyle.app.plugins.find(item => {
        item.commands.find(command => {
            if (command.editorCallback && matchHotKey(command.customHotkey, event)) {
                matchCommand = true;
                command.editorCallback(protyle);
                return true;
            }
        });
        if (matchCommand) {
            return true;
        }
    });
    if (matchCommand) {
        return true;
    }
    /// #endif
};

export const upSelect = (options: {
    protyle: IProtyle,
    event: KeyboardEvent,
    nodeElement: HTMLElement,
    editorElement: HTMLElement,
    range: Range,
    cb: (selectElements: NodeListOf<Element>) => void
}) => {
    const selectElements = options.protyle.wysiwyg.element.querySelectorAll(".protyle-wysiwyg--select");
    if (selectElements.length > 0) {
        options.event.stopPropagation();
        options.event.preventDefault();
    } else {
        if (getSelectionOffset(options.nodeElement, options.editorElement, options.range).start !== 0) {
            const editElement = getContenteditableElement(options.nodeElement);
            if (editElement.tagName === "TABLE") {
                const cellElement = hasClosestByMatchTag(options.range.startContainer, "TH") || hasClosestByMatchTag(options.range.startContainer, "TD") || editElement.querySelector("th, td");
                if (getSelectionOffset(cellElement, cellElement, options.range).start !== 0) {
                    setFirstNodeRange(cellElement, options.range);
                    options.event.stopPropagation();
                    options.event.preventDefault();
                    return;
                }
            } else {
                // 选中上一个节点的处理在 toolbar/index.ts 中 `shift+方向键或三击选中`
                return;
            }
        }
    }
    options.range.collapse(true);
    hideElements(["toolbar"], options.protyle);
    if (selectElements.length === 0) {
        options.nodeElement.classList.add("protyle-wysiwyg--select");
    } else {
        options.cb(selectElements);
    }
    const ids: string[] = [];
    options.protyle.wysiwyg.element.querySelectorAll(".protyle-wysiwyg--select").forEach(item => {
        ids.push(item.getAttribute("data-node-id"));
    });
    countBlockWord(ids, options.protyle.block.rootID);
    options.event.stopPropagation();
    options.event.preventDefault();
};

export const downSelect = (options: {
    protyle: IProtyle,
    event: KeyboardEvent,
    nodeElement: HTMLElement,
    editorElement: HTMLElement,
    range: Range,
    cb: (selectElement: NodeListOf<Element>) => void
}) => {
    const selectElements = options.protyle.wysiwyg.element.querySelectorAll(".protyle-wysiwyg--select");
    if (selectElements.length > 0) {
        options.event.stopPropagation();
        options.event.preventDefault();
    } else {
        if (getSelectionOffset(options.nodeElement, options.editorElement, options.range).end < getContenteditableElement(options.nodeElement).textContent.length) {
            // 选中下一个节点的处理在 toolbar/index.ts 中 `shift+方向键或三击选中`
            return;
        }
    }
    options.range.collapse(false);
    hideElements(["toolbar"], options.protyle);
    if (selectElements.length === 0) {
        options.nodeElement.classList.add("protyle-wysiwyg--select");
    } else {
        options.cb(selectElements);
    }
    const ids: string[] = [];
    options.protyle.wysiwyg.element.querySelectorAll(".protyle-wysiwyg--select").forEach(item => {
        ids.push(item.getAttribute("data-node-id"));
    });
    countBlockWord(ids, options.protyle.block.rootID);
    options.event.stopPropagation();
    options.event.preventDefault();
};

export const getStartEndElement = (selectElements: NodeListOf<Element> | Element[]) => {
    let startElement;
    let endElement;
    selectElements.forEach(item => {
        if (item.getAttribute("select-start")) {
            startElement = item;
        }
        if (item.getAttribute("select-end")) {
            endElement = item;
        }
    });
    if (!startElement) {
        startElement = selectElements[0];
        startElement.setAttribute("select-start", "true");
    }
    if (!endElement) {
        endElement = selectElements[selectElements.length - 1];
        endElement.setAttribute("select-end", "true");
    }
    return {
        startElement,
        endElement
    };
};

export const duplicateBlock = (nodeElements: Element[], protyle: IProtyle) => {
    let focusElement;
    const doOperations: IOperation[] = [];
    const undoOperations: IOperation[] = [];
    nodeElements.reverse().forEach((item, index) => {
        const tempElement = item.cloneNode(true) as HTMLElement;
        if (index === 0) {
            focusElement = tempElement;
        }
        const newId = Lute.NewNodeID();
        tempElement.setAttribute("data-node-id", newId);
        tempElement.querySelectorAll("[data-node-id]").forEach(childItem => {
            childItem.setAttribute("data-node-id", Lute.NewNodeID());
        });
        item.classList.remove("protyle-wysiwyg--select");
        nodeElements[0].after(tempElement);
        doOperations.push({
            action: "insert",
            data: tempElement.outerHTML,
            id: newId,
            previousID: nodeElements[0].getAttribute("data-node-id"),
        });
        undoOperations.push({
            action: "delete",
            id: newId,
        });
    });
    transaction(protyle, doOperations, undoOperations);
    focusBlock(focusElement);
    scrollCenter(protyle);
};

export const goHome = (protyle: IProtyle) => {
    if (protyle.wysiwyg.element.firstElementChild.getAttribute("data-node-index") === "0" ||
        protyle.wysiwyg.element.firstElementChild.getAttribute("data-eof") === "1" ||
        protyle.options.backlinkData) {
        focusBlock(protyle.wysiwyg.element.firstElementChild);
        protyle.contentElement.scrollTop = 0;
        protyle.scroll.lastScrollTop = 1;
    } else {
        fetchPost("/api/filetree/getDoc", {
            id: protyle.block.rootID,
            mode: 0,
            size: window.siyuan.config.editor.dynamicLoadBlocks,
        }, getResponse => {
            onGet({data: getResponse, protyle, action: [Constants.CB_GET_FOCUS]});
        });
    }
};

export const goEnd = (protyle: IProtyle) => {
    if (!protyle.scroll.element.classList.contains("fn__none") &&
        protyle.wysiwyg.element.lastElementChild.getAttribute("data-eof") !== "2") {
        fetchPost("/api/filetree/getDoc", {
            id: protyle.block.rootID,
            mode: 4,
            size: window.siyuan.config.editor.dynamicLoadBlocks,
        }, getResponse => {
            onGet({
                data: getResponse,
                protyle,
                action: [Constants.CB_GET_FOCUS],
                afterCB() {
                    focusBlock(protyle.wysiwyg.element.lastElementChild, undefined, false);
                }
            });
        });
    } else {
        protyle.contentElement.scrollTop = protyle.contentElement.scrollHeight;
        protyle.scroll.lastScrollTop = protyle.contentElement.scrollTop;
        focusBlock(protyle.wysiwyg.element.lastElementChild, undefined, false);
    }
};

export const alignImgCenter = (protyle: IProtyle, nodeElement: Element, assetElements: Element[], id: string, html: string) => {
    nodeElement.setAttribute("updated", format(new Date(), 'yyyyMMddHHmmss'));
    assetElements.forEach((item: HTMLElement) => {
        item.style.display = "block";
        let nextSibling = item.nextSibling;
        while (nextSibling) {
            if (nextSibling.textContent === "") {
                nextSibling = nextSibling.nextSibling;
            } else if (nextSibling.textContent === Constants.ZWSP) {
                nextSibling.textContent = "";
                break;
            } else {
                break;
            }
        }
        let previous = item.previousSibling;
        while (previous) {
            if (previous.textContent === "") {
                previous = previous.previousSibling;
            } else if (previous.textContent === Constants.ZWSP) {
                previous.textContent = "";
                break;
            } else {
                break;
            }
        }
    });
    updateTransaction(protyle, id, nodeElement.outerHTML, html);
};

export const alignImgLeft = (protyle: IProtyle, nodeElement: Element, assetElements: Element[], id: string, html: string) => {
    nodeElement.setAttribute("updated", format(new Date(), 'yyyyMMddHHmmss'));
    assetElements.forEach((item: HTMLElement) => {
        item.style.display = "";
        if (!hasNextSibling(item)) {
            item.insertAdjacentText("afterend", Constants.ZWSP);
        }
        if (!hasPreviousSibling(item)) {
            item.insertAdjacentText("beforebegin", Constants.ZWSP);
        }
    });
    updateTransaction(protyle, id, nodeElement.outerHTML, html);
};<|MERGE_RESOLUTION|>--- conflicted
+++ resolved
@@ -19,13 +19,8 @@
 import {transaction, updateTransaction} from "./transaction";
 import {onGet} from "../util/onGet";
 import {Constants} from "../../constants";
-<<<<<<< HEAD
 // import * as dayjs from "dayjs";
 import {format} from "date-fns";
-import {App} from "../../index";
-=======
-import * as dayjs from "dayjs";
->>>>>>> af2fd13a
 
 export const commonHotkey = (protyle: IProtyle, event: KeyboardEvent, nodeElement?: HTMLElement, range?: Range) => {
     const target = event.target as HTMLElement;
