import {matchHotKey} from "../util/hotKey";
import {fetchPost} from "../../util/fetch";
import {isMac, writeText} from "../util/compatibility";
import {
    focusBlock,
    getSelectionOffset,
    setFirstNodeRange,
} from "../util/selection";
import {getContenteditableElement, hasNextSibling, hasPreviousSibling} from "./getBlock";
import {hasClosestByMatchTag} from "../util/hasClosest";
import {hideElements} from "../ui/hideElements";
import {countBlockWord} from "../../layout/status";
import {scrollCenter} from "../../util/highlightById";
import {transaction, updateTransaction} from "./transaction";
import {onGet} from "../util/onGet";
import {Constants} from "../../constants";
// import * as dayjs from "dayjs";
import {net2LocalAssets} from "../breadcrumb/action";
<<<<<<< HEAD
import {formatDate} from "sofill/mid";
=======
import {processClonePHElement} from "../render/util";
>>>>>>> 2189ebd1

export const commonHotkey = (protyle: IProtyle, event: KeyboardEvent, nodeElement?: HTMLElement) => {
    window.sout.tracker("invoked");
    if (matchHotKey(window.siyuan.config.keymap.editor.general.copyHPath.custom, event)) {
        fetchPost("/api/filetree/getHPathByID", {
            id: protyle.block.rootID
        }, (response) => {
            writeText(response.data);
        });
        event.preventDefault();
        event.stopPropagation();
        return true;
    }

    if (matchHotKey(window.siyuan.config.keymap.editor.general.netImg2LocalAsset.custom, event)) {
        net2LocalAssets(protyle, "Img");
        event.preventDefault();
        event.stopPropagation();
        return true;
    }

    if (matchHotKey(window.siyuan.config.keymap.editor.general.netAssets2LocalAssets.custom, event)) {
        net2LocalAssets(protyle, "Assets");
        event.preventDefault();
        event.stopPropagation();
        return true;
    }

    if (matchHotKey(window.siyuan.config.keymap.editor.general.optimizeTypography.custom, event)) {
        fetchPost("/api/format/autoSpace", {
            id: protyle.block.rootID
        });
        event.preventDefault();
        event.stopPropagation();
        return true;
    }

    if (matchHotKey(window.siyuan.config.keymap.editor.general.copyProtocolInMd.custom, event)) {
        const id = nodeElement ? nodeElement.getAttribute("data-node-id") : protyle.block.rootID;
        fetchPost("/api/block/getRefText", {id}, (response) => {
            writeText(`[${response.data}](siyuan://blocks/${id})`);
        });
        event.preventDefault();
        event.stopPropagation();
        return true;
    }
    /// #if !MOBILE
    let matchCommand = false;
    protyle.app.plugins.find(item => {
        item.commands.find(command => {
            if (command.editorCallback && matchHotKey(command.customHotkey, event)) {
                matchCommand = true;
                command.editorCallback(protyle);
                return true;
            }
        });
        if (matchCommand) {
            return true;
        }
    });
    if (matchCommand) {
        return true;
    }
    /// #endif
};

export const upSelect = (options: {
    protyle: IProtyle,
    event: KeyboardEvent,
    nodeElement: HTMLElement,
    editorElement: HTMLElement,
    range: Range,
    cb: (selectElements: NodeListOf<Element>) => void
}) => {
    window.sout.tracker("invoked");
    const selectElements = options.protyle.wysiwyg.element.querySelectorAll(".protyle-wysiwyg--select");
    if (selectElements.length > 0) {
        options.event.stopPropagation();
        options.event.preventDefault();
    } else {
        if (isMac()  // Windows 中 ⌥⇧↓ 默认无选中功能会导致 https://ld246.com/article/1716635371149
            && getSelectionOffset(options.nodeElement, options.editorElement, options.range).start !== 0) {
            const editElement = getContenteditableElement(options.nodeElement);
            if (editElement.tagName === "TABLE") {
                const cellElement = hasClosestByMatchTag(options.range.startContainer, "TH") || hasClosestByMatchTag(options.range.startContainer, "TD") || editElement.querySelector("th, td");
                if (getSelectionOffset(cellElement, cellElement, options.range).start !== 0) {
                    setFirstNodeRange(cellElement, options.range);
                    options.event.stopPropagation();
                    options.event.preventDefault();
                    return;
                }
            } else {
                // 选中上一个节点的处理在 toolbar/index.ts 中 `shift+方向键或三击选中`
                return;
            }
        }
    }
    options.range.collapse(true);
    hideElements(["toolbar"], options.protyle);
    if (selectElements.length === 0) {
        options.nodeElement.classList.add("protyle-wysiwyg--select");
    } else {
        options.cb(selectElements);
    }
    const ids: string[] = [];
    options.protyle.wysiwyg.element.querySelectorAll(".protyle-wysiwyg--select").forEach(item => {
        ids.push(item.getAttribute("data-node-id"));
    });
    countBlockWord(ids, options.protyle.block.rootID);
    options.event.stopPropagation();
    options.event.preventDefault();
};

export const downSelect = (options: {
    protyle: IProtyle,
    event: KeyboardEvent,
    nodeElement: HTMLElement,
    editorElement: HTMLElement,
    range: Range,
    cb: (selectElement: NodeListOf<Element>) => void
}) => {
    window.sout.tracker("invoked");
    const selectElements = options.protyle.wysiwyg.element.querySelectorAll(".protyle-wysiwyg--select");
    if (selectElements.length > 0) {
        options.event.stopPropagation();
        options.event.preventDefault();
    } else {
        if (isMac() // Windows 中 ⌥⇧↑ 默认无选中功能会导致 https://ld246.com/article/1716635371149
            && getSelectionOffset(options.nodeElement, options.editorElement, options.range).end < getContenteditableElement(options.nodeElement).textContent.length) {
            // 选中下一个节点的处理在 toolbar/index.ts 中 `shift+方向键或三击选中`
            return;
        }
    }
    options.range.collapse(false);
    hideElements(["toolbar"], options.protyle);
    if (selectElements.length === 0) {
        options.nodeElement.classList.add("protyle-wysiwyg--select");
    } else {
        options.cb(selectElements);
    }
    const ids: string[] = [];
    options.protyle.wysiwyg.element.querySelectorAll(".protyle-wysiwyg--select").forEach(item => {
        ids.push(item.getAttribute("data-node-id"));
    });
    countBlockWord(ids, options.protyle.block.rootID);
    options.event.stopPropagation();
    options.event.preventDefault();
};

export const getStartEndElement = (selectElements: NodeListOf<Element> | Element[]) => {
    window.sout.tracker("invoked");
    // biome-ignore lint/suspicious/noImplicitAnyLet: <explanation>
    let startElement;
    // biome-ignore lint/suspicious/noImplicitAnyLet: <explanation>
    let endElement;
    selectElements.forEach(item => {
        if (item.getAttribute("select-start")) {
            startElement = item;
        }
        if (item.getAttribute("select-end")) {
            endElement = item;
        }
    });
    if (!startElement) {
        startElement = selectElements[0];
        startElement.setAttribute("select-start", "true");
    }
    if (!endElement) {
        endElement = selectElements[selectElements.length - 1];
        endElement.setAttribute("select-end", "true");
    }
    return {
        startElement,
        endElement
    };
};

export const duplicateBlock = (nodeElements: Element[], protyle: IProtyle) => {
    window.sout.tracker("invoked");
    let focusElement: Element;
    const doOperations: IOperation[] = [];
    const undoOperations: IOperation[] = [];
    let starIndex: number;
    if (nodeElements[nodeElements.length - 1].getAttribute("data-subtype") === "o") {
        starIndex = Number.parseInt(nodeElements[nodeElements.length - 1].getAttribute("data-marker"), 10);
    }
    nodeElements.reverse().forEach((item, index) => {
        const tempElement = item.cloneNode(true) as HTMLElement;
        if (index === 0) {
            focusElement = tempElement;
        }
        const newId = Lute.NewNodeID();
        tempElement.setAttribute("data-node-id", newId);
        tempElement.querySelectorAll("[data-node-id]").forEach(childItem => {
            childItem.setAttribute("data-node-id", Lute.NewNodeID());
        });
        item.classList.remove("protyle-wysiwyg--select");
        if (typeof starIndex === "number") {
            const orderIndex = starIndex + (nodeElements.length - index);
            tempElement.setAttribute("data-marker", (orderIndex) + ".");
            tempElement.querySelector(".protyle-action--order").textContent = (orderIndex) + ".";
        }
        nodeElements[0].after(processClonePHElement(tempElement));
        doOperations.push({
            action: "insert",
            data: tempElement.outerHTML,
            id: newId,
            previousID: nodeElements[0].getAttribute("data-node-id"),
        });
        undoOperations.push({
            action: "delete",
            id: newId,
        });
    });
    if (typeof starIndex === "number") {
        let nextElement = focusElement.nextElementSibling;
        starIndex = starIndex + nodeElements.length;
        while (nextElement) {
            if (nextElement.getAttribute("data-subtype") === "o") {
                starIndex++;
                const id = nextElement.getAttribute("data-node-id");
                undoOperations.push({
                    action: "update",
                    id,
                    data: nextElement.outerHTML,
                });
                nextElement.setAttribute("data-marker", starIndex + ".");
                nextElement.querySelector(".protyle-action--order").textContent = starIndex + ".";
                doOperations.push({
                    action: "update",
                    data: nextElement.outerHTML,
                    id,
                });
                nextElement = nextElement.nextElementSibling;
            } else {
                break;
            }
        }
    }
    transaction(protyle, doOperations, undoOperations);
    focusBlock(focusElement);
    scrollCenter(protyle);
};

export const goHome = (protyle: IProtyle) => {
    window.sout.tracker("invoked");
    if (protyle.wysiwyg.element.firstElementChild.getAttribute("data-node-index") === "0" ||
        protyle.wysiwyg.element.firstElementChild.getAttribute("data-eof") === "1" ||
        protyle.options.backlinkData) {
        focusBlock(protyle.wysiwyg.element.firstElementChild);
        protyle.contentElement.scrollTop = 0;
        protyle.scroll.lastScrollTop = 1;
    } else {
        fetchPost("/api/filetree/getDoc", {
            id: protyle.block.rootID,
            mode: 0,
            size: window.siyuan.config.editor.dynamicLoadBlocks,
        }, getResponse => {
            onGet({data: getResponse, protyle, action: [Constants.CB_GET_FOCUS]});
        });
    }
};

export const goEnd = (protyle: IProtyle) => {
    window.sout.tracker("invoked");
    if (!protyle.scroll.element.classList.contains("fn__none") &&
        protyle.wysiwyg.element.lastElementChild.getAttribute("data-eof") !== "2") {
        fetchPost("/api/filetree/getDoc", {
            id: protyle.block.rootID,
            mode: 4,
            size: window.siyuan.config.editor.dynamicLoadBlocks,
        }, getResponse => {
            onGet({
                data: getResponse,
                protyle,
                action: [Constants.CB_GET_FOCUS],
                afterCB() {
                    focusBlock(protyle.wysiwyg.element.lastElementChild, undefined, false);
                }
            });
        });
    } else {
        protyle.contentElement.scrollTop = protyle.contentElement.scrollHeight;
        protyle.scroll.lastScrollTop = protyle.contentElement.scrollTop;
        focusBlock(protyle.wysiwyg.element.lastElementChild, undefined, false);
    }
};

export const alignImgCenter = (protyle: IProtyle, nodeElement: Element, assetElements: Element[], id: string, html: string) => {
    window.sout.tracker("invoked");
    nodeElement.setAttribute("updated", formatDate(new Date(), 'yyyyMMddHHmmss'));
    assetElements.forEach((item: HTMLElement) => {
        item.style.display = "block";
        let nextSibling = item.nextSibling;
        while (nextSibling) {
            if (nextSibling.textContent === "") {
                nextSibling = nextSibling.nextSibling;
            } else if (nextSibling.textContent === Constants.ZWSP) {
                nextSibling.textContent = "";
                break;
            } else {
                break;
            }
        }
        let previous = item.previousSibling;
        while (previous) {
            if (previous.textContent === "") {
                previous = previous.previousSibling;
            } else if (previous.textContent === Constants.ZWSP) {
                previous.textContent = "";
                break;
            } else {
                break;
            }
        }
    });
    updateTransaction(protyle, id, nodeElement.outerHTML, html);
};

export const alignImgLeft = (protyle: IProtyle, nodeElement: Element, assetElements: Element[], id: string, html: string) => {
    window.sout.tracker("invoked");
    nodeElement.setAttribute("updated", formatDate(new Date(), 'yyyyMMddHHmmss'));
    assetElements.forEach((item: HTMLElement) => {
        item.style.display = "";
        if (!hasNextSibling(item)) {
            item.insertAdjacentText("afterend", Constants.ZWSP);
        }
        if (!hasPreviousSibling(item)) {
            item.insertAdjacentText("beforebegin", Constants.ZWSP);
        }
    });
    updateTransaction(protyle, id, nodeElement.outerHTML, html);
};<|MERGE_RESOLUTION|>--- conflicted
+++ resolved
@@ -16,11 +16,8 @@
 import {Constants} from "../../constants";
 // import * as dayjs from "dayjs";
 import {net2LocalAssets} from "../breadcrumb/action";
-<<<<<<< HEAD
+import {processClonePHElement} from "../render/util";
 import {formatDate} from "sofill/mid";
-=======
-import {processClonePHElement} from "../render/util";
->>>>>>> 2189ebd1
 
 export const commonHotkey = (protyle: IProtyle, event: KeyboardEvent, nodeElement?: HTMLElement) => {
     window.sout.tracker("invoked");
