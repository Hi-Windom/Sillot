import {Divider} from "./Divider";
import {Font, hasSameTextStyle, setFontStyle} from "./Font";
import {ToolbarItem} from "./ToolbarItem";
import {
    fixTableRange, focusBlock,
    focusByRange,
    focusByWbr,
    getEditorRange,
    getSelectionPosition, selectAll,
    setFirstNodeRange,
    setLastNodeRange
} from "../util/selection";
import {hasClosestBlock, hasClosestByAttribute, hasClosestByClassName} from "../util/hasClosest";
import {Link} from "./Link";
import {setPosition} from "../../util/setPosition";
import {updateTransaction} from "../wysiwyg/transaction";
import {Constants} from "../../constants";
import {copyPlainText, openByMobile, readText, setStorageVal} from "../util/compatibility";
import {upDownHint} from "../../util/upDownHint";
import {highlightRender} from "../render/highlightRender";
import {getContenteditableElement, hasNextSibling, hasPreviousSibling} from "../wysiwyg/getBlock";
import {processRender} from "../util/processCode";
import {BlockRef} from "./BlockRef";
import {hintRenderTemplate, hintRenderWidget} from "../hint/extend";
import {blockRender} from "../render/blockRender";
/// #if !BROWSER
import {openBy} from "../../editor/util";
/// #endif
/// #if !MOBILE
import {moveResize} from "../../dialog/moveResize";
/// #endif
import {fetchPost} from "../../util/fetch";
import {isArrayEqual, isMobile} from "../../util/functions";
// import * as dayjs from "dayjs";
import {format} from "date-fns";
import {insertEmptyBlock} from "../../block/util";
import {matchHotKey} from "../util/hotKey";
import {hideElements} from "../ui/hideElements";
import {electronUndo} from "../undo";
import {previewTemplate} from "./util";
import {hideMessage, showMessage} from "../../dialog/message";
import {InlineMath} from "./InlineMath";
import {InlineMemo} from "./InlineMemo";
import {mathRender} from "../render/mathRender";
import {linkMenu} from "../../menus/protyle";
import {addScript} from "../util/addScript";
import {confirmDialog} from "../../dialog/confirmDialog";
import {pasteAsPlainText, pasteEscaped, pasteText} from "../util/paste";

export class Toolbar {
    public element: HTMLElement;
    public subElement: HTMLElement;
    public subElementCloseCB: () => void;
    public range: Range;
    public toolbarHeight: number;

    constructor(protyle: IProtyle) {
        const options = protyle.options;
        const element = document.createElement("div");
        element.className = "protyle-toolbar fn__none";
        this.element = element;
        this.subElement = document.createElement("div");
        /// #if MOBILE
        this.subElement.className = "protyle-util fn__none protyle-util--mobile";
        /// #else
        this.subElement.className = "protyle-util fn__none";
        /// #endif
        this.toolbarHeight = 29;

        options.toolbar.forEach((menuItem: IMenuItem) => {
            const itemElement = this.genItem(protyle, menuItem);
            this.element.appendChild(itemElement);
        });
    }

    public render(protyle: IProtyle, range: Range, event?: KeyboardEvent) {
        this.range = range;
        let nodeElement = hasClosestBlock(range.startContainer);
        if (isMobile() || !nodeElement || protyle.disabled || nodeElement.classList.contains("av")) {
            this.element.classList.add("fn__none");
            return;
        }
        // https://github.com/siyuan-note/siyuan/issues/5157
        let hasImg = true;
        let noText = true;
        Array.from(range.cloneContents().childNodes).find(item => {
            if (item.nodeType !== 1) {
                if (item.textContent.length > 0) {
                    noText = false;
                    return true;
                }
            } else if (!(item as HTMLElement).classList.contains("img")) {
                hasImg = false;
                return true;
            }
        });
        if ((hasImg && noText) ||
            // 拖拽图片到最右侧
            (range.commonAncestorContainer.nodeType !== 3 && (range.commonAncestorContainer as HTMLElement).classList.contains("img"))) {
            this.element.classList.add("fn__none");
            return;
        }
        // shift+方向键或三击选中，不同的块 https://github.com/siyuan-note/siyuan/issues/3891
        const startElement = hasClosestBlock(range.startContainer);
        const endElement = hasClosestBlock(range.endContainer);
        if (startElement && endElement && !startElement.isSameNode(endElement)) {
            if (event) { // 在 keyup 中使用 shift+方向键选中
                if (event.key === "ArrowLeft") {
                    this.range = setLastNodeRange(getContenteditableElement(startElement), range, false);
                } else if (event.key === "ArrowRight") {
                    this.range = setFirstNodeRange(getContenteditableElement(endElement), range);
                    this.range.collapse(false);
                } else if (event.key === "ArrowUp") {
                    this.range = setFirstNodeRange(getContenteditableElement(endElement), range);
                    nodeElement = hasClosestBlock(endElement);
                    if (!nodeElement) {
                        return;
                    }
                } else if (event.key === "ArrowDown") {
                    this.range = setLastNodeRange(getContenteditableElement(startElement), range, false);
                }
            } else {
                this.range = setLastNodeRange(getContenteditableElement(nodeElement), range, false);
            }
            focusByRange(this.range);
            if (this.range.toString() === "") {
                this.element.classList.add("fn__none");
                return;
            }
        }
        // 需放在 range 修改之后，否则 https://github.com/siyuan-note/siyuan/issues/4726
        if (nodeElement.getAttribute("data-type") === "NodeCodeBlock") {
            this.element.classList.add("fn__none");
            return;
        }
        const rangePosition = getSelectionPosition(nodeElement, range);
        this.element.classList.remove("fn__none");
        this.toolbarHeight = this.element.clientHeight;
        const y = rangePosition.top - this.toolbarHeight - 4;
        this.element.setAttribute("data-inity", y + Constants.ZWSP + protyle.contentElement.scrollTop.toString());
        setPosition(this.element, rangePosition.left - 52, y);
        this.element.querySelectorAll(".protyle-toolbar__item--current").forEach(item => {
            item.classList.remove("protyle-toolbar__item--current");
        });
        const types = this.getCurrentType();
        types.forEach(item => {
            if (["search-mark", "a", "block-ref", "virtual-block-ref", "text", "file-annotation-ref", "inline-math",
                "inline-memo", "", "backslash"].includes(item)) {
                return;
            }
            const itemElement = this.element.querySelector(`[data-type="${item}"]`);
            if (itemElement) {
                itemElement.classList.add("protyle-toolbar__item--current");
            }
        });
    }

    public getCurrentType(range = this.range) {
        let types: string[] = [];
        let startElement = range.startContainer as HTMLElement;
        if (startElement.nodeType === 3) {
            startElement = startElement.parentElement;
        } else if (startElement.childElementCount > 0 && startElement.childNodes[range.startOffset]?.nodeType !== 3) {
            startElement = startElement.childNodes[range.startOffset] as HTMLElement;
        }
        if (!startElement || startElement.nodeType === 3) {
            return [];
        }
        if (!["DIV", "TD", "TH", "TR"].includes(startElement.tagName)) {
            types = (startElement.getAttribute("data-type") || "").split(" ");
        }
        let endElement = range.endContainer as HTMLElement;
        if (endElement.nodeType === 3) {
            endElement = endElement.parentElement;
        } else if (endElement.childElementCount > 0 && endElement.childNodes[range.endOffset]?.nodeType !== 3) {
            endElement = endElement.childNodes[range.endOffset] as HTMLElement;
        }
        if (!endElement || endElement.nodeType === 3) {
            return [];
        }
        if (!["DIV", "TD", "TH", "TR"].includes(endElement.tagName) && !startElement.isSameNode(endElement)) {
            types = types.concat((endElement.getAttribute("data-type") || "").split(" "));
        }
        range.cloneContents().childNodes.forEach((item: HTMLElement) => {
            if (item.nodeType !== 3) {
                types = types.concat((item.getAttribute("data-type") || "").split(" "));
            }
        });
        types = [...new Set(types)];
        types.find((item, index) => {
            if (item === "") {
                types.splice(index, 1);
                return true;
            }
        });
        return types;
    }

    private genItem(protyle: IProtyle, menuItem: IMenuItem) {
        let menuItemObj;
        switch (menuItem.name) {
            case "strong":
            case "em":
            case "s":
            case "code":
            case "mark":
            case "tag":
            case "u":
            case "sup":
            case "clear":
            case "sub":
            case "kbd":
                menuItemObj = new ToolbarItem(protyle, menuItem);
                break;
            case "block-ref":
                menuItemObj = new BlockRef(protyle, menuItem);
                break;
            case "inline-math":
                menuItemObj = new InlineMath(protyle, menuItem);
                break;
            case "inline-memo":
                menuItemObj = new InlineMemo(protyle, menuItem);
                break;
            case "|":
                menuItemObj = new Divider();
                break;
            case "text":
                menuItemObj = new Font(protyle, menuItem);
                break;
            case "a":
                menuItemObj = new Link(protyle, menuItem);
                break;
            default:
                menuItemObj = new ToolbarItem(protyle, menuItem);
                break;
        }
        if (!menuItemObj) {
            return;
        }
        return menuItemObj.element;
    }

    // 合并多个 text 为一个 text
    private mergeNode(nodes: NodeListOf<ChildNode>) {
        for (let i = 0; i < nodes.length; i++) {
            if (nodes[i].nodeType !== 3 && (nodes[i] as HTMLElement).tagName === "WBR") {
                nodes[i].remove();
                i--;
            }
        }
        for (let i = 0; i < nodes.length; i++) {
            if (nodes[i].nodeType === 3) {
                if (nodes[i].textContent === "") {
                    nodes[i].remove();
                    i--;
                } else if (nodes[i + 1] && nodes[i + 1].nodeType === 3) {
                    nodes[i].textContent = nodes[i].textContent + nodes[i + 1].textContent;
                    nodes[i + 1].remove();
                    i--;
                }
            }
        }
    }

    public setInlineMark(protyle: IProtyle, type: string, action: "range" | "toolbar", textObj?: ITextOption) {
        const nodeElement = hasClosestBlock(this.range.startContainer);
        if (!nodeElement) {
            return;
        }
        const endElement = hasClosestBlock(this.range.endContainer);
        if (!endElement) {
            return;
        }
        // 三击后还没有重新纠正 range 时使用快捷键标记会导致异常 https://github.com/siyuan-note/siyuan/issues/7068
        if (!nodeElement.isSameNode(endElement)) {
            this.range = setLastNodeRange(getContenteditableElement(nodeElement), this.range, false);
        }
        const rangeTypes = this.getCurrentType(this.range);
        const selectText = this.range.toString();
        fixTableRange(this.range);
        let previousElement: HTMLElement;
        let nextElement: HTMLElement;
        let previousIndex: number;
        let nextIndex: number;
        const previousSibling = hasPreviousSibling(this.range.startContainer);
        if (!["DIV", "TD", "TH", "TR"].includes(this.range.startContainer.parentElement.tagName)) {
            if (this.range.startOffset === 0 && !previousSibling) {
                previousElement = this.range.startContainer.parentElement.previousSibling as HTMLElement;
                this.range.setStartBefore(this.range.startContainer.parentElement);
            } else {
                previousElement = this.range.startContainer.parentElement;
            }
        } else if (previousSibling && previousSibling.nodeType !== 3 && this.range.startOffset === 0) {
            // **aaa**bbb 选中 bbb 加粗
            previousElement = previousSibling as HTMLElement;
        }
        let isEndSpan = false;
        const nextSibling = hasNextSibling(this.range.endContainer);
        if (!["DIV", "TD", "TH", "TR"].includes(this.range.endContainer.parentElement.tagName)) {
            if (this.range.endOffset === this.range.endContainer.textContent.length && !nextSibling) {
                nextElement = this.range.endContainer.parentElement.nextSibling as HTMLElement;
                this.range.setEndAfter(this.range.endContainer.parentElement);
                if (selectText === "") {
                    isEndSpan = true;
                    this.range.collapse(false);
                }
            } else {
                nextElement = this.range.endContainer.parentElement;
            }
        } else if (nextSibling && nextSibling.nodeType !== 3 && this.range.endOffset === this.range.endContainer.textContent.length) {
            // aaa**bbb** 选中 aaa 加粗
            nextElement = nextSibling as HTMLElement;
        }
        this.range.insertNode(document.createElement("wbr"));
        const html = nodeElement.outerHTML;
        const contents = this.range.extractContents();
        this.mergeNode(contents.childNodes);
        // 选择 span 中的一部分需进行包裹
        if (previousElement && nextElement && previousElement.isSameNode(nextElement) && contents.firstChild?.nodeType === 3) {
            const attributes = previousElement.attributes;
            contents.childNodes.forEach(item => {
                const spanElement = document.createElement("span");
                for (let i = 0; i < attributes.length; i++) {
                    spanElement.setAttribute(attributes[i].name, attributes[i].value);
                }
                spanElement.innerHTML = item.textContent;
                item.replaceWith(spanElement);
            });
        }
        const toolbarElement = isMobile() ? document.querySelector("#keyboardToolbar .keyboard__dynamic").nextElementSibling : this.element;
        const actionBtn = action === "toolbar" ? toolbarElement.querySelector(`[data-type="${type}"]`) : undefined;
        const newNodes: Node[] = [];

        if (type === "clear" || actionBtn?.classList.contains("protyle-toolbar__item--current") || (
            action === "range" && rangeTypes.length > 0 && rangeTypes.includes(type) && !textObj
        )) {
            // 移除
            if (type === "clear") {
                toolbarElement.querySelectorAll('[data-type="em"],[data-type="u"],[data-type="s"],[data-type="mark"],[data-type="sup"],[data-type="sub"],[data-type="strong"]').forEach(item => {
                    item.classList.remove("protyle-toolbar__item--current");
                });
            } else if (actionBtn) {
                actionBtn.classList.remove("protyle-toolbar__item--current");
            }
            if (contents.childNodes.length === 0) {
                rangeTypes.find((itemType, index) => {
                    if (type === itemType) {
                        rangeTypes.splice(index, 1);
                        return true;
                    }
                });
                if (rangeTypes.length === 0 || type === "clear") {
                    newNodes.push(document.createTextNode(Constants.ZWSP));
                } else {
                    // 遇到以下类型结尾不应继承 https://github.com/siyuan-note/siyuan/issues/7200
                    let removeIndex = 0;
                    while (removeIndex < rangeTypes.length) {
                        if (["inline-memo", "text", "block-ref", "file-annotation-ref", "a"].includes(rangeTypes[removeIndex])) {
                            rangeTypes.splice(removeIndex, 1);
                        } else {
                            ++removeIndex;
                        }
                    }
                    const inlineElement = document.createElement("span");
                    inlineElement.setAttribute("data-type", rangeTypes.join(" "));
                    inlineElement.textContent = Constants.ZWSP;
                    newNodes.push(inlineElement);
                }
            }
            contents.childNodes.forEach((item: HTMLElement, index) => {
                if (item.nodeType !== 3 && item.tagName !== "BR" && item.tagName !== "IMG") {
                    const types = (item.getAttribute("data-type") || "").split(" ");
                    if (type === "clear") {
                        for (let i = 0; i < types.length; i++) {
                            if (textObj && textObj.type === "text") {
                                if ("text" === types[i]) {
                                    types.splice(i, 1);
                                    i--;
                                }
                            } else {
                                if (["kbd", "text", "strong", "em", "u", "s", "mark", "sup", "sub", "code"].includes(types[i])) {
                                    types.splice(i, 1);
                                    i--;
                                }
                            }
                        }
                    } else {
                        types.find((itemType, typeIndex) => {
                            if (type === itemType) {
                                types.splice(typeIndex, 1);
                                return true;
                            }
                        });
                    }
                    if (types.length === 0) {
                        if (item.textContent === "") {
                            item.textContent = Constants.ZWSP;
                        }
                        newNodes.push(document.createTextNode(item.textContent));
                    } else {
                        if (selectText && type === "clear" && textObj && textObj.type === "text") {
                            // 选中内容中没有样式需要清除时直接返回，否则清除粗体中部分内容会报错
                            if (item.style.color === "" && item.style.webkitTextFillColor === "" && item.style.webkitTextStroke === "" && item.style.textShadow === "" && item.style.backgroundColor === "" && item.style.fontSize === "") {
                                item.setAttribute("data-type", types.join(" "));
                                newNodes.push(item);
                                return true;
                            }
                        }
                        if (type === "clear") {
                            item.style.color = "";
                            item.style.webkitTextFillColor = "";
                            item.style.webkitTextStroke = "";
                            item.style.textShadow = "";
                            item.style.backgroundColor = "";
                            item.style.fontSize = "";
                        }
                        if (index === 0 && previousElement && previousElement.nodeType !== 3 &&
                            isArrayEqual(types, (previousElement.getAttribute("data-type") || "").split(" ")) &&
                            hasSameTextStyle(item, previousElement, textObj)) {
                            previousIndex = previousElement.textContent.length;
                            previousElement.innerHTML = previousElement.innerHTML + item.innerHTML;
                        } else if (index === contents.childNodes.length - 1 && nextElement && nextElement.nodeType !== 3 &&
                            isArrayEqual(types, (nextElement.getAttribute("data-type") || "").split(" ")) &&
                            hasSameTextStyle(item, nextElement, textObj)) {
                            nextIndex = item.textContent.length;
                            nextElement.innerHTML = item.innerHTML + nextElement.innerHTML;
                        } else {
                            item.setAttribute("data-type", types.join(" "));
                            newNodes.push(item);
                        }
                    }
                } else {
                    newNodes.push(item);
                }
            });
        } else {
            // 添加
            if (!this.element.classList.contains("fn__none") && type !== "text" && actionBtn) {
                actionBtn.classList.add("protyle-toolbar__item--current");
            }
            if (selectText === "") {
                const inlineElement = document.createElement("span");
                rangeTypes.push(type);

                // 遇到以下类型结尾不应继承 https://github.com/siyuan-note/siyuan/issues/7200
                if (isEndSpan) {
                    let removeIndex = 0;
                    while (removeIndex < rangeTypes.length) {
                        if (["inline-memo", "text", "block-ref", "file-annotation-ref", "a"].includes(rangeTypes[removeIndex])) {
                            rangeTypes.splice(removeIndex, 1);
                        } else {
                            ++removeIndex;
                        }
                    }
                }
                inlineElement.setAttribute("data-type", [...new Set(rangeTypes)].join(" "));
                inlineElement.textContent = Constants.ZWSP;
                setFontStyle(inlineElement, textObj);
                newNodes.push(inlineElement);
            } else {
                // https://github.com/siyuan-note/siyuan/issues/7477
                // https://github.com/siyuan-note/siyuan/issues/8825
                if (type === "block-ref") {
                    while (contents.childNodes.length > 1) {
                        contents.childNodes[0].remove();
                    }
                }
                contents.childNodes.forEach((item: HTMLElement, index) => {
                    if (item.nodeType === 3) {
                        if (index === 0 && previousElement && previousElement.nodeType !== 3 &&
                            type === previousElement.getAttribute("data-type") &&
                            hasSameTextStyle(item, previousElement, textObj)) {
                            previousIndex = previousElement.textContent.length;
                            previousElement.innerHTML = previousElement.innerHTML + item.textContent;
                        } else if (index === contents.childNodes.length - 1 && nextElement && nextElement.nodeType !== 3 &&
                            type === nextElement.getAttribute("data-type") &&
                            hasSameTextStyle(item, nextElement, textObj)) {
                            nextIndex = item.textContent.length;
                            nextElement.innerHTML = item.textContent + nextElement.innerHTML;
                        } else {
                            const inlineElement = document.createElement("span");
                            inlineElement.setAttribute("data-type", type);
                            inlineElement.textContent = item.textContent;
                            setFontStyle(inlineElement, textObj);
                            newNodes.push(inlineElement);
                        }
                    } else {
                        let types = (item.getAttribute("data-type") || "").split(" ");
                        for (let i = 0; i < types.length; i++) {
                            // "backslash", "virtual-block-ref", "search-mark" 只能单独存在
                            if (["backslash", "virtual-block-ref", "search-mark"].includes(types[i])) {
                                types.splice(i, 1);
                                i--;
                            }
                        }
                        types.push(type);
                        // 上标和下标不能同时存在 https://github.com/siyuan-note/insider/issues/1049
                        if (type === "sub" && types.includes("sup")) {
                            types.find((item, index) => {
                                if (item === "sup") {
                                    types.splice(index, 1);
                                    toolbarElement.querySelector('[data-type="sup"]').classList.remove("protyle-toolbar__item--current");
                                    return true;
                                }
                            });
                        } else if (type === "sup" && types.includes("sub")) {
                            types.find((item, index) => {
                                if (item === "sub") {
                                    types.splice(index, 1);
                                    toolbarElement.querySelector('[data-type="sub"]').classList.remove("protyle-toolbar__item--current");
                                    return true;
                                }
                            });
                        } else if (type === "block-ref" && (types.includes("a") || types.includes("file-annotation-ref"))) {
                            // 虚拟引用和链接/标注不能同时存在
                            types.find((item, index) => {
                                if (item === "a" || item === "file-annotation-ref") {
                                    types.splice(index, 1);
                                    return true;
                                }
                            });
                        } else if (type === "a" && (types.includes("block-ref") || types.includes("file-annotation-ref"))) {
                            // 链接和引用/标注不能同时存在
                            types.find((item, index) => {
                                if (item === "block-ref" || item === "file-annotation-ref") {
                                    types.splice(index, 1);
                                    return true;
                                }
                            });
                        } else if (type === "file-annotation-ref" && (types.includes("block-ref") || types.includes("a"))) {
                            // 引用和链接/标注不能同时存在
                            types.find((item, index) => {
                                if (item === "block-ref" || item === "a") {
                                    types.splice(index, 1);
                                    return true;
                                }
                            });
                        } else if (type === "inline-memo" && types.includes("inline-math")) {
                            // 数学公式和备注不能同时存在
                            types.find((item, index) => {
                                if (item === "inline-math") {
                                    types.splice(index, 1);
                                    return true;
                                }
                            });
                            item.textContent = item.getAttribute("data-content");
                        } else if (type === "inline-math" && types.includes("inline-memo")) {
                            // 数学公式和备注不能同时存在
                            types.find((item, index) => {
                                if (item === "inline-memo") {
                                    types.splice(index, 1);
                                    return true;
                                }
                            });
                        }
                        types = [...new Set(types)];
                        if (index === 0 && previousElement && previousElement.nodeType !== 3 &&
                            isArrayEqual(types, (previousElement.getAttribute("data-type") || "").split(" ")) &&
                            hasSameTextStyle(item, previousElement, textObj)) {
                            previousIndex = previousElement.textContent.length;
                            previousElement.innerHTML = previousElement.innerHTML + item.innerHTML;
                        } else if (index === contents.childNodes.length - 1 && nextElement && nextElement.nodeType !== 3 &&
                            isArrayEqual(types, (nextElement.getAttribute("data-type") || "").split(" ")) &&
                            hasSameTextStyle(item, nextElement, textObj)) {
                            nextIndex = item.textContent.length;
                            nextElement.innerHTML = item.innerHTML + nextElement.innerHTML;
                        } else if (item.tagName !== "BR" && item.tagName !== "IMG") {
                            item.setAttribute("data-type", types.join(" "));
                            setFontStyle(item, textObj);
                            newNodes.push(item);
                        } else {
                            newNodes.push(item);
                        }
                    }
                });
            }
        }
        if (this.range.startContainer.nodeType !== 3 && (this.range.startContainer as HTMLElement).tagName === "SPAN" &&
            this.range.startContainer.isSameNode(this.range.endContainer) && !isEndSpan) {
            // 切割元素
            const startContainer = this.range.startContainer as HTMLElement;
            const afterElement = document.createElement("span");
            const attributes = startContainer.attributes;
            for (let i = 0; i < attributes.length; i++) {
                afterElement.setAttribute(attributes[i].name, attributes[i].value);
            }
            this.range.setEnd(startContainer.lastChild, startContainer.lastChild.textContent.length);
            afterElement.append(this.range.extractContents());
            startContainer.after(afterElement);
            this.range.setStartBefore(afterElement);
            this.range.collapse(true);
        }
        for (let i = 0; i < newNodes.length; i++) {
            const currentNewNode = newNodes[i] as HTMLElement;
            const nextNewNode = newNodes[i + 1] as HTMLElement;
            if (currentNewNode.nodeType !== 3 && nextNewNode && nextNewNode.nodeType !== 3 &&
                nextNewNode.tagName === currentNewNode.tagName &&
                isArrayEqual((nextNewNode.getAttribute("data-type") || "").split(" "), (currentNewNode.getAttribute("data-type") || "").split(" ")) &&
                currentNewNode.getAttribute("data-id") === nextNewNode.getAttribute("data-id") &&
                currentNewNode.getAttribute("data-subtype") === nextNewNode.getAttribute("data-subtype") &&
                currentNewNode.style.color === nextNewNode.style.color &&
                currentNewNode.style.webkitTextFillColor === nextNewNode.style.webkitTextFillColor &&
                currentNewNode.style.webkitTextStroke === nextNewNode.style.webkitTextStroke &&
                currentNewNode.style.textShadow === nextNewNode.style.textShadow &&
                currentNewNode.style.fontSize === nextNewNode.style.fontSize &&
                currentNewNode.style.backgroundColor === nextNewNode.style.backgroundColor) {
                // 合并相同的 node
                const currentType = currentNewNode.getAttribute("data-type");
                if (currentType.indexOf("inline-math") > -1) {
                    // 数学公式合并 data-content https://github.com/siyuan-note/siyuan/issues/6028
                    nextNewNode.setAttribute("data-content", currentNewNode.getAttribute("data-content") + nextNewNode.getAttribute("data-content"));
                } else {
                    // 测试不存在 https://ld246.com/article/1664454663564 情况，故移除引用合并限制
                    // 搜索结果引用被高亮隔断需进行合并 https://github.com/siyuan-note/siyuan/issues/7588
                    nextNewNode.innerHTML = currentNewNode.innerHTML + nextNewNode.innerHTML;
                    // 如果为备注时，合并备注内容
                    if (currentType.indexOf("inline-memo") > -1) {
                        nextNewNode.setAttribute("data-inline-memo-content", (currentNewNode.getAttribute("data-inline-memo-content") || "") +
                            (nextNewNode.getAttribute("data-inline-memo-content") || ""));
                    }
                }
                newNodes.splice(i, 1);
                i--;
            } else {
                this.range.insertNode(currentNewNode);
                // https://github.com/siyuan-note/siyuan/issues/6155
                if (currentNewNode.nodeType !== 3 && ["code", "tag", "kbd"].includes(type)) {
                    const previousSibling = hasPreviousSibling(currentNewNode);
                    if (!previousSibling || previousSibling.textContent.endsWith("\n")) {
                        currentNewNode.before(document.createTextNode(Constants.ZWSP));
                    }
                    if (!currentNewNode.textContent.startsWith(Constants.ZWSP)) {
                        currentNewNode.textContent = Constants.ZWSP + currentNewNode.textContent;
                    }
                    const currentNextSibling = hasNextSibling(currentNewNode);
                    if (!currentNextSibling ||
                        (currentNextSibling && (
                                currentNextSibling.nodeType !== 3 ||
                                (currentNextSibling.nodeType === 3 && !currentNextSibling.textContent.startsWith(Constants.ZWSP)))
                        )
                    ) {
                        currentNewNode.after(document.createTextNode(Constants.ZWSP));
                    }
                }
                this.range.collapse(false);
            }
        }
        if (previousElement) {
            if (previousElement.nodeType !== 3 && previousElement.textContent === Constants.ZWSP) {
                // https://github.com/siyuan-note/siyuan/issues/7548
                previousElement.remove();
            } else {
                this.mergeNode(previousElement.childNodes);
            }
        }
        if (nextElement) {
            this.mergeNode(nextElement.childNodes);
        }
        if (previousIndex) {
            this.range.setStart(previousElement.firstChild, previousIndex);
        } else if (newNodes.length > 0) {
            if (newNodes[0].nodeType !== 3 && (newNodes[0] as HTMLElement).getAttribute("data-type") === "inline-math") {
                // 数学公式后面处理
            } else {
                if (newNodes[0].firstChild) {
                    if (newNodes[0].firstChild.textContent === Constants.ZWSP) {
                        // 新建元素时光标消失 https://github.com/siyuan-note/siyuan/issues/6481
                        // 新建元素粘贴后元素消失 https://ld246.com/article/1665556907936
                        this.range.setStart(newNodes[0].firstChild, 1);
                    } else {
                        this.range.setStart(newNodes[0].firstChild, 0);
                    }
                } else if (newNodes[0].nodeType === 3) {
                    this.range.setStart(newNodes[0], 0);
                } else {
                    this.range.setStartBefore(newNodes[0]);
                }
            }
        } else if (nextElement) {
            // aaa**bbb** 选中 aaa 加粗
            this.range.setStart(nextElement.firstChild, 0);
        }
        if (nextIndex) {
            this.range.setEnd(nextElement.lastChild, nextIndex);
        } else if (newNodes.length > 0) {
            const lastNewNode = newNodes[newNodes.length - 1];
            if (lastNewNode.nodeType !== 3 && (lastNewNode as HTMLElement).getAttribute("data-type").indexOf("inline-math") > -1) {
                const mathPreviousSibling = hasPreviousSibling(lastNewNode);
                if (mathPreviousSibling && mathPreviousSibling.nodeType === 3) {
                    this.range.setStart(mathPreviousSibling, mathPreviousSibling.textContent.length);
                } else {
                    this.range.setStartBefore(lastNewNode);
                }
                const mathNextSibling = hasNextSibling(lastNewNode);
                if (mathNextSibling && mathNextSibling.nodeType === 3) { // https://github.com/siyuan-note/siyuan/issues/6065
                    this.range.setEnd(mathNextSibling, 0);
                } else {
                    this.range.setEndAfter(lastNewNode);
                }
            } else {
                if (lastNewNode.lastChild) {
                    if (lastNewNode.lastChild.textContent === Constants.ZWSP) {
                        // 新建元素时光标消失 https://github.com/siyuan-note/siyuan/issues/6481
                        // 新建元素粘贴后元素消失 https://ld246.com/article/1665556907936
                        this.range.collapse(true);
                    } else {
                        this.range.setEnd(lastNewNode.lastChild, lastNewNode.lastChild.textContent.length);
                    }
                } else if (lastNewNode.nodeType === 3) {
                    this.range.setEnd(lastNewNode, lastNewNode.textContent.length);
                    if (lastNewNode.textContent === Constants.ZWSP) {
                        // 粗体后取消粗体光标不存在 https://github.com/siyuan-note/insider/issues/1056
                        this.range.collapse(false);
                    }
                } else {
                    // eg: 表格中有3行时，选中第二行三级，多次加粗会增加换行
                    this.range.setEndAfter(lastNewNode);
                }
            }
        } else if (previousElement) {
            // **aaa**bbb 选中 bbb 加粗
            // 需进行 mergeNode ，否用 alt+x 为相同颜色 aaabbb 中的 bbb 再次赋值后无法选中
            this.range.setEnd(previousElement.firstChild, previousElement.firstChild.textContent.length);
        }
        let needFocus = true;
        if (type === "inline-math") {
            mathRender(nodeElement);
            if (selectText === "") {
                protyle.toolbar.showRender(protyle, newNodes[0] as HTMLElement, undefined, html);
                return;
            }
        } else if (type === "inline-memo") {
            protyle.toolbar.showRender(protyle, newNodes[0] as HTMLElement, newNodes as Element[], html);
            return;
        } else if (type === "block-ref") {
            this.range.collapse(false);
        } else if (type === "a") {
            const aElement = newNodes[0] as HTMLElement;
            if (aElement.textContent.replace(Constants.ZWSP, "") === "" || !aElement.getAttribute("data-href")) {
                needFocus = false;
                linkMenu(protyle, aElement, aElement.getAttribute("data-href") ? true : false);
            } else {
                this.range.collapse(false);
            }
        }
        nodeElement.setAttribute("updated", format(new Date(), 'yyyyMMddHHmmss'));
        updateTransaction(protyle, nodeElement.getAttribute("data-node-id"), nodeElement.outerHTML, html);
        const wbrElement = nodeElement.querySelector("wbr");
        if (wbrElement) {
            wbrElement.remove();
        }
        if (needFocus) {
            focusByRange(this.range);
        }
    }

    public showRender(protyle: IProtyle, renderElement: Element, updateElements?: Element[], oldHTML?: string) {
        const nodeElement = hasClosestBlock(renderElement);
        if (!nodeElement) {
            return;
        }
        hideElements(["hint"], protyle);
        window.siyuan.menus.menu.remove();
        const id = nodeElement.getAttribute("data-node-id");
        const types = (renderElement.getAttribute("data-type") || "").split(" ");
        const html = oldHTML || nodeElement.outerHTML;
        let title = "HTML";
        let placeholder = "";
        const isInlineMemo = types.includes("inline-memo");
        switch (renderElement.getAttribute("data-subtype")) {
            case "abc":
                title = window.siyuan.languages.staff;
                break;
            case "echarts":
                title = window.siyuan.languages.chart;
                break;
            case "flowchart":
                title = "Flow Chart";
                break;
            case "graphviz":
                title = "Graphviz";
                break;
            case "mermaid":
                title = "Mermaid";
                break;
            case "mindmap":
                placeholder = `- foo
  - bar
- baz`;
                title = window.siyuan.languages.mindmap;
                break;
            case "plantuml":
                title = "UML";
                break;
            case "math":
                if (types.includes("NodeMathBlock")) {
                    title = window.siyuan.languages.math;
                } else {
                    title = window.siyuan.languages["inline-math"];
                }
                break;
        }
        if (types.includes("NodeBlockQueryEmbed")) {
            title = window.siyuan.languages.blockEmbed;
        } else if (isInlineMemo) {
            title = window.siyuan.languages.memo;
        }
        const isPin = this.subElement.querySelector('[data-type="pin"]')?.getAttribute("aria-label") === window.siyuan.languages.unpin;
        const pinData: IObject = {};
        if (isPin) {
            const textElement = this.subElement.querySelector(".b3-text-field") as HTMLTextAreaElement;
            pinData.styleH = textElement.style.height;
            pinData.styleW = textElement.style.width;
        } else {
            this.subElement.style.width = "";
            this.subElement.style.padding = "0";
        }
        this.subElement.innerHTML = `<div ${(isPin && this.subElement.firstElementChild.getAttribute("data-drag") === "true") ? 'data-drag="true"' : ""}><div class="block__icons block__icons--menu fn__flex" style="border-radius: var(--b3-border-radius-b) var(--b3-border-radius-b) 0 0;">
    <span class="fn__flex-1 resize__move">
        ${title}
    </span>
    <span class="fn__space"></span>
    <button data-type="refresh" class="block__icon block__icon--show b3-tooltips b3-tooltips__nw${(isPin && !this.subElement.querySelector('[data-type="refresh"]').classList.contains("block__icon--active")) ? "" : " block__icon--active"}${types.includes("NodeBlockQueryEmbed") ? " fn__none" : ""}" aria-label="${window.siyuan.languages.refresh}"><svg><use xlink:href="#iconRefresh"></use></svg></button>
    <span class="fn__space"></span>
    <button data-type="before" class="block__icon block__icon--show b3-tooltips b3-tooltips__nw${protyle.disabled ? " fn__none" : ""}" aria-label="${window.siyuan.languages["insert-before"]}"><svg><use xlink:href="#iconBefore"></use></svg></button>
    <span class="fn__space${protyle.disabled ? " fn__none" : ""}"></span>
    <button data-type="after" class="block__icon block__icon--show b3-tooltips b3-tooltips__nw${protyle.disabled ? " fn__none" : ""}" aria-label="${window.siyuan.languages["insert-after"]}"><svg><use xlink:href="#iconAfter"></use></svg></button>
    <span class="fn__space${protyle.disabled ? " fn__none" : ""}"></span>
    <button data-type="export" class="block__icon block__icon--show b3-tooltips b3-tooltips__nw" aria-label="${window.siyuan.languages.export} ${window.siyuan.languages.image}"><svg><use xlink:href="#iconImage"></use></svg></button>
    <span class="fn__space"></span>
    <button data-type="pin" class="block__icon block__icon--show b3-tooltips b3-tooltips__nw" aria-label="${isPin ? window.siyuan.languages.unpin : window.siyuan.languages.pin}"><svg><use xlink:href="#icon${isPin ? "Unpin" : "Pin"}"></use></svg></button>
    <span class="fn__space"></span>
    <button data-type="close" class="block__icon block__icon--show b3-tooltips b3-tooltips__nw" aria-label="${window.siyuan.languages.close}"><svg style="width: 10px"><use xlink:href="#iconClose"></use></svg></button>
</div>
<textarea ${protyle.disabled ? " readonly" : ""} spellcheck="false" class="b3-text-field b3-text-field--text fn__block" placeholder="${placeholder}" style="${isMobile() ? "" : "width:" + Math.max(480, renderElement.clientWidth * 0.7) + "px"};max-height:calc(80vh - 44px);min-height: 48px;min-width: 268px;border-radius: 0 0 var(--b3-border-radius-b) var(--b3-border-radius-b);font-family: var(--b3-font-family-code);"></textarea></div>`;
        const autoHeight = () => {
            textElement.style.height = textElement.scrollHeight + "px";
            if (isMobile()) {
                setPosition(this.subElement, 0, 0);
                return;
            }
            if (this.subElement.firstElementChild.getAttribute("data-drag") === "true") {
                if (textElement.getBoundingClientRect().bottom > window.innerHeight) {
                    this.subElement.style.top = window.innerHeight - this.subElement.clientHeight + "px";
                }
                return;
            }
            const bottom = nodeRect.bottom === nodeRect.top ? nodeRect.bottom + 26 : nodeRect.bottom;
            if (this.subElement.clientHeight <= window.innerHeight - bottom || this.subElement.clientHeight <= nodeRect.top) {
                if (types.includes("inline-math") || isInlineMemo) {
                    setPosition(this.subElement, nodeRect.left, bottom, nodeRect.height || 26);
                } else {
                    setPosition(this.subElement, nodeRect.left + (nodeRect.width - this.subElement.clientWidth) / 2, bottom, nodeRect.height || 26);
                }
            } else {
                setPosition(this.subElement, nodeRect.right, bottom);
            }
        };
        const headerElement = this.subElement.querySelector(".block__icons");
        headerElement.addEventListener("click", (event: MouseEvent) => {
            const target = event.target as HTMLElement;
            const btnElement = hasClosestByClassName(target, "b3-tooltips");
            if (!btnElement) {
                if (event.detail === 2) {
                    const pingElement = headerElement.querySelector('[data-type="pin"]');
                    if (pingElement.getAttribute("aria-label") === window.siyuan.languages.unpin) {
                        pingElement.querySelector("svg use").setAttribute("xlink:href", "#iconPin");
                        pingElement.setAttribute("aria-label", window.siyuan.languages.pin);
                    } else {
                        pingElement.querySelector("svg use").setAttribute("xlink:href", "#iconUnpin");
                        pingElement.setAttribute("aria-label", window.siyuan.languages.unpin);
                    }
                    event.preventDefault();
                    event.stopPropagation();
                }
                return;
            }
            event.stopPropagation();
            switch (btnElement.getAttribute("data-type")) {
                case "close":
                    this.subElement.querySelector('[data-type="pin"]').setAttribute("aria-label", window.siyuan.languages.pin);
                    hideElements(["util"], protyle);
                    break;
                case "pin":
                    if (btnElement.getAttribute("aria-label") === window.siyuan.languages.unpin) {
                        btnElement.querySelector("svg use").setAttribute("xlink:href", "#iconPin");
                        btnElement.setAttribute("aria-label", window.siyuan.languages.pin);
                    } else {
                        btnElement.querySelector("svg use").setAttribute("xlink:href", "#iconUnpin");
                        btnElement.setAttribute("aria-label", window.siyuan.languages.unpin);
                    }
                    break;
                case "refresh":
                    btnElement.classList.toggle("block__icon--active");
                    break;
                case "before":
                    insertEmptyBlock(protyle, "beforebegin", id);
                    hideElements(["util"], protyle);
                    break;
                case "after":
                    insertEmptyBlock(protyle, "afterend", id);
                    hideElements(["util"], protyle);
                    break;
                case "export":
                    exportImg();
                    break;
            }
        });
        const exportImg = () => {
            const msgId = showMessage(window.siyuan.languages.exporting, 0);
            if (renderElement.getAttribute("data-subtype") === "plantuml") {
                fetch(renderElement.querySelector("img").getAttribute("src")).then(function (response) {
                    return response.blob();
                }).then(function (blob) {
                    const formData = new FormData();
                    formData.append("file", blob);
                    formData.append("type", "image/png");
                    fetchPost("/api/export/exportAsFile", formData, (response) => {
                        openByMobile(response.data.file);
                        hideMessage(msgId);
                    });
                });
                return;
            }
            setTimeout(() => {
                addScript("/stage/protyle/js/html2canvas.min.js?v=1.4.1", "protyleHtml2canvas").then(() => {
                    window.html2canvas(renderElement, {useCORS: true}).then((canvas) => {
                        canvas.toBlob((blob: Blob) => {
                            const formData = new FormData();
                            formData.append("file", blob);
                            formData.append("type", "image/png");
                            fetchPost("/api/export/exportAsFile", formData, (response) => {
                                openByMobile(response.data.file);
                                hideMessage(msgId);
                            });
                        });
                    });
                });
            }, Constants.TIMEOUT_LOAD);
        };
        /// #if !MOBILE
        moveResize(this.subElement, () => {
            const pinElement = headerElement.querySelector('[data-type="pin"]');
            pinElement.querySelector("svg use").setAttribute("xlink:href", "#iconUnpin");
            pinElement.setAttribute("aria-label", window.siyuan.languages.unpin);
            this.subElement.firstElementChild.setAttribute("data-drag", "true");
        });
        /// #endif
        const textElement = this.subElement.querySelector(".b3-text-field") as HTMLTextAreaElement;
        if (types.includes("NodeHTMLBlock")) {
            textElement.value = Lute.UnEscapeHTMLStr(renderElement.querySelector("protyle-html").getAttribute("data-content") || "");
        } else if (isInlineMemo) {
            textElement.value = Lute.UnEscapeHTMLStr(renderElement.getAttribute("data-inline-memo-content") || "");
        } else {
            textElement.value = Lute.UnEscapeHTMLStr(renderElement.getAttribute("data-content") || "");
        }

        textElement.addEventListener("input", (event) => {
            if (!renderElement.parentElement) {
                return;
            }
            if (textElement.clientHeight !== textElement.scrollHeight) {
                autoHeight();
            }
            if (!this.subElement.querySelector('[data-type="refresh"]').classList.contains("block__icon--active")) {
                return;
            }
            if (types.includes("NodeHTMLBlock")) {
                renderElement.querySelector("protyle-html").setAttribute("data-content", Lute.EscapeHTMLStr(textElement.value));
            } else if (isInlineMemo) {
                let inlineMemoElements;
                if (updateElements) {
                    inlineMemoElements = updateElements;
                } else {
                    inlineMemoElements = [renderElement];
                }
                inlineMemoElements.forEach((item) => {
                    item.setAttribute("data-inline-memo-content", Lute.EscapeHTMLStr(textElement.value));
                });
            } else {
                renderElement.setAttribute("data-content", Lute.EscapeHTMLStr(textElement.value));
                renderElement.removeAttribute("data-render");
            }
            if (!types.includes("NodeBlockQueryEmbed") || !types.includes("NodeHTMLBlock") || !isInlineMemo) {
                processRender(renderElement);
            }
            event.stopPropagation();
        });
        textElement.addEventListener("keydown", (event: KeyboardEvent) => {
            event.stopPropagation();
            // 阻止 ctrl+m 缩小窗口 https://github.com/siyuan-note/siyuan/issues/5541
            if (matchHotKey(window.siyuan.config.keymap.editor.insert["inline-math"].custom, event)) {
                event.preventDefault();
                return;
            }
            if (event.isComposing) {
                return;
            }
            if (event.key === "Escape" || matchHotKey("⌘↩", event)) {
                this.subElement.querySelector('[data-type="pin"]').setAttribute("aria-label", window.siyuan.languages.pin);
                hideElements(["util"], protyle);
            } else if (event.key === "Tab") {
                // https://github.com/siyuan-note/siyuan/issues/5270
                document.execCommand("insertText", false, "\t");
                event.preventDefault();
            } else if (electronUndo(event)) {
                return;
            }
        });
        this.subElementCloseCB = () => {
            if (!renderElement.parentElement || protyle.disabled) {
                return;
            }
            let inlineLastNode: Element;
            if (types.includes("NodeHTMLBlock")) {
                let htmlText = textElement.value;
                if (htmlText) {
                    // 需移除首尾的空白字符与连续的换行 (空行) https://github.com/siyuan-note/siyuan/issues/7921
                    htmlText = htmlText.trim().replace(/\n+/g, "\n");
                    // 需一对 div 标签包裹，否则行内元素会解析错误 https://github.com/siyuan-note/siyuan/issues/6764
                    if (!(htmlText.startsWith("<div>") && htmlText.endsWith("</div>"))) {
                        htmlText = `<div>\n${htmlText}\n</div>`;
                    }
                }
                renderElement.querySelector("protyle-html").setAttribute("data-content", Lute.EscapeHTMLStr(htmlText));
            } else if (isInlineMemo) {
                let inlineMemoElements;
                if (updateElements) {
                    inlineMemoElements = updateElements;
                } else {
                    inlineMemoElements = [renderElement];
                }
                inlineMemoElements.forEach((item, index) => {
                    if (!textElement.value) {
                        // https://github.com/siyuan-note/insider/issues/1046
                        const currentTypes = item.getAttribute("data-type").split(" ");
                        if (currentTypes.length === 1 && currentTypes[0] === "inline-memo") {
                            item.outerHTML = item.innerHTML + (index === inlineMemoElements.length - 1 ? "<wbr>" : "");
                        } else {
                            currentTypes.find((typeItem, index) => {
                                if (typeItem === "inline-memo") {
                                    currentTypes.splice(index, 1);
                                    return true;
                                }
                            });
                            item.setAttribute("data-type", currentTypes.join(" "));
                            item.removeAttribute("data-inline-memo-content");
                        }
                        if (index === inlineMemoElements.length - 1) {
                            inlineLastNode = item;
                        }
                    } else {
                        // 行级备注自动移除换行  https://ld246.com/article/1664205917326
                        item.setAttribute("data-inline-memo-content", Lute.EscapeHTMLStr(textElement.value));
                    }
                });
            } else if (types.includes("inline-math")) {
                // 行内数学公式不允许换行 https://github.com/siyuan-note/siyuan/issues/2187
                if (textElement.value) {
                    renderElement.setAttribute("data-content", Lute.EscapeHTMLStr(textElement.value));
                    renderElement.removeAttribute("data-render");
                    processRender(renderElement);
                } else {
                    inlineLastNode = renderElement;
                    // esc 后需要 focus range，但点击空白处不能 focus range，否则光标无法留在点击位置
                    renderElement.outerHTML = "<wbr>";
                }
            } else {
                renderElement.setAttribute("data-content", Lute.EscapeHTMLStr(textElement.value));
                renderElement.removeAttribute("data-render");
                if (types.includes("NodeBlockQueryEmbed")) {
                    blockRender(protyle, renderElement);
                } else {
                    processRender(renderElement);
                }
            }

            // 光标定位
            if (getSelection().rangeCount === 0 ||
                // $$ 中间输入后再 ESC 光标无法定位
                (getSelection().rangeCount > 0 && hasClosestByClassName(getSelection().getRangeAt(0).startContainer, "protyle-util"))
            ) {  // https://ld246.com/article/1665306093005
                if (renderElement.tagName === "SPAN") {
                    if (inlineLastNode) {
                        if (inlineLastNode.parentElement) {
                            this.range.setStartAfter(inlineLastNode);
                            this.range.collapse(true);
                            focusByRange(this.range);
                        } else {
                            focusByWbr(nodeElement, this.range);
                        }
                    } else if (renderElement.parentElement) {
                        this.range.setStartAfter(renderElement);
                        this.range.collapse(true);
                        focusByRange(this.range);
                    }
                } else {
                    focusBlock(renderElement);
                    renderElement.classList.add("protyle-wysiwyg--select");
                }
            } else {
                // ctrl+M 后点击空白会留下 wbr
                nodeElement.querySelector("wbr")?.remove();
            }

<<<<<<< HEAD
            nodeElement.setAttribute("updated", format(new Date(), 'yyyyMMddHHmmss'));
            const newHTML = protyle.lute.SpinBlockDOM(nodeElement.outerHTML);
=======
            nodeElement.setAttribute("updated", dayjs().format("YYYYMMDDHHmmss"));
>>>>>>> 802df1e2
            // HTML 块中包含多个 <pre> 时只能保存第一个 https://github.com/siyuan-note/siyuan/issues/5732
            if (types.includes("NodeHTMLBlock")) {
                const tempElement = document.createElement("template");
                tempElement.innerHTML = protyle.lute.SpinBlockDOM(nodeElement.outerHTML);
                if (tempElement.content.childElementCount > 1) {
                    showMessage(window.siyuan.languages.htmlBlockTip);
                }
            }
            updateTransaction(protyle, id, nodeElement.outerHTML, html);
        };
        this.subElement.style.zIndex = (++window.siyuan.zIndex).toString();
        this.subElement.classList.remove("fn__none");
        const nodeRect = renderElement.getBoundingClientRect();
        this.element.classList.add("fn__none");
        if (isPin) {
            textElement.style.width = pinData.styleW;
            textElement.style.height = pinData.styleH;
        } else {
            autoHeight();
        }
        if (!protyle.disabled) {
            textElement.select();
        }
        protyle.app.plugins.forEach(item => {
            item.eventBus.emit("open-noneditableblock", {
                protyle,
                toolbar: this
            });
        });
    }

    public showCodeLanguage(protyle: IProtyle, languageElement: HTMLElement) {
        const nodeElement = hasClosestBlock(languageElement);
        if (!nodeElement) {
            return;
        }
        hideElements(["hint"], protyle);
        window.siyuan.menus.menu.remove();
        this.range = getEditorRange(nodeElement);
        const id = nodeElement.getAttribute("data-node-id");
        let oldHtml = nodeElement.outerHTML;

        let html = `<div class="b3-list-item">${window.siyuan.languages.clear}</div>`;
        const hljsLanguages = Constants.ALIAS_CODE_LANGUAGES.concat(window.hljs?.listLanguages() ?? []).sort();
        hljsLanguages.forEach((item, index) => {
            html += `<div class="b3-list-item${index === 0 ? " b3-list-item--focus" : ""}">${item}</div>`;
        });

        this.subElement.style.width = "";
        this.subElement.style.padding = "";
        this.subElement.innerHTML = `<div class="fn__flex-column" style="max-height:50vh">
    <input placeholder="${window.siyuan.languages.search}" style="margin: 0 8px 4px 8px" class="b3-text-field"/>
    <div class="b3-list fn__flex-1 b3-list--background" style="position: relative">${html}</div>
</div>`;

        const listElement = this.subElement.lastElementChild.lastElementChild as HTMLElement;
        const inputElement = this.subElement.querySelector("input");
        inputElement.addEventListener("keydown", (event: KeyboardEvent) => {
            event.stopPropagation();
            if (event.isComposing) {
                return;
            }
            upDownHint(listElement, event);
            if (event.key === "Enter") {
                const activeText = this.subElement.querySelector(".b3-list-item--focus").textContent;
                languageElement.textContent = activeText === window.siyuan.languages.clear ? "" : activeText;
                window.siyuan.storage[Constants.LOCAL_CODELANG] = languageElement.textContent;
                setStorageVal(Constants.LOCAL_CODELANG, window.siyuan.storage[Constants.LOCAL_CODELANG]);
                const editElement = getContenteditableElement(nodeElement);
                const lineNumber = nodeElement.getAttribute("linenumber");
                if (lineNumber === "true" || (lineNumber !== "false" && window.siyuan.config.editor.codeSyntaxHighlightLineNum)) {
                    editElement.classList.add("protyle-linenumber");
                } else {
                    editElement.classList.remove("protyle-linenumber");
                }
                (editElement as HTMLElement).textContent = editElement.textContent;
                editElement.removeAttribute("data-render");
                highlightRender(nodeElement);
                nodeElement.setAttribute("updated", format(new Date(), 'yyyyMMddHHmmss'));
                updateTransaction(protyle, id, nodeElement.outerHTML, oldHtml);
                oldHtml = nodeElement.outerHTML;
                event.preventDefault();
                event.stopPropagation();
            }
            if (event.key === "Escape" || event.key === "Enter") {
                this.subElement.classList.add("fn__none");
                focusByRange(this.range);
            }
        });
        inputElement.addEventListener("input", (event) => {
            const lowerCaseValue = inputElement.value.toLowerCase();
            const matchLanguages = hljsLanguages.filter(item => item.includes(lowerCaseValue));
            let html = "";
            // sort
            let matchInput = false;
            matchLanguages.sort((a, b) => {
                if (a.startsWith(lowerCaseValue) && b.startsWith(lowerCaseValue)) {
                    if (a.length < b.length) {
                        return -1;
                    } else if (a.length === b.length) {
                        return 0;
                    } else {
                        return 1;
                    }
                } else if (a.startsWith(lowerCaseValue)) {
                    return -1;
                } else if (b.startsWith(lowerCaseValue)) {
                    return 1;
                } else {
                    return 0;
                }
            }).forEach((item) => {
                if (inputElement.value === item) {
                    matchInput = true;
                }
                html += `<div class="b3-list-item">${item.replace(lowerCaseValue, "<b>" + lowerCaseValue + "</b>")}</div>`;
            });
            if (inputElement.value.trim() && !matchInput) {
                html = `<div class="b3-list-item"><b>${inputElement.value.replace(/`| /g, "_")}</b></div>${html}`;
            }
            html = `<div class="b3-list-item">${window.siyuan.languages.clear}</div>` + html;
            listElement.innerHTML = html;
            if (listElement.firstElementChild.nextElementSibling) {
                listElement.firstElementChild.nextElementSibling.classList.add("b3-list-item--focus");
            } else {
                listElement.firstElementChild.classList.add("b3-list-item--focus");
            }
            event.stopPropagation();
        });
        listElement.addEventListener("click", (event) => {
            const target = event.target as HTMLElement;
            const listElement = hasClosestByClassName(target, "b3-list-item");
            if (!listElement) {
                return;
            }
            languageElement.textContent = listElement.textContent === window.siyuan.languages.clear ? "" : listElement.textContent;
            window.siyuan.storage[Constants.LOCAL_CODELANG] = languageElement.textContent;
            setStorageVal(Constants.LOCAL_CODELANG, window.siyuan.storage[Constants.LOCAL_CODELANG]);
            const nodeElement = hasClosestBlock(languageElement);
            if (nodeElement) {
                const editElement = getContenteditableElement(nodeElement);
                const lineNumber = nodeElement.getAttribute("linenumber");
                if (lineNumber === "true" || (lineNumber !== "false" && window.siyuan.config.editor.codeSyntaxHighlightLineNum)) {
                    editElement.classList.add("protyle-linenumber");
                } else {
                    editElement.classList.remove("protyle-linenumber");
                }
                (editElement as HTMLElement).textContent = editElement.textContent;
                editElement.removeAttribute("data-render");
                highlightRender(nodeElement);
                nodeElement.setAttribute("updated", format(new Date(), 'yyyyMMddHHmmss'));
                updateTransaction(protyle, id, nodeElement.outerHTML, oldHtml);
                oldHtml = nodeElement.outerHTML;
                this.subElement.classList.add("fn__none");
                focusByRange(this.range);
            }
        });
        this.subElement.style.zIndex = (++window.siyuan.zIndex).toString();
        this.subElement.classList.remove("fn__none");
        this.subElementCloseCB = undefined;
        /// #if !MOBILE
        const nodeRect = languageElement.getBoundingClientRect();
        setPosition(this.subElement, nodeRect.left, nodeRect.bottom, nodeRect.height);
        /// #else
        setPosition(this.subElement, 0, 0);
        /// #endif
        this.element.classList.add("fn__none");
        inputElement.select();
    }

    public showTpl(protyle: IProtyle, nodeElement: HTMLElement, range: Range) {
        this.range = range;
        hideElements(["hint"], protyle);
        window.siyuan.menus.menu.remove();
        this.subElement.style.width = "";
        this.subElement.style.padding = "";
        this.subElement.innerHTML = `<div style="max-height:50vh" class="fn__flex">
<div class="fn__flex-column" style="${isMobile() ? "width: 100%" : "min-width: 260px;max-width:50vw"}">
    <div class="fn__flex" style="margin: 0 8px 4px 8px">
        <input class="b3-text-field fn__flex-1"/>
        <span class="fn__space"></span>
        <span data-type="previous" class="block__icon block__icon--show"><svg><use xlink:href="#iconLeft"></use></svg></span>
        <span class="fn__space"></span>
        <span data-type="next" class="block__icon block__icon--show"><svg><use xlink:href="#iconRight"></use></svg></span>
    </div>
    <div class="b3-list fn__flex-1 b3-list--background" style="position: relative"><img style="margin: 0 auto;display: block;width: 64px;height: 64px" src="/stage/loading-pure.svg"></div>
</div>
<div style="width: 520px;${isMobile() || window.outerWidth < window.outerWidth / 2 + 520 ? "display:none" : ""};overflow: auto;"></div>
</div>`;
        const listElement = this.subElement.querySelector(".b3-list");
        const previewElement = this.subElement.firstElementChild.lastElementChild;
        let previewPath: string;
        listElement.addEventListener("mouseover", (event) => {
            const target = event.target as HTMLElement;
            const hoverItemElement = hasClosestByClassName(target, "b3-list-item");
            if (!hoverItemElement) {
                return;
            }
            const currentPath = hoverItemElement.getAttribute("data-value");
            if (previewPath === currentPath) {
                return;
            }
            previewPath = currentPath;
            previewTemplate(previewPath, previewElement, protyle.block.parentID);
        });
        const inputElement = this.subElement.querySelector("input");
        inputElement.addEventListener("keydown", (event: KeyboardEvent) => {
            event.stopPropagation();
            if (event.isComposing) {
                return;
            }
            const isEmpty = !this.subElement.querySelector(".b3-list-item");
            if (!isEmpty) {
                const currentElement = upDownHint(listElement, event);
                if (currentElement) {
                    const currentPath = currentElement.getAttribute("data-value");
                    if (previewPath === currentPath) {
                        return;
                    }
                    previewPath = currentPath;
                    previewTemplate(previewPath, previewElement, protyle.block.parentID);
                }
            }
            if (event.key === "Enter") {
                if (!isEmpty) {
                    hintRenderTemplate(decodeURIComponent(this.subElement.querySelector(".b3-list-item--focus").getAttribute("data-value")), protyle, nodeElement);
                } else {
                    focusByRange(this.range);
                }
                this.subElement.classList.add("fn__none");
                event.preventDefault();
            } else if (event.key === "Escape") {
                this.subElement.classList.add("fn__none");
                focusByRange(this.range);
            }
        });
        inputElement.addEventListener("input", (event) => {
            event.stopPropagation();
            fetchPost("/api/search/searchTemplate", {
                k: inputElement.value,
            }, (response) => {
                let searchHTML = "";
                response.data.blocks.forEach((item: { path: string, content: string }, index: number) => {
                    searchHTML += `<div data-value="${item.path}" class="b3-list-item${index === 0 ? " b3-list-item--focus" : ""}">${item.content}</div>`;
                });
                listElement.innerHTML = searchHTML || `<li class="b3-list--empty">${window.siyuan.languages.emptyContent}</li>`;
                const currentPath = response.data.blocks[0]?.path;
                if (previewPath === currentPath) {
                    return;
                }
                previewPath = currentPath;
                previewTemplate(previewPath, previewElement, protyle.block.parentID);
            });
        });
        this.subElement.lastElementChild.addEventListener("click", (event) => {
            const target = event.target as HTMLElement;
            if (target.classList.contains("b3-list--empty")) {
                this.subElement.classList.add("fn__none");
                focusByRange(this.range);
                event.stopPropagation();
                return;
            }
            const iconElement = hasClosestByClassName(target, "b3-list-item__action");
            /// #if !BROWSER
            if (iconElement && iconElement.getAttribute("data-type") === "open") {
                openBy(iconElement.parentElement.getAttribute("data-value"), "folder");
                event.stopPropagation();
                return;
            }
            /// #endif
            if (iconElement && iconElement.getAttribute("data-type") === "remove") {
                confirmDialog(window.siyuan.languages.remove, window.siyuan.languages.confirmDelete + "?", () => {
                    fetchPost("/api/search/removeTemplate", {path: iconElement.parentElement.getAttribute("data-value")}, () => {
                        if (iconElement.parentElement.parentElement.childElementCount === 1) {
                            iconElement.parentElement.parentElement.innerHTML = `<li class="b3-list--empty">${window.siyuan.languages.emptyContent}</li>`;
                            previewTemplate("", previewElement, protyle.block.parentID);
                        } else {
                            if (iconElement.parentElement.classList.contains("b3-list-item--focus")) {
                                const sideElement = iconElement.parentElement.previousElementSibling || iconElement.parentElement.nextElementSibling;
                                sideElement.classList.add("b3-list-item--focus");
                                const currentPath = sideElement.getAttribute("data-value");
                                if (previewPath === currentPath) {
                                    return;
                                }
                                previewPath = currentPath;
                                previewTemplate(previewPath, previewElement, protyle.block.parentID);
                            }
                            iconElement.parentElement.remove();
                        }
                    });
                });
                event.stopPropagation();
                return;
            }
            const previousElement = hasClosestByAttribute(target, "data-type", "previous");
            if (previousElement) {
                inputElement.dispatchEvent(new KeyboardEvent("keydown", {key: "ArrowUp"}));
                event.stopPropagation();
                return;
            }
            const nextElement = hasClosestByAttribute(target, "data-type", "next");
            if (nextElement) {
                inputElement.dispatchEvent(new KeyboardEvent("keydown", {key: "ArrowDown"}));
                event.stopPropagation();
                return;
            }
            const listElement = hasClosestByClassName(target, "b3-list-item");
            if (listElement) {
                hintRenderTemplate(decodeURIComponent(listElement.getAttribute("data-value")), protyle, nodeElement);
                event.stopPropagation();
            }
        });
        this.subElement.style.zIndex = (++window.siyuan.zIndex).toString();
        this.subElement.classList.remove("fn__none");
        this.subElementCloseCB = undefined;
        this.element.classList.add("fn__none");
        inputElement.select();
        fetchPost("/api/search/searchTemplate", {
            k: "",
        }, (response) => {
            let html = "";
            response.data.blocks.forEach((item: { path: string, content: string }, index: number) => {
                html += `<div data-value="${item.path}" class="b3-list-item--hide-action b3-list-item${index === 0 ? " b3-list-item--focus" : ""}">
<span class="b3-list-item__text">${item.content}</span>`;
                /// #if !BROWSER
                html += `<span data-type="open" class="b3-list-item__action b3-tooltips b3-tooltips__w" aria-label="${window.siyuan.languages.showInFolder}">
    <svg><use xlink:href="#iconFolder"></use></svg>
</span>`;
                /// #endif
                html += `<span data-type="remove" class="b3-list-item__action b3-tooltips b3-tooltips__w" aria-label="${window.siyuan.languages.remove}">
    <svg><use xlink:href="#iconTrashcan"></use></svg>
</span></div>`;
            });
            this.subElement.querySelector(".b3-list--background").innerHTML = html ||`<li class="b3-list--empty">${window.siyuan.languages.emptyContent}</li>`;
            /// #if !MOBILE
            const rangePosition = getSelectionPosition(nodeElement, range);
            setPosition(this.subElement, rangePosition.left, rangePosition.top + 18, Constants.SIZE_TOOLBAR_HEIGHT);
            (this.subElement.firstElementChild as HTMLElement).style.maxHeight = Math.min(window.innerHeight * 0.8, window.innerHeight - this.subElement.getBoundingClientRect().top) - 16 + "px";
            /// #else
            setPosition(this.subElement, 0, 0);
            /// #endif
            previewPath = listElement.firstElementChild.getAttribute("data-value");
            previewTemplate(previewPath, previewElement, protyle.block.parentID);
        });
    }

    public showWidget(protyle: IProtyle, nodeElement: HTMLElement, range: Range) {
        this.range = range;
        hideElements(["hint"], protyle);
        window.siyuan.menus.menu.remove();
        this.subElement.style.width = "";
        this.subElement.style.padding = "";
        this.subElement.innerHTML = `<div class="fn__flex-column" style="max-height:50vh">
    <input style="margin: 0 8px 4px 8px" class="b3-text-field"/>
    <div class="b3-list fn__flex-1 b3-list--background" style="position: relative"><img style="margin: 0 auto;display: block;width: 64px;height:64px" src="/stage/loading-pure.svg"></div>
</div>`;
        const listElement = this.subElement.lastElementChild.lastElementChild as HTMLElement;
        const inputElement = this.subElement.querySelector("input");
        inputElement.addEventListener("keydown", (event: KeyboardEvent) => {
            event.stopPropagation();
            if (event.isComposing) {
                return;
            }
            upDownHint(listElement, event);
            if (event.key === "Enter") {
                hintRenderWidget(this.subElement.querySelector(".b3-list-item--focus").textContent, protyle);
                this.subElement.classList.add("fn__none");
                event.preventDefault();
            } else if (event.key === "Escape") {
                this.subElement.classList.add("fn__none");
                focusByRange(this.range);
            }
        });
        inputElement.addEventListener("input", (event) => {
            event.stopPropagation();
            fetchPost("/api/search/searchWidget", {
                k: inputElement.value,
            }, (response) => {
                let searchHTML = "";
                response.data.blocks.forEach((item: { path: string, content: string }, index: number) => {
                    searchHTML += `<div data-value="${item.path}" class="b3-list-item${index === 0 ? " b3-list-item--focus" : ""}">${item.content}</div>`;
                });
                listElement.innerHTML = searchHTML;
            });
        });
        this.subElement.lastElementChild.addEventListener("click", (event) => {
            const target = event.target as HTMLElement;
            const listElement = hasClosestByClassName(target, "b3-list-item");
            if (!listElement) {
                return;
            }
            hintRenderWidget(listElement.textContent, protyle);
        });
        this.subElement.style.zIndex = (++window.siyuan.zIndex).toString();
        this.subElement.classList.remove("fn__none");
        this.subElementCloseCB = undefined;
        this.element.classList.add("fn__none");
        inputElement.select();
        fetchPost("/api/search/searchWidget", {
            k: "",
        }, (response) => {
            let html = "";
            response.data.blocks.forEach((item: { content: string }, index: number) => {
                html += `<div class="b3-list-item${index === 0 ? " b3-list-item--focus" : ""}">${item.content}</div>`;
            });
            this.subElement.querySelector(".b3-list--background").innerHTML = html;
            /// #if !MOBILE
            const rangePosition = getSelectionPosition(nodeElement, range);
            setPosition(this.subElement, rangePosition.left, rangePosition.top + 18, Constants.SIZE_TOOLBAR_HEIGHT);
            /// #else
            setPosition(this.subElement, 0, 0);
            /// #endif
        });
    }

    public showContent(protyle: IProtyle, range: Range, nodeElement: Element) {
        this.range = range;
        hideElements(["hint"], protyle);

        this.subElement.style.width = "auto";
        this.subElement.style.padding = "0 8px";
        let html = "";
        const hasCopy = range.toString() !== "" || (range.cloneContents().childNodes[0] as HTMLElement)?.classList?.contains("emoji");
        if (hasCopy) {
            html += "<button class=\"keyboard__action\" data-action=\"copy\"><svg><use xlink:href=\"#iconCopy\"></use></svg></button>";
            if (!protyle.disabled) {
                html += `<button class="keyboard__action" data-action="cut"><svg><use xlink:href="#iconCut"></use></svg></button>
<button class="keyboard__action" data-action="delete"><svg><use xlink:href="#iconTrashcan"></use></svg></button>`;
            }
        }
        if (!protyle.disabled) {
            html += `<button class="keyboard__action" data-action="paste"><svg><use xlink:href="#iconPaste"></use></svg></button>
<button class="keyboard__action" data-action="select"><svg><use xlink:href="#iconSelect"></use></svg></button>`;
        }
        if (hasCopy || !protyle.disabled) {
            html += "<button class=\"keyboard__action\" data-action=\"more\"><svg><use xlink:href=\"#iconMore\"></use></svg></button>";
        }
        this.subElement.innerHTML = `<div class="fn__flex">${html}</div>`;
        this.subElement.lastElementChild.addEventListener("click", async (event) => {
            const btnElemen = hasClosestByClassName(event.target as HTMLElement, "keyboard__action");
            if (!btnElemen) {
                return;
            }
            const action = btnElemen.getAttribute("data-action");
            if (action === "copy") {
                focusByRange(getEditorRange(nodeElement));
                document.execCommand("copy");
                this.subElement.classList.add("fn__none");
            } else if (action === "cut") {
                focusByRange(getEditorRange(nodeElement));
                document.execCommand("cut");
                this.subElement.classList.add("fn__none");
            } else if (action === "delete") {
                const currentRange = getEditorRange(nodeElement);
                currentRange.insertNode(document.createElement("wbr"));
                const oldHTML = nodeElement.outerHTML;
                currentRange.extractContents();
                focusByWbr(nodeElement, currentRange);
                focusByRange(currentRange);
                updateTransaction(protyle, nodeElement.getAttribute("data-node-id"), nodeElement.outerHTML, oldHTML);
                this.subElement.classList.add("fn__none");
            } else if (action === "paste") {
                if (document.queryCommandSupported("paste")) {
                    document.execCommand("paste");
                } else {
                    try {
                        const clipText = await readText();
                        pasteText(protyle, clipText, nodeElement);
                    } catch (e) {
                        console.log(e);
                    }
                }
                this.subElement.classList.add("fn__none");
            } else if (action === "select") {
                selectAll(protyle, nodeElement, range);
                this.subElement.classList.add("fn__none");
            } else if (action === "copyPlainText") {
                focusByRange(getEditorRange(nodeElement));
                copyPlainText(getSelection().getRangeAt(0).toString());
                this.subElement.classList.add("fn__none");
            } else if (action === "pasteAsPlainText") {
                focusByRange(getEditorRange(nodeElement));
                pasteAsPlainText(protyle);
                this.subElement.classList.add("fn__none");
            } else if (action === "pasteEscaped") {
                pasteEscaped(protyle, nodeElement);
                this.subElement.classList.add("fn__none");
            } else if (action === "back") {
                this.subElement.lastElementChild.innerHTML = html;
            } else if (action === "more") {
                this.subElement.lastElementChild.innerHTML = `<button class="keyboard__action${hasCopy ? "" : " fn__none"}" data-action="copyPlainText"><span>${window.siyuan.languages.copyPlainText}</span></button>
<div class="keyboard__split${hasCopy ? "" : " fn__none"}"></div>
<button class="keyboard__action${protyle.disabled ? " fn__none" : ""}" data-action="pasteAsPlainText"><span>${window.siyuan.languages.pasteAsPlainText}</span></button>
<div class="keyboard__split${protyle.disabled ? " fn__none" : ""}"></div>
<button class="keyboard__action${protyle.disabled ? " fn__none" : ""}" data-action="pasteEscaped"><span>${window.siyuan.languages.pasteEscaped}</span></button>
<div class="keyboard__split${protyle.disabled ? " fn__none" : ""}"></div>
<button class="keyboard__action" data-action="back"><svg><use xlink:href="#iconBack"></use></svg></button>`;
                setPosition(this.subElement, rangePosition.left, rangePosition.top + 28, Constants.SIZE_TOOLBAR_HEIGHT);
            }
        });
        this.subElement.style.zIndex = (++window.siyuan.zIndex).toString();
        this.subElement.classList.remove("fn__none");
        this.subElementCloseCB = undefined;
        this.element.classList.add("fn__none");
        const rangePosition = getSelectionPosition(nodeElement, range);
        setPosition(this.subElement, rangePosition.left, rangePosition.top - 48, Constants.SIZE_TOOLBAR_HEIGHT);
    }
}<|MERGE_RESOLUTION|>--- conflicted
+++ resolved
@@ -1103,12 +1103,7 @@
                 nodeElement.querySelector("wbr")?.remove();
             }
 
-<<<<<<< HEAD
             nodeElement.setAttribute("updated", format(new Date(), 'yyyyMMddHHmmss'));
-            const newHTML = protyle.lute.SpinBlockDOM(nodeElement.outerHTML);
-=======
-            nodeElement.setAttribute("updated", dayjs().format("YYYYMMDDHHmmss"));
->>>>>>> 802df1e2
             // HTML 块中包含多个 <pre> 时只能保存第一个 https://github.com/siyuan-note/siyuan/issues/5732
             if (types.includes("NodeHTMLBlock")) {
                 const tempElement = document.createElement("template");
