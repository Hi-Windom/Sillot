import {Divider} from "./Divider";
import {Font, hasSameTextStyle, setFontStyle} from "./Font";
import {ToolbarItem} from "./ToolbarItem";
import {
    fixTableRange, focusBlock,
    focusByRange,
    focusByWbr,
    getEditorRange,
    getSelectionPosition, selectAll,
    setFirstNodeRange,
    setLastNodeRange
} from "../util/selection";
import {hasClosestBlock, hasClosestByAttribute, hasClosestByClassName} from "../util/hasClosest";
import {Link} from "./Link";
import {setPosition} from "../../util/setPosition";
import {updateTransaction} from "../wysiwyg/transaction";
import {Constants} from "../../constants";
import {copyPlainText, openByMobile, readText, setStorageVal} from "../util/compatibility";
import {upDownHint} from "../../util/upDownHint";
import {highlightRender} from "../render/highlightRender";
import {getContenteditableElement, hasNextSibling, hasPreviousSibling} from "../wysiwyg/getBlock";
import {processRender} from "../util/processCode";
import {BlockRef} from "./BlockRef";
import {hintRenderTemplate, hintRenderWidget} from "../hint/extend";
import {blockRender} from "../render/blockRender";
/// #if !BROWSER
import {openBy} from "../../editor/util";
/// #endif
/// #if !MOBILE
import {moveResize} from "../../dialog/moveResize";
/// #endif
import {fetchPost} from "../../util/fetch";
import {isArrayEqual, isMobile} from "../../util/functions";
// import * as dayjs from "dayjs";
import {format} from "date-fns";
import {insertEmptyBlock} from "../../block/util";
import {matchHotKey} from "../util/hotKey";
import {hideElements} from "../ui/hideElements";
import {electronUndo} from "../undo";
import {previewTemplate} from "./util";
import {hideMessage, showMessage} from "../../dialog/message";
import {InlineMath} from "./InlineMath";
import {InlineMemo} from "./InlineMemo";
import {mathRender} from "../render/mathRender";
import {linkMenu} from "../../menus/protyle";
import {addScript} from "../util/addScript";
import {confirmDialog} from "../../dialog/confirmDialog";
import {pasteAsPlainText, pasteEscaped, pasteText} from "../util/paste";

export class Toolbar {
    public element: HTMLElement;
    public subElement: HTMLElement;
    public subElementCloseCB: () => void;
    public range: Range;
    public toolbarHeight: number;

    constructor(protyle: IProtyle) {
        const options = protyle.options;
        const element = document.createElement("div");
        element.className = "protyle-toolbar fn__none";
        this.element = element;
        this.subElement = document.createElement("div");
        /// #if MOBILE
        this.subElement.className = "protyle-util fn__none protyle-util--mobile";
        /// #else
        this.subElement.className = "protyle-util fn__none";
        /// #endif
        this.toolbarHeight = 29;

        options.toolbar.forEach((menuItem: IMenuItem) => {
            const itemElement = this.genItem(protyle, menuItem);
            this.element.appendChild(itemElement);
        });
    }

    public render(protyle: IProtyle, range: Range, event?: KeyboardEvent) {
        this.range = range;
        let nodeElement = hasClosestBlock(range.startContainer);
        if (isMobile() || !nodeElement || protyle.disabled || nodeElement.classList.contains("av")) {
            this.element.classList.add("fn__none");
            return;
        }
        // https://github.com/siyuan-note/siyuan/issues/5157
        let hasImg = true;
        let noText = true;
        Array.from(range.cloneContents().childNodes).find(item => {
            if (item.nodeType !== 1) {
                if (item.textContent.length > 0) {
                    noText = false;
                    return true;
                }
            } else if (!(item as HTMLElement).classList.contains("img")) {
                hasImg = false;
                return true;
            }
        });
        if ((hasImg && noText) ||
            // 拖拽图片到最右侧
            (range.commonAncestorContainer.nodeType !== 3 && (range.commonAncestorContainer as HTMLElement).classList.contains("img"))) {
            this.element.classList.add("fn__none");
            return;
        }
        // shift+方向键或三击选中，不同的块 https://github.com/siyuan-note/siyuan/issues/3891
        const startElement = hasClosestBlock(range.startContainer);
        const endElement = hasClosestBlock(range.endContainer);
        if (startElement && endElement && !startElement.isSameNode(endElement)) {
            if (event) { // 在 keyup 中使用 shift+方向键选中
                if (event.key === "ArrowLeft") {
                    this.range = setLastNodeRange(getContenteditableElement(startElement), range, false);
                } else if (event.key === "ArrowRight") {
                    this.range = setFirstNodeRange(getContenteditableElement(endElement), range);
                    this.range.collapse(false);
                } else if (event.key === "ArrowUp") {
                    this.range = setFirstNodeRange(getContenteditableElement(endElement), range);
                    nodeElement = hasClosestBlock(endElement);
                    if (!nodeElement) {
                        return;
                    }
                } else if (event.key === "ArrowDown") {
                    this.range = setLastNodeRange(getContenteditableElement(startElement), range, false);
                }
            } else {
                this.range = setLastNodeRange(getContenteditableElement(nodeElement), range, false);
            }
            focusByRange(this.range);
            if (this.range.toString() === "") {
                this.element.classList.add("fn__none");
                return;
            }
        }
        // 需放在 range 修改之后，否则 https://github.com/siyuan-note/siyuan/issues/4726
        if (nodeElement.getAttribute("data-type") === "NodeCodeBlock") {
            this.element.classList.add("fn__none");
            return;
        }
        const rangePosition = getSelectionPosition(nodeElement, range);
        this.element.classList.remove("fn__none");
        this.toolbarHeight = this.element.clientHeight;
        const y = rangePosition.top - this.toolbarHeight - 4;
        this.element.setAttribute("data-inity", y + Constants.ZWSP + protyle.contentElement.scrollTop.toString());
        setPosition(this.element, rangePosition.left - 52, y);
        this.element.querySelectorAll(".protyle-toolbar__item--current").forEach(item => {
            item.classList.remove("protyle-toolbar__item--current");
        });
        const types = this.getCurrentType();
        types.forEach(item => {
            if (["search-mark", "a", "block-ref", "virtual-block-ref", "text", "file-annotation-ref", "inline-math",
                "inline-memo", "", "backslash"].includes(item)) {
                return;
            }
            const itemElement = this.element.querySelector(`[data-type="${item}"]`);
            if (itemElement) {
                itemElement.classList.add("protyle-toolbar__item--current");
            }
        });
    }

    public getCurrentType(range = this.range) {
        let types: string[] = [];
        let startElement = range.startContainer as HTMLElement;
        if (startElement.nodeType === 3) {
            startElement = startElement.parentElement;
        } else if (startElement.childElementCount > 0 && startElement.childNodes[range.startOffset]?.nodeType !== 3) {
            startElement = startElement.childNodes[range.startOffset] as HTMLElement;
        }
        if (!startElement || startElement.nodeType === 3) {
            return [];
        }
        if (!["DIV", "TD", "TH", "TR"].includes(startElement.tagName)) {
            types = (startElement.getAttribute("data-type") || "").split(" ");
        }
        let endElement = range.endContainer as HTMLElement;
        if (endElement.nodeType === 3) {
            endElement = endElement.parentElement;
        } else if (endElement.childElementCount > 0 && endElement.childNodes[range.endOffset]?.nodeType !== 3) {
            endElement = endElement.childNodes[range.endOffset] as HTMLElement;
        }
        if (!endElement || endElement.nodeType === 3) {
            return [];
        }
        if (!["DIV", "TD", "TH", "TR"].includes(endElement.tagName) && !startElement.isSameNode(endElement)) {
            types = types.concat((endElement.getAttribute("data-type") || "").split(" "));
        }
        range.cloneContents().childNodes.forEach((item: HTMLElement) => {
            if (item.nodeType !== 3) {
                types = types.concat((item.getAttribute("data-type") || "").split(" "));
            }
        });
        types = [...new Set(types)];
        types.find((item, index) => {
            if (item === "") {
                types.splice(index, 1);
                return true;
            }
        });
        return types;
    }

    private genItem(protyle: IProtyle, menuItem: IMenuItem) {
        let menuItemObj;
        switch (menuItem.name) {
            case "strong":
            case "em":
            case "s":
            case "code":
            case "mark":
            case "tag":
            case "u":
            case "sup":
            case "clear":
            case "sub":
            case "kbd":
                menuItemObj = new ToolbarItem(protyle, menuItem);
                break;
            case "block-ref":
                menuItemObj = new BlockRef(protyle, menuItem);
                break;
            case "inline-math":
                menuItemObj = new InlineMath(protyle, menuItem);
                break;
            case "inline-memo":
                menuItemObj = new InlineMemo(protyle, menuItem);
                break;
            case "|":
                menuItemObj = new Divider();
                break;
            case "text":
                menuItemObj = new Font(protyle, menuItem);
                break;
            case "a":
                menuItemObj = new Link(protyle, menuItem);
                break;
        }
        if (!menuItemObj) {
            return;
        }
        return menuItemObj.element;
    }

    // 合并多个 text 为一个 text
    private mergeNode(nodes: NodeListOf<ChildNode>) {
        for (let i = 0; i < nodes.length; i++) {
            if (nodes[i].nodeType !== 3 && (nodes[i] as HTMLElement).tagName === "WBR") {
                nodes[i].remove();
                i--;
            }
        }
        for (let i = 0; i < nodes.length; i++) {
            if (nodes[i].nodeType === 3) {
                if (nodes[i].textContent === "") {
                    nodes[i].remove();
                    i--;
                } else if (nodes[i + 1] && nodes[i + 1].nodeType === 3) {
                    nodes[i].textContent = nodes[i].textContent + nodes[i + 1].textContent;
                    nodes[i + 1].remove();
                    i--;
                }
            }
        }
    }

    public setInlineMark(protyle: IProtyle, type: string, action: "range" | "toolbar", textObj?: ITextOption) {
        const nodeElement = hasClosestBlock(this.range.startContainer);
        if (!nodeElement) {
            return;
        }
        const endElement = hasClosestBlock(this.range.endContainer);
        if (!endElement) {
            return;
        }
        // 三击后还没有重新纠正 range 时使用快捷键标记会导致异常 https://github.com/siyuan-note/siyuan/issues/7068
        if (!nodeElement.isSameNode(endElement)) {
            this.range = setLastNodeRange(getContenteditableElement(nodeElement), this.range, false);
        }
        const rangeTypes = this.getCurrentType(this.range);
        const selectText = this.range.toString();
        fixTableRange(this.range);
        let previousElement: HTMLElement;
        let nextElement: HTMLElement;
        let previousIndex: number;
        let nextIndex: number;
        const previousSibling = hasPreviousSibling(this.range.startContainer);
        if (!["DIV", "TD", "TH", "TR"].includes(this.range.startContainer.parentElement.tagName)) {
            if (this.range.startOffset === 0 && !previousSibling) {
                previousElement = this.range.startContainer.parentElement.previousSibling as HTMLElement;
                this.range.setStartBefore(this.range.startContainer.parentElement);
            } else {
                previousElement = this.range.startContainer.parentElement;
            }
        } else if (previousSibling && previousSibling.nodeType !== 3 && this.range.startOffset === 0) {
            // **aaa**bbb 选中 bbb 加粗
            previousElement = previousSibling as HTMLElement;
        }
        let isEndSpan = false;
        const nextSibling = hasNextSibling(this.range.endContainer);
        if (!["DIV", "TD", "TH", "TR"].includes(this.range.endContainer.parentElement.tagName)) {
            if (this.range.endOffset === this.range.endContainer.textContent.length && !nextSibling) {
                nextElement = this.range.endContainer.parentElement.nextSibling as HTMLElement;
                this.range.setEndAfter(this.range.endContainer.parentElement);
                if (selectText === "") {
                    isEndSpan = true;
                    this.range.collapse(false);
                }
            } else {
                nextElement = this.range.endContainer.parentElement;
            }
        } else if (nextSibling && nextSibling.nodeType !== 3 && this.range.endOffset === this.range.endContainer.textContent.length) {
            // aaa**bbb** 选中 aaa 加粗
            nextElement = nextSibling as HTMLElement;
        }
        this.range.insertNode(document.createElement("wbr"));
        const html = nodeElement.outerHTML;
        const contents = this.range.extractContents();
        this.mergeNode(contents.childNodes);
        // 选择 span 中的一部分需进行包裹
        if (previousElement && nextElement && previousElement.isSameNode(nextElement) && contents.firstChild?.nodeType === 3) {
            const attributes = previousElement.attributes;
            contents.childNodes.forEach(item => {
                const spanElement = document.createElement("span");
                for (let i = 0; i < attributes.length; i++) {
                    spanElement.setAttribute(attributes[i].name, attributes[i].value);
                }
                spanElement.innerHTML = item.textContent;
                item.replaceWith(spanElement);
            });
        }
        const toolbarElement = isMobile() ? document.querySelector("#keyboardToolbar .keyboard__dynamic").nextElementSibling : this.element;
        const actionBtn = action === "toolbar" ? toolbarElement.querySelector(`[data-type="${type}"]`) : undefined;
        const newNodes: Node[] = [];

        if (type === "clear" || actionBtn?.classList.contains("protyle-toolbar__item--current") || (
            action === "range" && rangeTypes.length > 0 && rangeTypes.includes(type) && !textObj
        )) {
            // 移除
            if (type === "clear") {
                toolbarElement.querySelectorAll('[data-type="em"],[data-type="u"],[data-type="s"],[data-type="mark"],[data-type="sup"],[data-type="sub"],[data-type="strong"]').forEach(item => {
                    item.classList.remove("protyle-toolbar__item--current");
                });
            } else if (actionBtn) {
                actionBtn.classList.remove("protyle-toolbar__item--current");
            }
            if (contents.childNodes.length === 0) {
                rangeTypes.find((itemType, index) => {
                    if (type === itemType) {
                        rangeTypes.splice(index, 1);
                        return true;
                    }
                });
                if (rangeTypes.length === 0 || type === "clear") {
                    newNodes.push(document.createTextNode(Constants.ZWSP));
                } else {
                    // 遇到以下类型结尾不应继承 https://github.com/siyuan-note/siyuan/issues/7200
                    let removeIndex = 0;
                    while (removeIndex < rangeTypes.length) {
                        if (["inline-memo", "text", "block-ref", "file-annotation-ref", "a"].includes(rangeTypes[removeIndex])) {
                            rangeTypes.splice(removeIndex, 1);
                        } else {
                            ++removeIndex;
                        }
                    }
                    const inlineElement = document.createElement("span");
                    inlineElement.setAttribute("data-type", rangeTypes.join(" "));
                    inlineElement.textContent = Constants.ZWSP;
                    newNodes.push(inlineElement);
                }
            }
            contents.childNodes.forEach((item: HTMLElement, index) => {
                if (item.nodeType !== 3 && item.tagName !== "BR" && item.tagName !== "IMG") {
                    const types = (item.getAttribute("data-type") || "").split(" ");
                    if (type === "clear") {
                        for (let i = 0; i < types.length; i++) {
                            if (textObj && textObj.type === "text") {
                                if ("text" === types[i]) {
                                    types.splice(i, 1);
                                    i--;
                                }
                            } else {
                                if (["kbd", "text", "strong", "em", "u", "s", "mark", "sup", "sub", "code"].includes(types[i])) {
                                    types.splice(i, 1);
                                    i--;
                                }
                            }
                        }
                    } else {
                        types.find((itemType, typeIndex) => {
                            if (type === itemType) {
                                types.splice(typeIndex, 1);
                                return true;
                            }
                        });
                    }
                    if (types.length === 0) {
                        if (item.textContent === "") {
                            item.textContent = Constants.ZWSP;
                        }
                        newNodes.push(document.createTextNode(item.textContent));
                    } else {
                        if (selectText && type === "clear" && textObj && textObj.type === "text") {
                            // 选中内容中没有样式需要清除时直接返回，否则清除粗体中部分内容会报错
                            if (item.style.color === "" && item.style.webkitTextFillColor === "" && item.style.webkitTextStroke === "" && item.style.textShadow === "" && item.style.backgroundColor === "" && item.style.fontSize === "") {
                                item.setAttribute("data-type", types.join(" "));
                                newNodes.push(item);
                                return true;
                            }
                        }
                        if (type === "clear") {
                            item.style.color = "";
                            item.style.webkitTextFillColor = "";
                            item.style.webkitTextStroke = "";
                            item.style.textShadow = "";
                            item.style.backgroundColor = "";
                            item.style.fontSize = "";
                        }
                        if (index === 0 && previousElement && previousElement.nodeType !== 3 &&
                            isArrayEqual(types, (previousElement.getAttribute("data-type") || "").split(" ")) &&
                            hasSameTextStyle(item, previousElement, textObj)) {
                            previousIndex = previousElement.textContent.length;
                            previousElement.innerHTML = previousElement.innerHTML + item.innerHTML;
                        } else if (index === contents.childNodes.length - 1 && nextElement && nextElement.nodeType !== 3 &&
                            isArrayEqual(types, (nextElement.getAttribute("data-type") || "").split(" ")) &&
                            hasSameTextStyle(item, nextElement, textObj)) {
                            nextIndex = item.textContent.length;
                            nextElement.innerHTML = item.innerHTML + nextElement.innerHTML;
                        } else {
                            item.setAttribute("data-type", types.join(" "));
                            newNodes.push(item);
                        }
                    }
                } else {
                    newNodes.push(item);
                }
            });
        } else {
            // 添加
            if (!this.element.classList.contains("fn__none") && type !== "text" && actionBtn) {
                actionBtn.classList.add("protyle-toolbar__item--current");
            }
            if (selectText === "") {
                const inlineElement = document.createElement("span");
                rangeTypes.push(type);

                // 遇到以下类型结尾不应继承 https://github.com/siyuan-note/siyuan/issues/7200
                if (isEndSpan) {
                    let removeIndex = 0;
                    while (removeIndex < rangeTypes.length) {
                        if (["inline-memo", "text", "block-ref", "file-annotation-ref", "a"].includes(rangeTypes[removeIndex])) {
                            rangeTypes.splice(removeIndex, 1);
                        } else {
                            ++removeIndex;
                        }
                    }
                }
                inlineElement.setAttribute("data-type", [...new Set(rangeTypes)].join(" "));
                inlineElement.textContent = Constants.ZWSP;
                setFontStyle(inlineElement, textObj);
                newNodes.push(inlineElement);
            } else {
                // https://github.com/siyuan-note/siyuan/issues/7477
                // https://github.com/siyuan-note/siyuan/issues/8825
                if (type === "block-ref") {
                    while (contents.childNodes.length > 1) {
                        contents.childNodes[0].remove();
                    }
                }
                contents.childNodes.forEach((item: HTMLElement, index) => {
                    if (item.nodeType === 3) {
                        if (index === 0 && previousElement && previousElement.nodeType !== 3 &&
                            type === previousElement.getAttribute("data-type") &&
                            hasSameTextStyle(item, previousElement, textObj)) {
                            previousIndex = previousElement.textContent.length;
                            previousElement.innerHTML = previousElement.innerHTML + item.textContent;
                        } else if (index === contents.childNodes.length - 1 && nextElement && nextElement.nodeType !== 3 &&
                            type === nextElement.getAttribute("data-type") &&
                            hasSameTextStyle(item, nextElement, textObj)) {
                            nextIndex = item.textContent.length;
                            nextElement.innerHTML = item.textContent + nextElement.innerHTML;
                        } else {
                            const inlineElement = document.createElement("span");
                            inlineElement.setAttribute("data-type", type);
                            inlineElement.textContent = item.textContent;
                            setFontStyle(inlineElement, textObj);
                            newNodes.push(inlineElement);
                        }
                    } else {
                        let types = (item.getAttribute("data-type") || "").split(" ");
                        for (let i = 0; i < types.length; i++) {
                            // "backslash", "virtual-block-ref", "search-mark" 只能单独存在
                            if (["backslash", "virtual-block-ref", "search-mark"].includes(types[i])) {
                                types.splice(i, 1);
                                i--;
                            }
                        }
                        types.push(type);
                        // 上标和下标不能同时存在 https://github.com/siyuan-note/insider/issues/1049
                        if (type === "sub" && types.includes("sup")) {
                            types.find((item, index) => {
                                if (item === "sup") {
                                    types.splice(index, 1);
                                    toolbarElement.querySelector('[data-type="sup"]').classList.remove("protyle-toolbar__item--current");
                                    return true;
                                }
                            });
                        } else if (type === "sup" && types.includes("sub")) {
                            types.find((item, index) => {
                                if (item === "sub") {
                                    types.splice(index, 1);
                                    toolbarElement.querySelector('[data-type="sub"]').classList.remove("protyle-toolbar__item--current");
                                    return true;
                                }
                            });
                        } else if (type === "block-ref" && (types.includes("a") || types.includes("file-annotation-ref"))) {
                            // 虚拟引用和链接/标注不能同时存在
                            types.find((item, index) => {
                                if (item === "a" || item === "file-annotation-ref") {
                                    types.splice(index, 1);
                                    return true;
                                }
                            });
                        } else if (type === "a" && (types.includes("block-ref") || types.includes("file-annotation-ref"))) {
                            // 链接和引用/标注不能同时存在
                            types.find((item, index) => {
                                if (item === "block-ref" || item === "file-annotation-ref") {
                                    types.splice(index, 1);
                                    return true;
                                }
                            });
                        } else if (type === "file-annotation-ref" && (types.includes("block-ref") || types.includes("a"))) {
                            // 引用和链接/标注不能同时存在
                            types.find((item, index) => {
                                if (item === "block-ref" || item === "a") {
                                    types.splice(index, 1);
                                    return true;
                                }
                            });
                        } else if (type === "inline-memo" && types.includes("inline-math")) {
                            // 数学公式和备注不能同时存在
                            types.find((item, index) => {
                                if (item === "inline-math") {
                                    types.splice(index, 1);
                                    return true;
                                }
                            });
                            item.textContent = item.getAttribute("data-content");
                        } else if (type === "inline-math" && types.includes("inline-memo")) {
                            // 数学公式和备注不能同时存在
                            types.find((item, index) => {
                                if (item === "inline-memo") {
                                    types.splice(index, 1);
                                    return true;
                                }
                            });
                        }
                        types = [...new Set(types)];
                        if (index === 0 && previousElement && previousElement.nodeType !== 3 &&
                            isArrayEqual(types, (previousElement.getAttribute("data-type") || "").split(" ")) &&
                            hasSameTextStyle(item, previousElement, textObj)) {
                            previousIndex = previousElement.textContent.length;
                            previousElement.innerHTML = previousElement.innerHTML + item.innerHTML;
                        } else if (index === contents.childNodes.length - 1 && nextElement && nextElement.nodeType !== 3 &&
                            isArrayEqual(types, (nextElement.getAttribute("data-type") || "").split(" ")) &&
                            hasSameTextStyle(item, nextElement, textObj)) {
                            nextIndex = item.textContent.length;
                            nextElement.innerHTML = item.innerHTML + nextElement.innerHTML;
                        } else if (item.tagName !== "BR" && item.tagName !== "IMG") {
                            if (item.getAttribute("data-type")?.indexOf("backslash") > -1 &&
                                item.firstChild?.textContent === "\\") {
                                item.firstChild.remove();
                            }
                            item.setAttribute("data-type", types.join(" "));
                            setFontStyle(item, textObj);
                            newNodes.push(item);
                        } else {
                            newNodes.push(item);
                        }
                    }
                });
            }
        }
        if (this.range.startContainer.nodeType !== 3 && (this.range.startContainer as HTMLElement).tagName === "SPAN" &&
            this.range.startContainer.isSameNode(this.range.endContainer) && !isEndSpan) {
            // 切割元素
            const startContainer = this.range.startContainer as HTMLElement;
            const afterElement = document.createElement("span");
            const attributes = startContainer.attributes;
            for (let i = 0; i < attributes.length; i++) {
                afterElement.setAttribute(attributes[i].name, attributes[i].value);
            }
            this.range.setEnd(startContainer.lastChild, startContainer.lastChild.textContent.length);
            afterElement.append(this.range.extractContents());
            startContainer.after(afterElement);
            this.range.setStartBefore(afterElement);
            this.range.collapse(true);
        }
        for (let i = 0; i < newNodes.length; i++) {
            const currentNewNode = newNodes[i] as HTMLElement;
            const nextNewNode = newNodes[i + 1] as HTMLElement;
            if (currentNewNode.nodeType !== 3 && nextNewNode && nextNewNode.nodeType !== 3 &&
                nextNewNode.tagName === currentNewNode.tagName &&
                isArrayEqual((nextNewNode.getAttribute("data-type") || "").split(" "), (currentNewNode.getAttribute("data-type") || "").split(" ")) &&
                currentNewNode.getAttribute("data-id") === nextNewNode.getAttribute("data-id") &&
                currentNewNode.getAttribute("data-subtype") === nextNewNode.getAttribute("data-subtype") &&
                currentNewNode.style.color === nextNewNode.style.color &&
                currentNewNode.style.webkitTextFillColor === nextNewNode.style.webkitTextFillColor &&
                currentNewNode.style.webkitTextStroke === nextNewNode.style.webkitTextStroke &&
                currentNewNode.style.textShadow === nextNewNode.style.textShadow &&
                currentNewNode.style.fontSize === nextNewNode.style.fontSize &&
                currentNewNode.style.backgroundColor === nextNewNode.style.backgroundColor) {
                // 合并相同的 node
                const currentType = currentNewNode.getAttribute("data-type");
                if (currentType.indexOf("inline-math") > -1) {
                    // 数学公式合并 data-content https://github.com/siyuan-note/siyuan/issues/6028
                    nextNewNode.setAttribute("data-content", currentNewNode.getAttribute("data-content") + nextNewNode.getAttribute("data-content"));
                } else {
                    // 测试不存在 https://ld246.com/article/1664454663564 情况，故移除引用合并限制
                    // 搜索结果引用被高亮隔断需进行合并 https://github.com/siyuan-note/siyuan/issues/7588
                    nextNewNode.innerHTML = currentNewNode.innerHTML + nextNewNode.innerHTML;
                    // 如果为备注时，合并备注内容
                    if (currentType.indexOf("inline-memo") > -1) {
                        nextNewNode.setAttribute("data-inline-memo-content", (currentNewNode.getAttribute("data-inline-memo-content") || "") +
                            (nextNewNode.getAttribute("data-inline-memo-content") || ""));
                    }
                }
                newNodes.splice(i, 1);
                i--;
            } else {
                this.range.insertNode(currentNewNode);
                // https://github.com/siyuan-note/siyuan/issues/6155
                if (currentNewNode.nodeType !== 3 && ["code", "tag", "kbd"].includes(type)) {
                    const previousSibling = hasPreviousSibling(currentNewNode);
                    if (!previousSibling || previousSibling.textContent.endsWith("\n")) {
                        currentNewNode.before(document.createTextNode(Constants.ZWSP));
                    }
                    if (!currentNewNode.textContent.startsWith(Constants.ZWSP)) {
                        currentNewNode.textContent = Constants.ZWSP + currentNewNode.textContent;
                    }
                    const currentNextSibling = hasNextSibling(currentNewNode);
                    if (!currentNextSibling ||
                        (currentNextSibling && (
                                currentNextSibling.nodeType !== 3 ||
                                (currentNextSibling.nodeType === 3 && !currentNextSibling.textContent.startsWith(Constants.ZWSP)))
                        )
                    ) {
                        currentNewNode.after(document.createTextNode(Constants.ZWSP));
                    }
                }
                this.range.collapse(false);
            }
        }
        if (previousElement) {
            if (previousElement.nodeType !== 3 && previousElement.textContent === Constants.ZWSP) {
                // https://github.com/siyuan-note/siyuan/issues/7548
                previousElement.remove();
            } else {
                this.mergeNode(previousElement.childNodes);
            }
        }
        if (nextElement) {
            this.mergeNode(nextElement.childNodes);
        }
        if (previousIndex) {
            this.range.setStart(previousElement.firstChild, previousIndex);
        } else if (newNodes.length > 0) {
            if (newNodes[0].nodeType !== 3 && (newNodes[0] as HTMLElement).getAttribute("data-type") === "inline-math") {
                // 数学公式后面处理
            } else {
                if (newNodes[0].firstChild) {
                    if (newNodes[0].firstChild.textContent === Constants.ZWSP) {
                        // 新建元素时光标消失 https://github.com/siyuan-note/siyuan/issues/6481
                        // 新建元素粘贴后元素消失 https://ld246.com/article/1665556907936
                        this.range.setStart(newNodes[0].firstChild, 1);
                    } else {
                        this.range.setStart(newNodes[0].firstChild, 0);
                    }
                } else if (newNodes[0].nodeType === 3) {
                    this.range.setStart(newNodes[0], 0);
                } else {
                    this.range.setStartBefore(newNodes[0]);
                }
            }
        } else if (nextElement) {
            // aaa**bbb** 选中 aaa 加粗
            this.range.setStart(nextElement.firstChild, 0);
        }
        if (nextIndex) {
            this.range.setEnd(nextElement.lastChild, nextIndex);
        } else if (newNodes.length > 0) {
            const lastNewNode = newNodes[newNodes.length - 1];
            if (lastNewNode.nodeType !== 3 && (lastNewNode as HTMLElement).getAttribute("data-type").indexOf("inline-math") > -1) {
                const mathPreviousSibling = hasPreviousSibling(lastNewNode);
                if (mathPreviousSibling && mathPreviousSibling.nodeType === 3) {
                    this.range.setStart(mathPreviousSibling, mathPreviousSibling.textContent.length);
                } else {
                    this.range.setStartBefore(lastNewNode);
                }
                const mathNextSibling = hasNextSibling(lastNewNode);
                if (mathNextSibling && mathNextSibling.nodeType === 3) { // https://github.com/siyuan-note/siyuan/issues/6065
                    this.range.setEnd(mathNextSibling, 0);
                } else {
                    this.range.setEndAfter(lastNewNode);
                }
            } else {
                if (lastNewNode.lastChild) {
                    if (lastNewNode.lastChild.textContent === Constants.ZWSP) {
                        // 新建元素时光标消失 https://github.com/siyuan-note/siyuan/issues/6481
                        // 新建元素粘贴后元素消失 https://ld246.com/article/1665556907936
                        this.range.collapse(true);
                    } else {
                        this.range.setEnd(lastNewNode.lastChild, lastNewNode.lastChild.textContent.length);
                    }
                } else if (lastNewNode.nodeType === 3) {
                    this.range.setEnd(lastNewNode, lastNewNode.textContent.length);
                    if (lastNewNode.textContent === Constants.ZWSP) {
                        // 粗体后取消粗体光标不存在 https://github.com/siyuan-note/insider/issues/1056
                        this.range.collapse(false);
                    }
                } else {
                    // eg: 表格中有3行时，选中第二行三级，多次加粗会增加换行
                    this.range.setEndAfter(lastNewNode);
                }
            }
        } else if (previousElement) {
            // **aaa**bbb 选中 bbb 加粗
            // 需进行 mergeNode ，否用 alt+x 为相同颜色 aaabbb 中的 bbb 再次赋值后无法选中
            this.range.setEnd(previousElement.firstChild, previousElement.firstChild.textContent.length);
        }
        let needFocus = true;
        if (type === "inline-math") {
            mathRender(nodeElement);
            if (selectText === "") {
                protyle.toolbar.showRender(protyle, newNodes[0] as HTMLElement, undefined, html);
                return;
            }
        } else if (type === "inline-memo") {
            protyle.toolbar.showRender(protyle, newNodes[0] as HTMLElement, newNodes as Element[], html);
            return;
        } else if (type === "block-ref") {
            this.range.collapse(false);
        } else if (type === "a") {
            const aElement = newNodes[0] as HTMLElement;
            if (aElement.textContent.replace(Constants.ZWSP, "") === "" || !aElement.getAttribute("data-href")) {
                needFocus = false;
                linkMenu(protyle, aElement, aElement.getAttribute("data-href") ? true : false);
            } else {
                this.range.collapse(false);
            }
        }
        nodeElement.setAttribute("updated", format(new Date(), 'yyyyMMddHHmmss'));
        updateTransaction(protyle, nodeElement.getAttribute("data-node-id"), nodeElement.outerHTML, html);
        const wbrElement = nodeElement.querySelector("wbr");
        if (wbrElement) {
            wbrElement.remove();
        }
        if (needFocus) {
            focusByRange(this.range);
        }
    }

<<<<<<< HEAD
    public showFileAnnotationRef(protyle: IProtyle, refElement: HTMLElement) {
        const nodeElement = hasClosestBlock(refElement);
        if (!nodeElement) {
            return;
        }
        hideElements(["hint"], protyle);
        window.siyuan.menus.menu.remove();
        const id = nodeElement.getAttribute("data-node-id");
        const html = nodeElement.outerHTML;
        this.subElement.style.padding = "";
        this.subElement.innerHTML = `<div class="b3-form__space--small">
<label class="fn__flex">
    <span class="ft__on-surface fn__flex-center" style="width: 64px">ID</span>
    <div class="fn__space"></div>
    <input data-type="id" value="${refElement.getAttribute("data-id") || ""}" class="b3-text-field fn__block" readonly />
</label>
<div class="fn__hr"></div>
<label class="fn__flex">
    <span class="ft__on-surface fn__flex-center" style="width: 64px">${window.siyuan.languages.anchor}</span>
    <div class="fn__space"></div>
    <input data-type="anchor" class="b3-text-field fn__block" placeholder="${window.siyuan.languages.anchor}" />
</label>
<div class="fn__hr"></div>
<div class="fn__hr"></div>
<div class="fn__flex"><span class="fn__flex-1"></span>
    <button class="b3-button b3-button--cancel">${window.siyuan.languages.remove}</button>
</div></div>`;
        this.subElement.querySelector(".b3-button--cancel").addEventListener(getEventName(), () => {
            refElement.outerHTML = refElement.textContent + "<wbr>";
            hideElements(["util"], protyle);
        });
        const anchorElement = this.subElement.querySelector('[data-type="anchor"]') as HTMLInputElement;
        anchorElement.value = refElement.textContent;
        anchorElement.addEventListener("input", (event) => {
            if (anchorElement.value) {
                refElement.innerHTML = Lute.EscapeHTMLStr(anchorElement.value);
            } else {
                refElement.innerHTML = "*";
            }
            event.stopPropagation();
        });
        anchorElement.addEventListener("keydown", (event: KeyboardEvent) => {
            event.stopPropagation();
            if (event.isComposing) {
                return;
            }
            if (event.key === "Enter" || event.key === "Escape") {
                hideElements(["util"], protyle);
                event.preventDefault();
                event.stopPropagation();
            }
        });
        this.subElement.classList.remove("fn__none");
        this.subElementCloseCB = () => {
            if (refElement.parentElement) {
                if (anchorElement.value) {
                    refElement.innerHTML = Lute.EscapeHTMLStr(anchorElement.value);
                } else {
                    refElement.innerHTML = "*";
                }
                this.range.setStartAfter(refElement);
                if (getSelection().rangeCount === 0) {
                    focusByRange(this.range);
                }
            } else {
                if (getSelection().rangeCount === 0) {
                    focusByWbr(nodeElement, this.range);
                }
            }
            nodeElement.setAttribute("updated", format(new Date(), 'yyyyMMddHHmmss'));
            updateTransaction(protyle, id, nodeElement.outerHTML, html);
        };
        /// #if !MOBILE
        this.subElement.style.width = Math.min(480, window.innerWidth) + "px";
        const nodeRect = refElement.getBoundingClientRect();
        setPosition(this.subElement, nodeRect.left, nodeRect.bottom, nodeRect.height + 4);
        /// #endif
        this.element.classList.add("fn__none");
        anchorElement.select();
    }

=======
>>>>>>> af2fd13a
    public showRender(protyle: IProtyle, renderElement: Element, updateElements?: Element[], oldHTML?: string) {
        const nodeElement = hasClosestBlock(renderElement);
        if (!nodeElement) {
            return;
        }
        hideElements(["hint"], protyle);
        window.siyuan.menus.menu.remove();
        const id = nodeElement.getAttribute("data-node-id");
        const types = (renderElement.getAttribute("data-type") || "").split(" ");
        const html = oldHTML || protyle.lute.SpinBlockDOM(nodeElement.outerHTML);
        let title = "HTML";
        let placeholder = "";
        const isInlineMemo = types.includes("inline-memo");
        switch (renderElement.getAttribute("data-subtype")) {
            case "abc":
                title = window.siyuan.languages.staff;
                break;
            case "echarts":
                title = window.siyuan.languages.chart;
                break;
            case "flowchart":
                title = "Flow Chart";
                break;
            case "graphviz":
                title = "Graphviz";
                break;
            case "mermaid":
                title = "Mermaid";
                break;
            case "mindmap":
                placeholder = `- foo
  - bar
- baz`;
                title = window.siyuan.languages.mindmap;
                break;
            case "plantuml":
                title = "UML";
                break;
            case "math":
                if (types.includes("NodeMathBlock")) {
                    title = window.siyuan.languages.math;
                } else {
                    title = window.siyuan.languages["inline-math"];
                }
                break;
        }
        if (types.includes("NodeBlockQueryEmbed")) {
            title = window.siyuan.languages.blockEmbed;
        } else if (isInlineMemo) {
            title = window.siyuan.languages.memo;
        }
        const isPin = this.subElement.querySelector('[data-type="pin"]')?.classList.contains("block__icon--active");
        const pinData: IObject = {};
        if (isPin) {
            const textElement = this.subElement.querySelector(".b3-text-field") as HTMLTextAreaElement;
            pinData.styleH = textElement.style.height;
            pinData.styleW = textElement.style.width;
        } else {
            this.subElement.style.width = "";
            this.subElement.style.padding = "0";
        }
        this.subElement.innerHTML = `<div ${(isPin && this.subElement.firstElementChild.getAttribute("data-drag") === "true") ? 'data-drag="true"' : ""}><div class="block__icons block__icons--menu fn__flex" style="border-radius: var(--b3-border-radius-b) var(--b3-border-radius-b) 0 0;">
    <span class="fn__flex-1 resize__move">
        ${title}
    </span>
    <span class="fn__space"></span>
    <button data-type="refresh" class="block__icon block__icon--show b3-tooltips b3-tooltips__nw${(isPin && !this.subElement.querySelector('[data-type="refresh"]').classList.contains("block__icon--active")) ? "" : " block__icon--active"}${types.includes("NodeBlockQueryEmbed") ? " fn__none" : ""}" aria-label="${window.siyuan.languages.refresh}"><svg><use xlink:href="#iconRefresh"></use></svg></button>
    <span class="fn__space"></span>
    <button data-type="before" class="block__icon block__icon--show b3-tooltips b3-tooltips__nw${protyle.disabled ? " fn__none" : ""}" aria-label="${window.siyuan.languages["insert-before"]}"><svg><use xlink:href="#iconBefore"></use></svg></button>
    <span class="fn__space${protyle.disabled ? " fn__none" : ""}"></span>
    <button data-type="after" class="block__icon block__icon--show b3-tooltips b3-tooltips__nw${protyle.disabled ? " fn__none" : ""}" aria-label="${window.siyuan.languages["insert-after"]}"><svg><use xlink:href="#iconAfter"></use></svg></button>
    <span class="fn__space${protyle.disabled ? " fn__none" : ""}"></span>
    <button data-type="export" class="block__icon block__icon--show b3-tooltips b3-tooltips__nw" aria-label="${window.siyuan.languages.export} ${window.siyuan.languages.image}"><svg><use xlink:href="#iconImage"></use></svg></button>
    <span class="fn__space"></span>
    <button data-type="pin" class="block__icon block__icon--show b3-tooltips b3-tooltips__nw${isPin ? " block__icon--active" : ""}" aria-label="${window.siyuan.languages.pin}"><svg><use xlink:href="#iconPin"></use></svg></button>
    <span class="fn__space"></span>
    <button data-type="close" class="block__icon block__icon--show b3-tooltips b3-tooltips__nw" aria-label="${window.siyuan.languages.close}"><svg style="width: 10px"><use xlink:href="#iconClose"></use></svg></button>
</div>
<textarea ${protyle.disabled ? " readonly" : ""} spellcheck="false" class="b3-text-field b3-text-field--text fn__block" placeholder="${placeholder}" style="${isMobile() ? "" : "width:" + Math.max(480, renderElement.clientWidth * 0.7) + "px"};max-height:50vh;min-height: 48px;min-width: 268px;border-radius: 0 0 var(--b3-border-radius-b) var(--b3-border-radius-b);font-family: var(--b3-font-family-code);"></textarea></div>`;
        const autoHeight = () => {
            textElement.style.height = textElement.scrollHeight + "px";
            if (isMobile()) {
                setPosition(this.subElement, 0, 0);
                return;
            }
            if (this.subElement.firstElementChild.getAttribute("data-drag") === "true") {
                if (textElement.getBoundingClientRect().bottom > window.innerHeight) {
                    this.subElement.style.top = window.innerHeight - this.subElement.clientHeight + "px";
                }
                return;
            }
            const bottom = nodeRect.bottom === nodeRect.top ? nodeRect.bottom + 26 : nodeRect.bottom;
            if (this.subElement.clientHeight <= window.innerHeight - bottom || this.subElement.clientHeight <= nodeRect.top) {
                if (types.includes("inline-math") || isInlineMemo) {
                    setPosition(this.subElement, nodeRect.left, bottom, nodeRect.height || 26);
                } else {
                    setPosition(this.subElement, nodeRect.left + (nodeRect.width - this.subElement.clientWidth) / 2, bottom, nodeRect.height || 26);
                }
            } else {
                setPosition(this.subElement, nodeRect.right, bottom);
            }
        };
        const headerElement = this.subElement.querySelector(".block__icons");
        headerElement.addEventListener("click", (event: MouseEvent) => {
            const target = event.target as HTMLElement;
            const btnElement = hasClosestByClassName(target, "b3-tooltips");
            if (!btnElement) {
                if (event.detail === 2) {
                    const pingElement = headerElement.querySelector('[data-type="pin"]');
                    if (pingElement.classList.contains("block__icon--active")) {
                        pingElement.classList.remove("block__icon--active");
                        pingElement.setAttribute("aria-label", window.siyuan.languages.pin);
                    } else {
                        pingElement.classList.add("block__icon--active");
                        pingElement.setAttribute("aria-label", window.siyuan.languages.unpin);
                    }
                    event.preventDefault();
                    event.stopPropagation();
                }
                return;
            }
            event.stopPropagation();
            switch (btnElement.getAttribute("data-type")) {
                case "close":
                    this.subElement.querySelector('[data-type="pin"]').classList.remove("block__icon--active");
                    hideElements(["util"], protyle);
                    break;
                case "pin":
                    if (btnElement.classList.contains("block__icon--active")) {
                        btnElement.classList.remove("block__icon--active");
                        btnElement.setAttribute("aria-label", window.siyuan.languages.pin);
                    } else {
                        btnElement.classList.add("block__icon--active");
                        btnElement.setAttribute("aria-label", window.siyuan.languages.unpin);
                    }
                    break;
                case "refresh":
                    btnElement.classList.toggle("block__icon--active");
                    break;
                case "before":
                    insertEmptyBlock(protyle, "beforebegin", id);
                    hideElements(["util"], protyle);
                    break;
                case "after":
                    insertEmptyBlock(protyle, "afterend", id);
                    hideElements(["util"], protyle);
                    break;
                case "export":
                    exportImg();
                    break;
            }
        });
        const exportImg = () => {
            const msgId = showMessage(window.siyuan.languages.exporting, 0);
            if (renderElement.getAttribute("data-subtype") === "plantuml") {
                fetch(renderElement.querySelector("img").getAttribute("src")).then(function (response) {
                    return response.blob();
                }).then(function (blob) {
                    const formData = new FormData();
                    formData.append("file", blob);
                    formData.append("type", "image/png");
                    fetchPost("/api/export/exportAsFile", formData, (response) => {
                        openByMobile(response.data.file);
                        hideMessage(msgId);
                    });
                });
                return;
            }
            setTimeout(() => {
                addScript("/stage/protyle/js/html2canvas.min.js?v=1.4.1", "protyleHtml2canvas").then(() => {
                    window.html2canvas(renderElement, {useCORS: true}).then((canvas) => {
                        canvas.toBlob((blob: Blob) => {
                            const formData = new FormData();
                            formData.append("file", blob);
                            formData.append("type", "image/png");
                            fetchPost("/api/export/exportAsFile", formData, (response) => {
                                openByMobile(response.data.file);
                                hideMessage(msgId);
                            });
                        });
                    });
                });
            }, Constants.TIMEOUT_LOAD);
        };
        /// #if !MOBILE
        moveResize(this.subElement, () => {
            const pinElement = headerElement.querySelector('[data-type="pin"]');
            pinElement.classList.add("block__icon--active");
            pinElement.setAttribute("aria-label", window.siyuan.languages.unpin);
            this.subElement.firstElementChild.setAttribute("data-drag", "true");
        });
        /// #endif
        const textElement = this.subElement.querySelector(".b3-text-field") as HTMLTextAreaElement;
        if (types.includes("NodeHTMLBlock")) {
            textElement.value = Lute.UnEscapeHTMLStr(renderElement.querySelector("protyle-html").getAttribute("data-content") || "");
        } else if (isInlineMemo) {
            textElement.value = Lute.UnEscapeHTMLStr(renderElement.getAttribute("data-inline-memo-content") || "");
        } else {
            textElement.value = Lute.UnEscapeHTMLStr(renderElement.getAttribute("data-content") || "");
        }

        textElement.addEventListener("input", (event) => {
            if (!renderElement.parentElement) {
                return;
            }
            if (textElement.clientHeight !== textElement.scrollHeight) {
                autoHeight();
            }
            if (!this.subElement.querySelector('[data-type="refresh"]').classList.contains("block__icon--active")) {
                return;
            }
            if (types.includes("NodeHTMLBlock")) {
                renderElement.querySelector("protyle-html").setAttribute("data-content", Lute.EscapeHTMLStr(textElement.value));
            } else if (isInlineMemo) {
                let inlineMemoElements;
                if (updateElements) {
                    inlineMemoElements = updateElements;
                } else {
                    inlineMemoElements = [renderElement];
                }
                inlineMemoElements.forEach((item) => {
                    item.setAttribute("data-inline-memo-content", Lute.EscapeHTMLStr(textElement.value));
                });
            } else {
                renderElement.setAttribute("data-content", Lute.EscapeHTMLStr(textElement.value));
                renderElement.removeAttribute("data-render");
            }
            if (!types.includes("NodeBlockQueryEmbed") || !types.includes("NodeHTMLBlock") || !isInlineMemo) {
                processRender(renderElement);
            }
            event.stopPropagation();
        });
        textElement.addEventListener("keydown", (event: KeyboardEvent) => {
            event.stopPropagation();
            // 阻止 ctrl+m 缩小窗口 https://github.com/siyuan-note/siyuan/issues/5541
            if (matchHotKey(window.siyuan.config.keymap.editor.insert["inline-math"].custom, event)) {
                event.preventDefault();
                return;
            }
            if (event.isComposing) {
                return;
            }
            if (event.key === "Escape" || matchHotKey("⌘↩", event)) {
                this.subElement.querySelector('[data-type="pin"]').classList.remove("block__icon--active");
                hideElements(["util"], protyle);
            } else if (event.key === "Tab") {
                // https://github.com/siyuan-note/siyuan/issues/5270
                document.execCommand("insertText", false, "\t");
                event.preventDefault();
            } else if (electronUndo(event)) {
                return;
            }
        });
        this.subElementCloseCB = () => {
            if (!renderElement.parentElement || protyle.disabled) {
                return;
            }
            let inlineLastNode: Element;
            if (types.includes("NodeHTMLBlock")) {
                let html = textElement.value;
                if (html) {
                    // 需移除首尾的空白字符与连续的换行 (空行) https://github.com/siyuan-note/siyuan/issues/7921
                    html = html.trim().replace(/\n+/g, "\n");
                    // 需一对 div 标签包裹，否则行内元素会解析错误 https://github.com/siyuan-note/siyuan/issues/6764
                    if (!(html.startsWith("<div>") && html.endsWith("</div>"))) {
                        html = `<div>\n${html}\n</div>`;
                    }
                }
                renderElement.querySelector("protyle-html").setAttribute("data-content", Lute.EscapeHTMLStr(html));
            } else if (isInlineMemo) {
                let inlineMemoElements;
                if (updateElements) {
                    inlineMemoElements = updateElements;
                } else {
                    inlineMemoElements = [renderElement];
                }
                inlineMemoElements.forEach((item, index) => {
                    if (!textElement.value) {
                        // https://github.com/siyuan-note/insider/issues/1046
                        const currentTypes = item.getAttribute("data-type").split(" ");
                        if (currentTypes.length === 1 && currentTypes[0] === "inline-memo") {
                            item.outerHTML = item.innerHTML + (index === inlineMemoElements.length - 1 ? "<wbr>" : "");
                        } else {
                            currentTypes.find((typeItem, index) => {
                                if (typeItem === "inline-memo") {
                                    currentTypes.splice(index, 1);
                                    return true;
                                }
                            });
                            item.setAttribute("data-type", currentTypes.join(" "));
                            item.removeAttribute("data-inline-memo-content");
                        }
                        if (index === inlineMemoElements.length - 1) {
                            inlineLastNode = item;
                        }
                    } else {
                        // 行级备注自动移除换行  https://ld246.com/article/1664205917326
                        item.setAttribute("data-inline-memo-content", Lute.EscapeHTMLStr(textElement.value));
                    }
                });
            } else if (types.includes("inline-math")) {
                // 行内数学公式不允许换行 https://github.com/siyuan-note/siyuan/issues/2187
                if (textElement.value) {
                    renderElement.setAttribute("data-content", Lute.EscapeHTMLStr(textElement.value));
                    renderElement.removeAttribute("data-render");
                    processRender(renderElement);
                } else {
                    inlineLastNode = renderElement;
                    // esc 后需要 focus range，但点击空白处不能 focus range，否则光标无法留在点击位置
                    renderElement.outerHTML = "<wbr>";
                }
            } else {
                renderElement.setAttribute("data-content", Lute.EscapeHTMLStr(textElement.value));
                renderElement.removeAttribute("data-render");
                if (types.includes("NodeBlockQueryEmbed")) {
                    blockRender(protyle, renderElement);
                } else {
                    processRender(renderElement);
                }
            }

            // 光标定位
            if (getSelection().rangeCount === 0 ||
                // $$ 中间输入后再 ESC 光标无法定位
                (getSelection().rangeCount > 0 && hasClosestByClassName(getSelection().getRangeAt(0).startContainer, "protyle-util"))
            ) {  // https://ld246.com/article/1665306093005
                if (renderElement.tagName === "SPAN") {
                    if (inlineLastNode) {
                        if (inlineLastNode.parentElement) {
                            this.range.setStartAfter(inlineLastNode);
                            this.range.collapse(true);
                            focusByRange(this.range);
                        } else {
                            focusByWbr(nodeElement, this.range);
                        }
                    } else if (renderElement.parentElement) {
                        this.range.setStartAfter(renderElement);
                        this.range.collapse(true);
                        focusByRange(this.range);
                    }
                } else {
                    focusBlock(renderElement);
                    renderElement.classList.add("protyle-wysiwyg--select");
                }
            } else {
                // ctrl+M 后点击空白会留下 wbr
                nodeElement.querySelector("wbr")?.remove();
            }

            nodeElement.setAttribute("updated", format(new Date(), 'yyyyMMddHHmmss'));
            const newHTML = protyle.lute.SpinBlockDOM(nodeElement.outerHTML);
            // HTML 块中包含多个 <pre> 时只能保存第一个 https://github.com/siyuan-note/siyuan/issues/5732
            if (types.includes("NodeHTMLBlock")) {
                const tempElement = document.createElement("template");
                tempElement.innerHTML = newHTML;
                if (tempElement.content.childElementCount > 1) {
                    showMessage(window.siyuan.languages.htmlBlockTip);
                }
            }
            updateTransaction(protyle, id, newHTML, html);
        };
        this.subElement.style.zIndex = (++window.siyuan.zIndex).toString();
        this.subElement.classList.remove("fn__none");
        const nodeRect = renderElement.getBoundingClientRect();
        this.element.classList.add("fn__none");
        if (isPin) {
            textElement.style.width = pinData.styleW;
            textElement.style.height = pinData.styleH;
        } else {
            autoHeight();
        }
        if (!protyle.disabled) {
            textElement.select();
        }
        protyle.app.plugins.forEach(item => {
            item.eventBus.emit("open-noneditableblock", {
                protyle,
                toolbar: this
            });
        });
    }

    public showCodeLanguage(protyle: IProtyle, languageElement: HTMLElement) {
        const nodeElement = hasClosestBlock(languageElement);
        if (!nodeElement) {
            return;
        }
        hideElements(["hint"], protyle);
        window.siyuan.menus.menu.remove();
        this.range = getEditorRange(nodeElement);
        const id = nodeElement.getAttribute("data-node-id");
        let oldHtml = nodeElement.outerHTML;

        let html = `<div class="b3-list-item">${window.siyuan.languages.clear}</div>`;
        const hljsLanguages = Constants.ALIAS_CODE_LANGUAGES.concat(window.hljs?.listLanguages() ?? []).sort();
        hljsLanguages.forEach((item, index) => {
            html += `<div class="b3-list-item${index === 0 ? " b3-list-item--focus" : ""}">${item}</div>`;
        });

        this.subElement.style.width = "";
        this.subElement.style.padding = "";
        this.subElement.innerHTML = `<div class="fn__flex-column" style="max-height:50vh">
    <input placeholder="${window.siyuan.languages.search}" style="margin: 0 8px 4px 8px" class="b3-text-field"/>
    <div class="b3-list fn__flex-1 b3-list--background" style="position: relative">${html}</div>
</div>`;

        const listElement = this.subElement.lastElementChild.lastElementChild as HTMLElement;
        const inputElement = this.subElement.querySelector("input");
        inputElement.addEventListener("keydown", (event: KeyboardEvent) => {
            event.stopPropagation();
            if (event.isComposing) {
                return;
            }
            upDownHint(listElement, event);
            if (event.key === "Enter") {
                const activeText = this.subElement.querySelector(".b3-list-item--focus").textContent;
                languageElement.textContent = activeText === window.siyuan.languages.clear ? "" : activeText;
                window.siyuan.storage[Constants.LOCAL_CODELANG] = languageElement.textContent;
                setStorageVal(Constants.LOCAL_CODELANG, window.siyuan.storage[Constants.LOCAL_CODELANG]);
                const editElement = getContenteditableElement(nodeElement);
                const lineNumber = nodeElement.getAttribute("linenumber");
                if (lineNumber === "true" || (lineNumber !== "false" && window.siyuan.config.editor.codeSyntaxHighlightLineNum)) {
                    editElement.classList.add("protyle-linenumber");
                } else {
                    editElement.classList.remove("protyle-linenumber");
                }
                (editElement as HTMLElement).textContent = editElement.textContent;
                editElement.removeAttribute("data-render");
                highlightRender(nodeElement);
                nodeElement.setAttribute("updated", format(new Date(), 'yyyyMMddHHmmss'));
                updateTransaction(protyle, id, nodeElement.outerHTML, oldHtml);
                oldHtml = nodeElement.outerHTML;
                event.preventDefault();
                event.stopPropagation();
            }
            if (event.key === "Escape" || event.key === "Enter") {
                this.subElement.classList.add("fn__none");
                focusByRange(this.range);
            }
        });
        inputElement.addEventListener("input", (event) => {
            const lowerCaseValue = inputElement.value.toLowerCase();
            const matchLanguages = hljsLanguages.filter(item => item.includes(lowerCaseValue));
            let html = "";
            // sort
            let matchInput = false;
            matchLanguages.sort((a, b) => {
                if (a.startsWith(lowerCaseValue) && b.startsWith(lowerCaseValue)) {
                    if (a.length < b.length) {
                        return -1;
                    } else if (a.length === b.length) {
                        return 0;
                    } else {
                        return 1;
                    }
                } else if (a.startsWith(lowerCaseValue)) {
                    return -1;
                } else if (b.startsWith(lowerCaseValue)) {
                    return 1;
                } else {
                    return 0;
                }
            }).forEach((item) => {
                if (inputElement.value === item) {
                    matchInput = true;
                }
                html += `<div class="b3-list-item">${item.replace(lowerCaseValue, "<b>" + lowerCaseValue + "</b>")}</div>`;
            });
            if (inputElement.value.trim() && !matchInput) {
                html = `<div class="b3-list-item"><b>${inputElement.value.replace(/`| /g, "_")}</b></div>${html}`;
            }
            html = `<div class="b3-list-item">${window.siyuan.languages.clear}</div>` + html;
            listElement.innerHTML = html;
            if (listElement.firstElementChild.nextElementSibling) {
                listElement.firstElementChild.nextElementSibling.classList.add("b3-list-item--focus");
            } else {
                listElement.firstElementChild.classList.add("b3-list-item--focus");
            }
            event.stopPropagation();
        });
        listElement.addEventListener("click", (event) => {
            const target = event.target as HTMLElement;
            const listElement = hasClosestByClassName(target, "b3-list-item");
            if (!listElement) {
                return;
            }
            languageElement.textContent = listElement.textContent === window.siyuan.languages.clear ? "" : listElement.textContent;
            window.siyuan.storage[Constants.LOCAL_CODELANG] = languageElement.textContent;
            setStorageVal(Constants.LOCAL_CODELANG, window.siyuan.storage[Constants.LOCAL_CODELANG]);
            const nodeElement = hasClosestBlock(languageElement);
            if (nodeElement) {
                const editElement = getContenteditableElement(nodeElement);
                const lineNumber = nodeElement.getAttribute("linenumber");
                if (lineNumber === "true" || (lineNumber !== "false" && window.siyuan.config.editor.codeSyntaxHighlightLineNum)) {
                    editElement.classList.add("protyle-linenumber");
                } else {
                    editElement.classList.remove("protyle-linenumber");
                }
                (editElement as HTMLElement).textContent = editElement.textContent;
                editElement.removeAttribute("data-render");
                highlightRender(nodeElement);
                nodeElement.setAttribute("updated", format(new Date(), 'yyyyMMddHHmmss'));
                updateTransaction(protyle, id, nodeElement.outerHTML, oldHtml);
                oldHtml = nodeElement.outerHTML;
                this.subElement.classList.add("fn__none");
                focusByRange(this.range);
            }
        });
        this.subElement.style.zIndex = (++window.siyuan.zIndex).toString();
        this.subElement.classList.remove("fn__none");
        this.subElementCloseCB = undefined;
        /// #if !MOBILE
        const nodeRect = languageElement.getBoundingClientRect();
        setPosition(this.subElement, nodeRect.left, nodeRect.bottom, nodeRect.height);
        /// #else
        setPosition(this.subElement, 0, 0);
        /// #endif
        this.element.classList.add("fn__none");
        inputElement.select();
    }

    public showTpl(protyle: IProtyle, nodeElement: HTMLElement, range: Range) {
        this.range = range;
        hideElements(["hint"], protyle);
        window.siyuan.menus.menu.remove();
        this.subElement.style.width = "";
        this.subElement.style.padding = "";
        this.subElement.innerHTML = `<div style="max-height:50vh" class="fn__flex">
<div class="fn__flex-column" style="${isMobile() ? "width: 100%" : "min-width: 260px;max-width:50vw"}">
    <div class="fn__flex" style="margin: 0 8px 4px 8px">
        <input class="b3-text-field fn__flex-1"/>
        <span class="fn__space"></span>
        <span data-type="previous" class="block__icon block__icon--show"><svg><use xlink:href="#iconLeft"></use></svg></span>
        <span class="fn__space"></span>
        <span data-type="next" class="block__icon block__icon--show"><svg><use xlink:href="#iconRight"></use></svg></span>
    </div>
    <div class="b3-list fn__flex-1 b3-list--background" style="position: relative"><img style="margin: 0 auto;display: block;width: 64px;height: 64px" src="/stage/loading-pure.svg"></div>
</div>
<div style="width: 520px;${isMobile() || window.outerWidth < window.outerWidth / 2 + 520 ? "display:none" : ""};overflow: auto;"></div>
</div>`;
        const listElement = this.subElement.querySelector(".b3-list");
        const previewElement = this.subElement.firstElementChild.lastElementChild;
        let previewPath = listElement.firstElementChild.getAttribute("data-value");
        previewTemplate(previewPath, previewElement, protyle.block.parentID);
        listElement.addEventListener("mouseover", (event) => {
            const target = event.target as HTMLElement;
            const hoverItemElement = hasClosestByClassName(target, "b3-list-item");
            if (!hoverItemElement) {
                return;
            }
            const currentPath = hoverItemElement.getAttribute("data-value");
            if (previewPath === currentPath) {
                return;
            }
            previewPath = currentPath;
            previewTemplate(previewPath, previewElement, protyle.block.parentID);
        });
        const inputElement = this.subElement.querySelector("input");
        inputElement.addEventListener("keydown", (event: KeyboardEvent) => {
            event.stopPropagation();
            if (event.isComposing) {
                return;
            }
            const isEmpty = !this.subElement.querySelector(".b3-list-item");
            if (!isEmpty) {
                const currentElement = upDownHint(listElement, event);
                if (currentElement) {
                    const currentPath = currentElement.getAttribute("data-value");
                    if (previewPath === currentPath) {
                        return;
                    }
                    previewPath = currentPath;
                    previewTemplate(previewPath, previewElement, protyle.block.parentID);
                }
            }
            if (event.key === "Enter") {
                if (!isEmpty) {
                    hintRenderTemplate(decodeURIComponent(this.subElement.querySelector(".b3-list-item--focus").getAttribute("data-value")), protyle, nodeElement);
                } else {
                    focusByRange(this.range);
                }
                this.subElement.classList.add("fn__none");
                event.preventDefault();
            } else if (event.key === "Escape") {
                this.subElement.classList.add("fn__none");
                focusByRange(this.range);
            }
        });
        inputElement.addEventListener("input", (event) => {
            event.stopPropagation();
            fetchPost("/api/search/searchTemplate", {
                k: inputElement.value,
            }, (response) => {
                let searchHTML = "";
                response.data.blocks.forEach((item: { path: string, content: string }, index: number) => {
                    searchHTML += `<div data-value="${item.path}" class="b3-list-item${index === 0 ? " b3-list-item--focus" : ""}">${item.content}</div>`;
                });
                listElement.innerHTML = searchHTML || `<li class="b3-list--empty">${window.siyuan.languages.emptyContent}</li>`;
                const currentPath = response.data.blocks[0]?.path;
                if (previewPath === currentPath) {
                    return;
                }
                previewPath = currentPath;
                previewTemplate(previewPath, previewElement, protyle.block.parentID);
            });
        });
        this.subElement.lastElementChild.addEventListener("click", (event) => {
            const target = event.target as HTMLElement;
            if (target.classList.contains("b3-list--empty")) {
                this.subElement.classList.add("fn__none");
                focusByRange(this.range);
                event.stopPropagation();
                return;
            }
            const iconElement = hasClosestByClassName(target, "b3-list-item__action");
            /// #if !BROWSER
            if (iconElement && iconElement.getAttribute("data-type") === "open") {
                openBy(iconElement.parentElement.getAttribute("data-value"), "folder");
                event.stopPropagation();
                return;
            }
            /// #endif
            if (iconElement && iconElement.getAttribute("data-type") === "remove") {
                confirmDialog(window.siyuan.languages.remove, window.siyuan.languages.confirmDelete + "?", () => {
                    fetchPost("/api/search/removeTemplate", {path: iconElement.parentElement.getAttribute("data-value")}, () => {
                        if (iconElement.parentElement.parentElement.childElementCount === 1) {
                            iconElement.parentElement.parentElement.innerHTML = `<li class="b3-list--empty">${window.siyuan.languages.emptyContent}</li>`;
                            previewTemplate("", previewElement, protyle.block.parentID);
                        } else {
                            if (iconElement.parentElement.classList.contains("b3-list-item--focus")) {
                                const sideElement = iconElement.parentElement.previousElementSibling || iconElement.parentElement.nextElementSibling;
                                sideElement.classList.add("b3-list-item--focus");
                                const currentPath = sideElement.getAttribute("data-value");
                                if (previewPath === currentPath) {
                                    return;
                                }
                                previewPath = currentPath;
                                previewTemplate(previewPath, previewElement, protyle.block.parentID);
                            }
                            iconElement.parentElement.remove();
                        }
                    });
                });
                event.stopPropagation();
                return;
            }
            const previousElement = hasClosestByAttribute(target, "data-type", "previous");
            if (previousElement) {
                inputElement.dispatchEvent(new KeyboardEvent("keydown", {key: "ArrowUp"}));
                event.stopPropagation();
                return;
            }
            const nextElement = hasClosestByAttribute(target, "data-type", "next");
            if (nextElement) {
                inputElement.dispatchEvent(new KeyboardEvent("keydown", {key: "ArrowDown"}));
                event.stopPropagation();
                return;
            }
            const listElement = hasClosestByClassName(target, "b3-list-item");
            if (listElement) {
                hintRenderTemplate(decodeURIComponent(listElement.getAttribute("data-value")), protyle, nodeElement);
                event.stopPropagation();
            }
        });
        this.subElement.style.zIndex = (++window.siyuan.zIndex).toString();
        this.subElement.classList.remove("fn__none");
        this.subElementCloseCB = undefined;
        this.element.classList.add("fn__none");
        inputElement.select();
        fetchPost("/api/search/searchTemplate", {
            k: "",
        }, (response) => {
            let html = "";
            response.data.blocks.forEach((item: { path: string, content: string }, index: number) => {
                html += `<div data-value="${item.path}" class="b3-list-item--hide-action b3-list-item${index === 0 ? " b3-list-item--focus" : ""}">
<span class="b3-list-item__text">${item.content}</span>`;
                /// #if !BROWSER
                html += `<span data-type="open" class="b3-list-item__action b3-tooltips b3-tooltips__w" aria-label="${window.siyuan.languages.showInFolder}">
    <svg><use xlink:href="#iconFolder"></use></svg>
</span>`;
                /// #endif
                html += `<span data-type="remove" class="b3-list-item__action b3-tooltips b3-tooltips__w" aria-label="${window.siyuan.languages.remove}">
    <svg><use xlink:href="#iconTrashcan"></use></svg>
</span></div>`;
            });
            if (html === "") {
                html = `<li class="b3-list--empty">${window.siyuan.languages.emptyContent}</li>`;
            }
            this.subElement.querySelector(".b3-list--background").innerHTML = html;
            /// #if !MOBILE
            const rangePosition = getSelectionPosition(nodeElement, range);
            setPosition(this.subElement, rangePosition.left, rangePosition.top + 18, Constants.SIZE_TOOLBAR_HEIGHT);
            (this.subElement.firstElementChild as HTMLElement).style.maxHeight = Math.min(window.innerHeight * 0.8, window.innerHeight - this.subElement.getBoundingClientRect().top) - 16 + "px";
            /// #else
            setPosition(this.subElement, 0, 0);
            /// #endif
        });
    }

    public showWidget(protyle: IProtyle, nodeElement: HTMLElement, range: Range) {
        this.range = range;
        hideElements(["hint"], protyle);
        window.siyuan.menus.menu.remove();
        this.subElement.style.width = "";
        this.subElement.style.padding = "";
        this.subElement.innerHTML = `<div class="fn__flex-column" style="max-height:50vh">
    <input style="margin: 0 8px 4px 8px" class="b3-text-field"/>
    <div class="b3-list fn__flex-1 b3-list--background" style="position: relative"><img style="margin: 0 auto;display: block;width: 64px;height:64px" src="/stage/loading-pure.svg"></div>
</div>`;
        const listElement = this.subElement.lastElementChild.lastElementChild as HTMLElement;
        const inputElement = this.subElement.querySelector("input");
        inputElement.addEventListener("keydown", (event: KeyboardEvent) => {
            event.stopPropagation();
            if (event.isComposing) {
                return;
            }
            upDownHint(listElement, event);
            if (event.key === "Enter") {
                hintRenderWidget(this.subElement.querySelector(".b3-list-item--focus").textContent, protyle);
                this.subElement.classList.add("fn__none");
                event.preventDefault();
            } else if (event.key === "Escape") {
                this.subElement.classList.add("fn__none");
                focusByRange(this.range);
            }
        });
        inputElement.addEventListener("input", (event) => {
            event.stopPropagation();
            fetchPost("/api/search/searchWidget", {
                k: inputElement.value,
            }, (response) => {
                let searchHTML = "";
                response.data.blocks.forEach((item: { path: string, content: string }, index: number) => {
                    searchHTML += `<div data-value="${item.path}" class="b3-list-item${index === 0 ? " b3-list-item--focus" : ""}">${item.content}</div>`;
                });
                listElement.innerHTML = searchHTML;
            });
        });
        this.subElement.lastElementChild.addEventListener("click", (event) => {
            const target = event.target as HTMLElement;
            const listElement = hasClosestByClassName(target, "b3-list-item");
            if (!listElement) {
                return;
            }
            hintRenderWidget(listElement.textContent, protyle);
        });
        this.subElement.style.zIndex = (++window.siyuan.zIndex).toString();
        this.subElement.classList.remove("fn__none");
        this.subElementCloseCB = undefined;
        this.element.classList.add("fn__none");
        inputElement.select();
        fetchPost("/api/search/searchWidget", {
            k: "",
        }, (response) => {
            let html = "";
            response.data.blocks.forEach((item: { content: string }, index: number) => {
                html += `<div class="b3-list-item${index === 0 ? " b3-list-item--focus" : ""}">${item.content}</div>`;
            });
            this.subElement.querySelector(".b3-list--background").innerHTML = html;
            /// #if !MOBILE
            const rangePosition = getSelectionPosition(nodeElement, range);
            setPosition(this.subElement, rangePosition.left, rangePosition.top + 18, Constants.SIZE_TOOLBAR_HEIGHT);
            /// #else
            setPosition(this.subElement, 0, 0);
            /// #endif
        });
    }

    public showContent(protyle: IProtyle, range: Range, nodeElement: Element) {
        this.range = range;
        hideElements(["hint"], protyle);

        this.subElement.style.width = "auto";
        this.subElement.style.padding = "0 8px";
        let html = "";
        const hasCopy = range.toString() !== "" || (range.cloneContents().childNodes[0] as HTMLElement)?.classList?.contains("emoji");
        if (hasCopy) {
            html += "<button class=\"keyboard__action\" data-action=\"copy\"><svg><use xlink:href=\"#iconCopy\"></use></svg></button>";
            if (!protyle.disabled) {
                html += `<button class="keyboard__action" data-action="cut"><svg><use xlink:href="#iconCut"></use></svg></button>
<button class="keyboard__action" data-action="delete"><svg><use xlink:href="#iconTrashcan"></use></svg></button>`;
            }
        }
        if (!protyle.disabled) {
            html += `<button class="keyboard__action" data-action="paste"><svg><use xlink:href="#iconPaste"></use></svg></button>
<button class="keyboard__action" data-action="select"><svg><use xlink:href="#iconSelect"></use></svg></button>`;
        }
        if (hasCopy || !protyle.disabled) {
            html += "<button class=\"keyboard__action\" data-action=\"more\"><svg><use xlink:href=\"#iconMore\"></use></svg></button>";
        }
        this.subElement.innerHTML = `<div class="fn__flex">${html}</div>`;
        this.subElement.lastElementChild.addEventListener("click", async (event) => {
            const btnElemen = hasClosestByClassName(event.target as HTMLElement, "keyboard__action");
            if (!btnElemen) {
                return;
            }
            const action = btnElemen.getAttribute("data-action");
            if (action === "copy") {
                focusByRange(getEditorRange(nodeElement));
                document.execCommand("copy");
                this.subElement.classList.add("fn__none");
            } else if (action === "cut") {
                focusByRange(getEditorRange(nodeElement));
                document.execCommand("cut");
                this.subElement.classList.add("fn__none");
            } else if (action === "delete") {
                const currentRange = getEditorRange(nodeElement);
                currentRange.insertNode(document.createElement("wbr"));
                const oldHTML = nodeElement.outerHTML;
                currentRange.extractContents();
                focusByWbr(nodeElement, currentRange);
                focusByRange(currentRange);
                updateTransaction(protyle, nodeElement.getAttribute("data-node-id"), nodeElement.outerHTML, oldHTML);
                this.subElement.classList.add("fn__none");
            } else if (action === "paste") {
                if (document.queryCommandSupported("paste")) {
                    document.execCommand("paste");
                } else {
                    try {
                        const clipText = await readText();
                        pasteText(protyle, clipText, nodeElement);
                    } catch (e) {
                        console.log(e);
                    }
                }
                this.subElement.classList.add("fn__none");
            } else if (action === "select") {
                selectAll(protyle, nodeElement, range);
                this.subElement.classList.add("fn__none");
            } else if (action === "copyPlainText") {
                focusByRange(getEditorRange(nodeElement));
                const cloneContents = getSelection().getRangeAt(0).cloneContents();
                cloneContents.querySelectorAll('[data-type="backslash"]').forEach(item => {
                    item.firstElementChild.remove();
                });
                copyPlainText(cloneContents.textContent);
                this.subElement.classList.add("fn__none");
            } else if (action === "pasteAsPlainText") {
                focusByRange(getEditorRange(nodeElement));
                pasteAsPlainText(protyle);
                this.subElement.classList.add("fn__none");
            } else if (action === "pasteEscaped") {
                pasteEscaped(protyle, nodeElement);
                this.subElement.classList.add("fn__none");
            } else if (action === "back") {
                this.subElement.lastElementChild.innerHTML = html;
            } else if (action === "more") {
                this.subElement.lastElementChild.innerHTML = `<button class="keyboard__action${hasCopy ? "" : " fn__none"}" data-action="copyPlainText"><span>${window.siyuan.languages.copyPlainText}</span></button>
<div class="keyboard__split${hasCopy ? "" : " fn__none"}"></div>
<button class="keyboard__action${protyle.disabled ? " fn__none" : ""}" data-action="pasteAsPlainText"><span>${window.siyuan.languages.pasteAsPlainText}</span></button>
<div class="keyboard__split${protyle.disabled ? " fn__none" : ""}"></div>
<button class="keyboard__action${protyle.disabled ? " fn__none" : ""}" data-action="pasteEscaped"><span>${window.siyuan.languages.pasteEscaped}</span></button>
<div class="keyboard__split${protyle.disabled ? " fn__none" : ""}"></div>
<button class="keyboard__action" data-action="back"><svg><use xlink:href="#iconBack"></use></svg></button>`;
                setPosition(this.subElement, rangePosition.left, rangePosition.top + 28, Constants.SIZE_TOOLBAR_HEIGHT);
            }
        });
        this.subElement.style.zIndex = (++window.siyuan.zIndex).toString();
        this.subElement.classList.remove("fn__none");
        this.subElementCloseCB = undefined;
        this.element.classList.add("fn__none");
        const rangePosition = getSelectionPosition(nodeElement, range);
        setPosition(this.subElement, rangePosition.left, rangePosition.top - 48, Constants.SIZE_TOOLBAR_HEIGHT);
    }
}<|MERGE_RESOLUTION|>--- conflicted
+++ resolved
@@ -755,90 +755,6 @@
         }
     }
 
-<<<<<<< HEAD
-    public showFileAnnotationRef(protyle: IProtyle, refElement: HTMLElement) {
-        const nodeElement = hasClosestBlock(refElement);
-        if (!nodeElement) {
-            return;
-        }
-        hideElements(["hint"], protyle);
-        window.siyuan.menus.menu.remove();
-        const id = nodeElement.getAttribute("data-node-id");
-        const html = nodeElement.outerHTML;
-        this.subElement.style.padding = "";
-        this.subElement.innerHTML = `<div class="b3-form__space--small">
-<label class="fn__flex">
-    <span class="ft__on-surface fn__flex-center" style="width: 64px">ID</span>
-    <div class="fn__space"></div>
-    <input data-type="id" value="${refElement.getAttribute("data-id") || ""}" class="b3-text-field fn__block" readonly />
-</label>
-<div class="fn__hr"></div>
-<label class="fn__flex">
-    <span class="ft__on-surface fn__flex-center" style="width: 64px">${window.siyuan.languages.anchor}</span>
-    <div class="fn__space"></div>
-    <input data-type="anchor" class="b3-text-field fn__block" placeholder="${window.siyuan.languages.anchor}" />
-</label>
-<div class="fn__hr"></div>
-<div class="fn__hr"></div>
-<div class="fn__flex"><span class="fn__flex-1"></span>
-    <button class="b3-button b3-button--cancel">${window.siyuan.languages.remove}</button>
-</div></div>`;
-        this.subElement.querySelector(".b3-button--cancel").addEventListener(getEventName(), () => {
-            refElement.outerHTML = refElement.textContent + "<wbr>";
-            hideElements(["util"], protyle);
-        });
-        const anchorElement = this.subElement.querySelector('[data-type="anchor"]') as HTMLInputElement;
-        anchorElement.value = refElement.textContent;
-        anchorElement.addEventListener("input", (event) => {
-            if (anchorElement.value) {
-                refElement.innerHTML = Lute.EscapeHTMLStr(anchorElement.value);
-            } else {
-                refElement.innerHTML = "*";
-            }
-            event.stopPropagation();
-        });
-        anchorElement.addEventListener("keydown", (event: KeyboardEvent) => {
-            event.stopPropagation();
-            if (event.isComposing) {
-                return;
-            }
-            if (event.key === "Enter" || event.key === "Escape") {
-                hideElements(["util"], protyle);
-                event.preventDefault();
-                event.stopPropagation();
-            }
-        });
-        this.subElement.classList.remove("fn__none");
-        this.subElementCloseCB = () => {
-            if (refElement.parentElement) {
-                if (anchorElement.value) {
-                    refElement.innerHTML = Lute.EscapeHTMLStr(anchorElement.value);
-                } else {
-                    refElement.innerHTML = "*";
-                }
-                this.range.setStartAfter(refElement);
-                if (getSelection().rangeCount === 0) {
-                    focusByRange(this.range);
-                }
-            } else {
-                if (getSelection().rangeCount === 0) {
-                    focusByWbr(nodeElement, this.range);
-                }
-            }
-            nodeElement.setAttribute("updated", format(new Date(), 'yyyyMMddHHmmss'));
-            updateTransaction(protyle, id, nodeElement.outerHTML, html);
-        };
-        /// #if !MOBILE
-        this.subElement.style.width = Math.min(480, window.innerWidth) + "px";
-        const nodeRect = refElement.getBoundingClientRect();
-        setPosition(this.subElement, nodeRect.left, nodeRect.bottom, nodeRect.height + 4);
-        /// #endif
-        this.element.classList.add("fn__none");
-        anchorElement.select();
-    }
-
-=======
->>>>>>> af2fd13a
     public showRender(protyle: IProtyle, renderElement: Element, updateElements?: Element[], oldHTML?: string) {
         const nodeElement = hasClosestBlock(renderElement);
         if (!nodeElement) {
