--- conflicted
+++ resolved
@@ -28,13 +28,8 @@
                 let hasMath = false;
                 // https://github.com/siyuan-note/siyuan/issues/6007
                 range.cloneContents().childNodes.forEach((item: HTMLElement) => {
-<<<<<<< HEAD
-                    if ((item.nodeType !== 3 && item.getAttribute("data-type").indexOf("inline-math") > -1) ||
+                    if ((item.nodeType !== 3 && (item.getAttribute("data-type") || "").indexOf("inline-math") > -1) ||
                         (item.nodeType === 3 && item.textContent === "")) {
-=======
-                    if ((item.nodeType !== 3 && (item.getAttribute("data-type") || "").indexOf("inline-math") > -1) ||
-                        (item.nodeType == 3 && item.textContent === "")) {
->>>>>>> 42c5dfcb
                         // 是否仅选中数学公式
                         hasMath = true;
                     } else {
