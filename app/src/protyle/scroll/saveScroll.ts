import {hasClosestBlock} from "../util/hasClosest";
import {getSelectionOffset} from "../util/selection";
import {fetchPost} from "../../util/fetch";
import {onGet} from "../util/onGet";
import {Constants} from "../../constants";

export const saveScroll = (protyle: IProtyle, getObject = false) => {
    if (!protyle.wysiwyg.element.firstElementChild || window.siyuan.config.readonly) {
        // 报错或者空白页面
        return undefined;
    }
    const attr: IScrollAttr = {
        rootId: protyle.block.rootID,
        startId: protyle.wysiwyg.element.firstElementChild.getAttribute("data-node-id"),
        endId: protyle.wysiwyg.element.lastElementChild.getAttribute("data-node-id"),
        scrollTop: protyle.contentElement.scrollTop || parseInt(protyle.contentElement.getAttribute("data-scrolltop")) || 0,
    };
    let range: Range;
    if (getSelection().rangeCount > 0) {
        range = getSelection().getRangeAt(0);
    }
    if (!range || !protyle.wysiwyg.element.contains(range.startContainer)) {
        range = protyle.toolbar.range;
    }
    if (range && protyle.wysiwyg.element.contains(range.startContainer)) {
        const blockElement = hasClosestBlock(range.startContainer);
        if (blockElement) {
            const position = getSelectionOffset(blockElement, undefined, range);
            attr.focusId = blockElement.getAttribute("data-node-id");
            attr.focusStart = position.start;
            attr.focusEnd = position.end;
        }
    }

    if (protyle.block.showAll) {
        attr.zoomInId = protyle.block.id;
    }
    if (getObject) {
        return attr;
    }
    const jsonAttr = JSON.stringify(attr);
    fetchPost("/api/attr/setBlockAttrs", {id: protyle.block.rootID, attrs: {scroll: jsonAttr}}, () => {
        protyle.wysiwyg.element.setAttribute("scroll", jsonAttr);
    });
    window.sout.tracker(range);
};

<<<<<<< HEAD
export const restoreScroll = (protyle: IProtyle, scrollAttr: IScrollAttr) => {
    preventScroll(protyle);
    window.sout.tracker(protyle);
    if (protyle.wysiwyg.element.firstElementChild.getAttribute("data-node-id") === scrollAttr.startId &&
        protyle.wysiwyg.element.lastElementChild.getAttribute("data-node-id") === scrollAttr.endId) {
        // 需等动画效果完毕，才能获得最大高度。否则尾部定位无法滚动到底部
        setTimeout(() => {
            protyle.contentElement.scrollTop = scrollAttr.scrollTop;
        }, 256);
        if (scrollAttr.focusId) {
            const range = focusByOffset(protyle.wysiwyg.element.querySelector(`[data-node-id="${scrollAttr.focusId}"]`), scrollAttr.focusStart, scrollAttr.focusEnd);
            /// #if !MOBILE
            pushBack(protyle, range || undefined);
            /// #endif
=======
export const getDocByScroll = (options: {
    protyle: IProtyle,
    scrollAttr: IScrollAttr,
    mergedOptions?: IOptions,
    cb?: () => void
    focus?: boolean
}) => {
    let actions: string[] = [];
    if (options.mergedOptions) {
        actions = options.mergedOptions.action;
    } else {
        if (options.focus) {
            actions = [Constants.CB_GET_UNUNDO, Constants.CB_GET_FOCUS];
        } else {
            actions = [Constants.CB_GET_UNUNDO];
>>>>>>> 953920e4
        }
    }
    if (options.scrollAttr.zoomInId) {
        fetchPost("/api/filetree/getDoc", {
            id: options.scrollAttr.zoomInId,
            size: Constants.SIZE_GET_MAX,
        }, response => {
            actions.push(Constants.CB_GET_ALL);
            options.protyle.breadcrumb?.toggleExit(false);
            onGet(response, options.protyle, actions, options.scrollAttr);
            if (options.cb) {
                options.cb();
            }
        });
        return;
    }
    fetchPost("/api/filetree/getDoc", {
        id: options.scrollAttr.rootId || options.mergedOptions?.blockId || options.protyle.block?.rootID || options.scrollAttr.startId,
        startID: options.scrollAttr.startId,
        endID: options.scrollAttr.endId,
    }, response => {
        options.protyle.breadcrumb?.toggleExit(true);
        onGet(response, options.protyle, actions, options.scrollAttr);
        if (options.cb) {
            options.cb();
        }
    });
};<|MERGE_RESOLUTION|>--- conflicted
+++ resolved
@@ -45,22 +45,6 @@
     window.sout.tracker(range);
 };
 
-<<<<<<< HEAD
-export const restoreScroll = (protyle: IProtyle, scrollAttr: IScrollAttr) => {
-    preventScroll(protyle);
-    window.sout.tracker(protyle);
-    if (protyle.wysiwyg.element.firstElementChild.getAttribute("data-node-id") === scrollAttr.startId &&
-        protyle.wysiwyg.element.lastElementChild.getAttribute("data-node-id") === scrollAttr.endId) {
-        // 需等动画效果完毕，才能获得最大高度。否则尾部定位无法滚动到底部
-        setTimeout(() => {
-            protyle.contentElement.scrollTop = scrollAttr.scrollTop;
-        }, 256);
-        if (scrollAttr.focusId) {
-            const range = focusByOffset(protyle.wysiwyg.element.querySelector(`[data-node-id="${scrollAttr.focusId}"]`), scrollAttr.focusStart, scrollAttr.focusEnd);
-            /// #if !MOBILE
-            pushBack(protyle, range || undefined);
-            /// #endif
-=======
 export const getDocByScroll = (options: {
     protyle: IProtyle,
     scrollAttr: IScrollAttr,
@@ -76,7 +60,6 @@
             actions = [Constants.CB_GET_UNUNDO, Constants.CB_GET_FOCUS];
         } else {
             actions = [Constants.CB_GET_UNUNDO];
->>>>>>> 953920e4
         }
     }
     if (options.scrollAttr.zoomInId) {
