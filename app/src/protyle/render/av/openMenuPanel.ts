import {transaction} from "../../wysiwyg/transaction";
import {fetchPost} from "../../../util/fetch";
import {addCol} from "./col";
import {bindEditEvent, duplicateCol, getColIconByType, getEditHTML} from "./col";
import {setPosition} from "../../../util/setPosition";
import {hasClosestByAttribute, hasClosestByClassName} from "../../util/hasClosest";
import {bindSelectEvent, getSelectHTML, addColOptionOrCell, setColOption, removeCellOption} from "./select";
import {addFilter, getFiltersHTML, setFilter} from "./filter";
import {addSort, bindSortsEvent, getSortsHTML} from "./sort";
import {bindDateEvent, getDateHTML} from "./date";
import {formatNumber} from "./number";
import {removeAttrViewColAnimation, updateAttrViewCellAnimation} from "./action";
import {addAssetLink, bindAssetEvent, editAssetItem, getAssetHTML, updateAssetCell} from "./asset";
import {Constants} from "../../../constants";
import {hideElements} from "../../ui/hideElements";
import {isLocalPath, pathPosix} from "../../../util/pathName";
import {openEmojiPanel, unicode2Emoji} from "../../../emoji";
import {getSearch} from "../../../util/functions";
/// #if !MOBILE
import {openAsset} from "../../../editor/util";
/// #endif
import {previewImage} from "../../preview/image";
import {assetMenu} from "../../../menus/protyle";
import {addView, bindViewEvent, getSwitcherHTML, getViewHTML, openViewMenu} from "./view";
import {removeBlock} from "../../wysiwyg/remove";
import {focusBlock, getEditorRange} from "../../util/selection";
import {avRender} from "./render";
import {setPageSize} from "./row";
import {bindRelationEvent, getRelationHTML, openSearchAV, setRelationCell, updateRelation} from "./relation";
import {bindRollupData, getRollupHTML, goSearchRollupCol} from "./rollup";
import {updateCellsValue} from "./cell";
import {openCalcMenu} from "./calc";
// import * as dayjs from "dayjs";
import {formatDate} from "sofill/mid";
import {confirmDialog} from "../../../dialog/confirmDialog";
import {escapeAttr} from "../../../util/escape";

export const openMenuPanel = (options: {
    protyle: IProtyle,
    blockElement: Element,
    type: "select" | "properties" | "config" | "sorts" | "filters" | "edit" | "date" | "asset" | "switcher" | "relation" | "rollup",
    colId?: string, // for edit, rollup
    // 使用前端构造的数据
    editData?: {
        previousID: string,
        colData: IAVColumn,
    },
    cellElements?: HTMLElement[],   // for select & date & relation & asset
    cb?: (avPanelElement: Element) => void
}) => {
    window.sout.tracker("invoked");
    let avPanelElement = document.querySelector(".av__panel");
    if (avPanelElement) {
        avPanelElement.remove();
        return;
    }
    window.siyuan.menus.menu.remove();
    const avID = options.blockElement.getAttribute("data-av-id");
    const blockID = options.blockElement.getAttribute("data-node-id");
    fetchPost("/api/av/renderAttributeView", {
        id: avID,
        pageSize: parseInt(options.blockElement.getAttribute("data-page-size")) || undefined,
        viewID: options.blockElement.getAttribute(Constants.CUSTOM_SY_AV_VIEW)
    }, (response) => {
        const isCustomAttr = !options.blockElement.classList.contains("av");
        const data = response.data as IAV;
        let html;
        if (options.type === "config") {
            html = getViewHTML(data.view);
        } else if (options.type === "properties") {
            html = getPropertiesHTML(data.view);
        } else if (options.type === "sorts") {
            html = getSortsHTML(data.view.columns, data.view.sorts);
        } else if (options.type === "switcher") {
            html = getSwitcherHTML(data.views, data.viewID);
        } else if (options.type === "filters") {
            html = getFiltersHTML(data.view);
        } else if (options.type === "select") {
            html = getSelectHTML(data.view, options.cellElements);
        } else if (options.type === "asset") {
            html = getAssetHTML(options.cellElements);
        } else if (options.type === "edit") {
            if (options.editData) {
                if (options.editData.previousID) {
                    data.view.columns.find((item, index) => {
                        if (item.id === options.editData.previousID) {
                            data.view.columns.splice(index + 1, 0, options.editData.colData);
                            return true;
                        }
                    });
                } else {
                    data.view.columns.splice(0, 0, options.editData.colData);
                }
            }
            html = getEditHTML({protyle: options.protyle, data, colId: options.colId, isCustomAttr});
        } else if (options.type === "date") {
            html = getDateHTML(data.view, options.cellElements);
        } else if (options.type === "rollup") {
            html = `<div class="b3-menu__items">${getRollupHTML({data, cellElements: options.cellElements})}</div>`;
        } else if (options.type === "relation") {
            html = getRelationHTML(data, options.cellElements);
            if (!html) {
                openMenuPanel({
                    protyle: options.protyle,
                    blockElement: options.blockElement,
                    type: "edit",
                    colId: options.cellElements[0].dataset.colId
                });
                return;
            }
        }

        document.body.insertAdjacentHTML("beforeend", `<div class="av__panel" style="z-index: ${++window.siyuan.zIndex}">
    <div class="b3-dialog__scrim" data-type="close"></div>
    <div class="b3-menu">${html}</div>
</div>`);
        avPanelElement = document.querySelector(".av__panel");
        let closeCB: () => void;
        const menuElement = avPanelElement.lastElementChild as HTMLElement;
        let tabRect = options.blockElement.querySelector(`.av__views, .av__row[data-col-id="${options.colId}"] > .block__logo`)?.getBoundingClientRect();
        if (["select", "date", "asset", "relation", "rollup"].includes(options.type)) {
            const cellRect = options.cellElements[options.cellElements.length - 1].getBoundingClientRect();
            if (options.type === "select") {
                bindSelectEvent(options.protyle, data, menuElement, options.cellElements, options.blockElement);
            } else if (options.type === "date") {
                closeCB = bindDateEvent({
                    protyle: options.protyle,
                    data,
                    menuElement,
                    cellElements: options.cellElements,
                    blockElement: options.blockElement
                });
            } else if (options.type === "asset") {
                bindAssetEvent({
                    protyle: options.protyle,
                    data,
                    menuElement,
                    cellElements: options.cellElements,
                    blockElement: options.blockElement
                });
                setTimeout(() => {
                    setPosition(menuElement, cellRect.left, cellRect.bottom, cellRect.height);
                }, Constants.TIMEOUT_LOAD);  // 等待加载
            } else if (options.type === "relation") {
                bindRelationEvent({
                    menuElement,
                    cellElements: options.cellElements,
                    protyle: options.protyle,
                    blockElement: options.blockElement
                });
            } else if (options.type === "rollup") {
                bindRollupData({protyle: options.protyle, data, menuElement});
            }
            if (["select", "date", "relation", "rollup"].includes(options.type)) {
                const inputElement = menuElement.querySelector("input");
                if (inputElement) {
                    inputElement.select();
                    inputElement.focus();
                }
                setPosition(menuElement, cellRect.left, cellRect.bottom, cellRect.height);
            }
        } else {
            setPosition(menuElement, tabRect.right - menuElement.clientWidth, tabRect.bottom, tabRect.height);
            if (options.type === "sorts") {
                bindSortsEvent(options.protyle, menuElement, data, blockID);
            } else if (options.type === "edit") {
                bindEditEvent({protyle: options.protyle, data, menuElement, isCustomAttr, blockID});
            } else if (options.type === "config") {
                bindViewEvent({protyle: options.protyle, data, menuElement, blockElement: options.blockElement});
            }
        }
        if (options.cb) {
            options.cb(avPanelElement);
        }
        avPanelElement.addEventListener("dragstart", (event: DragEvent) => {
            window.siyuan.dragElement = event.target as HTMLElement;
            window.siyuan.dragElement.style.opacity = ".1";
            return;
        });
        avPanelElement.addEventListener("drop", (event) => {
            window.siyuan.dragElement.style.opacity = "";
            const sourceElement = window.siyuan.dragElement;
            window.siyuan.dragElement = undefined;
            if (options.protyle && options.protyle.disabled) {
                event.preventDefault();
                event.stopPropagation();
                return;
            }
            if (!options.protyle && window.siyuan.config.readonly) {
                event.preventDefault();
                event.stopPropagation();
                return;
            }
            const targetElement = avPanelElement.querySelector(".dragover__bottom, .dragover__top") as HTMLElement;
            if (!targetElement) {
                return;
            }
            const isTop = targetElement.classList.contains("dragover__top");
            const sourceId = sourceElement.dataset.id;
            const targetId = targetElement.dataset.id;
            if (targetElement.querySelector('[data-type="removeSort"]')) {
                const changeData = data.view.sorts;
                const oldData = Object.assign([], changeData);
                let sortFilter: IAVSort;
                changeData.find((sort, index: number) => {
                    if (sort.column === sourceId) {
                        sortFilter = changeData.splice(index, 1)[0];
                        return true;
                    }
                });
                changeData.find((sort, index: number) => {
                    if (sort.column === targetId) {
                        if (isTop) {
                            changeData.splice(index, 0, sortFilter);
                        } else {
                            changeData.splice(index + 1, 0, sortFilter);
                        }
                        return true;
                    }
                });

                transaction(options.protyle, [{
                    action: "setAttrViewSorts",
                    avID,
                    data: changeData,
                    blockID
                }], [{
                    action: "setAttrViewSorts",
                    avID,
                    data: oldData,
                    blockID
                }]);
                menuElement.innerHTML = getSortsHTML(data.view.columns, data.view.sorts);
                bindSortsEvent(options.protyle, menuElement, data, blockID);
                return;
            }
            if (targetElement.querySelector('[data-type="removeFilter"]')) {
                const changeData = data.view.filters;
                const oldData = Object.assign([], changeData);
                let targetFilter: IAVFilter;
                changeData.find((filter, index: number) => {
                    if (filter.column === sourceId) {
                        targetFilter = changeData.splice(index, 1)[0];
                        return true;
                    }
                });
                changeData.find((filter, index: number) => {
                    if (filter.column === targetId) {
                        if (isTop) {
                            changeData.splice(index, 0, targetFilter);
                        } else {
                            changeData.splice(index + 1, 0, targetFilter);
                        }
                        return true;
                    }
                });

                transaction(options.protyle, [{
                    action: "setAttrViewFilters",
                    avID,
                    data: changeData,
                    blockID
                }], [{
                    action: "setAttrViewFilters",
                    avID,
                    data: oldData,
                    blockID
                }]);
                menuElement.innerHTML = getFiltersHTML(data.view);
                return;
            }
            if (targetElement.querySelector('[data-type="av-view-edit"]')) {
                transaction(options.protyle, [{
                    action: "sortAttrViewView",
                    avID,
                    blockID,
                    id: sourceId,
                    previousID: isTop ? targetElement.previousElementSibling?.getAttribute("data-id") : targetElement.getAttribute("data-id")
                }], [{
                    action: "sortAttrViewView",
                    avID,
                    blockID,
                    id: sourceId,
                    previousID: sourceElement.previousElementSibling?.getAttribute("data-id")
                }]);
                if (isTop) {
                    targetElement.before(sourceElement);
                    targetElement.classList.remove("dragover__top");
                } else {
                    targetElement.after(sourceElement);
                    targetElement.classList.remove("dragover__bottom");
                }
                return;
            }
            if (targetElement.querySelector('[data-type="editAssetItem"]')) {
                if (isTop) {
                    targetElement.before(sourceElement);
                } else {
                    targetElement.after(sourceElement);
                }
                const replaceValue: IAVCellAssetValue[] = [];
                Array.from(targetElement.parentElement.children).forEach((item: HTMLElement) => {
                    if (item.dataset.content) {
                        replaceValue.push({
                            content: item.dataset.content,
                            name: item.dataset.name,
                            type: item.dataset.type as "image" | "file",
                        });
                    }
                });
                updateAssetCell({
                    protyle: options.protyle,
                    data,
                    cellElements: options.cellElements,
                    type: "replace",
                    replaceValue,
                    blockElement: options.blockElement
                });
                return;
            }
            if (targetElement.querySelector('[data-type="setColOption"]')) {
                const colId = options.cellElements ? options.cellElements[0].dataset.colId : menuElement.querySelector(".b3-menu__item").getAttribute("data-col-id");
                const changeData = data.view.columns.find((column) => column.id === colId).options;
                const oldData = Object.assign([], changeData);
                let targetOption: { name: string, color: string };
                changeData.find((option, index: number) => {
                    if (option.name === sourceElement.dataset.name) {
                        targetOption = changeData.splice(index, 1)[0];
                        return true;
                    }
                });
                changeData.find((option, index: number) => {
                    if (option.name === targetElement.dataset.name) {
                        if (isTop) {
                            changeData.splice(index, 0, targetOption);
                        } else {
                            changeData.splice(index + 1, 0, targetOption);
                        }
                        return true;
                    }
                });
                transaction(options.protyle, [{
                    action: "updateAttrViewColOptions",
                    id: colId,
                    avID,
                    data: changeData,
                }], [{
                    action: "updateAttrViewColOptions",
                    id: colId,
                    avID,
                    data: oldData,
                }]);
                if (options.cellElements) {
                    menuElement.innerHTML = getSelectHTML(data.view, options.cellElements);
                    bindSelectEvent(options.protyle, data, menuElement, options.cellElements, options.blockElement);
                } else {
                    menuElement.innerHTML = getEditHTML({
                        protyle: options.protyle,
                        data,
                        colId,
                        isCustomAttr
                    });
                    bindEditEvent({protyle: options.protyle, data, menuElement, isCustomAttr, blockID});
                }
                return;
            }
            if (targetElement.getAttribute("data-type") === "setRelationCell") {
                if (isTop) {
                    targetElement.before(sourceElement);
                } else {
                    targetElement.after(sourceElement);
                }
                targetElement.classList.remove("dragover__bottom", "dragover__top");
                const blockIDs: string[] = [];
                const contents: IAVCellValue[] = [];
                targetElement.parentElement.querySelectorAll(".fn__grab").forEach(item => {
                    const dateElement = item.nextElementSibling as HTMLElement;
                    blockIDs.push(dateElement.dataset.id);
                    contents.push({
                        isDetached: !dateElement.style.color,
                        type: "block",
                        block: {
                            content: dateElement.textContent,
                            id: dateElement.dataset.id
                        }
                    });
                });
                updateCellsValue(options.protyle, options.blockElement as HTMLElement, {
                    blockIDs,
                    contents,
                }, options.cellElements);
                return;
            }

            transaction(options.protyle, [{
                action: "sortAttrViewCol",
                avID,
                previousID: (targetElement.classList.contains("dragover__top") ? targetElement.previousElementSibling?.getAttribute("data-id") : targetElement.getAttribute("data-id")) || "",
                id: sourceId,
                blockID,
            }], [{
                action: "sortAttrViewCol",
                avID,
                previousID: sourceElement.previousElementSibling?.getAttribute("data-id") || "",
                id: sourceId,
                blockID
            }]);
            let column: IAVColumn;
            data.view.columns.find((item, index: number) => {
                if (item.id === sourceId) {
                    column = data.view.columns.splice(index, 1)[0];
                    return true;
                }
            });
            data.view.columns.find((item, index: number) => {
                if (item.id === targetId) {
                    if (isTop) {
                        data.view.columns.splice(index, 0, column);
                    } else {
                        data.view.columns.splice(index + 1, 0, column);
                    }
                    return true;
                }
            });
            menuElement.innerHTML = getPropertiesHTML(data.view);
        });
        let dragoverElement: HTMLElement;
        avPanelElement.addEventListener("dragover", (event: DragEvent) => {
            const target = event.target as HTMLElement;
            let targetElement = hasClosestByAttribute(target, "draggable", "true");
            if (!targetElement) {
                targetElement = hasClosestByAttribute(document.elementFromPoint(event.clientX, event.clientY - 1), "draggable", "true");
            }
            if (!targetElement || targetElement.isSameNode(window.siyuan.dragElement)) {
                return;
            }
            event.preventDefault();
            if (dragoverElement && targetElement.isSameNode(dragoverElement)) {
                const nodeRect = targetElement.getBoundingClientRect();
                targetElement.classList.remove("dragover__bottom", "dragover__top");
                if (event.clientY > nodeRect.top + nodeRect.height / 2) {
                    targetElement.classList.add("dragover__bottom");
                } else {
                    targetElement.classList.add("dragover__top");
                }
                return;
            }
            dragoverElement = targetElement;
        });
        avPanelElement.addEventListener("dragleave", () => {
            avPanelElement.querySelectorAll(".dragover__bottom, .dragover__top").forEach((item: HTMLElement) => {
                item.classList.remove("dragover__bottom", "dragover__top");
            });
        });
        avPanelElement.addEventListener("dragend", () => {
            if (window.siyuan.dragElement) {
                window.siyuan.dragElement.style.opacity = "";
                window.siyuan.dragElement = undefined;
            }
        });
        avPanelElement.addEventListener("click", (event) => {
            let target = event.target as HTMLElement;
            while (target && !target.isSameNode(avPanelElement)) {
                const type = target.dataset.type;
                if (type === "close") {
                    if (!options.protyle.toolbar.subElement.classList.contains("fn__none")) {
                        // 优先关闭资源文件搜索
                        hideElements(["util"], options.protyle);
                    } else if (!window.siyuan.menus.menu.element.classList.contains("fn__none")) {
                        // 过滤面板先关闭过滤条件
                        window.siyuan.menus.menu.remove();
                    } else {
                        closeCB?.();
                        avPanelElement.remove();
                        focusBlock(options.blockElement);
                    }
                    window.siyuan.menus.menu.remove();
                    event.preventDefault();
                    event.stopPropagation();
                    break;
                } else if (type === "go-config") {
                    menuElement.innerHTML = getViewHTML(data.view);
                    setPosition(menuElement, tabRect.right - menuElement.clientWidth, tabRect.bottom, tabRect.height);
                    bindViewEvent({protyle: options.protyle, data, menuElement, blockElement: options.blockElement});
                    event.preventDefault();
                    event.stopPropagation();
                    break;
                } else if (type === "go-properties") {
                    // 复制列后点击返回到属性面板，宽度不一致，需重新计算
                    tabRect = options.blockElement.querySelector(".av__views").getBoundingClientRect();
                    menuElement.innerHTML = getPropertiesHTML(data.view);
                    setPosition(menuElement, tabRect.right - menuElement.clientWidth, tabRect.bottom, tabRect.height);
                    event.preventDefault();
                    event.stopPropagation();
                    break;
                } else if (type === "goSorts") {
                    menuElement.innerHTML = getSortsHTML(data.view.columns, data.view.sorts);
                    bindSortsEvent(options.protyle, menuElement, data, blockID);
                    setPosition(menuElement, tabRect.right - menuElement.clientWidth, tabRect.bottom, tabRect.height);
                    event.preventDefault();
                    event.stopPropagation();
                    break;
                } else if (type === "removeSorts") {
                    transaction(options.protyle, [{
                        action: "setAttrViewSorts",
                        avID,
                        data: [],
                        blockID
                    }], [{
                        action: "setAttrViewSorts",
                        avID,
                        data: data.view.sorts,
                        blockID
                    }]);
                    data.view.sorts = [];
                    menuElement.innerHTML = getSortsHTML(data.view.columns, data.view.sorts);
                    bindSortsEvent(options.protyle, menuElement, data, blockID);
                    setPosition(menuElement, tabRect.right - menuElement.clientWidth, tabRect.bottom, tabRect.height);
                    event.preventDefault();
                    event.stopPropagation();
                    break;
                } else if (type === "addSort") {
                    addSort({
                        data,
                        rect: target.getBoundingClientRect(),
                        menuElement,
                        tabRect,
                        avId: avID,
                        protyle: options.protyle,
                        blockID,
                    });
                    event.preventDefault();
                    event.stopPropagation();
                    break;
                } else if (type === "removeSort") {
                    const oldSorts = Object.assign([], data.view.sorts);
                    data.view.sorts.find((item: IAVSort, index: number) => {
                        if (item.column === target.parentElement.dataset.id) {
                            data.view.sorts.splice(index, 1);
                            return true;
                        }
                    });
                    transaction(options.protyle, [{
                        action: "setAttrViewSorts",
                        avID,
                        data: data.view.sorts,
                        blockID
                    }], [{
                        action: "setAttrViewSorts",
                        avID,
                        data: oldSorts,
                        blockID
                    }]);
                    menuElement.innerHTML = getSortsHTML(data.view.columns, data.view.sorts);
                    bindSortsEvent(options.protyle, menuElement, data, blockID);
                    setPosition(menuElement, tabRect.right - menuElement.clientWidth, tabRect.bottom, tabRect.height);
                    event.preventDefault();
                    event.stopPropagation();
                    break;
                } else if (type === "goFilters") {
                    menuElement.innerHTML = getFiltersHTML(data.view);
                    setPosition(menuElement, tabRect.right - menuElement.clientWidth, tabRect.bottom, tabRect.height);
                    event.preventDefault();
                    event.stopPropagation();
                    break;
                } else if (type === "removeFilters") {
                    transaction(options.protyle, [{
                        action: "setAttrViewFilters",
                        avID,
                        data: [],
                        blockID
                    }], [{
                        action: "setAttrViewFilters",
                        avID,
                        data: data.view.filters,
                        blockID
                    }]);
                    data.view.filters = [];
                    menuElement.innerHTML = getFiltersHTML(data.view);
                    setPosition(menuElement, tabRect.right - menuElement.clientWidth, tabRect.bottom, tabRect.height);
                    event.preventDefault();
                    event.stopPropagation();
                    break;
                } else if (type === "addFilter") {
                    addFilter({
                        data,
                        rect: target.getBoundingClientRect(),
                        menuElement,
                        tabRect,
                        avId: avID,
                        protyle: options.protyle,
                        blockElement: options.blockElement
                    });
                    event.preventDefault();
                    event.stopPropagation();
                    break;
                } else if (type === "removeFilter") {
                    window.siyuan.menus.menu.remove();
                    const oldFilters = Object.assign([], data.view.filters);
                    data.view.filters.find((item: IAVFilter, index: number) => {
                        if (item.column === target.parentElement.dataset.id && item.value.type === target.parentElement.dataset.filterType) {
                            data.view.filters.splice(index, 1);
                            return true;
                        }
                    });
                    transaction(options.protyle, [{
                        action: "setAttrViewFilters",
                        avID,
                        data: data.view.filters,
                        blockID
                    }], [{
                        action: "setAttrViewFilters",
                        avID,
                        data: oldFilters,
                        blockID
                    }]);
                    menuElement.innerHTML = getFiltersHTML(data.view);
                    setPosition(menuElement, tabRect.right - menuElement.clientWidth, tabRect.bottom, tabRect.height);
                    event.preventDefault();
                    event.stopPropagation();
                    break;
                } else if (type === "setFilter") {
                    data.view.filters.find((item: IAVFilter) => {
                        if (item.column === target.parentElement.parentElement.dataset.id && item.value.type === target.parentElement.parentElement.dataset.filterType) {
                            setFilter({
                                filter: item,
                                protyle: options.protyle,
                                data,
                                target,
                                blockElement: options.blockElement
                            });
                            return true;
                        }
                    });
                    event.preventDefault();
                    event.stopPropagation();
                    break;
                } else if (type === "numberFormat") {
                    formatNumber({
                        avPanelElement,
                        element: target,
                        protyle: options.protyle,
                        oldFormat: target.dataset.format,
                        colId: menuElement.querySelector(".b3-menu__item").getAttribute("data-col-id"),
                        avID
                    });
                    event.preventDefault();
                    event.stopPropagation();
                    break;
                } else if (type === "newCol") {
                    avPanelElement.remove();
                    const addMenu = addCol(options.protyle, options.blockElement);
                    addMenu.open({
                        x: tabRect.right,
                        y: tabRect.bottom,
                        h: tabRect.height,
                        isLeft: true
                    });
                    event.preventDefault();
                    event.stopPropagation();
                    break;
                } else if (type === "update-view-icon") {
                    const rect = target.getBoundingClientRect();
                    openEmojiPanel("", "av", {
                        x: rect.left,
                        y: rect.bottom,
                        h: rect.height,
                        w: rect.width
                    }, (unicode) => {
                        transaction(options.protyle, [{
                            action: "setAttrViewViewIcon",
                            avID,
                            id: data.viewID,
                            data: unicode,
                        }], [{
                            action: "setAttrViewViewIcon",
                            id: data.viewID,
                            avID,
                            data: target.dataset.icon,
                        }]);
                        target.innerHTML = unicode ? unicode2Emoji(unicode) : '<svg><use xlink:href="#iconTable"></use></svg>';
                        target.dataset.icon = unicode;
                    });
                    event.preventDefault();
                    event.stopPropagation();
                    break;
                } else if (type === "set-page-size") {
                    setPageSize({
                        target,
                        protyle: options.protyle,
                        avID,
                        nodeElement: options.blockElement
                    });
                    event.preventDefault();
                    event.stopPropagation();
                    break;
                } else if (type === "duplicate-view") {
                    const id = Lute.NewNodeID();
                    transaction(options.protyle, [{
                        action: "duplicateAttrViewView",
                        avID,
                        previousID: data.viewID,
                        id,
                        blockID
                    }], [{
                        action: "removeAttrViewView",
                        avID,
                        id,
                        blockID
                    }]);
                    options.blockElement.setAttribute(Constants.CUSTOM_SY_AV_VIEW, id);
                    avPanelElement.remove();
                    event.preventDefault();
                    event.stopPropagation();
                    break;
                } else if (type === "delete-view") {
                    if (data.views.length === 1) {
                        removeBlock(options.protyle, options.blockElement, getEditorRange(options.blockElement), "remove");
                    } else {
                        transaction(options.protyle, [{
                            action: "removeAttrViewView",
                            avID,
                            id: data.viewID,
                            blockID
                        }]);
                    }
                    avPanelElement.remove();
                    event.preventDefault();
                    event.stopPropagation();
                    break;
                } else if (type === "update-icon") {
                    const rect = target.getBoundingClientRect();
                    openEmojiPanel("", "av", {
                        x: rect.left,
                        y: rect.bottom,
                        h: rect.height,
                        w: rect.width
                    }, (unicode) => {
                        const colId = menuElement.querySelector(".b3-menu__item").getAttribute("data-col-id");
                        transaction(options.protyle, [{
                            action: "setAttrViewColIcon",
                            id: colId,
                            avID,
                            data: unicode,
                        }], [{
                            action: "setAttrViewColIcon",
                            id: colId,
                            avID,
                            data: target.dataset.icon,
                        }]);
                        target.innerHTML = unicode ? unicode2Emoji(unicode) : `<svg><use xlink:href="#${getColIconByType(target.dataset.colType as TAVCol)}"></use></svg>`;
                        if (isCustomAttr) {
                            const iconElement = options.blockElement.querySelector(`.av__row[data-col-id="${colId}"] .block__logoicon`);
                            iconElement.outerHTML = unicode ? unicode2Emoji(unicode, "block__logoicon", true) : `<svg class="block__logoicon"><use xlink:href="#${getColIconByType(iconElement.nextElementSibling.getAttribute("data-type") as TAVCol)}"></use></svg>`;
                        } else {
                            updateAttrViewCellAnimation(options.blockElement.querySelector(`.av__row--header .av__cell[data-col-id="${colId}"]`), undefined, {icon: unicode});
                        }
                        target.dataset.icon = unicode;
                    });
                    event.preventDefault();
                    event.stopPropagation();
                    break;
                } else if (type === "showAllCol") {
                    const doOperations: IOperation[] = [];
                    const undoOperations: IOperation[] = [];
                    data.view.columns.forEach((item: IAVColumn) => {
                        if (item.hidden) {
                            doOperations.push({
                                action: "setAttrViewColHidden",
                                id: item.id,
                                avID,
                                data: false,
                                blockID,
                            });
                            undoOperations.push({
                                action: "setAttrViewColHidden",
                                id: item.id,
                                avID,
                                data: true,
                                blockID
                            });
                            item.hidden = false;
                        }
                    });
                    if (doOperations.length > 0) {
                        transaction(options.protyle, doOperations, undoOperations);
                        menuElement.innerHTML = getPropertiesHTML(data.view);
                        setPosition(menuElement, tabRect.right - menuElement.clientWidth, tabRect.bottom, tabRect.height);
                    }
                    event.preventDefault();
                    event.stopPropagation();
                    break;
                } else if (type === "hideAllCol") {
                    const doOperations: IOperation[] = [];
                    const undoOperations: IOperation[] = [];
                    data.view.columns.forEach((item: IAVColumn) => {
                        if (!item.hidden && item.type !== "block") {
                            doOperations.push({
                                action: "setAttrViewColHidden",
                                id: item.id,
                                avID,
                                data: true,
                                blockID
                            });
                            undoOperations.push({
                                action: "setAttrViewColHidden",
                                id: item.id,
                                avID,
                                data: false,
                                blockID
                            });
                            item.hidden = true;
                        }
                    });
                    if (doOperations.length > 0) {
                        transaction(options.protyle, doOperations, undoOperations);
                        menuElement.innerHTML = getPropertiesHTML(data.view);
                        setPosition(menuElement, tabRect.right - menuElement.clientWidth, tabRect.bottom, tabRect.height);
                    }
                    event.preventDefault();
                    event.stopPropagation();
                    break;
                } else if (type === "editCol") {
                    menuElement.innerHTML = getEditHTML({
                        protyle: options.protyle,
                        data,
                        colId: target.dataset.id,
                        isCustomAttr
                    });
                    bindEditEvent({protyle: options.protyle, data, menuElement, isCustomAttr, blockID});
                    setPosition(menuElement, tabRect.right - menuElement.clientWidth, tabRect.bottom, tabRect.height);
                    event.preventDefault();
                    event.stopPropagation();
                    break;
                } else if (type === "updateColType") {
                    if (target.dataset.newType !== target.dataset.oldType) {
                        const name = (avPanelElement.querySelector('.b3-text-field[data-type="name"]') as HTMLInputElement).value;
                        transaction(options.protyle, [{
                            action: "updateAttrViewCol",
                            id: options.colId,
                            avID,
                            name,
                            type: target.dataset.newType as TAVCol,
                        }], [{
                            action: "updateAttrViewCol",
                            id: options.colId,
                            avID,
                            name,
                            type: target.dataset.oldType as TAVCol,
                        }]);
                    }
                    avPanelElement.remove();
                    event.preventDefault();
                    event.stopPropagation();
                    break;
                } else if (type === "goUpdateColType") {
                    const editMenuElement = hasClosestByClassName(target, "b3-menu");
                    if (editMenuElement) {
                        editMenuElement.firstElementChild.classList.add("fn__none");
                        editMenuElement.lastElementChild.classList.remove("fn__none");
                    }
                    setPosition(menuElement, tabRect.right - menuElement.clientWidth, tabRect.bottom, tabRect.height);
                    event.preventDefault();
                    event.stopPropagation();
                    break;
                } else if (type === "goSearchAV") {
                    openSearchAV(avID, target);
                    event.preventDefault();
                    event.stopPropagation();
                    break;
                } else if (type === "goSearchRollupCol") {
                    goSearchRollupCol({
                        target,
                        data,
                        isRelation: true,
                        protyle: options.protyle,
                        colId: options.colId || menuElement.querySelector(".b3-menu__item").getAttribute("data-col-id")
                    });
                    event.preventDefault();
                    event.stopPropagation();
                    break;
                } else if (type === "goSearchRollupTarget") {
                    goSearchRollupCol({
                        target,
                        data,
                        isRelation: false,
                        protyle: options.protyle,
                        colId: options.colId || menuElement.querySelector(".b3-menu__item").getAttribute("data-col-id")
                    });
                    event.preventDefault();
                    event.stopPropagation();
                    break;
                } else if (type === "goSearchRollupCalc") {
                    openCalcMenu(options.protyle, target, {
                        data,
                        colId: options.colId || menuElement.querySelector(".b3-menu__item").getAttribute("data-col-id"),
                        blockID
                    });
                    event.preventDefault();
                    event.stopPropagation();
                    break;
                } else if (type === "updateRelation") {
                    updateRelation({
                        protyle: options.protyle,
                        avElement: avPanelElement,
                        avID,
                        colsData: data.view.columns,
                        blockElement: options.blockElement,
                    });
                    event.preventDefault();
                    event.stopPropagation();
                    break;
                } else if (type === "goEditCol") {
                    const editMenuElement = hasClosestByClassName(target, "b3-menu");
                    if (editMenuElement) {
                        editMenuElement.firstElementChild.classList.remove("fn__none");
                        editMenuElement.lastElementChild.classList.add("fn__none");
                    }
                    setPosition(menuElement, tabRect.right - menuElement.clientWidth, tabRect.bottom, tabRect.height);
                    event.preventDefault();
                    event.stopPropagation();
                    break;
                } else if (type === "hideCol") {
                    const isEdit = menuElement.querySelector('[data-type="go-properties"]');
                    const colId = isEdit ? menuElement.querySelector(".b3-menu__item").getAttribute("data-col-id") : target.parentElement.getAttribute("data-id");
                    transaction(options.protyle, [{
                        action: "setAttrViewColHidden",
                        id: colId,
                        avID,
                        data: true,
                        blockID
                    }], [{
                        action: "setAttrViewColHidden",
                        id: colId,
                        avID,
                        data: false,
                        blockID
                    }]);
                    data.view.columns.find((item: IAVColumn) => item.id === colId).hidden = true;
                    if (isEdit) {
                        menuElement.innerHTML = getEditHTML({
                            protyle: options.protyle,
                            data,
                            colId,
                            isCustomAttr
                        });
                        bindEditEvent({protyle: options.protyle, data, menuElement, isCustomAttr, blockID});
                    } else {
                        menuElement.innerHTML = getPropertiesHTML(data.view);
                    }
                    setPosition(menuElement, tabRect.right - menuElement.clientWidth, tabRect.bottom, tabRect.height);
                    event.preventDefault();
                    event.stopPropagation();
                    break;
                } else if (type === "showCol") {
                    const isEdit = menuElement.querySelector('[data-type="go-properties"]');
                    const colId = isEdit ? menuElement.querySelector(".b3-menu__item").getAttribute("data-col-id") : target.parentElement.getAttribute("data-id");
                    transaction(options.protyle, [{
                        action: "setAttrViewColHidden",
                        id: colId,
                        avID,
                        data: false,
                        blockID
                    }], [{
                        action: "setAttrViewColHidden",
                        id: colId,
                        avID,
                        data: true,
                        blockID
                    }]);
                    data.view.columns.find((item: IAVColumn) => item.id === colId).hidden = false;
                    if (isEdit) {
                        menuElement.innerHTML = getEditHTML({
                            protyle: options.protyle,
                            data,
                            colId,
                            isCustomAttr
                        });
                        bindEditEvent({protyle: options.protyle, data, menuElement, isCustomAttr, blockID});
                    } else {
                        menuElement.innerHTML = getPropertiesHTML(data.view);
                    }
                    setPosition(menuElement, tabRect.right - menuElement.clientWidth, tabRect.bottom, tabRect.height);
                    event.preventDefault();
                    event.stopPropagation();
                    break;
                } else if (type === "duplicateCol") {
                    duplicateCol({
                        blockElement: options.blockElement,
                        protyle: options.protyle,
                        colId: menuElement.querySelector(".b3-menu__item").getAttribute("data-col-id"),
                        data,
                        viewID: data.viewID,
                    });
                    event.preventDefault();
                    event.stopPropagation();
                    break;
                } else if (type === "removeCol") {
                    confirmDialog(isCustomAttr ? window.siyuan.languages.deleteOpConfirm : "", isCustomAttr ? window.siyuan.languages.removeCol.replace("${x}", menuElement.querySelector("input").value) : "", () => {
                        const colId = menuElement.querySelector(".b3-menu__item").getAttribute("data-col-id");
                        let previousID: string;
                        const colData = data.view.columns.find((item: IAVColumn, index) => {
                            if (item.id === colId) {
                                previousID = data.view.columns[index - 1]?.id;
                                data.view.columns.splice(index, 1);
                                return true;
                            }
                        });
                        const newUpdated = formatDate(new Date(), 'yyyyMMddHHmmss');
                        transaction(options.protyle, [{
                            action: "removeAttrViewCol",
                            id: colId,
                            avID,
                        }, {
                            action: "doUpdateUpdated",
                            id: blockID,
                            data: newUpdated,
                        }], [{
                            action: "addAttrViewCol",
                            name: colData.name,
                            avID,
                            type: colData.type,
                            id: colId,
                            previousID
                        }, {
                            action: "doUpdateUpdated",
                            id: blockID,
                            data: options.blockElement.getAttribute("updated")
                        }]);
                        removeAttrViewColAnimation(options.blockElement, colId);
                        options.blockElement.setAttribute("updated", newUpdated);

                        if (isCustomAttr) {
                            avPanelElement.remove();
                        } else {
                            tabRect = options.blockElement.querySelector(".av__views").getBoundingClientRect();
                            menuElement.innerHTML = getPropertiesHTML(data.view);
                            setPosition(menuElement, tabRect.right - menuElement.clientWidth, tabRect.bottom, tabRect.height);
                        }
                    });
                    event.preventDefault();
                    event.stopPropagation();
                    break;
                } else if (type === "setColOption") {
                    setColOption(options.protyle, data, target, options.blockElement, isCustomAttr, options.cellElements);
                    event.preventDefault();
                    event.stopPropagation();
                    break;
                } else if (type === "setRelationCell") {
                    setRelationCell(options.protyle, options.blockElement as HTMLElement, target, options.cellElements);
                    event.preventDefault();
                    event.stopPropagation();
                    break;
                } else if (type === "addColOptionOrCell") {
                    if (target.querySelector(".b3-menu__checked")) {
                        removeCellOption(options.protyle, data, options.cellElements, menuElement.querySelector(`.b3-chips .b3-chip[data-content="${escapeAttr(target.dataset.name)}"]`), options.blockElement);
                    } else {
                        addColOptionOrCell(options.protyle, data, options.cellElements, target, menuElement, options.blockElement);
                    }
                    window.siyuan.menus.menu.remove();
                    event.preventDefault();
                    event.stopPropagation();
                    break;
                } else if (type === "removeCellOption") {
                    removeCellOption(options.protyle, data, options.cellElements, target.parentElement, options.blockElement);
                    event.preventDefault();
                    event.stopPropagation();
                    break;
                } else if (type === "addAssetLink") {
                    addAssetLink(options.protyle, data, options.cellElements, target, options.blockElement);
                    event.preventDefault();
                    event.stopPropagation();
                    break;
                } else if (type === "addAssetExist") {
                    const rect = target.getBoundingClientRect();
                    assetMenu(options.protyle, {
                        x: rect.right,
                        y: rect.bottom,
                        w: target.parentElement.clientWidth + 8,
                        h: rect.height
                    }, (url, name) => {
                        let value: IAVCellAssetValue;
                        if (Constants.SIYUAN_ASSETS_IMAGE.includes(pathPosix().extname(url).toLowerCase())) {
                            value = {
                                type: "image",
                                content: url,
                                name: ""
                            };
                        } else {
                            value = {
                                type: "file",
                                content: url,
                                name
                            };
                        }
                        updateAssetCell({
                            protyle: options.protyle,
                            data,
                            cellElements: options.cellElements,
                            type: "addUpdate",
                            addUpdateValue: [value],
                            blockElement: options.blockElement
                        });
                        window.siyuan.menus.menu.remove();
                    });
                    event.preventDefault();
                    event.stopPropagation();
                    break;
                } else if (type === "openAssetItem") {
                    const assetLink = target.parentElement.dataset.content;
                    const suffix = pathPosix().extname(assetLink);
                    /// #if !MOBILE
                    if (isLocalPath(assetLink) && (
                        [".pdf"].concat(Constants.SIYUAN_ASSETS_AUDIO).concat(Constants.SIYUAN_ASSETS_VIDEO).includes(suffix) && (
                            suffix !== ".pdf" || (suffix === ".pdf" && !assetLink.startsWith("file://"))
                        )
                    )) {
                        openAsset(options.protyle.app, assetLink.trim(), parseInt(getSearch("page", assetLink)), "right");
                    } else if (Constants.SIYUAN_ASSETS_IMAGE.includes(suffix)) {
                        previewImage(assetLink);
                    } else {
                        window.open(assetLink);
                    }
                    /// #else
                    if (Constants.SIYUAN_ASSETS_IMAGE.includes(suffix)) {
                        previewImage(assetLink);
                    } else {
                        window.open(assetLink);
                    }
                    /// #endif
                    event.preventDefault();
                    event.stopPropagation();
                    break;
                } else if (type === "editAssetItem") {
                    editAssetItem(options.protyle, data, options.cellElements, target.parentElement, options.blockElement);
                    event.preventDefault();
                    event.stopPropagation();
                    break;
                } else if (type === "clearDate") {
                    updateCellsValue(options.protyle, options.blockElement as HTMLElement, {
                        isNotEmpty2: false,
                        isNotEmpty: false,
                        content: null,
                        content2: null,
                        hasEndDate: false,
                        isNotTime: true,
                    }, options.cellElements);
                    avPanelElement.remove();
                    event.preventDefault();
                    event.stopPropagation();
                    break;
                } else if (type === "av-add") {
                    window.siyuan.menus.menu.remove();
                    addView(options.protyle, options.blockElement);
                    avPanelElement.remove();
                    event.preventDefault();
                    event.stopPropagation();
                    break;
                } else if (type === "av-view-switch") {
                    if (!target.querySelector(".b3-chip--primary")) {
                        options.blockElement.removeAttribute("data-render");
                        avRender(options.blockElement, options.protyle, undefined, target.parentElement.dataset.id);
                    }
                    event.preventDefault();
                    event.stopPropagation();
                    break;
                } else if (type === "av-view-edit") {
                    if (target.parentElement.querySelector(".b3-chip--primary")) {
                        openViewMenu({
                            protyle: options.protyle,
                            blockElement: options.blockElement as HTMLElement,
                            element: target.parentElement
                        });
                    } else {
                        options.blockElement.removeAttribute("data-render");
                        avRender(options.blockElement, options.protyle, () => {
                            openViewMenu({
                                protyle: options.protyle,
                                blockElement: options.blockElement as HTMLElement,
                                element: target.parentElement
                            });
                            avPanelElement.querySelector(".b3-chip--primary").classList.remove("b3-chip--primary");
                            target.parentElement.querySelector(".b3-chip").classList.add("b3-chip--primary");
                        }, target.parentElement.dataset.id);
                    }
                    event.preventDefault();
                    event.stopPropagation();
                    break;
                }
                target = target.parentElement;
            }
        });
    });
};

<<<<<<< HEAD
const getPropertiesHTML = (data: IAVTable) => {
    window.sout.tracker("invoked");
=======
export const getPropertiesHTML = (data: IAVTable) => {
>>>>>>> 0d13ad0f
    let showHTML = "";
    let hideHTML = "";
    data.columns.forEach((item: IAVColumn) => {
        if (item.hidden) {
            hideHTML += `<button class="b3-menu__item" data-type="editCol" draggable="true" data-id="${item.id}">
    <svg class="b3-menu__icon fn__grab"><use xlink:href="#iconDrag"></use></svg>
    <div class="b3-menu__label fn__flex">
        ${item.icon ? unicode2Emoji(item.icon, "b3-menu__icon", true) : `<svg class="b3-menu__icon"><use xlink:href="#${getColIconByType(item.type)}"></use></svg>`}
        ${item.name}
    </div>
    <svg class="b3-menu__action" data-type="showCol"><use xlink:href="#iconEye"></use></svg>
    <svg class="b3-menu__icon b3-menu__icon--small"><use xlink:href="#iconRight"></use></svg>
</button>`;
        } else {
            showHTML += `<button class="b3-menu__item" data-type="editCol" draggable="true" data-id="${item.id}">
    <svg class="b3-menu__icon fn__grab"><use xlink:href="#iconDrag"></use></svg>
    <div class="b3-menu__label fn__flex">
        ${item.icon ? unicode2Emoji(item.icon, "b3-menu__icon", true) : `<svg class="b3-menu__icon"><use xlink:href="#${getColIconByType(item.type)}"></use></svg>`}
        ${item.name}
    </div>
    <svg class="b3-menu__action${item.type === "block" ? " fn__none" : ""}" data-type="hideCol"><use xlink:href="#iconEyeoff"></use></svg>
    <svg class="b3-menu__icon b3-menu__icon--small"><use xlink:href="#iconRight"></use></svg>
</button>`;
        }
    });
    if (hideHTML) {
        hideHTML = `<button class="b3-menu__separator"></button>
<button class="b3-menu__item" data-type="nobg">
    <span class="b3-menu__label">
        ${window.siyuan.languages.hideCol} 
    </span>
    <span class="block__icon" data-type="showAllCol">
        ${window.siyuan.languages.showAll}
        <span class="fn__space"></span>
        <svg><use xlink:href="#iconEye"></use></svg>
    </span>
</button>
${hideHTML}`;
    }
    return `<div class="b3-menu__items">
<button class="b3-menu__item" data-type="nobg">
    <span class="block__icon" style="padding: 8px;margin-left: -4px;" data-type="go-config">
        <svg><use xlink:href="#iconLeft"></use></svg>
    </span>
    <span class="b3-menu__label ft__center">${window.siyuan.languages.attr}</span>
</button>
<button class="b3-menu__separator"></button>
<button class="b3-menu__item" data-type="nobg">
    <span class="b3-menu__label">
        ${window.siyuan.languages.showCol} 
    </span>
    <span class="block__icon" data-type="hideAllCol">
        ${window.siyuan.languages.hideAll}
        <span class="fn__space"></span>
        <svg><use xlink:href="#iconEyeoff"></use></svg>
    </span>
</button>
${showHTML}
${hideHTML}
<button class="b3-menu__separator"></button>
<button class="b3-menu__item" data-type="newCol">
    <svg class="b3-menu__icon"><use xlink:href="#iconAdd"></use></svg>
    <span class="b3-menu__label">${window.siyuan.languages.new}</span>
</button>
</div>`;
};
<|MERGE_RESOLUTION|>--- conflicted
+++ resolved
@@ -1193,12 +1193,8 @@
     });
 };
 
-<<<<<<< HEAD
-const getPropertiesHTML = (data: IAVTable) => {
+export const getPropertiesHTML = (data: IAVTable) => {
     window.sout.tracker("invoked");
-=======
-export const getPropertiesHTML = (data: IAVTable) => {
->>>>>>> 0d13ad0f
     let showHTML = "";
     let hideHTML = "";
     data.columns.forEach((item: IAVColumn) => {
