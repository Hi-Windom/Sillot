import {transaction} from "../../wysiwyg/transaction";
import {fetchPost} from "../../../util/fetch";
import {addCol} from "./col";
import {bindEditEvent, duplicateCol, getColIconByType, getEditHTML} from "./col";
import {setPosition} from "../../../util/setPosition";
import {hasClosestByAttribute, hasClosestByClassName} from "../../util/hasClosest";
import {bindSelectEvent, getSelectHTML, addColOptionOrCell, setColOption, removeCellOption} from "./select";
import {addFilter, getFiltersHTML, setFilter} from "./filter";
import {addSort, bindSortsEvent, getSortsHTML} from "./sort";
import {bindDateEvent, getDateHTML} from "./date";
import {formatNumber} from "./number";
import {removeAttrViewColAnimation, updateAttrViewCellAnimation} from "./action";
import {addAssetLink, bindAssetEvent, editAssetItem, getAssetHTML, updateAssetCell} from "./asset";
import {Constants} from "../../../constants";
import {hideElements} from "../../ui/hideElements";
import {isLocalPath, pathPosix} from "../../../util/pathName";
import {openEmojiPanel, unicode2Emoji} from "../../../emoji";
import {getSearch} from "../../../util/functions";
/// #if !MOBILE
import {openAsset} from "../../../editor/util";
/// #endif
import {previewImage} from "../../preview/image";
import {assetMenu} from "../../../menus/protyle";
import {addView, bindViewEvent, getSwitcherHTML, getViewHTML, openViewMenu} from "./view";
import {removeBlock} from "../../wysiwyg/remove";
import {focusBlock, getEditorRange} from "../../util/selection";
import {avRender} from "./render";
import {setPageSize} from "./row";
import {bindRelationEvent, getRelationHTML, openSearchAV, setRelationCell, updateRelation} from "./relation";
import {bindRollupData, getRollupHTML, goSearchRollupCol} from "./rollup";
import {updateCellsValue} from "./cell";
import {openCalcMenu} from "./calc";
// import * as dayjs from "dayjs";
import {formatDate} from "sofill/mid";
import {confirmDialog} from "../../../dialog/confirmDialog";
import {escapeAttr} from "../../../util/escape";

export const openMenuPanel = (options: {
    protyle: IProtyle,
    blockElement: Element,
    type: "select" | "properties" | "config" | "sorts" | "filters" | "edit" | "date" | "asset" | "switcher" | "relation" | "rollup",
    colId?: string, // for edit, rollup
    // 使用前端构造的数据
    editData?: {
        previousID: string,
        colData: IAVColumn,
    },
    cellElements?: HTMLElement[],   // for select & date & relation & asset
    cb?: (avPanelElement: Element) => void
}) => {
    window.sout.tracker("invoked");
    let avPanelElement = document.querySelector(".av__panel");
    if (avPanelElement) {
        avPanelElement.remove();
        return;
    }
    const avID = options.blockElement.getAttribute("data-av-id");
    fetchPost("/api/av/renderAttributeView", {
        id: avID,
<<<<<<< HEAD
        pageSize: Number.parseInt(options.blockElement.getAttribute("data-page-size")) || undefined,
=======
        query: (options.blockElement.querySelector('[data-type="av-search"]') as HTMLInputElement)?.value ||"",
        pageSize: parseInt(options.blockElement.getAttribute("data-page-size")) || undefined,
>>>>>>> 5010c751
        viewID: options.blockElement.getAttribute(Constants.CUSTOM_SY_AV_VIEW)
    }, (response) => {
        avPanelElement = document.querySelector(".av__panel");
        if (avPanelElement) {
            avPanelElement.remove();
            return;
        }
        window.siyuan.menus.menu.remove();
        const blockID = options.blockElement.getAttribute("data-node-id");

        const isCustomAttr = !options.blockElement.classList.contains("av");
        const data = response.data as IAV;
        let html;
        if (options.type === "config") {
            html = getViewHTML(data.view);
        } else if (options.type === "properties") {
            html = getPropertiesHTML(data.view);
        } else if (options.type === "sorts") {
            html = getSortsHTML(data.view.columns, data.view.sorts);
        } else if (options.type === "switcher") {
            html = getSwitcherHTML(data.views, data.viewID);
        } else if (options.type === "filters") {
            html = getFiltersHTML(data.view);
        } else if (options.type === "select") {
            html = getSelectHTML(data.view, options.cellElements);
        } else if (options.type === "asset") {
            html = getAssetHTML(options.cellElements);
        } else if (options.type === "edit") {
            if (options.editData) {
                if (options.editData.previousID) {
                    data.view.columns.find((item, index) => {
                        if (item.id === options.editData.previousID) {
                            data.view.columns.splice(index + 1, 0, options.editData.colData);
                            return true;
                        }
                    });
                } else {
                    data.view.columns.splice(0, 0, options.editData.colData);
                }
            }
            html = getEditHTML({protyle: options.protyle, data, colId: options.colId, isCustomAttr});
        } else if (options.type === "date") {
            html = getDateHTML(data.view, options.cellElements);
        } else if (options.type === "rollup") {
            html = `<div class="b3-menu__items">${getRollupHTML({data, cellElements: options.cellElements})}</div>`;
        } else if (options.type === "relation") {
            html = getRelationHTML(data, options.cellElements);
            if (!html) {
                openMenuPanel({
                    protyle: options.protyle,
                    blockElement: options.blockElement,
                    type: "edit",
                    colId: options.cellElements[0].dataset.colId
                });
                return;
            }
        }

        document.body.insertAdjacentHTML("beforeend", `<div class="av__panel" style="z-index: ${++window.siyuan.zIndex}">
    <div class="b3-dialog__scrim" data-type="close"></div>
    <div class="b3-menu">${html}</div>
</div>`);
        avPanelElement = document.querySelector(".av__panel");
        let closeCB: () => void;
        const menuElement = avPanelElement.lastElementChild as HTMLElement;
        let tabRect = options.blockElement.querySelector(`.av__views, .av__row[data-col-id="${options.colId}"] > .block__logo`)?.getBoundingClientRect();
        if (["select", "date", "asset", "relation", "rollup"].includes(options.type)) {
            const cellRect = options.cellElements[options.cellElements.length - 1].getBoundingClientRect();
            if (options.type === "select") {
                bindSelectEvent(options.protyle, data, menuElement, options.cellElements, options.blockElement);
            } else if (options.type === "date") {
                closeCB = bindDateEvent({
                    protyle: options.protyle,
                    data,
                    menuElement,
                    cellElements: options.cellElements,
                    blockElement: options.blockElement
                });
            } else if (options.type === "asset") {
                bindAssetEvent({
                    protyle: options.protyle,
                    menuElement,
                    cellElements: options.cellElements,
                    blockElement: options.blockElement
                });
                setTimeout(() => {
                    setPosition(menuElement, cellRect.left, cellRect.bottom, cellRect.height);
                }, Constants.TIMEOUT_LOAD);  // 等待加载
            } else if (options.type === "relation") {
                bindRelationEvent({
                    menuElement,
                    cellElements: options.cellElements,
                    protyle: options.protyle,
                    blockElement: options.blockElement
                });
            } else if (options.type === "rollup") {
                bindRollupData({protyle: options.protyle, data, menuElement});
            }
            if (["select", "date", "relation", "rollup"].includes(options.type)) {
                const inputElement = menuElement.querySelector("input");
                if (inputElement) {
                    inputElement.select();
                    inputElement.focus();
                }
                setPosition(menuElement, cellRect.left, cellRect.bottom, cellRect.height);
            }
        } else {
            setPosition(menuElement, tabRect.right - menuElement.clientWidth, tabRect.bottom, tabRect.height);
            if (options.type === "sorts") {
                bindSortsEvent(options.protyle, menuElement, data, blockID);
            } else if (options.type === "edit") {
                bindEditEvent({protyle: options.protyle, data, menuElement, isCustomAttr, blockID});
            } else if (options.type === "config") {
                bindViewEvent({protyle: options.protyle, data, menuElement, blockElement: options.blockElement});
            }
        }
        if (options.cb) {
            options.cb(avPanelElement);
        }
        avPanelElement.addEventListener("dragstart", (event: DragEvent) => {
            window.siyuan.dragElement = event.target as HTMLElement;
            window.siyuan.dragElement.style.opacity = ".1";
            return;
        });
        avPanelElement.addEventListener("drop", (event) => {
            if (!window.siyuan.dragElement) {
                event.preventDefault();
                event.stopPropagation();
                return;
            }
            window.siyuan.dragElement.style.opacity = "";
            const sourceElement = window.siyuan.dragElement;
            window.siyuan.dragElement = undefined;
            if (options.protyle && options.protyle.disabled) {
                event.preventDefault();
                event.stopPropagation();
                return;
            }
            if (!options.protyle && window.siyuan.config.readonly) {
                event.preventDefault();
                event.stopPropagation();
                return;
            }
            const targetElement = avPanelElement.querySelector(".dragover__bottom, .dragover__top") as HTMLElement;
            if (!targetElement) {
                return;
            }
            const isTop = targetElement.classList.contains("dragover__top");
            const sourceId = sourceElement.dataset.id;
            const targetId = targetElement.dataset.id;
            if (targetElement.querySelector('[data-type="removeSort"]')) {
                const changeData = data.view.sorts;
                const oldData = Object.assign([], changeData);
                let sortFilter: IAVSort;
                changeData.find((sort, index: number) => {
                    if (sort.column === sourceId) {
                        sortFilter = changeData.splice(index, 1)[0];
                        return true;
                    }
                });
                changeData.find((sort, index: number) => {
                    if (sort.column === targetId) {
                        if (isTop) {
                            changeData.splice(index, 0, sortFilter);
                        } else {
                            changeData.splice(index + 1, 0, sortFilter);
                        }
                        return true;
                    }
                });

                transaction(options.protyle, [{
                    action: "setAttrViewSorts",
                    avID,
                    data: changeData,
                    blockID
                }], [{
                    action: "setAttrViewSorts",
                    avID,
                    data: oldData,
                    blockID
                }]);
                menuElement.innerHTML = getSortsHTML(data.view.columns, data.view.sorts);
                bindSortsEvent(options.protyle, menuElement, data, blockID);
                return;
            }
            if (targetElement.querySelector('[data-type="removeFilter"]')) {
                const changeData = data.view.filters;
                const oldData = Object.assign([], changeData);
                let targetFilter: IAVFilter;
                changeData.find((filter, index: number) => {
                    if (filter.column === sourceId) {
                        targetFilter = changeData.splice(index, 1)[0];
                        return true;
                    }
                });
                changeData.find((filter, index: number) => {
                    if (filter.column === targetId) {
                        if (isTop) {
                            changeData.splice(index, 0, targetFilter);
                        } else {
                            changeData.splice(index + 1, 0, targetFilter);
                        }
                        return true;
                    }
                });

                transaction(options.protyle, [{
                    action: "setAttrViewFilters",
                    avID,
                    data: changeData,
                    blockID
                }], [{
                    action: "setAttrViewFilters",
                    avID,
                    data: oldData,
                    blockID
                }]);
                menuElement.innerHTML = getFiltersHTML(data.view);
                return;
            }
            if (targetElement.querySelector('[data-type="av-view-edit"]')) {
                transaction(options.protyle, [{
                    action: "sortAttrViewView",
                    avID,
                    blockID,
                    id: sourceId,
                    previousID: isTop ? targetElement.previousElementSibling?.getAttribute("data-id") : targetElement.getAttribute("data-id")
                }], [{
                    action: "sortAttrViewView",
                    avID,
                    blockID,
                    id: sourceId,
                    previousID: sourceElement.previousElementSibling?.getAttribute("data-id")
                }]);
                if (isTop) {
                    targetElement.before(sourceElement);
                    targetElement.classList.remove("dragover__top");
                } else {
                    targetElement.after(sourceElement);
                    targetElement.classList.remove("dragover__bottom");
                }
                return;
            }
            if (targetElement.querySelector('[data-type="editAssetItem"]')) {
                if (isTop) {
                    targetElement.before(sourceElement);
                } else {
                    targetElement.after(sourceElement);
                }
                const replaceValue: IAVCellAssetValue[] = [];
                Array.from(targetElement.parentElement.children).forEach((item: HTMLElement) => {
                    if (item.dataset.content) {
                        replaceValue.push({
                            content: item.dataset.content,
                            name: item.dataset.name,
                            type: item.dataset.type as "image" | "file",
                        });
                    }
                });
                updateAssetCell({
                    protyle: options.protyle,
                    cellElements: options.cellElements,
                    replaceValue,
                    blockElement: options.blockElement
                });
                return;
            }
            if (targetElement.querySelector('[data-type="setColOption"]')) {
                const colId = options.cellElements ? options.cellElements[0].dataset.colId : menuElement.querySelector(".b3-menu__item").getAttribute("data-col-id");
                const changeData = data.view.columns.find((column) => column.id === colId).options;
                const oldData = Object.assign([], changeData);
                let targetOption: { name: string, color: string };
                changeData.find((option, index: number) => {
                    if (option.name === sourceElement.dataset.name) {
                        targetOption = changeData.splice(index, 1)[0];
                        return true;
                    }
                });
                changeData.find((option, index: number) => {
                    if (option.name === targetElement.dataset.name) {
                        if (isTop) {
                            changeData.splice(index, 0, targetOption);
                        } else {
                            changeData.splice(index + 1, 0, targetOption);
                        }
                        return true;
                    }
                });
                transaction(options.protyle, [{
                    action: "updateAttrViewColOptions",
                    id: colId,
                    avID,
                    data: changeData,
                }], [{
                    action: "updateAttrViewColOptions",
                    id: colId,
                    avID,
                    data: oldData,
                }]);
                if (options.cellElements) {
                    menuElement.innerHTML = getSelectHTML(data.view, options.cellElements);
                    bindSelectEvent(options.protyle, data, menuElement, options.cellElements, options.blockElement);
                } else {
                    menuElement.innerHTML = getEditHTML({
                        protyle: options.protyle,
                        data,
                        colId,
                        isCustomAttr
                    });
                    bindEditEvent({protyle: options.protyle, data, menuElement, isCustomAttr, blockID});
                }
                return;
            }
            if (targetElement.getAttribute("data-type") === "setRelationCell") {
                if (isTop) {
                    targetElement.before(sourceElement);
                } else {
                    targetElement.after(sourceElement);
                }
                targetElement.classList.remove("dragover__bottom", "dragover__top");
                const blockIDs: string[] = [];
                const contents: IAVCellValue[] = [];
                targetElement.parentElement.querySelectorAll(".fn__grab").forEach(item => {
                    const dateElement = item.nextElementSibling as HTMLElement;
                    blockIDs.push(dateElement.dataset.id);
                    contents.push({
                        isDetached: !dateElement.style.color,
                        type: "block",
                        block: {
                            content: dateElement.textContent,
                            id: dateElement.dataset.id
                        }
                    });
                });
                updateCellsValue(options.protyle, options.blockElement as HTMLElement, {
                    blockIDs,
                    contents,
                }, options.cellElements);
                return;
            }

            if (targetElement.getAttribute("data-type") === "editCol") {
                const previousID = (targetElement.classList.contains("dragover__top") ? targetElement.previousElementSibling?.getAttribute("data-id") : targetElement.getAttribute("data-id")) || "";
                const undoPreviousID = sourceElement.previousElementSibling?.getAttribute("data-id") || "";
                if (previousID !== undoPreviousID && previousID !== sourceId) {
                    transaction(options.protyle, [{
                        action: "sortAttrViewCol",
                        avID,
                        previousID,
                        id: sourceId,
                        blockID,
                    }], [{
                        action: "sortAttrViewCol",
                        avID,
                        previousID: undoPreviousID,
                        id: sourceId,
                        blockID
                    }]);
                    let column: IAVColumn;
                    data.view.columns.find((item, index: number) => {
                        if (item.id === sourceId) {
                            column = data.view.columns.splice(index, 1)[0];
                            return true;
                        }
                    });
                    data.view.columns.find((item, index: number) => {
                        if (item.id === targetId) {
                            if (isTop) {
                                data.view.columns.splice(index, 0, column);
                            } else {
                                data.view.columns.splice(index + 1, 0, column);
                            }
                            return true;
                        }
                    });
                }
                menuElement.innerHTML = getPropertiesHTML(data.view);
                return;
            }
        });
        let dragoverElement: HTMLElement;
        avPanelElement.addEventListener("dragover", (event: DragEvent) => {
            if (event.dataTransfer.types.includes("Files")) {
                event.preventDefault();
                return;
            }
            const target = event.target as HTMLElement;
            let targetElement = hasClosestByAttribute(target, "draggable", "true");
            if (!targetElement) {
                targetElement = hasClosestByAttribute(document.elementFromPoint(event.clientX, event.clientY - 1), "draggable", "true");
            }
            if (!targetElement || targetElement.isSameNode(window.siyuan.dragElement)) {
                return;
            }
            event.preventDefault();
            if (dragoverElement && targetElement.isSameNode(dragoverElement)) {
                const nodeRect = targetElement.getBoundingClientRect();
                targetElement.classList.remove("dragover__bottom", "dragover__top");
                if (event.clientY > nodeRect.top + nodeRect.height / 2) {
                    targetElement.classList.add("dragover__bottom");
                } else {
                    targetElement.classList.add("dragover__top");
                }
                return;
            }
            dragoverElement = targetElement;
        });
        avPanelElement.addEventListener("dragleave", () => {
            avPanelElement.querySelectorAll(".dragover__bottom, .dragover__top").forEach((item: HTMLElement) => {
                item.classList.remove("dragover__bottom", "dragover__top");
            });
        });
        avPanelElement.addEventListener("dragend", () => {
            if (window.siyuan.dragElement) {
                window.siyuan.dragElement.style.opacity = "";
                window.siyuan.dragElement = undefined;
            }
        });
        avPanelElement.addEventListener("click", (event: MouseEvent) => {
            let type: string;
            if (typeof event.detail === "string") {
                type = event.detail;
            }
            let target = event.target as HTMLElement;
            while (target && !target.isSameNode(avPanelElement) || type) {
                type = target?.dataset.type || type;
                if (type === "close") {
                    if (!options.protyle.toolbar.subElement.classList.contains("fn__none")) {
                        // 优先关闭资源文件搜索
                        hideElements(["util"], options.protyle);
                    } else if (!window.siyuan.menus.menu.element.classList.contains("fn__none")) {
                        // 过滤面板先关闭过滤条件
                        window.siyuan.menus.menu.remove();
                    } else {
                        closeCB?.();
                        avPanelElement.remove();
                        focusBlock(options.blockElement);
                    }
                    window.siyuan.menus.menu.remove();
                    event.preventDefault();
                    event.stopPropagation();
                    break;
                } else if (type === "go-config") {
                    menuElement.innerHTML = getViewHTML(data.view);
                    setPosition(menuElement, tabRect.right - menuElement.clientWidth, tabRect.bottom, tabRect.height);
                    bindViewEvent({protyle: options.protyle, data, menuElement, blockElement: options.blockElement});
                    window.siyuan.menus.menu.remove();
                    event.preventDefault();
                    event.stopPropagation();
                    break;
                } else if (type === "go-properties") {
                    // 复制列后点击返回到属性面板，宽度不一致，需重新计算
                    tabRect = options.blockElement.querySelector(".av__views").getBoundingClientRect();
                    menuElement.innerHTML = getPropertiesHTML(data.view);
                    setPosition(menuElement, tabRect.right - menuElement.clientWidth, tabRect.bottom, tabRect.height);
                    window.siyuan.menus.menu.remove();
                    event.preventDefault();
                    event.stopPropagation();
                    break;
                } else if (type === "goSorts") {
                    menuElement.innerHTML = getSortsHTML(data.view.columns, data.view.sorts);
                    bindSortsEvent(options.protyle, menuElement, data, blockID);
                    setPosition(menuElement, tabRect.right - menuElement.clientWidth, tabRect.bottom, tabRect.height);
                    window.siyuan.menus.menu.remove();
                    event.preventDefault();
                    event.stopPropagation();
                    break;
                } else if (type === "removeSorts") {
                    transaction(options.protyle, [{
                        action: "setAttrViewSorts",
                        avID,
                        data: [],
                        blockID
                    }], [{
                        action: "setAttrViewSorts",
                        avID,
                        data: data.view.sorts,
                        blockID
                    }]);
                    data.view.sorts = [];
                    menuElement.innerHTML = getSortsHTML(data.view.columns, data.view.sorts);
                    bindSortsEvent(options.protyle, menuElement, data, blockID);
                    setPosition(menuElement, tabRect.right - menuElement.clientWidth, tabRect.bottom, tabRect.height);
                    event.preventDefault();
                    event.stopPropagation();
                    break;
                } else if (type === "addSort") {
                    addSort({
                        data,
                        rect: target.getBoundingClientRect(),
                        menuElement,
                        tabRect,
                        avId: avID,
                        protyle: options.protyle,
                        blockID,
                    });
                    event.preventDefault();
                    event.stopPropagation();
                    break;
                } else if (type === "removeSort") {
                    const oldSorts = Object.assign([], data.view.sorts);
                    data.view.sorts.find((item: IAVSort, index: number) => {
                        if (item.column === target.parentElement.dataset.id) {
                            data.view.sorts.splice(index, 1);
                            return true;
                        }
                    });
                    transaction(options.protyle, [{
                        action: "setAttrViewSorts",
                        avID,
                        data: data.view.sorts,
                        blockID
                    }], [{
                        action: "setAttrViewSorts",
                        avID,
                        data: oldSorts,
                        blockID
                    }]);
                    menuElement.innerHTML = getSortsHTML(data.view.columns, data.view.sorts);
                    bindSortsEvent(options.protyle, menuElement, data, blockID);
                    setPosition(menuElement, tabRect.right - menuElement.clientWidth, tabRect.bottom, tabRect.height);
                    event.preventDefault();
                    event.stopPropagation();
                    break;
                } else if (type === "goFilters") {
                    menuElement.innerHTML = getFiltersHTML(data.view);
                    setPosition(menuElement, tabRect.right - menuElement.clientWidth, tabRect.bottom, tabRect.height);
                    window.siyuan.menus.menu.remove();
                    event.preventDefault();
                    event.stopPropagation();
                    break;
                } else if (type === "removeFilters") {
                    transaction(options.protyle, [{
                        action: "setAttrViewFilters",
                        avID,
                        data: [],
                        blockID
                    }], [{
                        action: "setAttrViewFilters",
                        avID,
                        data: data.view.filters,
                        blockID
                    }]);
                    data.view.filters = [];
                    menuElement.innerHTML = getFiltersHTML(data.view);
                    setPosition(menuElement, tabRect.right - menuElement.clientWidth, tabRect.bottom, tabRect.height);
                    window.siyuan.menus.menu.remove();
                    event.preventDefault();
                    event.stopPropagation();
                    break;
                } else if (type === "addFilter") {
                    addFilter({
                        data,
                        rect: target.getBoundingClientRect(),
                        menuElement,
                        tabRect,
                        avId: avID,
                        protyle: options.protyle,
                        blockElement: options.blockElement
                    });
                    event.preventDefault();
                    event.stopPropagation();
                    break;
                } else if (type === "removeFilter") {
                    window.siyuan.menus.menu.remove();
                    const oldFilters = Object.assign([], data.view.filters);
                    data.view.filters.find((item: IAVFilter, index: number) => {
                        if (item.column === target.parentElement.dataset.id && item.value.type === target.parentElement.dataset.filterType) {
                            data.view.filters.splice(index, 1);
                            return true;
                        }
                    });
                    transaction(options.protyle, [{
                        action: "setAttrViewFilters",
                        avID,
                        data: data.view.filters,
                        blockID
                    }], [{
                        action: "setAttrViewFilters",
                        avID,
                        data: oldFilters,
                        blockID
                    }]);
                    menuElement.innerHTML = getFiltersHTML(data.view);
                    setPosition(menuElement, tabRect.right - menuElement.clientWidth, tabRect.bottom, tabRect.height);
                    event.preventDefault();
                    event.stopPropagation();
                    break;
                } else if (type === "setFilter") {
                    data.view.filters.find((item: IAVFilter) => {
                        if (item.column === target.parentElement.parentElement.dataset.id && item.value.type === target.parentElement.parentElement.dataset.filterType) {
                            setFilter({
                                filter: item,
                                protyle: options.protyle,
                                data,
                                target,
                                blockElement: options.blockElement
                            });
                            return true;
                        }
                    });
                    event.preventDefault();
                    event.stopPropagation();
                    break;
                } else if (type === "numberFormat") {
                    formatNumber({
                        avPanelElement,
                        element: target,
                        protyle: options.protyle,
                        oldFormat: target.dataset.format,
                        colId: menuElement.querySelector(".b3-menu__item").getAttribute("data-col-id"),
                        avID
                    });
                    event.preventDefault();
                    event.stopPropagation();
                    break;
                } else if (type === "newCol") {
                    avPanelElement.remove();
                    const addMenu = addCol(options.protyle, options.blockElement);
                    addMenu.open({
                        x: tabRect.right,
                        y: tabRect.bottom,
                        h: tabRect.height,
                        isLeft: true
                    });
                    event.preventDefault();
                    event.stopPropagation();
                    break;
                } else if (type === "update-view-icon") {
                    const rect = target.getBoundingClientRect();
                    openEmojiPanel("", "av", {
                        x: rect.left,
                        y: rect.bottom,
                        h: rect.height,
                        w: rect.width
                    }, (unicode) => {
                        transaction(options.protyle, [{
                            action: "setAttrViewViewIcon",
                            avID,
                            id: data.viewID,
                            data: unicode,
                        }], [{
                            action: "setAttrViewViewIcon",
                            id: data.viewID,
                            avID,
                            data: target.dataset.icon,
                        }]);
                        target.innerHTML = unicode ? unicode2Emoji(unicode) : '<svg><use xlink:href="#iconTable"></use></svg>';
                        target.dataset.icon = unicode;
                    });
                    event.preventDefault();
                    event.stopPropagation();
                    break;
                } else if (type === "set-page-size") {
                    setPageSize({
                        target,
                        protyle: options.protyle,
                        avID,
                        nodeElement: options.blockElement
                    });
                    event.preventDefault();
                    event.stopPropagation();
                    break;
                } else if (type === "duplicate-view") {
                    const id = Lute.NewNodeID();
                    transaction(options.protyle, [{
                        action: "duplicateAttrViewView",
                        avID,
                        previousID: data.viewID,
                        id,
                        blockID
                    }], [{
                        action: "removeAttrViewView",
                        avID,
                        id,
                        blockID
                    }]);
                    options.blockElement.setAttribute(Constants.CUSTOM_SY_AV_VIEW, id);
                    avPanelElement.remove();
                    event.preventDefault();
                    event.stopPropagation();
                    break;
                } else if (type === "delete-view") {
                    if (data.views.length === 1) {
                        removeBlock(options.protyle, options.blockElement, getEditorRange(options.blockElement), "remove");
                    } else {
                        transaction(options.protyle, [{
                            action: "removeAttrViewView",
                            avID,
                            id: data.viewID,
                            blockID
                        }]);
                    }
                    avPanelElement.remove();
                    event.preventDefault();
                    event.stopPropagation();
                    break;
                } else if (type === "update-icon") {
                    const rect = target.getBoundingClientRect();
                    openEmojiPanel("", "av", {
                        x: rect.left,
                        y: rect.bottom,
                        h: rect.height,
                        w: rect.width
                    }, (unicode) => {
                        const colId = menuElement.querySelector(".b3-menu__item").getAttribute("data-col-id");
                        transaction(options.protyle, [{
                            action: "setAttrViewColIcon",
                            id: colId,
                            avID,
                            data: unicode,
                        }], [{
                            action: "setAttrViewColIcon",
                            id: colId,
                            avID,
                            data: target.dataset.icon,
                        }]);
                        target.innerHTML = unicode ? unicode2Emoji(unicode) : `<svg><use xlink:href="#${getColIconByType(target.dataset.colType as TAVCol)}"></use></svg>`;
                        if (isCustomAttr) {
                            const iconElement = options.blockElement.querySelector(`.av__row[data-col-id="${colId}"] .block__logoicon`);
                            iconElement.outerHTML = unicode ? unicode2Emoji(unicode, "block__logoicon", true) : `<svg class="block__logoicon"><use xlink:href="#${getColIconByType(iconElement.nextElementSibling.getAttribute("data-type") as TAVCol)}"></use></svg>`;
                        } else {
                            updateAttrViewCellAnimation(options.blockElement.querySelector(`.av__row--header .av__cell[data-col-id="${colId}"]`), undefined, {icon: unicode});
                        }
                        target.dataset.icon = unicode;
                    });
                    event.preventDefault();
                    event.stopPropagation();
                    break;
                } else if (type === "showAllCol") {
                    const doOperations: IOperation[] = [];
                    const undoOperations: IOperation[] = [];
                    data.view.columns.forEach((item: IAVColumn) => {
                        if (item.hidden) {
                            doOperations.push({
                                action: "setAttrViewColHidden",
                                id: item.id,
                                avID,
                                data: false,
                                blockID,
                            });
                            undoOperations.push({
                                action: "setAttrViewColHidden",
                                id: item.id,
                                avID,
                                data: true,
                                blockID
                            });
                            item.hidden = false;
                        }
                    });
                    if (doOperations.length > 0) {
                        transaction(options.protyle, doOperations, undoOperations);
                        menuElement.innerHTML = getPropertiesHTML(data.view);
                        setPosition(menuElement, tabRect.right - menuElement.clientWidth, tabRect.bottom, tabRect.height);
                    }
                    event.preventDefault();
                    event.stopPropagation();
                    break;
                } else if (type === "hideAllCol") {
                    const doOperations: IOperation[] = [];
                    const undoOperations: IOperation[] = [];
                    data.view.columns.forEach((item: IAVColumn) => {
                        if (!item.hidden && item.type !== "block") {
                            doOperations.push({
                                action: "setAttrViewColHidden",
                                id: item.id,
                                avID,
                                data: true,
                                blockID
                            });
                            undoOperations.push({
                                action: "setAttrViewColHidden",
                                id: item.id,
                                avID,
                                data: false,
                                blockID
                            });
                            item.hidden = true;
                        }
                    });
                    if (doOperations.length > 0) {
                        transaction(options.protyle, doOperations, undoOperations);
                        menuElement.innerHTML = getPropertiesHTML(data.view);
                        setPosition(menuElement, tabRect.right - menuElement.clientWidth, tabRect.bottom, tabRect.height);
                    }
                    event.preventDefault();
                    event.stopPropagation();
                    break;
                } else if (type === "editCol") {
                    menuElement.innerHTML = getEditHTML({
                        protyle: options.protyle,
                        data,
                        colId: target.dataset.id,
                        isCustomAttr
                    });
                    bindEditEvent({protyle: options.protyle, data, menuElement, isCustomAttr, blockID});
                    setPosition(menuElement, tabRect.right - menuElement.clientWidth, tabRect.bottom, tabRect.height);
                    event.preventDefault();
                    event.stopPropagation();
                    break;
                } else if (type === "updateColType") {
                    if (target.dataset.newType !== target.dataset.oldType) {
                        const name = (avPanelElement.querySelector('.b3-text-field[data-type="name"]') as HTMLInputElement).value;
                        data.view.columns.find((item: IAVColumn) => item.id === options.colId).type = target.dataset.newType as TAVCol;
                        transaction(options.protyle, [{
                            action: "updateAttrViewCol",
                            id: options.colId,
                            avID,
                            name,
                            type: target.dataset.newType as TAVCol,
                        }], [{
                            action: "updateAttrViewCol",
                            id: options.colId,
                            avID,
                            name,
                            type: target.dataset.oldType as TAVCol,
                        }]);

                        // 需要取消 lineNumber 列的排序和过滤
                        if (target.dataset.newType === "lineNumber") {
                            const sortExist = data.view.sorts.find((sort) => sort.column === options.colId);
                            if (sortExist) {
                                const oldSorts = Object.assign([], data.view.sorts);
                                const newSorts = data.view.sorts.filter((sort) => sort.column !== options.colId);

                                transaction(options.protyle, [{
                                    action: "setAttrViewSorts",
                                    avID: data.id,
                                    data: newSorts,
                                    blockID,
                                }], [{
                                    action: "setAttrViewSorts",
                                    avID: data.id,
                                    data: oldSorts,
                                    blockID,
                                }]);
                            }

                            const filterExist = data.view.filters.find((filter) => filter.column === options.colId);
                            if (filterExist) {
                                const oldFilters = JSON.parse(JSON.stringify(data.view.filters));
                                const newFilters = data.view.filters.filter((filter) => filter.column !== options.colId);

                                transaction(options.protyle, [{
                                    action: "setAttrViewFilters",
                                    avID: data.id,
                                    data: newFilters,
                                    blockID
                                }], [{
                                    action: "setAttrViewFilters",
                                    avID: data.id,
                                    data: oldFilters,
                                    blockID
                                }]);
                            }
                        }
                    }
                    menuElement.innerHTML = getEditHTML({
                        protyle: options.protyle,
                        data,
                        colId: options.colId,
                        isCustomAttr
                    });
                    bindEditEvent({protyle: options.protyle, data, menuElement, isCustomAttr, blockID});
                    setPosition(menuElement, tabRect.right - menuElement.clientWidth, tabRect.bottom, tabRect.height);
                    event.preventDefault();
                    event.stopPropagation();
                    break;
                } else if (type === "goUpdateColType") {
                    const editMenuElement = hasClosestByClassName(target, "b3-menu");
                    if (editMenuElement) {
                        editMenuElement.firstElementChild.classList.add("fn__none");
                        editMenuElement.lastElementChild.classList.remove("fn__none");
                    }
                    setPosition(menuElement, tabRect.right - menuElement.clientWidth, tabRect.bottom, tabRect.height);
                    event.preventDefault();
                    event.stopPropagation();
                    break;
                } else if (type === "goSearchAV") {
                    openSearchAV(avID, target, undefined, false);
                    event.preventDefault();
                    event.stopPropagation();
                    break;
                } else if (type === "goSearchRollupCol") {
                    goSearchRollupCol({
                        target,
                        data,
                        isRelation: true,
                        protyle: options.protyle,
                        colId: options.colId || menuElement.querySelector(".b3-menu__item").getAttribute("data-col-id")
                    });
                    event.preventDefault();
                    event.stopPropagation();
                    break;
                } else if (type === "goSearchRollupTarget") {
                    goSearchRollupCol({
                        target,
                        data,
                        isRelation: false,
                        protyle: options.protyle,
                        colId: options.colId || menuElement.querySelector(".b3-menu__item").getAttribute("data-col-id")
                    });
                    event.preventDefault();
                    event.stopPropagation();
                    break;
                } else if (type === "goSearchRollupCalc") {
                    openCalcMenu(options.protyle, target, {
                        data,
                        colId: options.colId || menuElement.querySelector(".b3-menu__item").getAttribute("data-col-id"),
                        blockID
                    });
                    event.preventDefault();
                    event.stopPropagation();
                    break;
                } else if (type === "updateRelation") {
                    updateRelation({
                        protyle: options.protyle,
                        avElement: avPanelElement,
                        avID,
                        colsData: data.view.columns,
                        blockElement: options.blockElement,
                    });
                    event.preventDefault();
                    event.stopPropagation();
                    break;
                } else if (type === "goEditCol") {
                    const editMenuElement = hasClosestByClassName(target, "b3-menu");
                    if (editMenuElement) {
                        editMenuElement.firstElementChild.classList.remove("fn__none");
                        editMenuElement.lastElementChild.classList.add("fn__none");
                    }
                    setPosition(menuElement, tabRect.right - menuElement.clientWidth, tabRect.bottom, tabRect.height);
                    event.preventDefault();
                    event.stopPropagation();
                    break;
                } else if (type === "hideCol") {
                    const isEdit = menuElement.querySelector('[data-type="go-properties"]');
                    const colId = isEdit ? menuElement.querySelector(".b3-menu__item").getAttribute("data-col-id") : target.parentElement.getAttribute("data-id");
                    transaction(options.protyle, [{
                        action: "setAttrViewColHidden",
                        id: colId,
                        avID,
                        data: true,
                        blockID
                    }], [{
                        action: "setAttrViewColHidden",
                        id: colId,
                        avID,
                        data: false,
                        blockID
                    }]);
                    data.view.columns.find((item: IAVColumn) => item.id === colId).hidden = true;
                    if (isEdit) {
                        menuElement.innerHTML = getEditHTML({
                            protyle: options.protyle,
                            data,
                            colId,
                            isCustomAttr
                        });
                        bindEditEvent({protyle: options.protyle, data, menuElement, isCustomAttr, blockID});
                    } else {
                        menuElement.innerHTML = getPropertiesHTML(data.view);
                    }
                    setPosition(menuElement, tabRect.right - menuElement.clientWidth, tabRect.bottom, tabRect.height);
                    event.preventDefault();
                    event.stopPropagation();
                    break;
                } else if (type === "showCol") {
                    const isEdit = menuElement.querySelector('[data-type="go-properties"]');
                    const colId = isEdit ? menuElement.querySelector(".b3-menu__item").getAttribute("data-col-id") : target.parentElement.getAttribute("data-id");
                    transaction(options.protyle, [{
                        action: "setAttrViewColHidden",
                        id: colId,
                        avID,
                        data: false,
                        blockID
                    }], [{
                        action: "setAttrViewColHidden",
                        id: colId,
                        avID,
                        data: true,
                        blockID
                    }]);
                    data.view.columns.find((item: IAVColumn) => item.id === colId).hidden = false;
                    if (isEdit) {
                        menuElement.innerHTML = getEditHTML({
                            protyle: options.protyle,
                            data,
                            colId,
                            isCustomAttr
                        });
                        bindEditEvent({protyle: options.protyle, data, menuElement, isCustomAttr, blockID});
                    } else {
                        menuElement.innerHTML = getPropertiesHTML(data.view);
                    }
                    setPosition(menuElement, tabRect.right - menuElement.clientWidth, tabRect.bottom, tabRect.height);
                    event.preventDefault();
                    event.stopPropagation();
                    break;
                } else if (type === "duplicateCol") {
                    duplicateCol({
                        blockElement: options.blockElement,
                        protyle: options.protyle,
                        colId: menuElement.querySelector(".b3-menu__item").getAttribute("data-col-id"),
                        data,
                        viewID: data.viewID,
                    });
                    event.preventDefault();
                    event.stopPropagation();
                    break;
                } else if (type === "removeCol") {
                    confirmDialog(isCustomAttr ? window.siyuan.languages.deleteOpConfirm : "", isCustomAttr ? window.siyuan.languages.removeCol.replace("${x}", menuElement.querySelector("input").value) : "", () => {
                        const colId = menuElement.querySelector(".b3-menu__item").getAttribute("data-col-id");
                        let previousID: string;
                        const colData = data.view.columns.find((item: IAVColumn, index) => {
                            if (item.id === colId) {
                                previousID = data.view.columns[index - 1]?.id;
                                data.view.columns.splice(index, 1);
                                return true;
                            }
                        });
                        const newUpdated = formatDate(new Date(), 'yyyyMMddHHmmss');
                        transaction(options.protyle, [{
                            action: "removeAttrViewCol",
                            id: colId,
                            avID,
                        }, {
                            action: "doUpdateUpdated",
                            id: blockID,
                            data: newUpdated,
                        }], [{
                            action: "addAttrViewCol",
                            name: colData.name,
                            avID,
                            type: colData.type,
                            id: colId,
                            previousID
                        }, {
                            action: "doUpdateUpdated",
                            id: blockID,
                            data: options.blockElement.getAttribute("updated")
                        }]);
                        removeAttrViewColAnimation(options.blockElement, colId);
                        options.blockElement.setAttribute("updated", newUpdated);

                        if (isCustomAttr) {
                            avPanelElement.remove();
                        } else {
                            tabRect = options.blockElement.querySelector(".av__views").getBoundingClientRect();
                            menuElement.innerHTML = getPropertiesHTML(data.view);
                            setPosition(menuElement, tabRect.right - menuElement.clientWidth, tabRect.bottom, tabRect.height);
                        }
                    });
                    event.preventDefault();
                    event.stopPropagation();
                    break;
                } else if (type === "setColOption") {
                    setColOption(options.protyle, data, target, options.blockElement, isCustomAttr, options.cellElements);
                    event.preventDefault();
                    event.stopPropagation();
                    break;
                } else if (type === "setRelationCell") {
                    setRelationCell(options.protyle, options.blockElement as HTMLElement, target, options.cellElements);
                    event.preventDefault();
                    event.stopPropagation();
                    break;
                } else if (type === "addColOptionOrCell") {
                    if (target.querySelector(".b3-menu__checked")) {
                        removeCellOption(options.protyle, data, options.cellElements, menuElement.querySelector(`.b3-chips .b3-chip[data-content="${escapeAttr(target.dataset.name)}"]`), options.blockElement);
                    } else {
                        addColOptionOrCell(options.protyle, data, options.cellElements, target, menuElement, options.blockElement);
                    }
                    window.siyuan.menus.menu.remove();
                    event.preventDefault();
                    event.stopPropagation();
                    break;
                } else if (type === "removeCellOption") {
                    removeCellOption(options.protyle, data, options.cellElements, target.parentElement, options.blockElement);
                    event.preventDefault();
                    event.stopPropagation();
                    break;
                } else if (type === "addAssetLink") {
                    addAssetLink(options.protyle, options.cellElements, target, options.blockElement);
                    event.preventDefault();
                    event.stopPropagation();
                    break;
                } else if (type === "addAssetExist") {
                    const rect = target.getBoundingClientRect();
                    assetMenu(options.protyle, {
                        x: rect.right,
                        y: rect.bottom,
                        w: target.parentElement.clientWidth + 8,
                        h: rect.height
                    }, (url, name) => {
                        let value: IAVCellAssetValue;
                        if (Constants.SIYUAN_ASSETS_IMAGE.includes(pathPosix().extname(url).toLowerCase())) {
                            value = {
                                type: "image",
                                content: url,
                                name: ""
                            };
                        } else {
                            value = {
                                type: "file",
                                content: url,
                                name
                            };
                        }
                        updateAssetCell({
                            protyle: options.protyle,
                            cellElements: options.cellElements,
                            addValue: [value],
                            blockElement: options.blockElement
                        });
                        window.siyuan.menus.menu.remove();
                    });
                    event.preventDefault();
                    event.stopPropagation();
                    break;
                } else if (type === "openAssetItem") {
                    const assetLink = target.parentElement.dataset.content;
                    const suffix = pathPosix().extname(assetLink);
                    /// #if !MOBILE
                    if (isLocalPath(assetLink) && (
                        [".pdf"].concat(Constants.SIYUAN_ASSETS_AUDIO).concat(Constants.SIYUAN_ASSETS_VIDEO).includes(suffix) && (
                            suffix !== ".pdf" || (suffix === ".pdf" && !assetLink.startsWith("file://"))
                        )
                    )) {
                        openAsset(options.protyle.app, assetLink.trim(), Number.parseInt(getSearch("page", assetLink)), "right");
                    } else if (Constants.SIYUAN_ASSETS_IMAGE.includes(suffix)) {
                        previewImage(assetLink);
                    } else {
                        window.open(assetLink);
                    }
                    /// #else
                    if (Constants.SIYUAN_ASSETS_IMAGE.includes(suffix)) {
                        previewImage(assetLink);
                    } else {
                        window.open(assetLink);
                    }
                    /// #endif
                    event.preventDefault();
                    event.stopPropagation();
                    break;
                } else if (type === "editAssetItem") {
                    editAssetItem({
                        protyle: options.protyle,
                        cellElements: options.cellElements,
                        blockElement: options.blockElement,
                        content: target.parentElement.dataset.content,
                        type: target.parentElement.dataset.type as "image" | "file",
                        name: target.parentElement.dataset.name,
                        index: Number.parseInt(target.parentElement.dataset.index),
                        rect: target.parentElement.getBoundingClientRect()
                    });
                    event.preventDefault();
                    event.stopPropagation();
                    break;
                } else if (type === "clearDate") {
                    updateCellsValue(options.protyle, options.blockElement as HTMLElement, {
                        isNotEmpty2: false,
                        isNotEmpty: false,
                        content: null,
                        content2: null,
                        hasEndDate: false,
                        isNotTime: true,
                    }, options.cellElements);
                    avPanelElement.remove();
                    event.preventDefault();
                    event.stopPropagation();
                    break;
                } else if (type === "av-add") {
                    window.siyuan.menus.menu.remove();
                    addView(options.protyle, options.blockElement);
                    avPanelElement.remove();
                    event.preventDefault();
                    event.stopPropagation();
                    break;
                } else if (type === "av-view-switch") {
                    if (!target.querySelector(".b3-chip--primary")) {
                        options.blockElement.removeAttribute("data-render");
                        avRender(options.blockElement, options.protyle, undefined, target.parentElement.dataset.id);
                    }
                    event.preventDefault();
                    event.stopPropagation();
                    break;
                } else if (type === "av-view-edit") {
                    if (target.parentElement.querySelector(".b3-chip--primary")) {
                        openViewMenu({
                            protyle: options.protyle,
                            blockElement: options.blockElement as HTMLElement,
                            element: target.parentElement
                        });
                    } else {
                        options.blockElement.removeAttribute("data-render");
                        avRender(options.blockElement, options.protyle, () => {
                            openViewMenu({
                                protyle: options.protyle,
                                blockElement: options.blockElement as HTMLElement,
                                element: target.parentElement
                            });
                            avPanelElement.querySelector(".b3-chip--primary").classList.remove("b3-chip--primary");
                            target.parentElement.querySelector(".b3-chip").classList.add("b3-chip--primary");
                        }, target.parentElement.dataset.id);
                    }
                    event.preventDefault();
                    event.stopPropagation();
                    break;
                }
                // 有错误日志，没找到重现步骤，需先判断一下
                if (!target || !target.parentElement) {
                    break;
                }
                target = target.parentElement;
            }
        });
    });
};

export const getPropertiesHTML = (data: IAVTable) => {
    window.sout.tracker("invoked");
    let showHTML = "";
    let hideHTML = "";
    data.columns.forEach((item: IAVColumn) => {
        if (item.hidden) {
            hideHTML += `<button class="b3-menu__item" data-type="editCol" draggable="true" data-id="${item.id}">
    <svg class="b3-menu__icon fn__grab"><use xlink:href="#iconDrag"></use></svg>
    <div class="b3-menu__label fn__flex">
        ${item.icon ? unicode2Emoji(item.icon, "b3-menu__icon", true) : `<svg class="b3-menu__icon"><use xlink:href="#${getColIconByType(item.type)}"></use></svg>`}
        ${item.name || "&nbsp;"}
    </div>
    <svg class="b3-menu__action" data-type="showCol"><use xlink:href="#iconEye"></use></svg>
    <svg class="b3-menu__icon b3-menu__icon--small"><use xlink:href="#iconRight"></use></svg>
</button>`;
        } else {
            showHTML += `<button class="b3-menu__item" data-type="editCol" draggable="true" data-id="${item.id}">
    <svg class="b3-menu__icon fn__grab"><use xlink:href="#iconDrag"></use></svg>
    <div class="b3-menu__label fn__flex">
        ${item.icon ? unicode2Emoji(item.icon, "b3-menu__icon", true) : `<svg class="b3-menu__icon"><use xlink:href="#${getColIconByType(item.type)}"></use></svg>`}
        ${item.name || "&nbsp;"}
    </div>
    <svg class="b3-menu__action${item.type === "block" ? " fn__none" : ""}" data-type="hideCol"><use xlink:href="#iconEyeoff"></use></svg>
    <svg class="b3-menu__icon b3-menu__icon--small"><use xlink:href="#iconRight"></use></svg>
</button>`;
        }
    });
    if (hideHTML) {
        hideHTML = `<button class="b3-menu__separator"></button>
<button class="b3-menu__item" data-type="nobg">
    <span class="b3-menu__label">
        ${window.siyuan.languages.hideCol} 
    </span>
    <span class="block__icon" data-type="showAllCol">
        ${window.siyuan.languages.showAll}
        <span class="fn__space"></span>
        <svg><use xlink:href="#iconEye"></use></svg>
    </span>
</button>
${hideHTML}`;
    }
    return `<div class="b3-menu__items">
<button class="b3-menu__item" data-type="nobg">
    <span class="block__icon" style="padding: 8px;margin-left: -4px;" data-type="go-config">
        <svg><use xlink:href="#iconLeft"></use></svg>
    </span>
    <span class="b3-menu__label ft__center">${window.siyuan.languages.attr}</span>
</button>
<button class="b3-menu__separator"></button>
<button class="b3-menu__item" data-type="nobg">
    <span class="b3-menu__label">
        ${window.siyuan.languages.showCol} 
    </span>
    <span class="block__icon" data-type="hideAllCol">
        ${window.siyuan.languages.hideAll}
        <span class="fn__space"></span>
        <svg><use xlink:href="#iconEyeoff"></use></svg>
    </span>
</button>
${showHTML}
${hideHTML}
<button class="b3-menu__separator"></button>
<button class="b3-menu__item" data-type="newCol">
    <svg class="b3-menu__icon"><use xlink:href="#iconAdd"></use></svg>
    <span class="b3-menu__label">${window.siyuan.languages.new}</span>
</button>
</div>`;
};
<|MERGE_RESOLUTION|>--- conflicted
+++ resolved
@@ -57,12 +57,8 @@
     const avID = options.blockElement.getAttribute("data-av-id");
     fetchPost("/api/av/renderAttributeView", {
         id: avID,
-<<<<<<< HEAD
+        query: (options.blockElement.querySelector('[data-type="av-search"]') as HTMLInputElement)?.value ||"",
         pageSize: Number.parseInt(options.blockElement.getAttribute("data-page-size")) || undefined,
-=======
-        query: (options.blockElement.querySelector('[data-type="av-search"]') as HTMLInputElement)?.value ||"",
-        pageSize: parseInt(options.blockElement.getAttribute("data-page-size")) || undefined,
->>>>>>> 5010c751
         viewID: options.blockElement.getAttribute(Constants.CUSTOM_SY_AV_VIEW)
     }, (response) => {
         avPanelElement = document.querySelector(".av__panel");
