--- conflicted
+++ resolved
@@ -1,12 +1,7 @@
 import {fetchPost} from "../../../util/fetch";
 import {getColIconByType} from "./col";
 import {Constants} from "../../../constants";
-<<<<<<< HEAD
-import {popTextCell} from "./cell";
-import {format} from "date-fns";
-=======
 import {renderCell} from "./cell";
->>>>>>> 802df1e2
 import {unicode2Emoji} from "../../../emoji";
 import {focusBlock} from "../../util/selection";
 import {hasClosestBlock, hasClosestByClassName} from "../../util/hasClosest";
@@ -15,6 +10,7 @@
 import {renderAVAttribute} from "./blockAttr";
 import {showMessage} from "../../../dialog/message";
 import {addClearButton} from "../../../util/addClearButton";
+import {format} from "date-fns";
 
 export const avRender = (element: Element, protyle: IProtyle, cb?: () => void, viewID?: string) => {
     let avElements: Element[] = [];
@@ -150,68 +146,10 @@
                         if (data.columns[index].hidden) {
                             return;
                         }
-<<<<<<< HEAD
-                        let text = "";
-                        if (["text", "template"].includes(cell.valueType)) {
-                            text = `<span class="av__celltext">${cell.value ? (cell.value[cell.valueType as "text"].content || "") : ""}</span>`;
-                        } else if (["url", "email", "phone"].includes(cell.valueType)) {
-                            const urlContent = cell.value ? cell.value[cell.valueType as "url"].content : "";
-                            // https://github.com/siyuan-note/siyuan/issues/9291
-                            let urlAttr = "";
-                            if (cell.valueType === "url") {
-                                urlAttr = ` data-href="${urlContent}"`;
-                            }
-                            text = `<span class="av__celltext av__celltext--url" data-type="${cell.valueType}"${urlAttr}>${urlContent}</span>`;
-                        } else if (cell.valueType === "block") {
-                            text = `<span class="av__celltext">${cell.value.block.content || ""}</span>`;
-                            if (cell.value?.isDetached) {
-                                text += `<span class="b3-chip b3-chip--info b3-chip--small" data-type="block-more" >${window.siyuan.languages.more}</span>`;
-                            } else {
-                                text += `<span class="b3-chip b3-chip--info b3-chip--small" data-type="block-ref" data-id="${cell.value.block.id}" data-subtype="s">${window.siyuan.languages.openBy}</span>`;
-                            }
-                        } else if (cell.valueType === "number") {
-                            text = `<span style="float: right" class="av__celltext" data-content="${cell.value?.number.isNotEmpty ? cell.value?.number.content : ""}">${cell.value?.number.formattedContent || ""}</span>`;
-                        } else if (cell.valueType === "mSelect" || cell.valueType === "select") {
-                            cell.value?.mSelect?.forEach((item) => {
-                                text += `<span class="b3-chip" style="background-color:var(--b3-font-background${item.color});color:var(--b3-font-color${item.color})">${item.content}</span>`;
-                            });
-                        } else if (cell.valueType === "date") {
-                            text = '<span class="av__celltext">';
-                            const dataValue = cell.value ? cell.value.date : null;
-                            if (dataValue && dataValue.isNotEmpty) {
-                                text += format(new Date(dataValue.content), dataValue.isNotTime ? "yyyy-MM-dd" : "yyyy-MM-dd HH:mm");
-                            }
-                            if (dataValue && dataValue.hasEndDate && dataValue.isNotEmpty && dataValue.isNotEmpty2) {
-                                text += `<svg class="av__cellicon"><use xlink:href="#iconForward"></use></svg>${format(new Date(dataValue.content2), dataValue.isNotTime ? "yyyy-MM-dd" : "yyyy-MM-dd HH:mm")}`;
-                            }
-                            text += "</span>";
-                        } else if (["created", "updated"].includes(cell.valueType)) {
-                            text = '<span class="av__celltext">';
-                            const dataValue = cell.value ? cell.value[cell.valueType as "date"] : null;
-                            if (dataValue && dataValue.isNotEmpty) {
-                                text += format(new Date(dataValue.content), "yyyy-MM-dd HH:mm");
-                            }
-                            text += "</span>";
-                        } else if (cell.valueType === "mAsset") {
-                            cell.value?.mAsset?.forEach((item) => {
-                                if (item.type === "image") {
-                                    text += `<img class="av__cellassetimg" src="${item.content}">`;
-                                } else {
-                                    text += `<span class="b3-chip av__celltext--url" data-url="${item.content}">${item.name}</span>`;
-                                }
-                            });
-                        } else if (cell.valueType === "checkbox") {
-                            text += `<svg class="av__checkbox"><use xlink:href="#icon${cell.value?.checkbox?.checked ? "Check" : "Uncheck"}"></use></svg>`;
-                        }
-                        if (["text", "template", "url", "email", "phone", "number", "date", "created", "updated"].includes(cell.valueType) &&
-                            cell.value && cell.value[cell.valueType as "url"].content) {
-                            text += `<span ${cell.valueType !== "number" ? "" : 'style="right:auto;left:5px"'} data-type="copy" class="block__icon"><svg><use xlink:href="#iconCopy"></use></svg></span>`;
-=======
                         // https://github.com/siyuan-note/siyuan/issues/10262
                         let checkClass = "";
                         if (cell.valueType === "checkbox") {
                             checkClass = cell.value?.checkbox?.checked ? " av__cell-check" : " av__cell-uncheck";
->>>>>>> 802df1e2
                         }
                         tableHTML += `<div class="av__cell${checkClass}" data-id="${cell.id}" data-col-id="${data.columns[index].id}"
 ${cell.valueType === "block" ? 'data-block-id="' + (cell.value.block.id || "") + '"' : ""} data-wrap="${data.columns[index].wrap}" 
