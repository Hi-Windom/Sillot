--- conflicted
+++ resolved
@@ -1,13 +1,8 @@
 import {fetchPost} from "../../../util/fetch";
 import {getColIconByType} from "./col";
 import {Constants} from "../../../constants";
-<<<<<<< HEAD
-import {getCalcValue, popTextCell} from "./cell";
+import {popTextCell} from "./cell";
 import {format} from "date-fns";
-=======
-import {popTextCell} from "./cell";
-import * as dayjs from "dayjs";
->>>>>>> fad7f051
 import {unicode2Emoji} from "../../../emoji";
 import {focusBlock} from "../../util/selection";
 import {isMac} from "../../util/compatibility";
