import {Menu} from "../../../plugin/Menu";
import {hasClosestBlock, hasClosestByAttribute, hasClosestByClassName} from "../../util/hasClosest";
import {transaction} from "../../wysiwyg/transaction";
import {openEditorTab} from "../../../menus/util";
import {copySubMenu} from "../../../menus/commonMenuItem";
import {getCellText, getTypeByCellElement, popTextCell, renderCell, renderCellAttr, updateHeaderCell} from "./cell";
import {getColIconByType, showColMenu} from "./col";
import {deleteRow, insertRows, setPageSize, updateHeader} from "./row";
import {emitOpenMenu} from "../../../plugin/EventBus";
import {addCol} from "./col";
import {openMenuPanel} from "./openMenuPanel";
import {hintRef} from "../../hint/extend";
import {focusByRange} from "../../util/selection";
import {showMessage} from "../../../dialog/message";
import {previewImage} from "../../preview/image";
import {pathPosix} from "../../../util/pathName";
import {Constants} from "../../../constants";
/// #if !MOBILE
import {openAsset, openBy} from "../../../editor/util";
/// #endif
import {getSearch} from "../../../util/functions";
import {unicode2Emoji} from "../../../emoji";
import {selectRow} from "./row";
import {format} from "date-fns";
import {openCalcMenu} from "./calc";
import {avRender} from "./render";
import {addView, openViewMenu} from "./view";
import {isOnlyMeta, openByMobile, writeText} from "../../util/compatibility";

export const avClick = (protyle: IProtyle, event: MouseEvent & { target: HTMLElement }) => {
    const blockElement = hasClosestBlock(event.target);
    if (!blockElement) {
        return false;
    }
    const loadMoreElement = hasClosestByAttribute(event.target, "data-type", "av-load-more");
    if (loadMoreElement) {
        (blockElement.querySelector(".av__row--footer") as HTMLElement).style.transform = "";
        blockElement.removeAttribute("data-render");
        blockElement.dataset.pageSize = (parseInt(blockElement.dataset.pageSize) + parseInt(blockElement.querySelector('[data-type="set-page-size"]').getAttribute("data-size"))).toString();
        avRender(blockElement, protyle);
        event.preventDefault();
        event.stopPropagation();
        return true;
    }
    const firstColElement = hasClosestByClassName(event.target, "av__firstcol");
    if (firstColElement) {
        window.siyuan.menus.menu.remove();
        selectRow(firstColElement, "toggle");
        event.preventDefault();
        event.stopPropagation();
        return true;
    }
    const urlElement = hasClosestByClassName(event.target, "av__celltext--url");
    if (urlElement) {
        let linkAddress = urlElement.textContent.trim();
        if (urlElement.dataset.type === "phone") {
            linkAddress = "tel:" + linkAddress;
        } else if (urlElement.dataset.type === "email") {
            linkAddress = "mailto:" + linkAddress;
        } else if (urlElement.classList.contains("b3-chip")) {
            linkAddress = urlElement.dataset.url;
        }
        /// #if !MOBILE
        const suffix = pathPosix().extname(linkAddress);
        const ctrlIsPressed = isOnlyMeta(event);
        if (Constants.SIYUAN_ASSETS_EXTS.includes(suffix)) {
            if (event.altKey) {
                openAsset(protyle.app, linkAddress.trim(), parseInt(getSearch("page", linkAddress)));
            } else if (ctrlIsPressed) {
                /// #if !BROWSER
                openBy(linkAddress, "folder");
                /// #else
                openByMobile(linkAddress);
                /// #endif
            } else if (event.shiftKey) {
                /// #if !BROWSER
                openBy(linkAddress, "app");
                /// #else
                openByMobile(linkAddress);
                /// #endif
            } else {
                openAsset(protyle.app, linkAddress.trim(), parseInt(getSearch("page", linkAddress)), "right");
            }
        } else {
            /// #if !BROWSER
            if (ctrlIsPressed) {
                openBy(linkAddress, "folder");
            } else {
                openBy(linkAddress, "app");
            }
            /// #else
            openByMobile(linkAddress);
            /// #endif
        }
        /// #else
        openByMobile(linkAddress);
        /// #endif
        event.preventDefault();
        event.stopPropagation();
        return true;
    }
    const imgElement = hasClosestByClassName(event.target, "av__cellassetimg");
    if (imgElement) {
        previewImage((imgElement as HTMLImageElement).src);
        event.preventDefault();
        event.stopPropagation();
        return true;
    }
    if (event.shiftKey) {
        const rowElement = hasClosestByClassName(event.target, "av__row");
        if (rowElement && !rowElement.classList.contains("av__row--header")) {
            selectRow(rowElement.querySelector(".av__firstcol"), "toggle");
            event.preventDefault();
            event.stopPropagation();
            return true;
        }
    }
    const copyElement = hasClosestByAttribute(event.target, "data-type", "copy");
    if (copyElement) {
        writeText(getCellText(hasClosestByClassName(copyElement, "av__cell")));
        showMessage(window.siyuan.languages.copied);
        event.preventDefault();
        event.stopPropagation();
        return true;
    }

    const searchIconElement = hasClosestByAttribute(event.target, "data-type", "av-search-icon");
    if (searchIconElement) {
        const searchElement = blockElement.querySelector('input[data-type="av-search"]') as HTMLInputElement;
        searchElement.style.width = "128px";
        searchElement.style.paddingLeft = "";
        searchElement.style.paddingRight = "";
        searchElement.focus();
        event.preventDefault();
        event.stopPropagation();
        return true;
    }

    const viewItemElement = hasClosestByClassName(event.target, "item");
    if (viewItemElement && viewItemElement.parentElement.classList.contains("layout-tab-bar")) {
        if (viewItemElement.classList.contains("item--focus")) {
            openViewMenu({protyle, blockElement, element: viewItemElement});
        } else {
            blockElement.removeAttribute("data-render");
            avRender(blockElement, protyle, undefined, viewItemElement.dataset.id);
        }
        event.preventDefault();
        event.stopPropagation();
        return true;
    }


    if (protyle.disabled) {
        return false;
    }

    let target = event.target;
    while (target && !target.isEqualNode(blockElement)) {
        const type = target.getAttribute("data-type");
        if (type === "av-header-add") {
            const addMenu = addCol(protyle, blockElement);
            const addRect = target.getBoundingClientRect();
            addMenu.open({
                x: addRect.left,
                y: addRect.bottom,
                h: addRect.height
            });
            event.preventDefault();
            event.stopPropagation();
            return true;
        } else if (type === "av-header-more") {
            openMenuPanel({protyle, blockElement, type: "properties"});
            event.preventDefault();
            event.stopPropagation();
            return true;
        } else if (type === "av-add-more") {
<<<<<<< HEAD
            const avID = blockElement.getAttribute("data-av-id");
            const srcIDs = [Lute.NewNodeID()];
            const newUpdated = format(new Date(), 'yyyyMMddHHmmss');
            transaction(protyle, [{
                action: "insertAttrViewBlock",
                avID,
                srcIDs,
                isDetached: true,
                blockID: blockElement.dataset.nodeId,
            }, {
                action: "doUpdateUpdated",
                id: blockElement.dataset.nodeId,
                data: newUpdated,
            }], [{
                action: "removeAttrViewBlock",
                srcIDs,
                avID,
            }, {
                action: "doUpdateUpdated",
                id: blockElement.dataset.nodeId,
                data: blockElement.getAttribute("updated")
            }]);
            insertAttrViewBlockAnimation(protyle, blockElement, srcIDs, undefined, avID);
            blockElement.setAttribute("updated", newUpdated);
=======
            insertRows(blockElement, protyle, 1, undefined);
>>>>>>> 4817bc08
            event.preventDefault();
            event.stopPropagation();
            return true;
        } else if (type === "av-more") {
            openMenuPanel({protyle, blockElement, type: "config"});
            event.preventDefault();
            event.stopPropagation();
            return true;
        } else if (type === "av-switcher") {
            openMenuPanel({protyle, blockElement, type: "switcher"});
            event.preventDefault();
            event.stopPropagation();
            return true;
        } else if (type === "av-sort") {
            openMenuPanel({protyle, blockElement, type: "sorts"});
            event.preventDefault();
            event.stopPropagation();
            return true;
        } else if (type === "av-filter") {
            openMenuPanel({protyle, blockElement, type: "filters"});
            event.preventDefault();
            event.stopPropagation();
            return true;
        } else if (type === "av-add") {
            addView(protyle, blockElement);
            event.preventDefault();
            event.stopPropagation();
            return true;
        } else if (type === "block-more") {
            protyle.toolbar.range = document.createRange();
            protyle.toolbar.range.selectNodeContents(target);
            focusByRange(protyle.toolbar.range);
            hintRef(target.previousElementSibling.textContent.trim(), protyle, "av");
            event.preventDefault();
            event.stopPropagation();
            return true;
        } else if (type === "set-page-size") {
            setPageSize({
                target,
                protyle,
                avID: blockElement.getAttribute("data-av-id"),
                nodeElement: blockElement
            });
            event.preventDefault();
            event.stopPropagation();
            return true;
        } else if (type === "av-add-bottom") {
<<<<<<< HEAD
            const avID = blockElement.getAttribute("data-av-id");
            const srcIDs = [Lute.NewNodeID()];
            const previousID = blockElement.querySelector(".av__row--util").previousElementSibling.getAttribute("data-id") || "";
            const newUpdated = format(new Date(), 'yyyyMMddHHmmss');
            transaction(protyle, [{
                action: "insertAttrViewBlock",
                avID,
                previousID,
                srcIDs,
                isDetached: true,
                blockID: blockElement.dataset.nodeId,
            }, {
                action: "doUpdateUpdated",
                id: blockElement.dataset.nodeId,
                data: newUpdated,
            }], [{
                action: "removeAttrViewBlock",
                srcIDs,
                avID,
            }, {
                action: "doUpdateUpdated",
                id: blockElement.dataset.nodeId,
                data: blockElement.getAttribute("updated")
            }]);
            insertAttrViewBlockAnimation(protyle, blockElement, srcIDs, previousID, avID);
            blockElement.setAttribute("updated", newUpdated);
=======
            insertRows(blockElement, protyle, 1, blockElement.querySelector(".av__row--util").previousElementSibling.getAttribute("data-id") || "");
>>>>>>> 4817bc08
            event.preventDefault();
            event.stopPropagation();
            return true;
        } else if (target.classList.contains("av__cell--header")) {
            showColMenu(protyle, blockElement, target);
            event.preventDefault();
            event.stopPropagation();
            return true;
        } else if (target.classList.contains("av__cell")) {
            if (!hasClosestByClassName(target, "av__row--header")) {
                const scrollElement = hasClosestByClassName(target, "av__scroll");
                if (!scrollElement || target.querySelector(".av__pulse")) {
                    return;
                }
                const rowElement = hasClosestByClassName(target, "av__row");
                if (!rowElement) {
                    return;
                }
                const type = getTypeByCellElement(target);
                if (type === "updated" || type === "created" || (type === "block" && !target.getAttribute("data-detached"))) {
                    selectRow(rowElement.querySelector(".av__firstcol"), "toggle");
                } else {
                    scrollElement.querySelectorAll(".av__row--select").forEach(item => {
                        item.querySelector(".av__firstcol use").setAttribute("xlink:href", "#iconUncheck");
                        item.classList.remove("av__row--select");
                    });
                    updateHeader(rowElement);
                    popTextCell(protyle, [target]);
                }
            }
            event.preventDefault();
            event.stopPropagation();
            return true;
        } else if (target.classList.contains("av__calc")) {
            openCalcMenu(protyle, target);
            event.preventDefault();
            event.stopPropagation();
            return true;
        }
        target = target.parentElement;
    }
    return false;
};

export const avContextmenu = (protyle: IProtyle, rowElement: HTMLElement, position: IPosition) => {
    if (rowElement.classList.contains("av__row--header")) {
        return false;
    }
    const blockElement = hasClosestBlock(rowElement);
    if (!blockElement) {
        return false;
    }
    blockElement.querySelectorAll(".av__cell--select, .av__cell--active").forEach(item => {
        item.classList.remove("av__cell--select", "av__cell--active");
        item.querySelector(".av__drag-fill")?.remove();
    });
    if (!rowElement.classList.contains("av__row--select")) {
        blockElement.querySelectorAll(".av__row--select").forEach(item => {
            item.classList.remove("av__row--select");
        });
        blockElement.querySelectorAll(".av__firstcol use").forEach(item => {
            item.setAttribute("xlink:href", "#iconUncheck");
        });
    }

    const menu = new Menu("av-row-menu");
    if (menu.isOpen) {
        return true;
    }
    rowElement.classList.add("av__row--select");
    rowElement.querySelector(".av__firstcol use").setAttribute("xlink:href", "#iconCheck");
    const rowElements = blockElement.querySelectorAll(".av__row--select:not(.av__row--header)");
    updateHeader(rowElement);
    if (rowElements.length === 1 && !rowElements[0].querySelector('[data-detached="true"]')) {
        openEditorTab(protyle.app, rowElements[0].getAttribute("data-id"));
        menu.addItem({
            label: window.siyuan.languages.copy,
            icon: "iconCopy",
            type: "submenu",
            submenu: copySubMenu(rowElements[0].getAttribute("data-id"))
        });
    }
    if (!protyle.disabled) {
        if (rowElements.length === 1) {
            if (!rowElements[0].querySelector('[data-detached="true"]')) {
                menu.addSeparator();
            }
            menu.addItem({
                icon: "iconBefore",
                type: "readonly",
                label: `<div class="fn__flex" style="align-items: center;">
${window.siyuan.languages.insertRowBefore.replace("${x}", '<span class="fn__space"></span><input style="width:64px" type="number" step="1" min="1" placeholder="Enter" class="b3-text-field"><span class="fn__space"></span>')}
</div>`,
                bind(element) {
                    const inputElement = element.querySelector("input")
                    inputElement.addEventListener("keydown", (event: KeyboardEvent) => {
                        if (!event.isComposing && event.key === "Enter") {
                            insertRows(blockElement, protyle, parseInt(inputElement.value), rowElements[0].previousElementSibling.getAttribute("data-id"));
                            menu.close();
                        }
                    })
                }
            });
            menu.addItem({
                icon: "iconAfter",
                type: "readonly",
                label: `<div class="fn__flex" style="align-items: center;">
${window.siyuan.languages.insertRowAfter.replace("${x}", '<span class="fn__space"></span><input style="width:64px" type="number" step="1" min="1" placeholder="Enter" class="b3-text-field"><span class="fn__space"></span>')}
</div>`,
                bind(element) {
                    const inputElement = element.querySelector("input")
                    inputElement.addEventListener("keydown", (event: KeyboardEvent) => {
                        if (!event.isComposing && event.key === "Enter") {
                            insertRows(blockElement, protyle, parseInt(inputElement.value), rowElements[0].getAttribute("data-id"));
                            menu.close();
                        }
                    })
                }
            });
            menu.addSeparator();
        }
        menu.addItem({
            icon: "iconTrashcan",
            label: window.siyuan.languages.delete,
            click() {
                deleteRow(blockElement, protyle);
            }
        });
        const editAttrSubmenu: IMenu[] = [];
        rowElement.parentElement.querySelectorAll(".av__row--header .av__cell").forEach((cellElement: HTMLElement) => {
            let hideBlock = false;
            const selectElements: HTMLElement[] = Array.from(blockElement.querySelectorAll(`.av__row--select:not(.av__row--header) .av__cell[data-col-id="${cellElement.dataset.colId}"]`));
            if (cellElement.dataset.dtype === "block") {
                selectElements.find(item => {
                    if (!item.dataset.detached) {
                        hideBlock = true;
                        return true;
                    }
                });
            }
            const type = cellElement.getAttribute("data-dtype") as TAVCol;
            if (!hideBlock && !["updated", "created"].includes(type)) {
                const icon = cellElement.dataset.icon;
                editAttrSubmenu.push({
                    iconHTML: icon ? unicode2Emoji(icon, "b3-menu__icon", true) : `<svg class="b3-menu__icon"><use xlink:href="#${getColIconByType(type)}"></use></svg>`,
                    label: cellElement.querySelector(".av__celltext").textContent.trim(),
                    click() {
                        popTextCell(protyle, selectElements);
                    }
                });
            }
        });
        menu.addItem({
            icon: "iconAttr",
            label: window.siyuan.languages.attr,
            type: "submenu",
            submenu: editAttrSubmenu
        });
    }
    if (protyle?.app?.plugins) {
        emitOpenMenu({
            plugins: protyle.app.plugins,
            type: "open-menu-av",
            detail: {
                protyle,
                element: blockElement,
                selectRowElements: rowElements,
            },
            separatorPosition: "top",
        });
    }
    menu.open(position);
    return true;
};

export const updateAVName = (protyle: IProtyle, blockElement: Element) => {
    const avId = blockElement.getAttribute("data-av-id");
    const id = blockElement.getAttribute("data-node-id");
    const nameElement = blockElement.querySelector(".av__title") as HTMLElement;
    const newData = nameElement.textContent.trim();
    if (newData === nameElement.dataset.title.trim()) {
        return;
    }
    const newUpdated = format(new Date(), 'yyyyMMddHHmmss');
    transaction(protyle, [{
        action: "setAttrViewName",
        id: avId,
        data: newData,
    }, {
        action: "doUpdateUpdated",
        id,
        data: newUpdated,
    }], [{
        action: "setAttrViewName",
        id: avId,
        data: nameElement.dataset.title,
    }, {
        action: "doUpdateUpdated",
        id,
        data: blockElement.getAttribute("updated")
    }]);
    blockElement.setAttribute("updated", newUpdated);
    nameElement.dataset.title = newData;

    // 当前页面不能进行推送，否则光标会乱跳
    Array.from(protyle.wysiwyg.element.querySelectorAll(`[data-av-id="${avId}"]`)).forEach((item: HTMLElement) => {
        if (blockElement.isSameNode(item)) {
            return;
        }
        const titleElement = item.querySelector(".av__title") as HTMLElement;
        if (!titleElement) {
            return;
        }
        titleElement.textContent = newData;
        titleElement.dataset.title = newData;
    });
};

export const updateAttrViewCellAnimation = (cellElement: HTMLElement, value: IAVCellValue, headerValue?: {
    icon?: string,
    name?: string,
    pin?: boolean,
    type?: TAVCol
}) => {
    if (headerValue) {
        updateHeaderCell(cellElement, headerValue);
    } else {
        cellElement.innerHTML = renderCell(value);
        renderCellAttr(cellElement, value);
    }
};

export const removeAttrViewColAnimation = (blockElement: Element, id: string) => {
    blockElement.querySelectorAll(`.av__cell[data-col-id="${id}"]`).forEach(item => {
        item.remove();
    });
};<|MERGE_RESOLUTION|>--- conflicted
+++ resolved
@@ -174,34 +174,7 @@
             event.stopPropagation();
             return true;
         } else if (type === "av-add-more") {
-<<<<<<< HEAD
-            const avID = blockElement.getAttribute("data-av-id");
-            const srcIDs = [Lute.NewNodeID()];
-            const newUpdated = format(new Date(), 'yyyyMMddHHmmss');
-            transaction(protyle, [{
-                action: "insertAttrViewBlock",
-                avID,
-                srcIDs,
-                isDetached: true,
-                blockID: blockElement.dataset.nodeId,
-            }, {
-                action: "doUpdateUpdated",
-                id: blockElement.dataset.nodeId,
-                data: newUpdated,
-            }], [{
-                action: "removeAttrViewBlock",
-                srcIDs,
-                avID,
-            }, {
-                action: "doUpdateUpdated",
-                id: blockElement.dataset.nodeId,
-                data: blockElement.getAttribute("updated")
-            }]);
-            insertAttrViewBlockAnimation(protyle, blockElement, srcIDs, undefined, avID);
-            blockElement.setAttribute("updated", newUpdated);
-=======
             insertRows(blockElement, protyle, 1, undefined);
->>>>>>> 4817bc08
             event.preventDefault();
             event.stopPropagation();
             return true;
@@ -249,36 +222,7 @@
             event.stopPropagation();
             return true;
         } else if (type === "av-add-bottom") {
-<<<<<<< HEAD
-            const avID = blockElement.getAttribute("data-av-id");
-            const srcIDs = [Lute.NewNodeID()];
-            const previousID = blockElement.querySelector(".av__row--util").previousElementSibling.getAttribute("data-id") || "";
-            const newUpdated = format(new Date(), 'yyyyMMddHHmmss');
-            transaction(protyle, [{
-                action: "insertAttrViewBlock",
-                avID,
-                previousID,
-                srcIDs,
-                isDetached: true,
-                blockID: blockElement.dataset.nodeId,
-            }, {
-                action: "doUpdateUpdated",
-                id: blockElement.dataset.nodeId,
-                data: newUpdated,
-            }], [{
-                action: "removeAttrViewBlock",
-                srcIDs,
-                avID,
-            }, {
-                action: "doUpdateUpdated",
-                id: blockElement.dataset.nodeId,
-                data: blockElement.getAttribute("updated")
-            }]);
-            insertAttrViewBlockAnimation(protyle, blockElement, srcIDs, previousID, avID);
-            blockElement.setAttribute("updated", newUpdated);
-=======
             insertRows(blockElement, protyle, 1, blockElement.querySelector(".av__row--util").previousElementSibling.getAttribute("data-id") || "");
->>>>>>> 4817bc08
             event.preventDefault();
             event.stopPropagation();
             return true;
