import {Menu} from "../../../plugin/Menu";
import {hasClosestBlock, hasClosestByAttribute, hasClosestByClassName} from "../../util/hasClosest";
import {transaction} from "../../wysiwyg/transaction";
import {openEditorTab} from "../../../menus/util";
import {copySubMenu} from "../../../menus/commonMenuItem";
import {
    addDragFill,
    genCellValueByElement,
    getCellText,
    getTypeByCellElement,
    popTextCell,
    renderCell,
    renderCellAttr,
    updateCellsValue,
    updateHeaderCell
} from "./cell";
import {addCol, getColIconByType, showColMenu} from "./col";
import {deleteRow, insertRows, selectRow, setPageSize, updateHeader} from "./row";
import {emitOpenMenu} from "../../../plugin/EventBus";
import {openMenuPanel} from "./openMenuPanel";
import {hintRef} from "../../hint/extend";
import {focusByRange} from "../../util/selection";
import {showMessage} from "../../../dialog/message";
import {previewImage} from "../../preview/image";
import {unicode2Emoji} from "../../../emoji";
// import * as dayjs from "dayjs";
import {formatDate} from "sofill/mid";
import {openCalcMenu} from "./calc";
import {avRender} from "./render";
import {addView, openViewMenu} from "./view";
import {isOnlyMeta, writeText} from "../../util/compatibility";
import {openSearchAV} from "./relation";
import {Constants} from "../../../constants";

export const avClick = (protyle: IProtyle, event: MouseEvent & { target: HTMLElement }) => {
    window.sout.tracker("invoked");
    if (isOnlyMeta(event)) {
        return false;
    }
    const blockElement = hasClosestBlock(event.target);
    if (!blockElement) {
        return false;
    }
    const loadMoreElement = hasClosestByAttribute(event.target, "data-type", "av-load-more");
    if (loadMoreElement) {
        (blockElement.querySelector(".av__row--footer") as HTMLElement).style.transform = "";
        blockElement.removeAttribute("data-render");
        blockElement.dataset.pageSize = (Number.parseInt(blockElement.dataset.pageSize) + Number.parseInt(blockElement.querySelector('[data-type="set-page-size"]').getAttribute("data-size"))).toString();
        avRender(blockElement, protyle);
        event.preventDefault();
        event.stopPropagation();
        return true;
    }
    const firstColElement = hasClosestByClassName(event.target, "av__firstcol");
    if (firstColElement) {
        window.siyuan.menus.menu.remove();
        selectRow(firstColElement, "toggle");
        event.preventDefault();
        event.stopPropagation();
        return true;
    }
    const imgElement = hasClosestByClassName(event.target, "av__cellassetimg");
    if (imgElement) {
        previewImage((imgElement as HTMLImageElement).src);
        event.preventDefault();
        event.stopPropagation();
        return true;
    }
    if (event.shiftKey) {
        const rowElement = hasClosestByClassName(event.target, "av__row");
        if (rowElement && !rowElement.classList.contains("av__row--header")) {
            selectRow(rowElement.querySelector(".av__firstcol"), "toggle");
            event.preventDefault();
            event.stopPropagation();
            return true;
        }
    }
    const copyElement = hasClosestByAttribute(event.target, "data-type", "copy");
    if (copyElement) {
        writeText(getCellText(hasClosestByClassName(copyElement, "av__cell")));
        showMessage(window.siyuan.languages.copied);
        event.preventDefault();
        event.stopPropagation();
        return true;
    }

    const searchIconElement = hasClosestByAttribute(event.target, "data-type", "av-search-icon");
    if (searchIconElement) {
        const searchElement = blockElement.querySelector('input[data-type="av-search"]') as HTMLInputElement;
        searchElement.style.width = "128px";
        searchElement.style.paddingLeft = "";
        searchElement.style.paddingRight = "";
        setTimeout(() => {
            searchElement.focus();
        }, Constants.TIMEOUT_TRANSITION);
        event.preventDefault();
        event.stopPropagation();
        return true;
    }

    const viewItemElement = hasClosestByClassName(event.target, "item");
    if (viewItemElement && viewItemElement.parentElement.classList.contains("layout-tab-bar")) {
        if (viewItemElement.classList.contains("item--focus")) {
            openViewMenu({protyle, blockElement, element: viewItemElement});
        } else {
            blockElement.removeAttribute("data-render");
            avRender(blockElement, protyle, undefined, viewItemElement.dataset.id);
        }
        event.preventDefault();
        event.stopPropagation();
        return true;
    }


    if (protyle.disabled) {
        return false;
    }

    let target = event.target;
    while (target && !target.isEqualNode(blockElement)) {
        const type = target.getAttribute("data-type");
        if (type === "av-header-add") {
            const addMenu = addCol(protyle, blockElement);
            const addRect = target.getBoundingClientRect();
            addMenu.open({
                x: addRect.left,
                y: addRect.bottom,
                h: addRect.height
            });
            event.preventDefault();
            event.stopPropagation();
            return true;
        } else if (type === "av-header-more") {
            openMenuPanel({protyle, blockElement, type: "properties"});
            event.preventDefault();
            event.stopPropagation();
            return true;
        } else if (type === "av-add-more") {
            insertRows(blockElement, protyle, 1, undefined);
            event.preventDefault();
            event.stopPropagation();
            return true;
        } else if (type === "av-more") {
            openMenuPanel({protyle, blockElement, type: "config"});
            event.preventDefault();
            event.stopPropagation();
            return true;
        } else if (type === "av-switcher") {
            openMenuPanel({protyle, blockElement, type: "switcher"});
            event.preventDefault();
            event.stopPropagation();
            return true;
        } else if (type === "av-sort") {
            openMenuPanel({protyle, blockElement, type: "sorts"});
            event.preventDefault();
            event.stopPropagation();
            return true;
        } else if (type === "av-filter") {
            openMenuPanel({protyle, blockElement, type: "filters"});
            event.preventDefault();
            event.stopPropagation();
            return true;
        } else if (type === "av-add") {
            addView(protyle, blockElement);
            event.preventDefault();
            event.stopPropagation();
            return true;
        } else if (type === "block-more") {
            protyle.toolbar.range = document.createRange();
            protyle.toolbar.range.selectNodeContents(target);
            focusByRange(protyle.toolbar.range);
            hintRef(target.previousElementSibling.textContent.trim(), protyle, "av");
            event.preventDefault();
            event.stopPropagation();
            return true;
        } else if (type === "set-page-size") {
            setPageSize({
                target,
                protyle,
                avID: blockElement.getAttribute("data-av-id"),
                nodeElement: blockElement
            });
            event.preventDefault();
            event.stopPropagation();
            return true;
        } else if (type === "av-add-bottom") {
            insertRows(blockElement, protyle, 1, blockElement.querySelector(".av__row--util").previousElementSibling.getAttribute("data-id") || "");
            event.preventDefault();
            event.stopPropagation();
            return true;
        } else if (target.classList.contains("av__cell--header")) {
            showColMenu(protyle, blockElement, target);
            event.preventDefault();
            event.stopPropagation();
            return true;
        } else if (target.classList.contains("av__cell")) {
            if (!hasClosestByClassName(target, "av__row--header")) {
                const scrollElement = hasClosestByClassName(target, "av__scroll");
                if (!scrollElement || target.querySelector(".av__pulse")) {
                    return;
                }
                const rowElement = hasClosestByClassName(target, "av__row");
                if (!rowElement) {
                    return;
                }
                const type = getTypeByCellElement(target);
                // TODO 点击单元格的时候， lineNumber 选中整行
                if (type === "updated" || type === "created" || type === "lineNumber" || (type === "block" && !target.getAttribute("data-detached"))) {
                    selectRow(rowElement.querySelector(".av__firstcol"), "toggle");
                } else {
                    scrollElement.querySelectorAll(".av__row--select").forEach(item => {
                        item.querySelector(".av__firstcol use").setAttribute("xlink:href", "#iconUncheck");
                        item.classList.remove("av__row--select");
                    });
                    updateHeader(rowElement);
                    popTextCell(protyle, [target]);
                }
            }
            event.preventDefault();
            event.stopPropagation();
            return true;
        } else if (target.classList.contains("av__calc")) {
            openCalcMenu(protyle, target);
            event.preventDefault();
            event.stopPropagation();
            return true;
        }
        target = target.parentElement;
    }
    return false;
};

export const avContextmenu = (protyle: IProtyle, rowElement: HTMLElement, position: IPosition) => {
    window.sout.tracker("invoked");
    if (rowElement.classList.contains("av__row--header")) {
        return false;
    }
    const blockElement = hasClosestBlock(rowElement);
    if (!blockElement) {
        return false;
    }
    blockElement.querySelectorAll(".av__cell--select, .av__cell--active").forEach(item => {
        item.classList.remove("av__cell--select", "av__cell--active");
        item.querySelector(".av__drag-fill")?.remove();
    });
    if (!rowElement.classList.contains("av__row--select")) {
        blockElement.querySelectorAll(".av__row--select").forEach(item => {
            item.classList.remove("av__row--select");
        });
        blockElement.querySelectorAll(".av__firstcol use").forEach(item => {
            item.setAttribute("xlink:href", "#iconUncheck");
        });
    }

    const menu = new Menu("av-row-menu");
    if (menu.isOpen) {
        return true;
    }
    rowElement.classList.add("av__row--select");
    rowElement.querySelector(".av__firstcol use").setAttribute("xlink:href", "#iconCheck");
    const rowElements = blockElement.querySelectorAll(".av__row--select:not(.av__row--header)");
    updateHeader(rowElement);
    const keyCellElement = rowElements[0].querySelector(".av__cell[data-block-id]") as HTMLElement;
    if (rowElements.length === 1 && keyCellElement.getAttribute("data-detached") !== "true") {
        const blockId = rowElements[0].getAttribute("data-id");
        openEditorTab(protyle.app, [blockId]);
        menu.addItem({
            label: window.siyuan.languages.copy,
            icon: "iconCopy",
            type: "submenu",
            submenu: copySubMenu(blockId)
        });
        menu.addItem({
            label: window.siyuan.languages.unbindBlock,
            icon: "iconLinkOff",
            click() {
                updateCellsValue(protyle, blockElement, keyCellElement.querySelector(".av__celltext").textContent, [keyCellElement]);
            }
        });
    }
    if (!protyle.disabled) {
        menu.addItem({
            label: window.siyuan.languages.addToDatabase,
            icon: "iconDatabase",
            click() {
                openSearchAV(blockElement.getAttribute("data-av-id"), rowElements[0] as HTMLElement, (listItemElement) => {
                    const srcs: IOperationSrcs[] = [];
                    const sourceIds: string[] = [];
                    rowElements.forEach(item => {
                        const rowId = item.getAttribute("data-id");
                        const blockValue = genCellValueByElement("block", item.querySelector(".av__cell[data-block-id]"));
                        srcs.push({
                            content: blockValue.block.content,
                            id: rowId,
                            isDetached: blockValue.isDetached,
                        });
                        sourceIds.push(rowId);
                    });
                    const avID = listItemElement.dataset.avId;
                    transaction(protyle, [{
                        action: "insertAttrViewBlock",
                        avID,
                        ignoreFillFilter: true,
                        srcs,
                        blockID: listItemElement.dataset.blockId
                    }, {
                        action: "doUpdateUpdated",
                        id: listItemElement.dataset.blockId,
                        data: dayjs().format("YYYYMMDDHHmmss"),
                    }], [{
                        action: "removeAttrViewBlock",
                        srcIDs: sourceIds,
                        avID,
                    }]);
                });
<<<<<<< HEAD
                const avID = listItemElement.dataset.avId;
                transaction(protyle, [{
                    action: "insertAttrViewBlock",
                    avID,
                    ignoreFillFilter: true,
                    srcs,
                    blockID: listItemElement.dataset.blockId
                }, {
                    action: "doUpdateUpdated",
                    id: listItemElement.dataset.blockId,
                    data: formatDate(new Date(), 'yyyyMMddHHmmss'),
                }], [{
                    action: "removeAttrViewBlock",
                    srcIDs: sourceIds,
                    avID,
                }]);
            });
        }
    });
    if (!protyle.disabled) {
=======
            }
        });
>>>>>>> 08653bf9
        if (rowElements.length === 1) {
            if (keyCellElement.getAttribute("data-detached") !== "true") {
                menu.addSeparator();
            }
            menu.addItem({
                icon: "iconBefore",
                label: `<div class="fn__flex" style="align-items: center;">
${window.siyuan.languages.insertRowBefore.replace("${x}", '<span class="fn__space"></span><input style="width:64px" type="number" step="1" min="1" value="1" placeholder="Enter" class="b3-text-field"><span class="fn__space"></span>')}
</div>`,
                bind(element) {
                    const inputElement = element.querySelector("input");
                    element.addEventListener("click", () => {
                        if (document.activeElement.isSameNode(inputElement)) {
                            return;
                        }
                        insertRows(blockElement, protyle, Number.parseInt(inputElement.value), rowElements[0].previousElementSibling.getAttribute("data-id"));
                        menu.close();
                    });
                    inputElement.addEventListener("keydown", (event: KeyboardEvent) => {
                        if (!event.isComposing && event.key === "Enter") {
                            insertRows(blockElement, protyle, Number.parseInt(inputElement.value), rowElements[0].previousElementSibling.getAttribute("data-id"));
                            menu.close();
                        }
                    });
                }
            });
            menu.addItem({
                icon: "iconAfter",
                label: `<div class="fn__flex" style="align-items: center;">
${window.siyuan.languages.insertRowAfter.replace("${x}", '<span class="fn__space"></span><input style="width:64px" type="number" step="1" min="1" placeholder="Enter" class="b3-text-field" value="1"><span class="fn__space"></span>')}
</div>`,
                bind(element) {
                    const inputElement = element.querySelector("input");
                    element.addEventListener("click", () => {
                        if (document.activeElement.isSameNode(inputElement)) {
                            return;
                        }
                        insertRows(blockElement, protyle, Number.parseInt(inputElement.value), rowElements[0].getAttribute("data-id"));
                        menu.close();
                    });
                    inputElement.addEventListener("keydown", (event: KeyboardEvent) => {
                        if (!event.isComposing && event.key === "Enter") {
                            insertRows(blockElement, protyle, Number.parseInt(inputElement.value), rowElements[0].getAttribute("data-id"));
                            menu.close();
                        }
                    });
                }
            });
            menu.addSeparator();
        }
        menu.addItem({
            icon: "iconTrashcan",
            label: window.siyuan.languages.delete,
            click() {
                deleteRow(blockElement, protyle);
            }
        });
        const editAttrSubmenu: IMenu[] = [];
        rowElement.parentElement.querySelectorAll(".av__row--header .av__cell").forEach((cellElement: HTMLElement) => {
            let hideBlock = false;
            const selectElements: HTMLElement[] = Array.from(blockElement.querySelectorAll(`.av__row--select:not(.av__row--header) .av__cell[data-col-id="${cellElement.dataset.colId}"]`));
            if (cellElement.dataset.dtype === "block") {
                selectElements.find(item => {
                    if (!item.dataset.detached) {
                        hideBlock = true;
                        return true;
                    }
                });
            }
            const type = cellElement.getAttribute("data-dtype") as TAVCol;
            if (!hideBlock && !["updated", "created"].includes(type)) {
                const icon = cellElement.dataset.icon;
                editAttrSubmenu.push({
                    iconHTML: icon ? unicode2Emoji(icon, "b3-menu__icon", true) : `<svg class="b3-menu__icon"><use xlink:href="#${getColIconByType(type)}"></use></svg>`,
                    label: cellElement.querySelector(".av__celltext").textContent.trim(),
                    click() {
                        popTextCell(protyle, selectElements);
                    }
                });
            }
        });
        menu.addItem({
            icon: "iconAttr",
            label: window.siyuan.languages.attr,
            type: "submenu",
            submenu: editAttrSubmenu
        });
    }
    if (protyle?.app?.plugins) {
        emitOpenMenu({
            plugins: protyle.app.plugins,
            type: "open-menu-av",
            detail: {
                protyle,
                element: blockElement,
                selectRowElements: rowElements,
            },
            separatorPosition: "top",
        });
    }
    menu.open(position);
    return true;
};

export const updateAVName = (protyle: IProtyle, blockElement: Element) => {
    window.sout.tracker("invoked");
    const avId = blockElement.getAttribute("data-av-id");
    const id = blockElement.getAttribute("data-node-id");
    const nameElement = blockElement.querySelector(".av__title") as HTMLElement;
    const newData = nameElement.textContent.trim();
    if (newData === nameElement.dataset.title.trim()) {
        return;
    }
    const newUpdated = formatDate(new Date(), 'yyyyMMddHHmmss');
    transaction(protyle, [{
        action: "setAttrViewName",
        id: avId,
        data: newData,
    }, {
        action: "doUpdateUpdated",
        id,
        data: newUpdated,
    }], [{
        action: "setAttrViewName",
        id: avId,
        data: nameElement.dataset.title,
    }, {
        action: "doUpdateUpdated",
        id,
        data: blockElement.getAttribute("updated")
    }]);
    blockElement.setAttribute("updated", newUpdated);
    nameElement.dataset.title = newData;

    // 当前页面不能进行推送，否则光标会乱跳
    Array.from(protyle.wysiwyg.element.querySelectorAll(`[data-av-id="${avId}"]`)).forEach((item: HTMLElement) => {
        if (blockElement.isSameNode(item)) {
            return;
        }
        const titleElement = item.querySelector(".av__title") as HTMLElement;
        if (!titleElement) {
            return;
        }
        titleElement.textContent = newData;
        titleElement.dataset.title = newData;
    });
};

export const updateAttrViewCellAnimation = (cellElement: HTMLElement, value: IAVCellValue, headerValue?: {
    icon?: string,
    name?: string,
    pin?: boolean,
    type?: TAVCol
}) => {
    window.sout.tracker("invoked");
    if (headerValue) {
        updateHeaderCell(cellElement, headerValue);
    } else {
        const hasDragFill = cellElement.querySelector(".av__drag-fill");
        cellElement.innerHTML = renderCell(value);
        if (hasDragFill) {
            addDragFill(cellElement);
        }
        renderCellAttr(cellElement, value);
    }
};

export const removeAttrViewColAnimation = (blockElement: Element, id: string) => {
    window.sout.tracker("invoked");
    blockElement.querySelectorAll(`.av__cell[data-col-id="${id}"]`).forEach(item => {
        item.remove();
    });
};<|MERGE_RESOLUTION|>--- conflicted
+++ resolved
@@ -306,38 +306,15 @@
                     }, {
                         action: "doUpdateUpdated",
                         id: listItemElement.dataset.blockId,
-                        data: dayjs().format("YYYYMMDDHHmmss"),
+                        data: formatDate(new Date(), 'yyyyMMddHHmmss'),
                     }], [{
                         action: "removeAttrViewBlock",
                         srcIDs: sourceIds,
                         avID,
                     }]);
                 });
-<<<<<<< HEAD
-                const avID = listItemElement.dataset.avId;
-                transaction(protyle, [{
-                    action: "insertAttrViewBlock",
-                    avID,
-                    ignoreFillFilter: true,
-                    srcs,
-                    blockID: listItemElement.dataset.blockId
-                }, {
-                    action: "doUpdateUpdated",
-                    id: listItemElement.dataset.blockId,
-                    data: formatDate(new Date(), 'yyyyMMddHHmmss'),
-                }], [{
-                    action: "removeAttrViewBlock",
-                    srcIDs: sourceIds,
-                    avID,
-                }]);
-            });
-        }
-    });
-    if (!protyle.disabled) {
-=======
-            }
-        });
->>>>>>> 08653bf9
+            }
+        });
         if (rowElements.length === 1) {
             if (keyCellElement.getAttribute("data-detached") !== "true") {
                 menu.addSeparator();
