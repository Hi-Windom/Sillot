--- conflicted
+++ resolved
@@ -23,13 +23,8 @@
 import {showMessage} from "../../../dialog/message";
 import {previewImage} from "../../preview/image";
 import {unicode2Emoji} from "../../../emoji";
-<<<<<<< HEAD
-import {selectRow} from "./row";
 // import * as dayjs from "dayjs";
 import {formatDate} from "sofill/mid";
-=======
-import * as dayjs from "dayjs";
->>>>>>> 51455b16
 import {openCalcMenu} from "./calc";
 import {avRender} from "./render";
 import {addView, openViewMenu} from "./view";
