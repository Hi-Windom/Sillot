import {Menu} from "../../../plugin/Menu";
import {hasClosestBlock, hasClosestByAttribute, hasClosestByClassName} from "../../util/hasClosest";
import {transaction} from "../../wysiwyg/transaction";
import {openEditorTab} from "../../../menus/util";
import {copySubMenu} from "../../../menus/commonMenuItem";
import {
    addDragFill,
    genCellValueByElement,
    getCellText,
    getTypeByCellElement,
    popTextCell,
    renderCell,
    renderCellAttr,
    updateCellsValue,
    updateHeaderCell
} from "./cell";
import {addCol, getColIconByType, showColMenu} from "./col";
import {deleteRow, insertRows, selectRow, setPageSize, updateHeader} from "./row";
import {emitOpenMenu} from "../../../plugin/EventBus";
import {openMenuPanel} from "./openMenuPanel";
import {hintRef} from "../../hint/extend";
import {focusBlock, focusByRange} from "../../util/selection";
import {showMessage} from "../../../dialog/message";
import {previewImage} from "../../preview/image";
import {unicode2Emoji} from "../../../emoji";
// import * as dayjs from "dayjs";
import {formatDate} from "sofill/mid";
import {openCalcMenu} from "./calc";
import {avRender} from "./render";
import {addView, openViewMenu} from "./view";
import {isOnlyMeta, writeText} from "../../util/compatibility";
import {openSearchAV} from "./relation";
import {Constants} from "../../../constants";
import {hideElements} from "../../ui/hideElements";
import {fetchPost} from "../../../util/fetch";
import {scrollCenter} from "../../../util/highlightById";

export const avClick = (protyle: IProtyle, event: MouseEvent & { target: HTMLElement }) => {
    window.sout.tracker("invoked");
    if (isOnlyMeta(event)) {
        return false;
    }
    const blockElement = hasClosestBlock(event.target);
    if (!blockElement) {
        return false;
    }
    const loadMoreElement = hasClosestByAttribute(event.target, "data-type", "av-load-more");
    if (loadMoreElement) {
        (blockElement.querySelector(".av__row--footer") as HTMLElement).style.transform = "";
        blockElement.removeAttribute("data-render");
        blockElement.dataset.pageSize = (Number.parseInt(blockElement.dataset.pageSize) + Number.parseInt(blockElement.querySelector('[data-type="set-page-size"]').getAttribute("data-size"))).toString();
        avRender(blockElement, protyle);
        event.preventDefault();
        event.stopPropagation();
        return true;
    }
    const firstColElement = hasClosestByClassName(event.target, "av__firstcol");
    if (firstColElement) {
        window.siyuan.menus.menu.remove();
        selectRow(firstColElement, "toggle");
        event.preventDefault();
        event.stopPropagation();
        return true;
    }
    const imgElement = hasClosestByClassName(event.target, "av__cellassetimg");
    if (imgElement) {
        previewImage((imgElement as HTMLImageElement).src);
        event.preventDefault();
        event.stopPropagation();
        return true;
    }
    if (event.shiftKey) {
        const rowElement = hasClosestByClassName(event.target, "av__row");
        if (rowElement && !rowElement.classList.contains("av__row--header")) {
            selectRow(rowElement.querySelector(".av__firstcol"), "toggle");
            event.preventDefault();
            event.stopPropagation();
            return true;
        }
    }
    const copyElement = hasClosestByAttribute(event.target, "data-type", "copy");
    if (copyElement) {
        writeText(getCellText(hasClosestByClassName(copyElement, "av__cell")));
        showMessage(window.siyuan.languages.copied);
        event.preventDefault();
        event.stopPropagation();
        return true;
    }

    const searchIconElement = hasClosestByAttribute(event.target, "data-type", "av-search-icon");
    if (searchIconElement) {
        const searchElement = blockElement.querySelector('input[data-type="av-search"]') as HTMLInputElement;
        searchElement.style.width = "128px";
        searchElement.style.paddingLeft = "";
        searchElement.style.paddingRight = "";
        setTimeout(() => {
            searchElement.focus();
        }, Constants.TIMEOUT_TRANSITION);
        event.preventDefault();
        event.stopPropagation();
        return true;
    }

    const viewItemElement = hasClosestByClassName(event.target, "item");
    if (viewItemElement && viewItemElement.parentElement.classList.contains("layout-tab-bar")) {
        if (viewItemElement.classList.contains("item--focus")) {
            openViewMenu({protyle, blockElement, element: viewItemElement});
        } else {
            blockElement.removeAttribute("data-render");
            avRender(blockElement, protyle, undefined, viewItemElement.dataset.id);
        }
        event.preventDefault();
        event.stopPropagation();
        return true;
    }


    if (protyle.disabled) {
        return false;
    }

    let target = event.target;
    while (target && !target.isEqualNode(blockElement)) {
        const type = target.getAttribute("data-type");
        if (type === "av-header-add") {
            const addMenu = addCol(protyle, blockElement);
            const addRect = target.getBoundingClientRect();
            addMenu.open({
                x: addRect.left,
                y: addRect.bottom,
                h: addRect.height
            });
            event.preventDefault();
            event.stopPropagation();
            return true;
        } else if (type === "av-header-more") {
            openMenuPanel({protyle, blockElement, type: "properties"});
            event.preventDefault();
            event.stopPropagation();
            return true;
        } else if (type === "av-add-more") {
            insertRows(blockElement, protyle, 1, undefined);
            event.preventDefault();
            event.stopPropagation();
            return true;
        } else if (type === "av-more") {
            openMenuPanel({protyle, blockElement, type: "config"});
            event.preventDefault();
            event.stopPropagation();
            return true;
        } else if (type === "av-switcher") {
            openMenuPanel({protyle, blockElement, type: "switcher"});
            event.preventDefault();
            event.stopPropagation();
            return true;
        } else if (type === "av-sort") {
            openMenuPanel({protyle, blockElement, type: "sorts"});
            event.preventDefault();
            event.stopPropagation();
            return true;
        } else if (type === "av-filter") {
            openMenuPanel({protyle, blockElement, type: "filters"});
            event.preventDefault();
            event.stopPropagation();
            return true;
        } else if (type === "av-add") {
            addView(protyle, blockElement);
            event.preventDefault();
            event.stopPropagation();
            return true;
        } else if (type === "block-more") {
            window.siyuan.menus.menu.remove();
            protyle.toolbar.range = document.createRange();
            protyle.toolbar.range.selectNodeContents(target);
            focusByRange(protyle.toolbar.range);
            target.parentElement.classList.add("av__cell--select");
            addDragFill(target.parentElement);
            hintRef(target.previousElementSibling.textContent.trim(), protyle, "av");
            event.preventDefault();
            event.stopPropagation();
            return true;
        } else if (type === "set-page-size") {
            setPageSize({
                target,
                protyle,
                avID: blockElement.getAttribute("data-av-id"),
                nodeElement: blockElement
            });
            event.preventDefault();
            event.stopPropagation();
            return true;
        } else if (type === "av-add-bottom") {
            insertRows(blockElement, protyle, 1, blockElement.querySelector(".av__row--util").previousElementSibling.getAttribute("data-id") || "");
            event.preventDefault();
            event.stopPropagation();
            return true;
        } else if (target.classList.contains("av__cell--header")) {
            showColMenu(protyle, blockElement, target);
            event.preventDefault();
            event.stopPropagation();
            return true;
        } else if (target.classList.contains("av__cell")) {
            if (!hasClosestByClassName(target, "av__row--header")) {
                const scrollElement = hasClosestByClassName(target, "av__scroll");
                if (!scrollElement || target.querySelector(".av__pulse")) {
                    return;
                }
                const rowElement = hasClosestByClassName(target, "av__row");
                if (!rowElement) {
                    return;
                }
                const type = getTypeByCellElement(target);
                // TODO 点击单元格的时候， lineNumber 选中整行
                if (type === "updated" || type === "created" || type === "lineNumber" || (type === "block" && !target.getAttribute("data-detached"))) {
                    selectRow(rowElement.querySelector(".av__firstcol"), "toggle");
                } else {
                    scrollElement.querySelectorAll(".av__row--select").forEach(item => {
                        item.querySelector(".av__firstcol use").setAttribute("xlink:href", "#iconUncheck");
                        item.classList.remove("av__row--select");
                    });
                    updateHeader(rowElement);
                    popTextCell(protyle, [target]);
                }
            }
            event.preventDefault();
            event.stopPropagation();
            return true;
        } else if (target.classList.contains("av__calc")) {
            openCalcMenu(protyle, target);
            event.preventDefault();
            event.stopPropagation();
            return true;
        }
        target = target.parentElement;
    }
    return false;
};

export const avContextmenu = (protyle: IProtyle, rowElement: HTMLElement, position: IPosition) => {
    window.sout.tracker("invoked");
    hideElements(["hint"], protyle);
    if (rowElement.classList.contains("av__row--header")) {
        return false;
    }
    const blockElement = hasClosestBlock(rowElement);
    if (!blockElement) {
        return false;
    }
    blockElement.querySelectorAll(".av__cell--select, .av__cell--active").forEach(item => {
        item.classList.remove("av__cell--select", "av__cell--active");
        item.querySelector(".av__drag-fill")?.remove();
    });
    if (!rowElement.classList.contains("av__row--select")) {
        blockElement.querySelectorAll(".av__row--select").forEach(item => {
            item.classList.remove("av__row--select");
        });
        blockElement.querySelectorAll(".av__firstcol use").forEach(item => {
            item.setAttribute("xlink:href", "#iconUncheck");
        });
    }

    const menu = new Menu("av-row-menu");
    if (menu.isOpen) {
        return true;
    }
    rowElement.classList.add("av__row--select");
    rowElement.querySelector(".av__firstcol use").setAttribute("xlink:href", "#iconCheck");
    const rowElements = blockElement.querySelectorAll(".av__row--select:not(.av__row--header)");
    updateHeader(rowElement);
    const keyCellElement = rowElements[0].querySelector(".av__cell[data-block-id]") as HTMLElement;
    if (rowElements.length === 1 && keyCellElement.getAttribute("data-detached") !== "true") {
        const blockId = rowElements[0].getAttribute("data-id");
        openEditorTab(protyle.app, [blockId]);
        menu.addItem({
            label: window.siyuan.languages.copy,
            icon: "iconCopy",
            type: "submenu",
            submenu: copySubMenu(blockId)
        });
    }
    if (!protyle.disabled) {
        menu.addItem({
            label: window.siyuan.languages.addToDatabase,
            icon: "iconDatabase",
            click() {
                openSearchAV(blockElement.getAttribute("data-av-id"), rowElements[0] as HTMLElement, (listItemElement) => {
                    const srcs: IOperationSrcs[] = [];
                    const sourceIds: string[] = [];
                    rowElements.forEach(item => {
                        const rowId = item.getAttribute("data-id");
                        const blockValue = genCellValueByElement("block", item.querySelector(".av__cell[data-block-id]"));
                        srcs.push({
                            content: blockValue.block.content,
                            id: rowId,
                            isDetached: blockValue.isDetached,
                        });
                        sourceIds.push(rowId);
                    });
                    const avID = listItemElement.dataset.avId;
                    transaction(protyle, [{
                        action: "insertAttrViewBlock",
                        avID,
                        ignoreFillFilter: true,
                        srcs,
                        blockID: listItemElement.dataset.blockId
                    }, {
                        action: "doUpdateUpdated",
                        id: listItemElement.dataset.blockId,
                        data: formatDate(new Date(), 'yyyyMMddHHmmss'),
                    }], [{
                        action: "removeAttrViewBlock",
                        srcIDs: sourceIds,
                        avID,
                    }]);
                });
            }
        });
        if (rowElements.length === 1) {
            if (keyCellElement.getAttribute("data-detached") !== "true") {
                menu.addSeparator();
            }
            menu.addItem({
                icon: "iconBefore",
                label: `<div class="fn__flex" style="align-items: center;">
${window.siyuan.languages.insertRowBefore.replace("${x}", '<span class="fn__space"></span><input style="width:64px" type="number" step="1" min="1" value="1" placeholder="${window.siyuan.languages.enterKey}" class="b3-text-field"><span class="fn__space"></span>')}
</div>`,
                bind(element) {
                    const inputElement = element.querySelector("input");
                    element.addEventListener("click", () => {
                        if (document.activeElement.isSameNode(inputElement)) {
                            return;
                        }
                        insertRows(blockElement, protyle, Number.parseInt(inputElement.value), rowElements[0].previousElementSibling.getAttribute("data-id"));
                        menu.close();
                    });
                    inputElement.addEventListener("keydown", (event: KeyboardEvent) => {
                        if (!event.isComposing && event.key === "Enter") {
                            insertRows(blockElement, protyle, Number.parseInt(inputElement.value), rowElements[0].previousElementSibling.getAttribute("data-id"));
                            menu.close();
                        }
                    });
                }
            });
            menu.addItem({
                icon: "iconAfter",
                label: `<div class="fn__flex" style="align-items: center;">
${window.siyuan.languages.insertRowAfter.replace("${x}", '<span class="fn__space"></span><input style="width:64px" type="number" step="1" min="1" placeholder="${window.siyuan.languages.enterKey}" class="b3-text-field" value="1"><span class="fn__space"></span>')}
</div>`,
                bind(element) {
                    const inputElement = element.querySelector("input");
                    element.addEventListener("click", () => {
                        if (document.activeElement.isSameNode(inputElement)) {
                            return;
                        }
                        insertRows(blockElement, protyle, Number.parseInt(inputElement.value), rowElements[0].getAttribute("data-id"));
                        menu.close();
                    });
                    inputElement.addEventListener("keydown", (event: KeyboardEvent) => {
                        if (!event.isComposing && event.key === "Enter") {
                            insertRows(blockElement, protyle, Number.parseInt(inputElement.value), rowElements[0].getAttribute("data-id"));
                            menu.close();
                        }
                    });
                }
            });
            menu.addSeparator();
            if (keyCellElement.getAttribute("data-detached") !== "true") {
                menu.addItem({
                    label: window.siyuan.languages.unbindBlock,
                    icon: "iconLinkOff",
                    click() {
                        updateCellsValue(protyle, blockElement, keyCellElement.querySelector(".av__celltext").textContent, [keyCellElement]);
                    }
                });
            }
        }
        menu.addItem({
            icon: "iconTrashcan",
            label: window.siyuan.languages.delete,
            click() {
                deleteRow(blockElement, protyle);
            }
        });
        const editAttrSubmenu: IMenu[] = [];
        rowElement.parentElement.querySelectorAll(".av__row--header .av__cell").forEach((cellElement: HTMLElement) => {
            let hideBlock = false;
            const selectElements: HTMLElement[] = Array.from(blockElement.querySelectorAll(`.av__row--select:not(.av__row--header) .av__cell[data-col-id="${cellElement.dataset.colId}"]`));
            if (cellElement.dataset.dtype === "block") {
                selectElements.find(item => {
                    if (!item.dataset.detached) {
                        hideBlock = true;
                        return true;
                    }
                });
            }
            const type = cellElement.getAttribute("data-dtype") as TAVCol;
            if (!hideBlock && !["updated", "created"].includes(type)) {
                const icon = cellElement.dataset.icon;
                editAttrSubmenu.push({
                    iconHTML: icon ? unicode2Emoji(icon, "b3-menu__icon", true) : `<svg class="b3-menu__icon"><use xlink:href="#${getColIconByType(type)}"></use></svg>`,
                    label: cellElement.querySelector(".av__celltext").textContent.trim(),
                    click() {
                        popTextCell(protyle, selectElements);
                    }
                });
            }
        });
        menu.addItem({
            icon: "iconAttr",
            label: window.siyuan.languages.attr,
            type: "submenu",
            submenu: editAttrSubmenu
        });
    }
    if (protyle?.app?.plugins) {
        emitOpenMenu({
            plugins: protyle.app.plugins,
            type: "open-menu-av",
            detail: {
                protyle,
                element: blockElement,
                selectRowElements: rowElements,
            },
            separatorPosition: "top",
        });
    }
    menu.open(position);
    return true;
};

export const updateAVName = (protyle: IProtyle, blockElement: Element) => {
    window.sout.tracker("invoked");
    const avId = blockElement.getAttribute("data-av-id");
    const id = blockElement.getAttribute("data-node-id");
    const nameElement = blockElement.querySelector(".av__title") as HTMLElement;
    const newData = nameElement.textContent.trim();
    if (newData === nameElement.dataset.title.trim()) {
        return;
    }
    const newUpdated = formatDate(new Date(), 'yyyyMMddHHmmss');
    transaction(protyle, [{
        action: "setAttrViewName",
        id: avId,
        data: newData,
    }, {
        action: "doUpdateUpdated",
        id,
        data: newUpdated,
    }], [{
        action: "setAttrViewName",
        id: avId,
        data: nameElement.dataset.title,
    }, {
        action: "doUpdateUpdated",
        id,
        data: blockElement.getAttribute("updated")
    }]);
    blockElement.setAttribute("updated", newUpdated);
    nameElement.dataset.title = newData;

    // 当前页面不能进行推送，否则光标会乱跳
    Array.from(protyle.wysiwyg.element.querySelectorAll(`[data-av-id="${avId}"]`)).forEach((item: HTMLElement) => {
        if (blockElement.isSameNode(item)) {
            return;
        }
        const titleElement = item.querySelector(".av__title") as HTMLElement;
        if (!titleElement) {
            return;
        }
        titleElement.textContent = newData;
        titleElement.dataset.title = newData;
    });
};

export const updateAttrViewCellAnimation = (cellElement: HTMLElement, value: IAVCellValue, headerValue?: {
    icon?: string,
    name?: string,
    pin?: boolean,
    type?: TAVCol
}) => {
<<<<<<< HEAD
    window.sout.tracker("invoked");
=======
    // 属性面板更新列名
    if (!cellElement) {
        return;
    }
>>>>>>> 2189ebd1
    if (headerValue) {
        updateHeaderCell(cellElement, headerValue);
    } else {
        const hasDragFill = cellElement.querySelector(".av__drag-fill");
        cellElement.innerHTML = renderCell(value);
        if (hasDragFill) {
            addDragFill(cellElement);
        }
        renderCellAttr(cellElement, value);
    }
};

export const removeAttrViewColAnimation = (blockElement: Element, id: string) => {
    window.sout.tracker("invoked");
    blockElement.querySelectorAll(`.av__cell[data-col-id="${id}"]`).forEach(item => {
        item.remove();
    });
};

export const duplicateCompletely = (protyle:IProtyle, nodeElement:HTMLElement) => {
    fetchPost("/api/av/duplicateAttributeViewBlock", {avID: nodeElement.getAttribute("data-av-id")}, (response) => {
        nodeElement.classList.remove("protyle-wysiwyg--select");
        const tempElement = document.createElement("template");
        tempElement.innerHTML = protyle.lute.SpinBlockDOM(`<div data-node-id="${response.data.blockID}" data-av-id="${response.data.avID}" data-type="NodeAttributeView" data-av-type="table"></div>`);
        const cloneElement = tempElement.content.firstElementChild;
        nodeElement.after(cloneElement);
        avRender(cloneElement, protyle, () => {
            focusBlock(cloneElement);
            scrollCenter(protyle);
        });
        transaction(protyle, [{
            action: "insert",
            data: cloneElement.outerHTML,
            id: response.data.blockID,
            previousID: nodeElement.dataset.nodeId,
        }], [{
            action: "delete",
            id: response.data.blockID,
        }]);
    });
};<|MERGE_RESOLUTION|>--- conflicted
+++ resolved
@@ -478,14 +478,11 @@
     pin?: boolean,
     type?: TAVCol
 }) => {
-<<<<<<< HEAD
     window.sout.tracker("invoked");
-=======
     // 属性面板更新列名
     if (!cellElement) {
         return;
     }
->>>>>>> 2189ebd1
     if (headerValue) {
         updateHeaderCell(cellElement, headerValue);
     } else {
