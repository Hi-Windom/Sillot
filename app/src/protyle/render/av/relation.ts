--- conflicted
+++ resolved
@@ -9,17 +9,12 @@
 import {focusBlock} from "../../util/selection";
 import {setPosition} from "../../../util/setPosition";
 
-<<<<<<< HEAD
-const genSearchList = (element: Element, keyword: string, avId: string, cb?: () => void) => {
-    window.sout.tracker("invoked");
-    fetchPost("/api/av/searchAttributeView", {keyword, excludes: [avId]}, (response) => {
-=======
 const genSearchList = (element: Element, keyword: string, avId?: string, excludes = true, cb?: () => void) => {
+    window.sout.tracker("invoked");
     fetchPost("/api/av/searchAttributeView", {
         keyword,
         excludes: (excludes && avId) ? [avId] : undefined
     }, (response) => {
->>>>>>> 9aa9a676
         let html = "";
         response.data.results.forEach((item: {
             avID: string
@@ -59,12 +54,8 @@
     }
 };
 
-<<<<<<< HEAD
-export const openSearchAV = (avId: string, target: HTMLElement, cb?: (element: HTMLElement) => void) => {
-    window.sout.tracker("invoked");
-=======
 export const openSearchAV = (avId: string, target: HTMLElement, cb?: (element: HTMLElement) => void, excludes = true) => {
->>>>>>> 9aa9a676
+    window.sout.tracker("invoked");
     window.siyuan.menus.menu.remove();
     const menu = new Menu();
     menu.addItem({
