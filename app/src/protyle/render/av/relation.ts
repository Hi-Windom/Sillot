--- conflicted
+++ resolved
@@ -10,12 +10,8 @@
 import {setPosition} from "../../../util/setPosition";
 
 const genSearchList = (element: Element, keyword: string, avId: string, cb?: () => void) => {
-<<<<<<< HEAD
-    window.sout.tracker("invoked");
-    fetchPost("/api/av/searchAttributeView", {keyword}, (response) => {
-=======
+    window.sout.tracker("invoked");
     fetchPost("/api/av/searchAttributeView", {keyword, excludes: [avId]}, (response) => {
->>>>>>> e16c3cb0
         let html = "";
         response.data.results.forEach((item: {
             avID: string
