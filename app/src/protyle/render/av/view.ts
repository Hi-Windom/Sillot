--- conflicted
+++ resolved
@@ -7,13 +7,10 @@
 import {Constants} from "../../../constants";
 
 export const openViewMenu = (options: { protyle: IProtyle, blockElement: HTMLElement, element: HTMLElement }) => {
-<<<<<<< HEAD
-    window.sout.tracker("invoked");
-=======
     if (options.protyle.disabled) {
         return;
     }
->>>>>>> 64c4bed8
+    window.sout.tracker("invoked");
     const menu = new Menu("av-view");
     if (menu.isOpen) {
         return;
