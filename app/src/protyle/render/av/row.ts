import {hasClosestBlock, hasClosestByClassName} from "../../util/hasClosest";
import {focusBlock} from "../../util/selection";
import {Menu} from "../../../plugin/Menu";
import {transaction} from "../../wysiwyg/transaction";
import {genCellValueByElement, getTypeByCellElement, popTextCell, renderCell, renderCellAttr} from "./cell";
import {fetchPost} from "../../../util/fetch";
import {showMessage} from "../../../dialog/message";
<<<<<<< HEAD
// import * as dayjs from "dayjs";
import {formatDate} from "sofill/mid";
=======
import * as dayjs from "dayjs";
import {Constants} from "../../../constants";
>>>>>>> 78014ecd

export const selectRow = (checkElement: Element, type: "toggle" | "select" | "unselect" | "unselectAll") => {
    window.sout.tracker("invoked");
    const rowElement = hasClosestByClassName(checkElement, "av__row");
    if (!rowElement) {
        return;
    }
    const useElement = checkElement.querySelector("use");
    if (rowElement.classList.contains("av__row--header") || type === "unselectAll") {
        if ("#iconCheck" === useElement.getAttribute("xlink:href") || type === "unselectAll") {
            rowElement.parentElement.querySelectorAll(".av__firstcol").forEach(item => {
                item.querySelector("use").setAttribute("xlink:href", "#iconUncheck");
                const rowItemElement = hasClosestByClassName(item, "av__row");
                if (rowItemElement) {
                    rowItemElement.classList.remove("av__row--select");
                }
            });
        } else {
            rowElement.parentElement.querySelectorAll(".av__firstcol").forEach(item => {
                item.querySelector("use").setAttribute("xlink:href", "#iconCheck");
                const rowItemElement = hasClosestByClassName(item, "av__row");
                if (rowItemElement) {
                    rowItemElement.classList.add("av__row--select");
                }
            });
        }
    } else {
        if (type === "select" || (useElement.getAttribute("xlink:href") === "#iconUncheck" && type === "toggle")) {
            rowElement.classList.add("av__row--select");
            useElement.setAttribute("xlink:href", "#iconCheck");
        } else if (type === "unselect" || (useElement.getAttribute("xlink:href") === "#iconCheck" && type === "toggle")) {
            rowElement.classList.remove("av__row--select");
            useElement.setAttribute("xlink:href", "#iconUncheck");
        }
    }
    focusBlock(hasClosestBlock(rowElement) as HTMLElement);
    updateHeader(rowElement);
};

export const updateHeader = (rowElement: HTMLElement) => {
    window.sout.tracker("invoked");
    const blockElement = hasClosestBlock(rowElement);
    if (!blockElement) {
        return;
    }
    const selectCount = rowElement.parentElement.querySelectorAll(".av__row--select:not(.av__row--header)").length;
    const diffCount = rowElement.parentElement.childElementCount - 3 - selectCount;
    const headElement = rowElement.parentElement.firstElementChild;
    const headUseElement = headElement.querySelector("use");
    const counterElement = blockElement.querySelector(".av__counter");
    const avHeadElement = blockElement.querySelector(".av__header") as HTMLElement;
    if (diffCount === 0 && rowElement.parentElement.childElementCount - 3 !== 0) {
        headElement.classList.add("av__row--select");
        headUseElement.setAttribute("xlink:href", "#iconCheck");
    } else if (diffCount === rowElement.parentElement.childElementCount - 3) {
        headElement.classList.remove("av__row--select");
        headUseElement.setAttribute("xlink:href", "#iconUncheck");
        counterElement.classList.add("fn__none");
        avHeadElement.style.position = "";
        return;
    } else if (diffCount > 0) {
        headElement.classList.add("av__row--select");
        headUseElement.setAttribute("xlink:href", "#iconIndeterminateCheck");
    }
    counterElement.classList.remove("fn__none");
    counterElement.innerHTML = `${selectCount} ${window.siyuan.languages.selected}`;
    avHeadElement.style.position = "sticky";
};

const setPage = (blockElement: Element) => {
    window.sout.tracker("invoked");
    const pageSize = Number.parseInt(blockElement.getAttribute("data-page-size"));
    if (pageSize) {
        const currentCount = blockElement.querySelectorAll(".av__row:not(.av__row--header)").length;
        if (pageSize < currentCount) {
            blockElement.setAttribute("data-page-size", currentCount.toString());
        }
    }
};

/**
 * 前端插入一假行
 * @param protyle
 * @param blockElement
 * @param srcIDs
 * @param previousId
 * @param avId 存在为新增否则为拖拽插入
 */
export const insertAttrViewBlockAnimation = (protyle: IProtyle, blockElement: Element, srcIDs: string[], previousId: string, avId?: string,) => {
    window.sout.tracker("invoked");
    if ((blockElement.querySelector('[data-type="av-search"]') as HTMLInputElement).value !== "") {
        showMessage(window.siyuan.languages.insertRowTip);
        return;
    }
    let previousElement = blockElement.querySelector(`.av__row[data-id="${previousId}"]`) || blockElement.querySelector(".av__row--header");
    // 有排序需要加入最后一行
    if (blockElement.querySelector('.av__views [data-type="av-sort"]').classList.contains("block__icon--active")) {
        previousElement = blockElement.querySelector(".av__row--util").previousElementSibling;
        showMessage(window.siyuan.languages.insertRowTip2);
    }
    let colHTML = '<div class="av__firstcol av__colsticky"><svg><use xlink:href="#iconUncheck"></use></svg></div>';
    const pinIndex = previousElement.querySelectorAll(".av__colsticky .av__cell").length - 1;
    if (pinIndex > -1) {
        colHTML = '<div class="av__colsticky"><div class="av__firstcol av__colsticky"><svg><use xlink:href="#iconUncheck"></use></svg></div>';
    }
    previousElement.querySelectorAll(".av__cell").forEach((item: HTMLElement, index) => {
        let lineNumber = "";
        if (getTypeByCellElement(item) === "lineNumber") {
            const lineNumberValue = item.querySelector(".av__celltext")?.getAttribute("data-value");
            if (lineNumberValue) {
                lineNumber = (Number.parseInt(lineNumberValue) + 1).toString();
            }
        }
        colHTML += `<div class="av__cell" data-col-id="${item.dataset.colId}" 
style="width: ${item.style.width};${item.dataset.dtype === "number" ? "text-align: right;" : ""}" 
${getTypeByCellElement(item) === "block" ? ' data-detached="true"' : ""}><span class="${avId ? "av__celltext" : "av__pulse"}">${lineNumber}</span></div>`;
        if (pinIndex === index) {
            colHTML += "</div>";
        }
    });
    let html = "";
    srcIDs.forEach((id) => {
        html += `<div class="av__row" data-type="ghost" data-id="${id}" data-avid="${avId}" data-previous-id="${previousId}">
    ${colHTML}
</div>`;
    });
    previousElement.insertAdjacentHTML("afterend", html);
    if (avId) {
        const currentRow = previousElement.nextElementSibling;
        if (blockElement.querySelector('.av__views [data-type="av-sort"]').classList.contains("block__icon--active") &&
            !blockElement.querySelector('[data-type="av-load-more"]').parentElement.classList.contains("fn__none")) {
            currentRow.setAttribute("data-need-update", "true");
        }
        const sideRow = previousElement.classList.contains("av__row--header") ? currentRow.nextElementSibling : previousElement;
        fetchPost("/api/av/getAttributeViewFilterSort", {
            id: avId,
            blockID: blockElement.getAttribute("data-node-id")
        }, (response) => {
            // https://github.com/siyuan-note/siyuan/issues/10517
            let hideTextCell = false;
            response.data.filters.find((item: IAVFilter) => {
                const headerElement = blockElement.querySelector(`.av__cell--header[data-col-id="${item.column}"]`);
                if (!headerElement) {
                    return;
                }
                const filterType = headerElement.getAttribute("data-dtype");
                if (item.value && filterType !== item.value.type) {
                    return;
                }
                if (["relation", "rollup", "template"].includes(filterType)) {
                    hideTextCell = true;
                    return true;
                }

                // 根据后台计算出显示与否的结果进行标识，以便于在 refreshAV 中更新 UI
                if (["created", "updated"].includes(filterType)) {
                    currentRow.setAttribute("data-need-update", "true");
                } else {
                    response.data.sorts.find((sortItem: IAVSort) => {
                        if (sortItem.column === item.column) {
                            currentRow.setAttribute("data-need-update", "true");
                            return true;
                        }
                    });
                }
                // 当空或非空外，需要根据值进行判断
                let isRenderValue = true;
                if (item.operator !== "Is empty" && item.operator !== "Is not empty") {
                    switch (item.value.type) {
                        case "select":
                        case "mSelect":
                            if (!item.value.mSelect || item.value.mSelect.length === 0) {
                                isRenderValue = false;
                            }
                            break;
                        case "block":
                            if (!item.value.block || !item.value.block.content) {
                                isRenderValue = false;
                            }
                            break;
                        case "number":
                            if (!item.value.number || !item.value.number.isNotEmpty) {
                                isRenderValue = false;
                            }
                            break;
                        case "date":
                        case "created":
                        case "updated":
                            if (!item.value[item.value.type] || !item.value[item.value.type].isNotEmpty) {
                                isRenderValue = false;
                            }
                            break;
                        case "mAsset":
                            if (!item.value.mAsset || item.value.mAsset.length === 0) {
                                isRenderValue = false;
                            }
                            break;
                        case "checkbox":
                            if (!item.value.checkbox) {
                                isRenderValue = false;
                            }
                            break;
                        case "text":
                        case "url":
                        case "phone":
                        case "email":
                            if (!item.value[item.value.type] || !item.value[item.value.type].content) {
                                isRenderValue = false;
                            }
                            break;
                    }
                }
                if (sideRow.classList.contains("av__row") && isRenderValue) {
                    const sideRowCellElement = sideRow.querySelector(`.av__cell[data-col-id="${item.column}"]`) as HTMLElement;
                    const cellElement = currentRow.querySelector(`.av__cell[data-col-id="${item.column}"]`);
                    const cellValue = genCellValueByElement(getTypeByCellElement(sideRowCellElement), sideRowCellElement);
                    cellElement.innerHTML = renderCell(cellValue);
                    renderCellAttr(cellElement, cellValue);
                }
            });
            if (hideTextCell) {
                currentRow.remove();
                showMessage(window.siyuan.languages.insertRowTip);
            } else if (srcIDs.length === 1) {
                popTextCell(protyle, [currentRow.querySelector('.av__cell[data-detached="true"]')], "block");
            }
            setPage(blockElement);
        });
    }
    setPage(blockElement);
};

export const stickyRow = (blockElement: HTMLElement, elementRect: DOMRect, status: "top" | "bottom" | "all") => {
    window.sout.tracker("invoked");
    // 只读模式下也需固定 https://github.com/siyuan-note/siyuan/issues/11338
    const scrollRect = blockElement.querySelector(".av__scroll").getBoundingClientRect();
    const headerElement = blockElement.querySelector(".av__row--header") as HTMLElement;
    if (headerElement && (status === "top" || status === "all")) {
        const distance = Math.floor(elementRect.top - scrollRect.top);
        if (distance > 0 && distance < scrollRect.height) {
            headerElement.style.transform = `translateY(${distance}px)`;
        } else {
            headerElement.style.transform = "";
        }
    }

    const footerElement = blockElement.querySelector(".av__row--footer") as HTMLElement;
    if (footerElement && (status === "bottom" || status === "all")) {
        if (footerElement.querySelector(".av__calc--ashow")) {
            const distance = Math.ceil(elementRect.bottom - footerElement.parentElement.getBoundingClientRect().bottom);
            if (distance < 0 && -distance < scrollRect.height) {
                footerElement.style.transform = `translateY(${distance}px)`;
            } else {
                footerElement.style.transform = "";
            }
        } else {
            footerElement.style.transform = "";
        }
    }
};

const updatePageSize = (options: {
    currentPageSize: string,
    newPageSize: string,
    protyle: IProtyle,
    avID: string,
    nodeElement: Element
}) => {
    window.sout.tracker("invoked");
    if (options.currentPageSize === options.newPageSize) {
        return;
    }
    options.nodeElement.setAttribute("data-page-size", options.newPageSize);
    const blockID = options.nodeElement.getAttribute("data-node-id");
    transaction(options.protyle, [{
        action: "setAttrViewPageSize",
        avID: options.avID,
        data: Number.parseInt(options.newPageSize),
        blockID
    }], [{
        action: "setAttrViewPageSize",
        data: Number.parseInt(options.currentPageSize),
        avID: options.avID,
        blockID
    }]);
    document.querySelector(".av__panel")?.remove();
};

export const setPageSize = (options: {
    target: HTMLElement,
    protyle: IProtyle,
    avID: string,
    nodeElement: Element
}) => {
    window.sout.tracker("invoked");
    const menu = new Menu("av-page-size");
    if (menu.isOpen) {
        return;
    }
    const currentPageSize = options.target.dataset.size;
    menu.addItem({
        iconHTML: "",
        label: "10",
        checked: currentPageSize === "10",
        click() {
            updatePageSize({
                currentPageSize,
                newPageSize: "10",
                protyle: options.protyle,
                avID: options.avID,
                nodeElement: options.nodeElement
            });
        }
    });
    menu.addItem({
        iconHTML: "",
        checked: currentPageSize === "25",
        label: "25",
        click() {
            updatePageSize({
                currentPageSize,
                newPageSize: "25",
                protyle: options.protyle,
                avID: options.avID,
                nodeElement: options.nodeElement
            });
        }
    });
    menu.addItem({
        iconHTML: "",
        checked: currentPageSize === "50",
        label: "50",
        click() {
            updatePageSize({
                currentPageSize,
                newPageSize: "50",
                protyle: options.protyle,
                avID: options.avID,
                nodeElement: options.nodeElement
            });
        }
    });
    menu.addItem({
        iconHTML: "",
        checked: currentPageSize === "100",
        label: "100",
        click() {
            updatePageSize({
                currentPageSize,
                newPageSize: "100",
                protyle: options.protyle,
                avID: options.avID,
                nodeElement: options.nodeElement
            });
        }
    });
    menu.addItem({
        iconHTML: "",
        checked: currentPageSize === Constants.SIZE_DATABASE_MAZ_SIZE.toString(),
        label: window.siyuan.languages.all,
        click() {
            updatePageSize({
                currentPageSize,
                newPageSize: Constants.SIZE_DATABASE_MAZ_SIZE.toString(),
                protyle: options.protyle,
                avID: options.avID,
                nodeElement: options.nodeElement
            });
        }
    });
    const rect = options.target.getBoundingClientRect();
    menu.open({
        x: rect.left,
        y: rect.bottom
    });
};

export const deleteRow = (blockElement: HTMLElement, protyle: IProtyle) => {
    window.sout.tracker("invoked");
    const rowElements = blockElement.querySelectorAll(".av__row--select:not(.av__row--header)");
    if (rowElements.length === 0) {
        return;
    }
    const avID = blockElement.getAttribute("data-av-id");
    const undoOperations: IOperation[] = [];
    const blockIds: string[] = [];
    rowElements.forEach(item => {
        blockIds.push(item.querySelector(".av__cell[data-block-id]").getAttribute("data-block-id"));
    });
    rowElements.forEach(item => {
        const blockValue = genCellValueByElement("block", item.querySelector(".av__cell[data-block-id]"));
        undoOperations.push({
            action: "insertAttrViewBlock",
            avID,
            previousID: item.previousElementSibling?.getAttribute("data-id") || "",
            srcs: [{
                id: item.getAttribute("data-id"),
                isDetached: blockValue.isDetached,
                content: blockValue.block.content
            }],
            blockID: blockElement.dataset.nodeId
        });
    });
    const newUpdated = formatDate(new Date(), 'yyyyMMddHHmmss');
    undoOperations.push({
        action: "doUpdateUpdated",
        id: blockElement.dataset.nodeId,
        data: blockElement.getAttribute("updated")
    });
    transaction(protyle, [{
        action: "removeAttrViewBlock",
        srcIDs: blockIds,
        avID,
    }, {
        action: "doUpdateUpdated",
        id: blockElement.dataset.nodeId,
        data: newUpdated,
    }], undoOperations);
    rowElements.forEach(item => {
        item.remove();
    });
    stickyRow(blockElement, protyle.contentElement.getBoundingClientRect(), "all");
    updateHeader(blockElement.querySelector(".av__row"));
    blockElement.setAttribute("updated", newUpdated);
};

export const insertRows = (blockElement: HTMLElement, protyle: IProtyle, count: number, previousID: string) => {
    window.sout.tracker("invoked");
    const avID = blockElement.getAttribute("data-av-id");
    const srcIDs: string[] = [];
    const srcs: IOperationSrcs[] = [];
    new Array(count).fill(0).forEach(() => {
        const newNodeID = Lute.NewNodeID();
        srcIDs.push(newNodeID);
        srcs.push({
            id: newNodeID,
            isDetached: true,
            content: "",
        });
    });
    const newUpdated = formatDate(new Date(), 'yyyyMMddHHmmss');
    transaction(protyle, [{
        action: "insertAttrViewBlock",
        avID,
        previousID,
        srcs,
        blockID: blockElement.dataset.nodeId,
    }, {
        action: "doUpdateUpdated",
        id: blockElement.dataset.nodeId,
        data: newUpdated,
    }], [{
        action: "removeAttrViewBlock",
        srcIDs,
        avID,
    }, {
        action: "doUpdateUpdated",
        id: blockElement.dataset.nodeId,
        data: blockElement.getAttribute("updated")
    }]);
    insertAttrViewBlockAnimation(protyle, blockElement, srcIDs, previousID, avID);
    blockElement.setAttribute("updated", newUpdated);
};<|MERGE_RESOLUTION|>--- conflicted
+++ resolved
@@ -5,13 +5,9 @@
 import {genCellValueByElement, getTypeByCellElement, popTextCell, renderCell, renderCellAttr} from "./cell";
 import {fetchPost} from "../../../util/fetch";
 import {showMessage} from "../../../dialog/message";
-<<<<<<< HEAD
 // import * as dayjs from "dayjs";
 import {formatDate} from "sofill/mid";
-=======
-import * as dayjs from "dayjs";
 import {Constants} from "../../../constants";
->>>>>>> 78014ecd
 
 export const selectRow = (checkElement: Element, type: "toggle" | "select" | "unselect" | "unselectAll") => {
     window.sout.tracker("invoked");
