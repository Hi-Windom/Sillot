--- conflicted
+++ resolved
@@ -858,14 +858,9 @@
     }
 };
 
-<<<<<<< HEAD
-const genUpdateColItem = (type: TAVCol, oldType: TAVCol, name: string) => {
+const genUpdateColItem = (type: TAVCol, oldType: TAVCol) => {
     window.sout.tracker("invoked");
-    return `<button class="b3-menu__item" data-type="updateColType"  data-name="${name}" data-old-type="${oldType}" data-new-type="${type}">
-=======
-const genUpdateColItem = (type: TAVCol, oldType: TAVCol) => {
     return `<button class="b3-menu__item" data-type="updateColType" data-old-type="${oldType}" data-new-type="${type}">
->>>>>>> 743737d3
     <svg class="b3-menu__icon"><use xlink:href="#${getColIconByType(type)}"></use></svg>
     <span class="b3-menu__label">${getColNameByType(type)}</span>
     ${type === oldType ? '<svg class="b3-menu__checked"><use xlink:href="#iconSelect"></use></svg></span>' : ""}
