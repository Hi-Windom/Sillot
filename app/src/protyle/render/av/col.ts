--- conflicted
+++ resolved
@@ -11,13 +11,9 @@
 import {toggleUpdateRelationBtn} from "./relation";
 import {bindRollupData, getRollupHTML} from "./rollup";
 import {Constants} from "../../../constants";
-<<<<<<< HEAD
 // import * as dayjs from "dayjs";
 import {formatDate} from "sofill/mid";
-=======
-import * as dayjs from "dayjs";
 import {setPosition} from "../../../util/setPosition";
->>>>>>> 0d13ad0f
 
 export const duplicateCol = (options: {
     protyle: IProtyle,
@@ -26,11 +22,7 @@
     blockElement: Element,
     data: IAV,
 }) => {
-<<<<<<< HEAD
     window.sout.tracker("invoked");
-    const id = Lute.NewNodeID();
-    const nameMatch = options.newValue.match(/^(.*) \((\d+)\)$/);
-=======
     let newColData: IAVColumn;
     options.data.view.columns.find((item: IAVColumn, index) => {
         if (item.id === options.colId) {
@@ -40,18 +32,13 @@
         }
     });
     const nameMatch = newColData.name.match(/^(.*) \((\d+)\)$/);
->>>>>>> 0d13ad0f
     if (nameMatch) {
         newColData.name = `${nameMatch[1]} (${parseInt(nameMatch[2]) + 1})`;
     } else {
         newColData.name = `${newColData.name} (1)`;
     }
-<<<<<<< HEAD
+    newColData.id = Lute.NewNodeID();
     const newUpdated = formatDate(new Date(), 'yyyyMMddHHmmss');
-=======
-    newColData.id = Lute.NewNodeID();
-    const newUpdated = dayjs().format("YYYYMMDDHHmmss");
->>>>>>> 0d13ad0f
     const blockId = options.blockElement.getAttribute("data-node-id");
     if (["select", "mSelect", "rollup"].includes(newColData.type)) {
         fetchPost("/api/av/renderAttributeView", {
@@ -1529,12 +1516,8 @@
     return menu;
 };
 
-<<<<<<< HEAD
-const genColDataByType = (type: TAVCol, id: string) => {
+const genColDataByType = (type: TAVCol, id: string, name: string) => {
     window.sout.tracker("invoked");
-=======
-const genColDataByType = (type: TAVCol, id: string, name: string) => {
->>>>>>> 0d13ad0f
     const colData: IAVColumn = {
         hidden: false,
         icon: "",
