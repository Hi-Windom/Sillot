--- conflicted
+++ resolved
@@ -738,23 +738,15 @@
         text = cellValue?.number.formattedContent || cellValue?.number.content.toString() || "";
     } else if (cellValue.type === "date") {
         const dataValue = cellValue ? cellValue.date : null;
-<<<<<<< HEAD
-        if (dataValue && dataValue.isNotEmpty) {
-            text += formatDate(dataValue.content, dataValue.isNotTime ? "yyyy-MM-dd" : "yyyy-MM-dd HH:mm");
-        }
-        if (dataValue && dataValue.hasEndDate && dataValue.isNotEmpty && dataValue.isNotEmpty2) {
-            text += `<svg class="av__cellicon"><use xlink:href="#iconForward"></use></svg>${formatDate(dataValue.content2, dataValue.isNotTime ? "yyyy-MM-dd" : "yyyy-MM-dd HH:mm")}`;
-=======
         if (dataValue.formattedContent) {
             text = dataValue.formattedContent
         } else {
             if (dataValue && dataValue.isNotEmpty) {
-                text = dayjs(dataValue.content).format(dataValue.isNotTime ? "YYYY-MM-DD" : "YYYY-MM-DD HH:mm");
+                text = formatDate(dataValue.content, dataValue.isNotTime ? "yyyy-MM-dd" : "yyyy-MM-dd HH:mm");
             }
             if (dataValue && dataValue.hasEndDate && dataValue.isNotEmpty && dataValue.isNotEmpty2) {
-                text = `<svg class="av__cellicon"><use xlink:href="#iconForward"></use></svg>${dayjs(dataValue.content2).format(dataValue.isNotTime ? "YYYY-MM-DD" : "YYYY-MM-DD HH:mm")}`;
-            }
->>>>>>> 0d13ad0f
+                text = `<svg class="av__cellicon"><use xlink:href="#iconForward"></use></svg>${formatDate(dataValue.content2, dataValue.isNotTime ? "yyyy-MM-dd" : "yyyy-MM-dd HH:mm")}`;
+            }
         }
         if (text) {
             text = `<span class="av__celltext">${text}</span>`;
