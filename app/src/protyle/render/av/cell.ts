--- conflicted
+++ resolved
@@ -524,13 +524,9 @@
     });
 };
 
-<<<<<<< HEAD
-export const updateCellsValue = (protyle: IProtyle, nodeElement: HTMLElement, value?: any, cElements?: HTMLElement[]) => {
-    window.sout.tracker("invoked");
-=======
 export const updateCellsValue = (protyle: IProtyle, nodeElement: HTMLElement, value?: any, cElements?: HTMLElement[],
                                  columns?: IAVColumn[]) => {
->>>>>>> 64c4bed8
+    window.sout.tracker("invoked");
     const doOperations: IOperation[] = [];
     const undoOperations: IOperation[] = [];
 
