import {transaction} from "../../wysiwyg/transaction";
import {hasClosestBlock, hasClosestByClassName} from "../../util/hasClosest";
import {openMenuPanel} from "./openMenuPanel";
import {updateAttrViewCellAnimation} from "./action";
import {isNotCtrl} from "../../util/compatibility";
import {isDynamicRef, objEquals} from "../../../util/functions";
import {fetchPost} from "../../../util/fetch";
import {focusBlock, focusByRange} from "../../util/selection";
// import * as dayjs from "dayjs";
import {formatDate} from "sofill/mid";
import {unicode2Emoji} from "../../../emoji";
import {getColIconByType} from "./col";
import {genAVValueHTML} from "./blockAttr";
import {Constants} from "../../../constants";
import {hintRef} from "../../hint/extend";
import {pathPosix} from "../../../util/pathName";
import {mergeAddOption} from "./select";
import {escapeAttr} from "../../../util/escape";

const renderCellURL = (urlContent: string) => {
    window.sout.tracker("invoked");
    let host = urlContent;
    let suffix = "";
    try {
        const urlObj = new URL(urlContent);
        if (urlObj.protocol.startsWith("http")) {
            host = urlObj.host;
            suffix = urlObj.href.replace(urlObj.origin, "");
            if (suffix.length > 12) {
                suffix = suffix.substring(0, 4) + "..." + suffix.substring(suffix.length - 6);
            }
        }
    } catch (e) {
        // 不是 url 地址
    }
    // https://github.com/siyuan-note/siyuan/issues/9291
    return `<span class="av__celltext av__celltext--url" data-type="url" data-href="${urlContent}"><span>${host}</span><span class="ft__on-surface">${suffix}</span></span>`;
};

export const getCellText = (cellElement: HTMLElement | false) => {
    window.sout.tracker("invoked");
    if (!cellElement) {
        return "";
    }
    let cellText = "";
    const textElements = cellElement.querySelectorAll(".b3-chip, .av__celltext--ref, .av__celltext");
    if (textElements.length > 0) {
        textElements.forEach(item => {
            if (item.querySelector(".av__cellicon")) {
                cellText += `${item.firstChild.textContent} → ${item.lastChild.textContent}, `;
            } else if (item.getAttribute("data-type") === "url") {
                cellText = item.getAttribute("data-href") + ", ";
            } else if (item.getAttribute("data-type") !== "block-more") {
                cellText += item.textContent + ", ";
            }
        });
        cellText = cellText.substring(0, cellText.length - 2);
    } else {
        cellText = cellElement.textContent;
    }
    return cellText;
};

export const genCellValueByElement = (colType: TAVCol, cellElement: HTMLElement) => {
    window.sout.tracker("invoked");
    const cellValue: IAVCellValue = {
        type: colType,
        id: cellElement.dataset.id,
    };
    if (colType === "number") {
        const value = cellElement.querySelector(".av__celltext").getAttribute("data-content");
        cellValue.number = {
            content: Number.parseFloat(value) || 0,
            isNotEmpty: !!value
        };
    } else if (["text", "block", "url", "phone", "email", "template"].includes(colType)) {
        const textElement = cellElement.querySelector(".av__celltext") as HTMLElement;
        cellValue[colType as "text"] = {
            content: colType === "url" ? textElement.dataset.href : textElement.textContent
        };
        if (colType === "block" && textElement.dataset.id) {
            cellValue.block.id = textElement.dataset.id;
        }
    } else if (colType === "mSelect" || colType === "select") {
        const mSelect: IAVCellSelectValue[] = [];
        cellElement.querySelectorAll(".b3-chip").forEach((item: HTMLElement) => {
            mSelect.push({
                content: item.textContent.trim(),
                color: item.style.color.replace("var(--b3-font-color", "").replace(")", "")
            });
        });
        cellValue.mSelect = mSelect;
    } else if (["date", "created", "updated"].includes(colType)) {
        cellValue[colType as "date"] = JSON.parse(cellElement.querySelector(".av__celltext").getAttribute("data-value"));
    } else if (colType === "checkbox") {
        cellValue.checkbox = {
            checked: cellElement.querySelector("use").getAttribute("xlink:href")  === "#iconCheck"
        };
    } else if (colType === "relation") {
        const blockIDs: string[] = [];
        const contents: IAVCellValue[] = [];
        Array.from(cellElement.querySelectorAll("span")).forEach((item: HTMLElement) => {
            blockIDs.push(item.dataset.id);
            contents.push({
                isDetached: !item.classList.contains("av__celltext--ref"),
                block: {
                    content: item.textContent,
                    id: item.dataset.id,
                },
                type: "block"
            });
        });
        cellValue.relation = {
            blockIDs,
            contents
        };
    } else if (colType === "mAsset") {
        const mAsset: IAVCellAssetValue[] = [];
        Array.from(cellElement.children).forEach((item) => {
            if (item.classList.contains("av__drag-fill")) {
                return;
            }
            const isImg = item.classList.contains("av__cellassetimg");
            mAsset.push({
                type: isImg ? "image" : "file",
                content: isImg ? item.getAttribute("src") : item.getAttribute("data-url"),
                name: isImg ? "" : item.getAttribute("data-name")
            });
        });
        cellValue.mAsset = mAsset;
    }
    if (colType === "block") {
        cellValue.isDetached = cellElement.dataset.detached === "true";
    }
    return cellValue;
};

export const genCellValue = (colType: TAVCol, value: string | any) => {
    window.sout.tracker("invoked");
    let cellValue: IAVCellValue = {
        type: colType,
        [colType === "select" ? "mSelect" : colType]: value as IAVCellDateValue
    };
    if (typeof value === "string" && value) {
        if (colType === "number") {
            cellValue = {
                type: colType,
                number: {
                    content: Number.parseFloat(value) || 0,
                    isNotEmpty: true
                }
            };
        } else if (["text", "block", "url", "phone", "email", "template"].includes(colType)) {
            cellValue = {
                type: colType,
                [colType]: {
                    content: ["block", "text", "url", "phone", "email"].includes(colType) ? Lute.EscapeHTMLStr(value) : value
                }
            };
        } else if (colType === "mSelect" || colType === "select") {
            cellValue = {
                type: colType,
                mSelect: [{
                    content: value,
                    color: "1"
                }]
            };
        } else if (colType === "checkbox") {
            cellValue = {
                type: colType,
                checkbox: {
                    checked: true
                }
            };
        } else if (colType === "date") {
            cellValue = {
                type: colType,
                date: {
                    content: null,
                    isNotEmpty: false,
                    content2: null,
                    isNotEmpty2: false,
                    hasEndDate: false,
                    isNotTime: true,
                }
            };
        } else if (colType === "relation") {
            cellValue = {
                type: colType,
                relation: {blockIDs: [value], contents: []}
            };
        } else if (colType === "mAsset") {
            const type = pathPosix().extname(value).toLowerCase();
            cellValue = {
                type: colType,
                mAsset: [{
                    type: Constants.SIYUAN_ASSETS_IMAGE.includes(type) ? "image" : "file",
                    content: value,
                    name: "",
                }]
            };
        }
    } else if (typeof value === "undefined" || !value) {
        if (colType === "number") {
            cellValue = {
                type: colType,
                number: {
                    content: null,
                    isNotEmpty: false
                }
            };
        } else if (["text", "block", "url", "phone", "email", "template"].includes(colType)) {
            cellValue = {
                type: colType,
                [colType]: {
                    content: ""
                }
            };
        } else if (colType === "mSelect" || colType === "select" || colType === "mAsset") {
            cellValue = {
                type: colType,
                [colType === "select" ? "mSelect" : colType]: []
            };
        } else if (["date", "created", "updated"].includes(colType)) {
            cellValue = {
                type: colType,
                [colType]: {
                    content: null,
                    isNotEmpty: false,
                    content2: null,
                    isNotEmpty2: false,
                    hasEndDate: false,
                    isNotTime: true,
                }
            };
        } else if (colType === "checkbox") {
            cellValue = {
                type: colType,
                checkbox: {
                    checked: false
                }
            };
        } else if (colType === "relation") {
            cellValue = {
                type: colType,
                relation: {blockIDs: [], contents: []}
            };
        } else if (colType === "rollup") {
            cellValue = {
                type: colType,
                rollup: {contents: []}
            };
        }
    }
    if (colType === "block") {
        cellValue.isDetached = true;
    }
    return cellValue;
};

export const cellScrollIntoView = (blockElement: HTMLElement, cellElement: Element, onlyHeight = true) => {
    window.sout.tracker("invoked");
    const cellRect = cellElement.getBoundingClientRect();
    if (!onlyHeight) {
        const avScrollElement = blockElement.querySelector(".av__scroll");
        if (avScrollElement) {
            const avScrollRect = avScrollElement.getBoundingClientRect();
            if (avScrollRect.right < cellRect.right) {
                avScrollElement.scrollLeft = avScrollElement.scrollLeft + cellRect.right - avScrollRect.right;
            } else {
                const rowElement = hasClosestByClassName(cellElement, "av__row");
                if (rowElement) {
                    const stickyElement = rowElement.querySelector(".av__colsticky");
                    if (stickyElement) {
                        const stickyRight = stickyElement.getBoundingClientRect().right;
                        if (stickyRight > cellRect.left) {
                            avScrollElement.scrollLeft = avScrollElement.scrollLeft + cellRect.left - stickyRight;
                        }
                    } else if (avScrollRect.left > cellRect.left) {
                        avScrollElement.scrollLeft = avScrollElement.scrollLeft + cellRect.left - avScrollRect.left;
                    }
                }
            }
        }
    }
    if (!blockElement.querySelector(".av__header")) {
        // 属性面板
        return;
    }
    const avHeaderRect = blockElement.querySelector(".av__row--header").getBoundingClientRect();
    if (avHeaderRect.bottom > cellRect.top) {
        const contentElement = hasClosestByClassName(blockElement, "protyle-content", true);
        if (contentElement) {
            contentElement.scrollTop = contentElement.scrollTop + cellRect.top - avHeaderRect.bottom;
        }
    } else {
        const footerElement = blockElement.querySelector(".av__row--footer");
        if (footerElement.querySelector(".av__calc--ashow")) {
            const avFooterRect = footerElement.getBoundingClientRect();
            if (avFooterRect.top < cellRect.bottom) {
                const contentElement = hasClosestByClassName(blockElement, "protyle-content", true);
                if (contentElement) {
                    contentElement.scrollTop = contentElement.scrollTop + cellRect.bottom - avFooterRect.top;
                }
            }
        } else {
            const contentElement = hasClosestByClassName(blockElement, "protyle-content", true);
            if (contentElement) {
                const contentRect = contentElement.getBoundingClientRect();
                if (cellRect.bottom > contentRect.bottom) {
                    contentElement.scrollTop = contentElement.scrollTop + (cellRect.top - contentRect.top - 33);
                }
            }
        }
    }
};

export const getTypeByCellElement = (cellElement: Element) => {
    window.sout.tracker("invoked");
    const scrollElement = hasClosestByClassName(cellElement, "av__scroll");
    if (!scrollElement) {
        return;
    }
    return scrollElement.querySelector(".av__row--header").querySelector(`[data-col-id="${cellElement.getAttribute("data-col-id")}"]`).getAttribute("data-dtype") as TAVCol;
};

export const popTextCell = (protyle: IProtyle, cellElements: HTMLElement[], type?: TAVCol) => {
    window.sout.tracker("invoked");
    if (cellElements.length === 0 || (cellElements.length === 1 && !cellElements[0])) {
        return;
    }
    if (!type) {
        type = getTypeByCellElement(cellElements[0]);
    }
    if (type === "updated" || type === "created" || document.querySelector(".av__mask")) {
        return;
    }
    if (type === "block" && (cellElements.length > 1 || !cellElements[0].getAttribute("data-detached"))) {
        return;
    }
    const blockElement = hasClosestBlock(cellElements[0]);
    if (!blockElement) {
        return;
    }
    let cellRect = cellElements[0].getBoundingClientRect();
    const contentElement = hasClosestByClassName(blockElement, "protyle-content", true);
    /// #if MOBILE
    if (contentElement) {
        contentElement.scrollTop = contentElement.scrollTop + cellRect.top - 110;
    }
    /// #else
    cellScrollIntoView(blockElement, cellElements[0], false);
    /// #endif
    cellRect = cellElements[0].getBoundingClientRect();
    let html = "";
    let height = cellRect.height;
    if (contentElement) {
        const contentRect = contentElement.getBoundingClientRect();
        if (cellRect.bottom > contentRect.bottom) {
            height = contentRect.bottom - cellRect.top;
        }
    }
    const style = `style="padding-top: 6.5px;position:absolute;left: ${cellRect.left}px;top: ${cellRect.top}px;width:${Math.max(cellRect.width, 25)}px;height: ${height}px"`;
    if (["text", "email", "phone", "block", "template"].includes(type)) {
        html = `<textarea ${style} spellcheck="false" class="b3-text-field">${cellElements[0].firstElementChild.textContent}</textarea>`;
    } else if (type === "url") {
        html = `<textarea ${style} spellcheck="false" class="b3-text-field">${cellElements[0].firstElementChild.getAttribute("data-href")}</textarea>`;
    } else if (type === "number") {
        html = `<input type="number" spellcheck="false" value="${cellElements[0].firstElementChild.getAttribute("data-content")}" ${style} class="b3-text-field">`;
    } else {
        if (["select", "mSelect"].includes(type)) {
            openMenuPanel({protyle, blockElement, type: "select", cellElements});
        } else if (type === "mAsset") {
            openMenuPanel({protyle, blockElement, type: "asset", cellElements});
            focusBlock(blockElement);
        } else if (type === "date") {
            openMenuPanel({protyle, blockElement, type: "date", cellElements});
        } else if (type === "checkbox") {
            updateCellValueByInput(protyle, type, blockElement, cellElements);
        } else if (type === "relation") {
            openMenuPanel({protyle, blockElement, type: "relation", cellElements});
        } else if (type === "rollup") {
            openMenuPanel({protyle, blockElement, type: "rollup", cellElements, colId: cellElements[0].dataset.colId});
        }
        if (!hasClosestByClassName(cellElements[0], "custom-attr")) {
            cellElements[0].classList.add("av__cell--select");
            addDragFill(cellElements[0]);
        }
        return;
    }
    window.siyuan.menus.menu.remove();
    document.body.insertAdjacentHTML("beforeend", `<div class="av__mask" style="z-index: ${++window.siyuan.zIndex}">
    ${html}
</div>`);
    const avMaskElement = document.querySelector(".av__mask");
    const inputElement = avMaskElement.querySelector(".b3-text-field") as HTMLInputElement;
    if (inputElement) {
        inputElement.select();
        inputElement.focus();
        if (type === "template") {
            fetchPost("/api/av/renderAttributeView", {
                id: blockElement.dataset.avId,
                viewID: blockElement.getAttribute(Constants.CUSTOM_SY_AV_VIEW)
            }, (response) => {
                response.data.view.columns.find((item: IAVColumn) => {
                    if (item.id === cellElements[0].dataset.colId) {
                        inputElement.value = item.template;
                        inputElement.dataset.template = item.template;
                        return true;
                    }
                });
            });
        }
        if (type === "block") {
            inputElement.addEventListener("input", (event: InputEvent) => {
                if (Constants.BLOCK_HINT_KEYS.includes(inputElement.value.substring(0, 2))) {
                    protyle.toolbar.range = document.createRange();
                    if (!blockElement.contains(cellElements[0])) {
                        const rowElement = hasClosestByClassName(cellElements[0], "av__row") as HTMLElement;
                        if (cellElements[0]) {
                            cellElements[0] = blockElement.querySelector(`.av__row[data-id="${rowElement.dataset.id}"] .av__cell[data-col-id="${cellElements[0].dataset.colId}"]`) as HTMLElement;
                        }
                    }
                    protyle.toolbar.range.selectNodeContents(cellElements[0].lastChild);
                    focusByRange(protyle.toolbar.range);
                    cellElements[0].classList.add("av__cell--select");
                    addDragFill(cellElements[0]);
                    let textPlain = inputElement.value;
                    if (isDynamicRef(textPlain)) {
                        textPlain = textPlain.substring(2, 22 + 2);
                    } else {
                        textPlain = textPlain.substring(2);
                    }
                    hintRef(textPlain, protyle, "av");
                    avMaskElement?.remove();
                    event.preventDefault();
                    event.stopPropagation();
                }
            });
        }
        inputElement.addEventListener("keydown", (event) => {
            if (event.isComposing) {
                return;
            }
            if (event.key === "Escape" || event.key === "Tab" ||
                (event.key === "Enter" && !event.shiftKey && isNotCtrl(event))) {
                updateCellValueByInput(protyle, type, blockElement, cellElements);
                if (event.key === "Tab") {
                    protyle.wysiwyg.element.dispatchEvent(new KeyboardEvent("keydown", {
                        shiftKey: event.shiftKey,
                        ctrlKey: event.ctrlKey,
                        altKey: event.altKey,
                        metaKey: event.metaKey,
                        key: "Tab",
                        keyCode: 9
                    }));
                }
                event.preventDefault();
                event.stopPropagation();
            }
        });
    }

    const removeAvMask = (event: Event) => {
        if ((event.target as HTMLElement).classList.contains("av__mask")
            && document.activeElement.tagName !== "TEXTAREA" && document.activeElement.tagName !== "INPUT") {
            updateCellValueByInput(protyle, type, blockElement, cellElements);
            avMaskElement?.remove();
        }
    };
    avMaskElement.addEventListener("click", (event) => {
        removeAvMask(event);
    });
    avMaskElement.addEventListener("contextmenu", (event) => {
        removeAvMask(event);
    });
};

const updateCellValueByInput = (protyle: IProtyle, type: TAVCol, blockElement: HTMLElement, cellElements: HTMLElement[]) => {
    window.sout.tracker("invoked");
    const rowElement = hasClosestByClassName(cellElements[0], "av__row");
    if (!rowElement) {
        return;
    }
    if (cellElements.length === 1 && cellElements[0].dataset.detached === "true" && !rowElement.dataset.id) {
        return;
    }
    const avMaskElement = document.querySelector(".av__mask");
    const avID = blockElement.getAttribute("data-av-id");
    if (type === "template") {
        const colId = cellElements[0].getAttribute("data-col-id");
        const textElement = avMaskElement.querySelector(".b3-text-field") as HTMLInputElement;
        if (textElement.value !== textElement.dataset.template && !blockElement.getAttribute("data-loading")) {
            transaction(protyle, [{
                action: "updateAttrViewColTemplate",
                id: colId,
                avID,
                data: textElement.value,
                type: "template",
            }], [{
                action: "updateAttrViewColTemplate",
                id: colId,
                avID,
                data: textElement.dataset.template,
                type: "template",
            }]);
            blockElement.setAttribute("data-loading", "true");
        }
    } else {
        updateCellsValue(protyle, blockElement, type === "checkbox" ? {
            checked: cellElements[0].querySelector("use").getAttribute("xlink:href") === "#iconUncheck"
        } : (avMaskElement.querySelector(".b3-text-field") as HTMLInputElement).value, cellElements);
    }
    if (cellElements[0] // 兼容新增行后台隐藏
        && !hasClosestByClassName(cellElements[0], "custom-attr")) {
        cellElements[0].classList.add("av__cell--select");
        addDragFill(cellElements[0]);
    }
    //  单元格编辑中 ctrl+p 光标定位
    if (!document.querySelector(".b3-dialog")) {
        focusBlock(blockElement);
    }
    document.querySelectorAll(".av__mask").forEach((item) => {
        item.remove();
    });
};

export const updateCellsValue = (protyle: IProtyle, nodeElement: HTMLElement, value?: any, cElements?: HTMLElement[],
<<<<<<< HEAD
                                 columns?: IAVColumn[]) => {
    window.sout.tracker("invoked");
=======
                                 columns?: IAVColumn[], html?: string) => {
>>>>>>> 5adb01ef
    const doOperations: IOperation[] = [];
    const undoOperations: IOperation[] = [];

    const avID = nodeElement.dataset.avId;
    const id = nodeElement.dataset.nodeId;
    let text = "";
    const json: IAVCellValue[][] = [];
    let cellElements: Element[];
    if (cElements?.length > 0) {
        cellElements = cElements;
    } else {
        cellElements = Array.from(nodeElement.querySelectorAll(".av__cell--active, .av__cell--select"));
        if (cellElements.length === 0) {
            nodeElement.querySelectorAll(".av__row--select:not(.av__row--header)").forEach(rowElement => {
                rowElement.querySelectorAll(".av__cell").forEach(cellElement => {
                    cellElements.push(cellElement);
                });
            });
        }
    }
    const isCustomAttr = hasClosestByClassName(cellElements[0], "custom-attr");
    cellElements.forEach((item: HTMLElement, elementIndex) => {
        const rowElement = hasClosestByClassName(item, "av__row");
        if (!rowElement) {
            return;
        }
        if (!nodeElement.contains(item)) {
            item = cellElements[elementIndex] = (nodeElement.querySelector(`.av__row[data-id="${rowElement.dataset.id}"] .av__cell[data-col-id="${item.dataset.colId}"]`) ||
                nodeElement.querySelector(`.fn__flex-1[data-col-id="${item.dataset.colId}"]`)) as HTMLElement;
        }
        if (!item) {
            // 兼容新增行后台隐藏
            return;
        }
        const type = getTypeByCellElement(item) || item.dataset.type as TAVCol;
        if (["created", "updated", "template", "rollup"].includes(type)) {
            return;
        }
        const rowID = rowElement.getAttribute("data-id");
        const cellId = item.dataset.id;   // 刚创建时无 id，更新需和 oldValue 保持一致
        const colId = item.dataset.colId;

        text += getCellText(item) + ((cellElements[elementIndex + 1] && item.nextElementSibling && item.nextElementSibling.isSameNode(cellElements[elementIndex + 1])) ? "\t" : "\n\n");
        const oldValue = genCellValueByElement(type, item);
        if (elementIndex === 0 || !cellElements[elementIndex - 1].isSameNode(item.previousElementSibling)) {
            json.push([]);
        }
        json[json.length - 1].push(oldValue);
        // relation 为全部更新，以下类型为添加
        if (type === "mAsset") {
            if (Array.isArray(value)) {
                value = oldValue.mAsset.concat(value);
            } else if (typeof value !== "undefined") { // 不传入为删除，传入字符串不进行处理
                let link = protyle.lute.GetLinkDest(value);
                let name = "";
                if (html) {
                    const tempElement = document.createElement("template");
                    tempElement.innerHTML = html;
                    const aElement = tempElement.content.querySelector('[data-type~="a"]');
                    if (aElement) {
                        link = aElement.getAttribute("data-href");
                        name = aElement.textContent;
                    }
                }
                if (!link && !name) {
                    return;
                }
                // 支持解析 https://github.com/siyuan-note/siyuan/issues/11463
                value = oldValue.mAsset.concat({
                    type: "file",
                    content: link,
                    name
                });
            }
        } else if (type === "mSelect") {
            // 不传入为删除
            if (typeof value === "string") {
                value = oldValue.mSelect.concat({
                    content: value,
                    color: (oldValue.mSelect.length + 1).toString()
                });
            }
        }
        const cellValue = genCellValue(type, value);
        cellValue.id = cellId;
        if ((cellValue.type === "date" && typeof cellValue.date === "string") ||
            (cellValue.type === "relation" && typeof cellValue.relation === "string")) {
            return;
        }
        if (columns && (type === "select" || type === "mSelect")) {
            const operations = mergeAddOption(columns.find(e => e.id === colId), cellValue, avID);
            doOperations.push(...operations.doOperations);
            undoOperations.push(...operations.undoOperations);
        }
        if (objEquals(cellValue, oldValue)) {
            return;
        }
        if (type === "block" && !item.dataset.detached) {
            const newId = Lute.NewNodeID();
            doOperations.push({
                action: "unbindAttrViewBlock",
                id: rowID,
                nextID: newId,
                avID,
            });
            rowElement.dataset.id = newId;
            item.dataset.blockId = newId;
        } else {
            doOperations.push({
                action: "updateAttrViewCell",
                id: cellId,
                avID,
                keyID: colId,
                rowID,
                data: cellValue
            });
        }
        undoOperations.push({
            action: "updateAttrViewCell",
            id: cellId,
            avID,
            keyID: colId,
            rowID,
            data: oldValue
        });
        if (isCustomAttr) {
            item.innerHTML = genAVValueHTML(cellValue);
        } else {
            updateAttrViewCellAnimation(item, cellValue);
        }
    });
    if (doOperations.length > 0) {
        doOperations.push({
            action: "doUpdateUpdated",
            id,
            data: formatDate(new Date(), 'yyyyMMddHHmmss'),
        });
        undoOperations.push({
            action: "doUpdateUpdated",
            id,
            data: nodeElement.getAttribute("updated"),
        });
        transaction(protyle, doOperations, undoOperations);
    }
    return {text: text.substring(0, text.length - 2), json};
};

export const renderCellAttr = (cellElement: Element, value: IAVCellValue) => {
    window.sout.tracker("invoked");
    if (value.type === "checkbox") {
        if (value.checkbox.checked) {
            cellElement.classList.add("av__cell-check");
            cellElement.classList.remove("av__cell-uncheck");
        } else {
            cellElement.classList.remove("av__cell-check");
            cellElement.classList.add("av__cell-uncheck");
        }
    } else if (value.type === "block") {
        if (value.block.id) {
            // 不能设置为空，否则编辑后会临时无 id
            cellElement.setAttribute("data-block-id", value.block.id);
        }
        if (value.isDetached) {
            cellElement.setAttribute("data-detached", "true");
        }
    }
};

export const renderCell = (cellValue: IAVCellValue, rowIndex = 0) => {
    window.sout.tracker("invoked");
    let text = "";
    if (["text", "template"].includes(cellValue.type)) {
        text = `<span class="av__celltext">${cellValue ? (cellValue[cellValue.type as "text"].content || "") : ""}</span>`;
    } else if (["email", "phone"].includes(cellValue.type)) {
        text = `<span class="av__celltext av__celltext--url" data-type="${cellValue.type}">${cellValue ? cellValue[cellValue.type as "email"].content : ""}</span>`;
    } else if ("url" === cellValue.type) {
        text = renderCellURL(cellValue?.url?.content || "");
    } else if (cellValue.type === "block") {
        // 不可使用换行 https://github.com/siyuan-note/siyuan/issues/11365
        if (cellValue?.isDetached) {
            text = `<span class="av__celltext">${cellValue.block.content || ""}</span><span class="b3-chip b3-chip--info b3-chip--small" data-type="block-more">${window.siyuan.languages.more}</span>`;
        } else {
            text = `<span data-type="block-ref" data-id="${cellValue.block.id}" data-subtype="s" class="av__celltext av__celltext--ref">${cellValue.block.content || window.siyuan.languages.untitled}</span><span class="b3-chip b3-chip--info b3-chip--small" data-type="block-more">${window.siyuan.languages.update}</span>`;
        }
    } else if (cellValue.type === "number") {
        text = `<span class="av__celltext" data-content="${cellValue?.number.isNotEmpty ? cellValue?.number.content : ""}">${cellValue?.number.formattedContent || cellValue?.number.content || ""}</span>`;
    } else if (cellValue.type === "mSelect" || cellValue.type === "select") {
        cellValue?.mSelect?.forEach((item) => {
            text += `<span class="b3-chip" style="background-color:var(--b3-font-background${item.color});color:var(--b3-font-color${item.color})">${item.content}</span>`;
        });
    } else if (cellValue.type === "date") {
        const dataValue = cellValue ? cellValue.date : null;
        text = `<span class="av__celltext" data-value='${JSON.stringify(dataValue)}'>`;
        if (dataValue && dataValue.isNotEmpty) {
            text += formatDate(dataValue.content, dataValue.isNotTime ? "yyyy-MM-dd" : "yyyy-MM-dd HH:mm");
        }
        if (dataValue && dataValue.hasEndDate && dataValue.isNotEmpty && dataValue.isNotEmpty2) {
            text += `<svg class="av__cellicon"><use xlink:href="#iconForward"></use></svg>${formatDate(dataValue.content2, dataValue.isNotTime ? "yyyy-MM-dd" : "yyyy-MM-dd HH:mm")}`;
        }
        text += "</span>";
    } else if (["created", "updated"].includes(cellValue.type)) {
        const dataValue = cellValue ? cellValue[cellValue.type as "date"] : null;
        text = `<span class="av__celltext" data-value='${JSON.stringify(dataValue)}'>`;
        if (dataValue && dataValue.isNotEmpty) {
            text += formatDate(dataValue.content, "yyyy-MM-dd HH:mm");
        }
        text += "</span>";
    } else if (["lineNumber"].includes(cellValue.type)) {
        // 渲染行号
        text = `<span class="av__celltext" data-value='${rowIndex + 1}'>${rowIndex + 1}</span>`;
    } else if (cellValue.type === "mAsset") {
        cellValue?.mAsset?.forEach((item) => {
            if (item.type === "image") {
                text += `<img class="av__cellassetimg ariaLabel" aria-label="${item.content}" src="${item.content}">`;
            } else {
                text += `<span class="b3-chip av__celltext--url ariaLabel" aria-label="${escapeAttr(item.content)}" data-name="${escapeAttr(item.name)}" data-url="${escapeAttr(item.content)}">${item.name || item.content}</span>`;
            }
        });
    } else if (cellValue.type === "checkbox") {
        text += `<svg class="av__checkbox"><use xlink:href="#icon${cellValue?.checkbox?.checked ? "Check" : "Uncheck"}"></use></svg>`;
    } else if (cellValue.type === "rollup") {
        cellValue?.rollup?.contents?.forEach((item) => {
            const rollupText = ["select", "mSelect", "mAsset", "checkbox", "relation"].includes(item.type) ? renderCell(item) : renderRollup(item);
            if (rollupText) {
                text += rollupText + ", ";
            }
        });
        if (text && text.endsWith(", ")) {
            text = text.substring(0, text.length - 2);
        }
    } else if (cellValue.type === "relation") {
        cellValue?.relation?.contents?.forEach((item) => {
            if (item && item.block) {
                text += renderRollup(item) + ", ";
            }
        });
        if (text && text.endsWith(", ")) {
            text = text.substring(0, text.length - 2);
        }
    }

    if ((["text", "template", "url", "email", "phone", "number", "date", "created", "updated"].includes(cellValue.type) && cellValue[cellValue.type as "url"]?.content) ||
        cellValue.type === "lineNumber" ||
        (cellValue.type === "block" && cellValue.block?.content)) {
        text += `<span ${cellValue.type !== "number" ? "" : 'style="right:auto;left:5px"'} data-type="copy" class="block__icon"><svg><use xlink:href="#iconCopy"></use></svg></span>`;
    }
    return text;
};

const renderRollup = (cellValue: IAVCellValue) => {
    window.sout.tracker("invoked");
    let text = "";
    if (["text"].includes(cellValue.type)) {
        text = cellValue ? (cellValue[cellValue.type as "text"].content || "") : "";
    } else if (["email", "phone"].includes(cellValue.type)) {
        const emailContent = cellValue ? cellValue[cellValue.type as "email"].content : "";
        if (emailContent) {
            text = `<span class="av__celltext av__celltext--url" data-type="${cellValue.type}">${emailContent}</span>`;
        }
    } else if ("url" === cellValue.type) {
        const urlContent = cellValue?.url?.content || "";
        if (urlContent) {
            text = renderCellURL(urlContent);
        }
    } else if (cellValue.type === "block") {
        if (cellValue?.isDetached) {
            text = `<span class="av__celltext" data-id="${cellValue.block?.id}">${cellValue.block?.content || window.siyuan.languages.untitled}</span>`;
        } else {
            text = `<span data-type="block-ref" data-id="${cellValue.block?.id}" data-subtype="s" class="av__celltext av__celltext--ref">${cellValue.block?.content || window.siyuan.languages.untitled}</span>`;
        }
    } else if (cellValue.type === "number") {
        text = cellValue?.number.formattedContent || cellValue?.number.content.toString() || "";
    } else if (cellValue.type === "date") {
        const dataValue = cellValue ? cellValue.date : null;
        if (dataValue.formattedContent) {
            text = dataValue.formattedContent;
        } else {
            if (dataValue && dataValue.isNotEmpty) {
                text = formatDate(dataValue.content, dataValue.isNotTime ? "yyyy-MM-dd" : "yyyy-MM-dd HH:mm");
            }
            if (dataValue && dataValue.hasEndDate && dataValue.isNotEmpty && dataValue.isNotEmpty2) {
                text = `<svg class="av__cellicon"><use xlink:href="#iconForward"></use></svg>${formatDate(dataValue.content2, dataValue.isNotTime ? "yyyy-MM-dd" : "yyyy-MM-dd HH:mm")}`;
            }
        }
        if (text) {
            text = `<span class="av__celltext">${text}</span>`;
        }
    }
    return text;
};

export const updateHeaderCell = (cellElement: HTMLElement, headerValue: {
    icon?: string,
    name?: string,
    pin?: boolean,
}) => {
    window.sout.tracker("invoked");
    if (typeof headerValue.icon !== "undefined") {
        cellElement.dataset.icon = headerValue.icon;
        cellElement.querySelector(".av__cellheadericon").outerHTML = headerValue.icon ? unicode2Emoji(headerValue.icon, "av__cellheadericon", true) : `<svg class="av__cellheadericon"><use xlink:href="#${getColIconByType(cellElement.dataset.dtype as TAVCol)}"></use></svg>`;
    }
    if (typeof headerValue.name !== "undefined") {
        cellElement.querySelector(".av__celltext").textContent = headerValue.name;
    }
    if (typeof headerValue.pin !== "undefined") {
        const textElement = cellElement.querySelector(".av__celltext");
        if (headerValue.pin) {
            if (!cellElement.querySelector(".av__cellheadericon--pin")) {
                textElement.insertAdjacentHTML("afterend", '<svg class="av__cellheadericon av__cellheadericon--pin"><use xlink:href="#iconPin"></use></svg>');
            }
        } else {
            cellElement.querySelector(".av__cellheadericon--pin")?.remove();
        }
    }
};

export const getPositionByCellElement = (cellElement: HTMLElement) => {
    window.sout.tracker("invoked");
    let rowElement = hasClosestByClassName(cellElement, "av__row");
    if (!rowElement) {
        return;
    }
    let rowIndex = -1;
    while (rowElement) {
        rowElement = rowElement.previousElementSibling as HTMLElement;
        rowIndex++;
    }
    let celIndex = -2;
    while (cellElement) {
        cellElement = cellElement.previousElementSibling as HTMLElement;
        if (cellElement && cellElement.classList.contains("av__colsticky")) {
            cellElement = cellElement.lastElementChild as HTMLElement;
        }
        celIndex++;
    }
    return {rowIndex, celIndex};
};

export const dragFillCellsValue = (protyle: IProtyle, nodeElement: HTMLElement, originData: {
    [key: string]: IAVCellValue[]
}, originCellIds: string[]) => {
    window.sout.tracker("invoked");
    nodeElement.querySelector(".av__drag-fill")?.remove();
    const newData: { [key: string]: Array<IAVCellValue & { colId?: string, element?: HTMLElement }> } = {};
    nodeElement.querySelectorAll(".av__cell--active").forEach((item: HTMLElement) => {
        if (originCellIds.includes(item.dataset.id)) {
            return;
        }
        const rowElement = hasClosestByClassName(item, "av__row");
        if (!rowElement) {
            return;
        }
        if (!newData[rowElement.dataset.id]) {
            newData[rowElement.dataset.id] = [];
        }
        const value: IAVCellValue & {
            colId?: string,
            element?: HTMLElement
        } = genCellValueByElement(getTypeByCellElement(item), item);
        value.colId = item.dataset.colId;
        value.element = item;
        newData[rowElement.dataset.id].push(value);
    });
    const doOperations: IOperation[] = [];
    const undoOperations: IOperation[] = [];
    const avID = nodeElement.dataset.avId;
    const originKeys = Object.keys(originData);
    Object.keys(newData).forEach((rowID, index) => {
        newData[rowID].forEach((item, cellIndex) => {
            if (["rollup", "template", "created", "updated"].includes(item.type) ||
                (item.type === "block" && item.element.getAttribute("data-detached") !== "true")) {
                return;
            }
            // https://ld246.com/article/1707975507571 数据库下拉填充数据后异常
            const data = JSON.parse(JSON.stringify(originData[originKeys[index % originKeys.length]][cellIndex]));
            data.id = item.id;
            const keyID = item.colId;
            if (data.type === "block") {
                data.isDetached = true;
                delete data.block.id;
            }
            doOperations.push({
                action: "updateAttrViewCell",
                id: item.id,
                avID,
                keyID,
                rowID,
                data
            });
            item.element.innerHTML = renderCell(data);
            renderCellAttr(item.element, data);
            delete item.colId;
            delete item.element;
            undoOperations.push({
                action: "updateAttrViewCell",
                id: item.id,
                avID,
                keyID,
                rowID,
                data: item
            });
        });
    });
    focusBlock(nodeElement);
    if (doOperations.length > 0) {
        transaction(protyle, doOperations, undoOperations);
    }
};

export const addDragFill = (cellElement: Element) => {
    window.sout.tracker("invoked");
    if (!cellElement) {
        return;
    }
    cellElement.classList.add("av__cell--active");
    if (!cellElement.querySelector(".av__drag-fill")) {
        cellElement.insertAdjacentHTML("beforeend", `<div aria-label="${window.siyuan.languages.dragFill}" class="av__drag-fill ariaLabel"></div>`);
    }
};<|MERGE_RESOLUTION|>--- conflicted
+++ resolved
@@ -526,12 +526,8 @@
 };
 
 export const updateCellsValue = (protyle: IProtyle, nodeElement: HTMLElement, value?: any, cElements?: HTMLElement[],
-<<<<<<< HEAD
-                                 columns?: IAVColumn[]) => {
-    window.sout.tracker("invoked");
-=======
                                  columns?: IAVColumn[], html?: string) => {
->>>>>>> 5adb01ef
+    window.sout.tracker("invoked");
     const doOperations: IOperation[] = [];
     const undoOperations: IOperation[] = [];
 
