--- conflicted
+++ resolved
@@ -145,16 +145,12 @@
 };
 
 export const lineNumberRender = (block: HTMLElement) => {
-<<<<<<< HEAD
     window.sout.tracker("invoked");
-    if (block.parentElement.getAttribute("lineNumber") === "false") {
-=======
     const lineNumber = block.parentElement.getAttribute("lineNumber")
     if (lineNumber === "false") {
         return;
     }
     if (!window.siyuan.config.editor.codeSyntaxHighlightLineNum && lineNumber !== "true") {
->>>>>>> e4c61913
         return;
     }
     block.classList.add("protyle-linenumber");
