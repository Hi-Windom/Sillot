--- conflicted
+++ resolved
@@ -145,12 +145,8 @@
 };
 
 export const lineNumberRender = (block: HTMLElement) => {
-<<<<<<< HEAD
     window.sout.tracker("invoked");
-    const lineNumber = block.parentElement.getAttribute("lineNumber")
-=======
     const lineNumber = block.parentElement.getAttribute("lineNumber");
->>>>>>> 22b878c4
     if (lineNumber === "false") {
         return;
     }
