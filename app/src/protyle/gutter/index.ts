import {hasClosestBlock, hasClosestByAttribute, hasClosestByMatchTag, hasClosestByTag} from "../util/hasClosest";
import {getIconByType} from "../../editor/getIcon";
import {enterBack, iframeMenu, setFold, tableMenu, videoMenu, zoomOut} from "../../menus/protyle";
import {MenuItem} from "../../menus/Menu";
import {copySubMenu, openAttr, openWechatNotify} from "../../menus/commonMenuItem";
import {copyPlainText, isMac, isOnlyMeta, updateHotkeyTip, writeText} from "../util/compatibility";
import {
    transaction,
    turnsIntoOneTransaction,
    turnsIntoTransaction,
    updateBatchTransaction,
    updateTransaction
} from "../wysiwyg/transaction";
import {removeBlock} from "../wysiwyg/remove";
import {focusBlock, focusByRange, focusByWbr, getEditorRange} from "../util/selection";
import {hideElements} from "../ui/hideElements";
import {processRender} from "../util/processCode";
import {highlightRender} from "../render/highlightRender";
import {blockRender} from "../render/blockRender";
import {removeEmbed} from "../wysiwyg/removeEmbed";
import {getContenteditableElement, getTopAloneElement, isNotEditBlock} from "../wysiwyg/getBlock";
// import * as dayjs from "dayjs";
import { parseNumber2FormatString } from "../../sillot/util/date";
import {fetchPost, fetchSyncPost} from "../../util/fetch";
import {cancelSB, insertEmptyBlock, jumpToParentNext} from "../../block/util";
import {countBlockWord} from "../../layout/status";
<<<<<<< HEAD
/// #if !MOBILE
import {openFileById} from "../../editor/util";
import MDDialog from "../../sillot/joyUI/com_/monaco-dailog-editor";
/// #endif
=======
>>>>>>> af2fd13a
import {Constants} from "../../constants";
import {mathRender} from "../render/mathRender";
import {duplicateBlock} from "../wysiwyg/commonHotkey";
import {movePathTo} from "../../util/pathName";
import {hintMoveBlock} from "../hint/extend";
import {makeCard, quickMakeCard} from "../../card/makeCard";
import {transferBlockRef} from "../../menus/block";
import {isMobile} from "../../util/functions";
import {HiJoy} from "../../sillot/joyUI/com_/hi";
import {AIActions} from "../../ai/actions";
import {activeBlur, renderTextMenu, showKeyboardToolbarUtil} from "../../mobile/util/keyboardToolbar";
import {hideTooltip} from "../../dialog/tooltip";
import {appearanceMenu} from "../toolbar/Font";
import {setPosition} from "../../util/setPosition";
import {avRender} from "../render/av/render";
import {emitOpenMenu} from "../../plugin/EventBus";

export class Gutter {
    public element: HTMLElement;
    private gutterTip: string;

    constructor(protyle: IProtyle) {
        if (isMac()) {
            this.gutterTip = window.siyuan.languages.gutterTip;
        } else {
            this.gutterTip = window.siyuan.languages.gutterTip.replace(/⌘/g, "Ctrl+").replace(/⌥/g, "Alt+").replace(/⇧/g, "Shift+").replace(/⌃/g, "Ctrl+");
        }
        this.element = document.createElement("div");
        this.element.className = "protyle-gutters";
        this.element.addEventListener("dragstart", (event: DragEvent & { target: HTMLElement }) => {
            hideTooltip();
            const buttonElement = event.target.parentElement;
            let selectIds: string[] = [buttonElement.getAttribute("data-node-id")];
            let selectElements = Array.from(protyle.wysiwyg.element.querySelectorAll(".protyle-wysiwyg--select"));
            if (selectElements.length > 0) {
                selectIds = [];
                selectElements.forEach(item => {
                    selectIds.push(item.getAttribute("data-node-id"));
                });
            } else {
                selectElements = [protyle.wysiwyg.element.querySelector(`[data-node-id="${selectIds[0]}"]`)];
            }

            const ghostElement = document.createElement("div");
            ghostElement.className = protyle.wysiwyg.element.className;
            selectElements.forEach(item => {
                ghostElement.append(item.cloneNode(true));
            });
            ghostElement.setAttribute("style", `position:fixed;opacity:.1;width:${selectElements[0].clientWidth}px;padding:0;`);
            document.body.append(ghostElement);
            event.dataTransfer.setDragImage(ghostElement, 0, 0);
            setTimeout(() => {
                ghostElement.remove();
            });

            buttonElement.style.opacity = "0.1";
            window.siyuan.dragElement = protyle.wysiwyg.element;
            event.dataTransfer.setData(`${Constants.SIYUAN_DROP_GUTTER}${buttonElement.getAttribute("data-type")}${Constants.ZWSP}${buttonElement.getAttribute("data-subtype")}${Constants.ZWSP}${selectIds}`,
                protyle.wysiwyg.element.innerHTML);
        });
        this.element.addEventListener("dragend", () => {
            this.element.querySelectorAll("button").forEach((item) => {
                item.style.opacity = "";
            });
            window.siyuan.dragElement = undefined;
        });
        this.element.addEventListener("click", (event: MouseEvent & { target: HTMLInputElement }) => {
            const buttonElement = hasClosestByTag(event.target, "BUTTON");
            if (!buttonElement) {
                return;
            }
            event.preventDefault();
            event.stopPropagation();
            const id = buttonElement.getAttribute("data-node-id");
            if (!id) {
                if (buttonElement.getAttribute("disabled")) {
                    return;
                }
                buttonElement.setAttribute("disabled", "disabled");
                let foldElement: Element;
                Array.from(protyle.wysiwyg.element.querySelectorAll(`[data-node-id="${(buttonElement.previousElementSibling || buttonElement.nextElementSibling).getAttribute("data-node-id")}"]`)).find(item => {
                    if (!hasClosestByAttribute(item.parentElement, "data-type", "NodeBlockQueryEmbed") &&
                        this.isMatchNode(item)) {
                        foldElement = item;
                        return true;
                    }
                });
                if (!foldElement) {
                    return;
                }
                if (event.altKey) {
                    // 折叠所有子集
                    let hasFold = true;
                    Array.from(foldElement.children).find((ulElement) => {
                        if (ulElement.classList.contains("list")) {
                            const foldElement = Array.from(ulElement.children).find((listItemElement) => {
                                if (listItemElement.classList.contains("li")) {
                                    if (listItemElement.getAttribute("fold") !== "1" && listItemElement.childElementCount > 3) {
                                        hasFold = false;
                                        return true;
                                    }
                                }
                            });
                            if (foldElement) {
                                return true;
                            }
                        }
                    });
                    const doOperations: IOperation[] = [];
                    const undoOperations: IOperation[] = [];
                    Array.from(foldElement.children).forEach((ulElement) => {
                        if (ulElement.classList.contains("list")) {
                            Array.from(ulElement.children).forEach((listItemElement) => {
                                if (listItemElement.classList.contains("li")) {
                                    if (hasFold) {
                                        listItemElement.removeAttribute("fold");
                                    } else if (listItemElement.childElementCount > 3) {
                                        listItemElement.setAttribute("fold", "1");
                                    }
                                    const listId = listItemElement.getAttribute("data-node-id");
                                    doOperations.push({
                                        action: "setAttrs",
                                        id: listId,
                                        data: JSON.stringify({fold: hasFold ? "0" : "1"})
                                    });
                                    undoOperations.push({
                                        action: "setAttrs",
                                        id: listId,
                                        data: JSON.stringify({fold: hasFold ? "1" : "0"})
                                    });
                                }
                            });
                        }
                    });
                    transaction(protyle, doOperations, undoOperations);
                    buttonElement.removeAttribute("disabled");
                } else {
                    const foldStatus = setFold(protyle, foldElement);
                    if (foldStatus === "1") {
                        (buttonElement.firstElementChild as HTMLElement).style.transform = "";
                    } else if (foldStatus === "0") {
                        (buttonElement.firstElementChild as HTMLElement).style.transform = "rotate(90deg)";
                    }
                }
                hideElements(["select"], protyle);
                window.siyuan.menus.menu.remove();
                return;
            }
            if (isOnlyMeta(event)) {
                zoomOut({protyle, id});
            } else if (event.altKey) {
                let foldElement: Element;
                Array.from(protyle.wysiwyg.element.querySelectorAll(`[data-node-id="${id}"]`)).find(item => {
                    if (!hasClosestByAttribute(item.parentElement, "data-type", "NodeBlockQueryEmbed") &&
                        this.isMatchNode(item)) {
                        foldElement = item;
                        return true;
                    }
                });
                if (!foldElement) {
                    return;
                }
                if (buttonElement.getAttribute("data-type") === "NodeListItem" && foldElement.parentElement.getAttribute("data-node-id")) {
                    // 折叠同级
                    let hasFold = true;
                    Array.from(foldElement.parentElement.children).find((listItemElement) => {
                        if (listItemElement.classList.contains("li")) {
                            if (listItemElement.getAttribute("fold") !== "1" && listItemElement.childElementCount > 3) {
                                hasFold = false;
                                return true;
                            }
                        }
                    });
                    const doOperations: IOperation[] = [];
                    const undoOperations: IOperation[] = [];
                    Array.from(foldElement.parentElement.children).find((listItemElement) => {
                        if (listItemElement.classList.contains("li")) {
                            if (hasFold) {
                                listItemElement.removeAttribute("fold");
                            } else if (listItemElement.childElementCount > 3) {
                                listItemElement.setAttribute("fold", "1");
                            }
                            const listId = listItemElement.getAttribute("data-node-id");
                            doOperations.push({
                                action: "setAttrs",
                                id: listId,
                                data: JSON.stringify({fold: hasFold ? "0" : "1"})
                            });
                            undoOperations.push({
                                action: "setAttrs",
                                id: listId,
                                data: JSON.stringify({fold: hasFold ? "1" : "0"})
                            });
                        }
                    });
                    transaction(protyle, doOperations, undoOperations);
                } else {
                    setFold(protyle, foldElement);
                }
                foldElement.classList.remove("protyle-wysiwyg--hl");
            } else if (window.siyuan.shiftIsPressed && !protyle.disabled) {
                openAttr(protyle.wysiwyg.element.querySelector(`[data-node-id="${id}"]`), "bookmark", protyle);
            } else {
                this.renderMenu(protyle, buttonElement);
                // https://ld246.com/article/1648433751993
                if (!protyle.toolbar.range) {
                    protyle.toolbar.range = getEditorRange(protyle.wysiwyg.element.firstElementChild);
                }
                if (isMobile()) {
                    window.siyuan.menus.menu.fullscreen();
                } else {
                    window.siyuan.menus.menu.popup({x: event.clientX - 16, y: event.clientY - 16, isLeft: true});
                    focusByRange(protyle.toolbar.range);
                }
            }
        });
        this.element.addEventListener("contextmenu", (event: MouseEvent & { target: HTMLInputElement }) => {
            const buttonElement = hasClosestByTag(event.target, "BUTTON");
            if (!buttonElement || protyle.disabled || buttonElement.getAttribute("data-type") === "fold") {
                return;
            }
            if (!window.siyuan.ctrlIsPressed && !window.siyuan.altIsPressed && !window.siyuan.shiftIsPressed) {
                this.renderMenu(protyle, buttonElement);
                window.siyuan.menus.menu.popup({x: event.clientX - 16, y: event.clientY - 16, isLeft: true});
            }
            event.preventDefault();
            event.stopPropagation();
        });
        this.element.addEventListener("mouseover", (event: MouseEvent & { target: HTMLInputElement }) => {
            const buttonElement = hasClosestByTag(event.target, "BUTTON");
            if (!buttonElement) {
                return;
            }
            if (buttonElement.getAttribute("data-type") === "fold") {
                Array.from(protyle.wysiwyg.element.querySelectorAll(".protyle-wysiwyg--hl")).forEach(hlItem => {
                    hlItem.classList.remove("protyle-wysiwyg--hl");
                });
                return;
            }
            Array.from(protyle.wysiwyg.element.querySelectorAll(`[data-node-id="${buttonElement.getAttribute("data-node-id")}"]`)).find(item => {
                if (!hasClosestByAttribute(item.parentElement, "data-type", "NodeBlockQueryEmbed") && this.isMatchNode(item)) {
                    Array.from(protyle.wysiwyg.element.querySelectorAll(".protyle-wysiwyg--hl")).forEach(hlItem => {
                        if (!item.isSameNode(hlItem)) {
                            hlItem.classList.remove("protyle-wysiwyg--hl");
                        }
                    });
                    item.classList.add("protyle-wysiwyg--hl");
                    return true;
                }
            });
            event.preventDefault();
        });
        this.element.addEventListener("mouseleave", (event: MouseEvent & { target: HTMLInputElement }) => {
            Array.from(protyle.wysiwyg.element.querySelectorAll(".protyle-wysiwyg--hl")).forEach(item => {
                item.classList.remove("protyle-wysiwyg--hl");
            });
            event.preventDefault();
            event.stopPropagation();
        });
    }

    private isMatchNode(item: Element) {
        const itemRect = item.getBoundingClientRect();
        let gutterTop = this.element.getBoundingClientRect().top + 4;
        if (itemRect.height < Math.floor(window.siyuan.config.editor.fontSize * 1.625) + 8) {
            gutterTop = gutterTop - (itemRect.height - this.element.clientHeight) / 2;
        }
        return itemRect.top <= gutterTop && itemRect.bottom >= gutterTop;
    }

    private turnsOneInto(options: {
        icon: string,
        label: string,
        protyle: IProtyle,
        nodeElement: Element,
        accelerator?: string
        id: string,
        type: string,
        level?: number
    }) {
        return {
            icon: options.icon,
            label: options.label,
            accelerator: options.accelerator,
            async click() {
                if (!options.nodeElement.querySelector("wbr")) {
                    getContenteditableElement(options.nodeElement)?.insertAdjacentHTML("afterbegin", "<wbr>");
                }
                if (options.type === "CancelList" || options.type === "CancelBlockquote") {
                    for await(const item of options.nodeElement.querySelectorAll('[data-type="NodeHeading"][fold="1"]')) {
                        const itemId = item.getAttribute("data-node-id");
                        item.removeAttribute("fold");
                        const response = await fetchSyncPost("/api/transactions", {
                            session: options.protyle.id,
                            app: Constants.SIYUAN_APPID,
                            transactions: [{
                                doOperations: [{
                                    action: "unfoldHeading",
                                    id: itemId,
                                }],
                                undoOperations: [{
                                    action: "foldHeading",
                                    id: itemId
                                }],
                            }]
                        });
                        options.protyle.undo.add([{
                            action: "unfoldHeading",
                            id: itemId,
                        }], [{
                            action: "foldHeading",
                            id: itemId
                        }]);
                        item.insertAdjacentHTML("afterend", response.data[0].doOperations[0].retData);
                    }
                }
                const oldHTML = options.nodeElement.outerHTML;
                const previousId = options.nodeElement.previousElementSibling?.getAttribute("data-node-id");
                const parentId = options.nodeElement.parentElement.getAttribute("data-node-id") || options.protyle.block.parentID;
                // @ts-ignore
                const newHTML = options.protyle.lute[options.type](options.nodeElement.outerHTML, options.level);
                options.nodeElement.outerHTML = newHTML;
                if (options.type === "CancelList" || options.type === "CancelBlockquote") {
                    const tempElement = document.createElement("template");
                    tempElement.innerHTML = newHTML;
                    const doOperations: IOperation[] = [{
                        action: "delete",
                        id: options.id
                    }];
                    const undoOperations: IOperation[] = [];
                    let tempPreviousId = previousId;
                    Array.from(tempElement.content.children).forEach((item) => {
                        const tempId = item.getAttribute("data-node-id");
                        doOperations.push({
                            action: "insert",
                            data: item.outerHTML,
                            id: tempId,
                            previousID: tempPreviousId,
                            parentID: parentId
                        });
                        undoOperations.push({
                            action: "delete",
                            id: tempId
                        });
                        tempPreviousId = tempId;
                    });
                    undoOperations.push({
                        action: "insert",
                        data: oldHTML,
                        id: options.id,
                        previousID: previousId,
                        parentID: parentId
                    });
                    transaction(options.protyle, doOperations, undoOperations);
                } else {
                    updateTransaction(options.protyle, options.id, newHTML, oldHTML);
                }
                focusByWbr(options.protyle.wysiwyg.element, getEditorRange(options.protyle.wysiwyg.element));
                options.protyle.wysiwyg.element.querySelectorAll('[data-type~="block-ref"]').forEach(item => {
                    if (item.textContent === "") {
                        fetchPost("/api/block/getRefText", {id: item.getAttribute("data-id")}, (response) => {
                            item.innerHTML = response.data;
                        });
                    }
                });
                blockRender(options.protyle, options.protyle.wysiwyg.element);
                processRender(options.protyle.wysiwyg.element);
                highlightRender(options.protyle.wysiwyg.element);
                avRender(options.protyle.wysiwyg.element, options.protyle);
            }
        };
    }

    private turnsIntoOne(options: {
        accelerator?: string,
        icon?: string,
        label: string,
        protyle: IProtyle,
        selectsElement: Element[],
        type: string,
        level?: string
    }) {
        return {
            icon: options.icon,
            label: options.label,
            accelerator: options.accelerator,
            click() {
                turnsIntoOneTransaction(options);
            }
        };
    }

    private turnsInto(options: {
        icon?: string,
        label: string,
        protyle: IProtyle,
        selectsElement: Element[],
        type: string,
        level?: number | string,
        isContinue?: boolean
        accelerator?: string
    }) {
        return {
            icon: options.icon,
            label: options.label,
            accelerator: options.accelerator,
            click() {
                turnsIntoTransaction(options);
            }
        };
    }

    private showMobileAppearance(protyle: IProtyle) {
        const toolbarElement = document.getElementById("keyboardToolbar");
        const dynamicElements = toolbarElement.querySelectorAll("#keyboardToolbar .keyboard__dynamic");
        dynamicElements[0].classList.add("fn__none");
        dynamicElements[1].classList.remove("fn__none");
        toolbarElement.querySelector('.keyboard__action[data-type="text"]').classList.add("protyle-toolbar__item--current");
        toolbarElement.querySelector('.keyboard__action[data-type="done"] use').setAttribute("xlink:href", "#iconCloseRound");
        toolbarElement.classList.remove("fn__none");
        const oldScrollTop = protyle.contentElement.scrollTop + 333.5;  // toolbarElement.clientHeight
        renderTextMenu(protyle, toolbarElement);
        showKeyboardToolbarUtil(oldScrollTop);
    }

    public renderMultipleMenu(protyle: IProtyle, selectsElement: Element[]) {
        // 选中多个连续块的菜单
        let isList = false;
        let isContinue = false;
        let hasEmbedBlock = false;
        selectsElement.find((item, index) => {
            if (item.classList.contains("li")) {
                isList = true;
                return true;
            }
            if (item.classList.contains("bq") || item.classList.contains("sb") || item.classList.contains("p")) {
                hasEmbedBlock = true;
            }
            if (item.nextElementSibling && selectsElement[index + 1] &&
                item.nextElementSibling.isSameNode(selectsElement[index + 1])) {
                isContinue = true;
            } else if (index !== selectsElement.length - 1) {
                isContinue = false;
                return true;
            }
        });
        if (!isList && !protyle.disabled) {
            const SillotExtSubmennu: IMenu[] = [];
            window.siyuan.menus.menu.append(new MenuItem({
                label: "汐洛扩展菜单",
                icon: "iconMore",
                type: "submenu",
                submenu: SillotExtSubmennu
            }).element);
            window.siyuan.menus.menu.append(new MenuItem({type: "separator"}).element);
            const turnIntoSubmenu: IMenu[] = [];
            if (isContinue) {
                turnIntoSubmenu.push(this.turnsIntoOne({
                    icon: "iconList",
                    label: window.siyuan.languages.list,
                    protyle,
                    selectsElement,
                    type: "Blocks2ULs"
                }));
                turnIntoSubmenu.push(this.turnsIntoOne({
                    icon: "iconOrderedList",
                    label: window.siyuan.languages["ordered-list"],
                    protyle,
                    selectsElement,
                    type: "Blocks2OLs"
                }));
                turnIntoSubmenu.push(this.turnsIntoOne({
                    icon: "iconCheck",
                    label: window.siyuan.languages.check,
                    protyle,
                    selectsElement,
                    type: "Blocks2TLs"
                }));
                turnIntoSubmenu.push(this.turnsIntoOne({
                    icon: "iconQuote",
                    label: window.siyuan.languages.quote,
                    protyle,
                    selectsElement,
                    type: "Blocks2Blockquote"
                }));
            }
            // 多选引用转换为块的时候 id 不一致
            if (!hasEmbedBlock) {
                turnIntoSubmenu.push(this.turnsInto({
                    icon: "iconParagraph",
                    label: window.siyuan.languages.paragraph,
                    accelerator: window.siyuan.config.keymap.editor.heading.paragraph.custom,
                    protyle,
                    selectsElement,
                    type: "Blocks2Ps",
                    isContinue
                }));
            }
            turnIntoSubmenu.push(this.turnsInto({
                icon: "iconH1",
                label: window.siyuan.languages.heading1,
                accelerator: window.siyuan.config.keymap.editor.heading.heading1.custom,
                protyle,
                selectsElement,
                level: 1,
                type: "Blocks2Hs",
                isContinue
            }));
            turnIntoSubmenu.push(this.turnsInto({
                icon: "iconH2",
                label: window.siyuan.languages.heading2,
                accelerator: window.siyuan.config.keymap.editor.heading.heading2.custom,
                protyle,
                selectsElement,
                level: 2,
                type: "Blocks2Hs",
                isContinue
            }));
            turnIntoSubmenu.push(this.turnsInto({
                icon: "iconH3",
                label: window.siyuan.languages.heading3,
                accelerator: window.siyuan.config.keymap.editor.heading.heading3.custom,
                protyle,
                selectsElement,
                level: 3,
                type: "Blocks2Hs",
                isContinue
            }));
            turnIntoSubmenu.push(this.turnsInto({
                icon: "iconH4",
                label: window.siyuan.languages.heading4,
                accelerator: window.siyuan.config.keymap.editor.heading.heading4.custom,
                protyle,
                selectsElement,
                level: 4,
                type: "Blocks2Hs",
                isContinue
            }));
            turnIntoSubmenu.push(this.turnsInto({
                icon: "iconH5",
                label: window.siyuan.languages.heading5,
                accelerator: window.siyuan.config.keymap.editor.heading.heading5.custom,
                protyle,
                selectsElement,
                level: 5,
                type: "Blocks2Hs",
                isContinue
            }));
            turnIntoSubmenu.push(this.turnsInto({
                icon: "iconH6",
                label: window.siyuan.languages.heading6,
                accelerator: window.siyuan.config.keymap.editor.heading.heading6.custom,
                protyle,
                selectsElement,
                level: 6,
                type: "Blocks2Hs",
                isContinue
            }));
            window.siyuan.menus.menu.append(new MenuItem({
                icon: "iconRefresh",
                label: window.siyuan.languages.turnInto,
                type: "submenu",
                submenu: turnIntoSubmenu
            }).element);
            if (isContinue) {
                window.siyuan.menus.menu.append(new MenuItem({
                    icon: "iconSuper",
                    label: window.siyuan.languages.merge + " " + window.siyuan.languages.superBlock,
                    type: "submenu",
                    submenu: [this.turnsIntoOne({
                        label: window.siyuan.languages.hLayout,
                        accelerator: window.siyuan.config.keymap.editor.general.hLayout.custom,
                        icon: "iconSplitLR",
                        protyle,
                        selectsElement,
                        type: "BlocksMergeSuperBlock",
                        level: "col"
                    }), this.turnsIntoOne({
                        label: window.siyuan.languages.vLayout,
                        accelerator: window.siyuan.config.keymap.editor.general.vLayout.custom,
                        icon: "iconSplitTB",
                        protyle,
                        selectsElement,
                        type: "BlocksMergeSuperBlock",
                        level: "row"
                    })]
                }).element);
            }
        }
        if (!protyle.disabled) {
            AIActions(selectsElement, protyle);
        }
        const copyMenu: IMenu[] = [{
            label: window.siyuan.languages.copy,
            accelerator: "⌘C",
            click() {
                if (isNotEditBlock(selectsElement[0])) {
                    let html = "";
                    selectsElement.forEach(item => {
                        html += removeEmbed(item);
                    });
                    writeText(protyle.lute.BlockDOM2StdMd(html).trimEnd());
                } else {
                    focusByRange(getEditorRange(selectsElement[0]));
                    document.execCommand("copy");
                }
            }
        }, {
            label: window.siyuan.languages.copyPlainText,
            accelerator: window.siyuan.config.keymap.editor.general.copyPlainText.custom,
            click() {
                let html = "";
                selectsElement.forEach(item => {
                    item.querySelectorAll("[spellcheck]").forEach(editItem => {
                        const cloneNode = editItem.cloneNode(true) as HTMLElement;
                        cloneNode.querySelectorAll('[data-type="backslash"]').forEach(slashItem => {
                            slashItem.firstElementChild.remove();
                        });
                        html += cloneNode.textContent + "\n";
                    });
                });
                copyPlainText(html.trimEnd());
            }
        }, {
            label: window.siyuan.languages.duplicate,
            accelerator: window.siyuan.config.keymap.editor.general.duplicate.custom,
            disabled: protyle.disabled,
            click() {
                duplicateBlock(selectsElement, protyle);
            }
        }];
        const copyTextRefMenu = this.genCopyTextRef(selectsElement);
        if (copyTextRefMenu) {
            copyMenu.splice(2, 0, copyTextRefMenu);
        }
        window.siyuan.menus.menu.append(new MenuItem({
            label: window.siyuan.languages.copy,
            icon: "iconCopy",
            type: "submenu",
            submenu: copyMenu,
        }).element);
        if (protyle.disabled) {
            return;
        }
        window.siyuan.menus.menu.append(new MenuItem({
            label: window.siyuan.languages.cut,
            accelerator: "⌘X",
            icon: "iconCut",
            click: () => {
                if (isNotEditBlock(selectsElement[0])) {
                    let html = "";
                    selectsElement.forEach(item => {
                        html += removeEmbed(item);
                    });
                    writeText(protyle.lute.BlockDOM2StdMd(html).trimEnd());
                    protyle.breadcrumb?.hide();
                    removeBlock(protyle, selectsElement[0], getEditorRange(selectsElement[0]));
                } else {
                    focusByRange(getEditorRange(selectsElement[0]));
                    document.execCommand("cut");
                }
            }
        }).element);
        window.siyuan.menus.menu.append(new MenuItem({
            label: window.siyuan.languages.move,
            accelerator: window.siyuan.config.keymap.general.move.custom,
            icon: "iconMove",
            click: () => {
                movePathTo((toPath) => {
                    hintMoveBlock(toPath[0], selectsElement, protyle);
                });
            }
        }).element);
        window.siyuan.menus.menu.append(new MenuItem({
            label: window.siyuan.languages.delete,
            icon: "iconTrashcan",
            accelerator: "⌫",
            click: () => {
                protyle.breadcrumb?.hide();
                removeBlock(protyle, selectsElement[0], getEditorRange(selectsElement[0]));
            }
        }).element);

        window.siyuan.menus.menu.append(new MenuItem({type: "separator"}).element);
        const appearanceElement = new MenuItem({
            label: window.siyuan.languages.appearance,
            icon: "iconFont",
            accelerator: window.siyuan.config.keymap.editor.insert.appearance.custom,
            click: () => {
                /// #if MOBILE
                this.showMobileAppearance(protyle);
                /// #else
                protyle.toolbar.element.classList.add("fn__none");
                protyle.toolbar.subElement.innerHTML = "";
                protyle.toolbar.subElement.style.width = "";
                protyle.toolbar.subElement.style.padding = "";
                protyle.toolbar.subElement.append(appearanceMenu(protyle, selectsElement));
                protyle.toolbar.subElement.style.zIndex = (++window.siyuan.zIndex).toString();
                protyle.toolbar.subElement.classList.remove("fn__none");
                protyle.toolbar.subElementCloseCB = undefined;
                const position = selectsElement[0].getBoundingClientRect();
                setPosition(protyle.toolbar.subElement, position.left, position.top);
                /// #endif
            }
        }).element;
        window.siyuan.menus.menu.append(appearanceElement);
        if (!isMobile()) {
            appearanceElement.lastElementChild.classList.add("b3-menu__submenu--row");
        }
        this.genAlign(selectsElement, protyle);
        this.genWidths(selectsElement, protyle);
        window.siyuan.menus.menu.append(new MenuItem({type: "separator"}).element);
        window.siyuan.menus.menu.append(new MenuItem({
            label: window.siyuan.languages.quickMakeCard,
            accelerator: window.siyuan.config.keymap.editor.general.quickMakeCard.custom,
            iconHTML: '<svg class="b3-menu__icon" style="color:var(--b3-theme-primary)"><use xlink:href="#iconRiffCard"></use></svg>',
            icon: "iconRiffCard",
            click() {
                quickMakeCard(protyle, selectsElement);
            }
        }).element);
        if (window.siyuan.config.flashcard.deck) {
            window.siyuan.menus.menu.append(new MenuItem({
                label: window.siyuan.languages.addToDeck,
                icon: "iconRiffCard",
                click() {
                    const ids: string[] = [];
                    selectsElement.forEach(item => {
                        if (item.getAttribute("data-type") === "NodeThematicBreak") {
                            return;
                        }
                        ids.push(item.getAttribute("data-node-id"));
                    });
                    makeCard(protyle.app, ids);
                }
            }).element);
        }

        if (protyle?.app?.plugins) {
            emitOpenMenu({
                plugins: protyle.app.plugins,
                type: "click-blockicon",
                detail: {
                    protyle,
                    blockElements: selectsElement,
                },
                separatorPosition: "top",
            });
        }

        return window.siyuan.menus.menu;
    }

    public renderMenu(protyle: IProtyle, buttonElement: Element) {
<<<<<<< HEAD
        // 单个块的菜单
=======
        if (!buttonElement) {
            return;
        }
>>>>>>> af2fd13a
        hideElements(["util", "toolbar", "hint"], protyle);
        window.siyuan.menus.menu.remove();
        if (isMobile()) {
            activeBlur();
        }
        const id = buttonElement.getAttribute("data-node-id");
        const selectsElement = protyle.wysiwyg.element.querySelectorAll(".protyle-wysiwyg--select");
        if (selectsElement.length > 1) {
            const match = Array.from(selectsElement).find(item => {
                if (id === item.getAttribute("data-node-id")) {
                    return true;
                }
            });
            if (match) {
                return this.renderMultipleMenu(protyle, Array.from(selectsElement));
            }
        }

        let nodeElement: Element;
        if (buttonElement.tagName === "BUTTON") {
            Array.from(protyle.wysiwyg.element.querySelectorAll(`[data-node-id="${id}"]`)).find(item => {
                if (!hasClosestByAttribute(item.parentElement, "data-type", "NodeBlockQueryEmbed") &&
                    this.isMatchNode(item)) {
                    nodeElement = item;
                    return true;
                }
            });
        } else {
            nodeElement = buttonElement;
        }
        if (!nodeElement) {
            return;
        }
        const type = nodeElement.getAttribute("data-type");
        const subType = nodeElement.getAttribute("data-subtype");
        const turnIntoSubmenu: IMenu[] = [];
        hideElements(["select"], protyle);
        nodeElement.classList.add("protyle-wysiwyg--select");
        countBlockWord([id], protyle.block.rootID);
        const SillotExtSubmennu: IMenu[] = [];
        /// #if !MOBILE
        SillotExtSubmennu.push({
            label: "KMD 源码编辑",
            click() {
                window.sout.log("KMD 源码编辑");
                const initTheme =
                  window.siyuan.config.appearance.mode === 0 ? "vs" : "vs-dark";
                MDDialog({
                  id: "app5",
                  nodeID: id,
                  lang: "markdown",
                  theme: initTheme,
                  readonly: true,
                  editable: false,
                });
            }
        });
        /// #endif
        window.siyuan.menus.menu.append(new MenuItem({
            label: "汐洛扩展菜单",
            icon: "iconMore",
            type: "submenu",
            submenu: SillotExtSubmennu
        }).element);
        window.siyuan.menus.menu.append(new MenuItem({ type: "separator" }).element);
        // "heading1-6", "list", "ordered-list", "check", "quote", "code", "table", "line", "math", "paragraph"
        if (type === "NodeParagraph" && !protyle.disabled) {
            turnIntoSubmenu.push(this.turnsIntoOne({
                icon: "iconList",
                label: window.siyuan.languages.list,
                protyle,
                selectsElement: [nodeElement],
                type: "Blocks2ULs"
            }));
            turnIntoSubmenu.push(this.turnsIntoOne({
                icon: "iconOrderedList",
                label: window.siyuan.languages["ordered-list"],
                protyle,
                selectsElement: [nodeElement],
                type: "Blocks2OLs"
            }));
            turnIntoSubmenu.push(this.turnsIntoOne({
                icon: "iconCheck",
                label: window.siyuan.languages.check,
                protyle,
                selectsElement: [nodeElement],
                type: "Blocks2TLs"
            }));
            turnIntoSubmenu.push(this.turnsIntoOne({
                icon: "iconQuote",
                label: window.siyuan.languages.quote,
                protyle,
                selectsElement: [nodeElement],
                type: "Blocks2Blockquote"
            }));
            turnIntoSubmenu.push(this.turnsInto({
                icon: "iconH1",
                label: window.siyuan.languages.heading1,
                accelerator: window.siyuan.config.keymap.editor.heading.heading1.custom,
                protyle,
                selectsElement: [nodeElement],
                level: 1,
                type: "Blocks2Hs",
            }));
            turnIntoSubmenu.push(this.turnsInto({
                icon: "iconH2",
                label: window.siyuan.languages.heading2,
                accelerator: window.siyuan.config.keymap.editor.heading.heading2.custom,
                protyle,
                selectsElement: [nodeElement],
                level: 2,
                type: "Blocks2Hs",
            }));
            turnIntoSubmenu.push(this.turnsInto({
                icon: "iconH3",
                label: window.siyuan.languages.heading3,
                accelerator: window.siyuan.config.keymap.editor.heading.heading3.custom,
                protyle,
                selectsElement: [nodeElement],
                level: 3,
                type: "Blocks2Hs",
            }));
            turnIntoSubmenu.push(this.turnsInto({
                icon: "iconH4",
                label: window.siyuan.languages.heading4,
                accelerator: window.siyuan.config.keymap.editor.heading.heading4.custom,
                protyle,
                selectsElement: [nodeElement],
                level: 4,
                type: "Blocks2Hs",
            }));
            turnIntoSubmenu.push(this.turnsInto({
                icon: "iconH5",
                label: window.siyuan.languages.heading5,
                accelerator: window.siyuan.config.keymap.editor.heading.heading5.custom,
                protyle,
                selectsElement: [nodeElement],
                level: 5,
                type: "Blocks2Hs",
            }));
            turnIntoSubmenu.push(this.turnsInto({
                icon: "iconH6",
                label: window.siyuan.languages.heading6,
                accelerator: window.siyuan.config.keymap.editor.heading.heading6.custom,
                protyle,
                selectsElement: [nodeElement],
                level: 6,
                type: "Blocks2Hs",
            }));
        } else if (type === "NodeHeading" && !protyle.disabled) {
            turnIntoSubmenu.push(this.turnsInto({
                icon: "iconParagraph",
                label: window.siyuan.languages.paragraph,
                accelerator: window.siyuan.config.keymap.editor.heading.paragraph.custom,
                protyle,
                selectsElement: [nodeElement],
                level: 6,
                type: "Blocks2Ps",
            }));
            if (subType !== "h1") {
                turnIntoSubmenu.push(this.turnsInto({
                    icon: "iconH1",
                    label: window.siyuan.languages.heading1,
                    accelerator: window.siyuan.config.keymap.editor.heading.heading1.custom,
                    protyle,
                    selectsElement: [nodeElement],
                    level: 1,
                    type: "Blocks2Hs",
                }));
            }
            if (subType !== "h2") {
                turnIntoSubmenu.push(this.turnsInto({
                    icon: "iconH2",
                    label: window.siyuan.languages.heading2,
                    accelerator: window.siyuan.config.keymap.editor.heading.heading2.custom,
                    protyle,
                    selectsElement: [nodeElement],
                    level: 2,
                    type: "Blocks2Hs",
                }));
            }
            if (subType !== "h3") {
                turnIntoSubmenu.push(this.turnsInto({
                    icon: "iconH3",
                    label: window.siyuan.languages.heading3,
                    accelerator: window.siyuan.config.keymap.editor.heading.heading3.custom,
                    protyle,
                    selectsElement: [nodeElement],
                    level: 3,
                    type: "Blocks2Hs",
                }));
            }
            if (subType !== "h4") {
                turnIntoSubmenu.push(this.turnsInto({
                    icon: "iconH4",
                    label: window.siyuan.languages.heading4,
                    accelerator: window.siyuan.config.keymap.editor.heading.heading4.custom,
                    protyle,
                    selectsElement: [nodeElement],
                    level: 4,
                    type: "Blocks2Hs",
                }));
            }
            if (subType !== "h5") {
                turnIntoSubmenu.push(this.turnsInto({
                    icon: "iconH5",
                    label: window.siyuan.languages.heading5,
                    accelerator: window.siyuan.config.keymap.editor.heading.heading5.custom,
                    protyle,
                    selectsElement: [nodeElement],
                    level: 5,
                    type: "Blocks2Hs",
                }));
            }
            if (subType !== "h6") {
                turnIntoSubmenu.push(this.turnsInto({
                    icon: "iconH6",
                    label: window.siyuan.languages.heading6,
                    accelerator: window.siyuan.config.keymap.editor.heading.heading6.custom,
                    protyle,
                    selectsElement: [nodeElement],
                    level: 6,
                    type: "Blocks2Hs",
                }));
            }
        } else if (type === "NodeList" && !protyle.disabled) {
            turnIntoSubmenu.push(this.turnsOneInto({
                icon: "iconParagraph",
                label: window.siyuan.languages.paragraph,
                protyle,
                nodeElement,
                id,
                type: "CancelList"
            }));
            if (nodeElement.getAttribute("data-subtype") === "o") {
                turnIntoSubmenu.push(this.turnsOneInto({
                    icon: "iconList",
                    label: window.siyuan.languages.list,
                    protyle,
                    nodeElement,
                    id,
                    type: "OL2UL"
                }));
                turnIntoSubmenu.push(this.turnsOneInto({
                    icon: "iconCheck",
                    label: window.siyuan.languages.check,
                    protyle,
                    nodeElement,
                    id,
                    type: "UL2TL"
                }));
            } else if (nodeElement.getAttribute("data-subtype") === "t") {
                turnIntoSubmenu.push(this.turnsOneInto({
                    icon: "iconList",
                    label: window.siyuan.languages.list,
                    protyle,
                    nodeElement,
                    id,
                    type: "TL2UL"
                }));
                turnIntoSubmenu.push(this.turnsOneInto({
                    icon: "iconOrderedList",
                    label: window.siyuan.languages["ordered-list"],
                    protyle,
                    nodeElement,
                    id,
                    type: "TL2OL"
                }));
            } else {
                turnIntoSubmenu.push(this.turnsOneInto({
                    icon: "iconOrderedList",
                    label: window.siyuan.languages["ordered-list"],
                    protyle,
                    nodeElement,
                    id,
                    type: "UL2OL"
                }));
                turnIntoSubmenu.push(this.turnsOneInto({
                    icon: "iconCheck",
                    label: window.siyuan.languages.check,
                    protyle,
                    nodeElement,
                    id,
                    type: "OL2TL"
                }));
            }
        } else if (type === "NodeBlockquote" && !protyle.disabled) {
            turnIntoSubmenu.push(this.turnsOneInto({
                icon: "iconParagraph",
                label: window.siyuan.languages.paragraph,
                protyle,
                nodeElement,
                id,
                type: "CancelBlockquote"
            }));
        }
        if (turnIntoSubmenu.length > 0 && !protyle.disabled) {
            window.siyuan.menus.menu.append(new MenuItem({
                icon: "iconRefresh",
                label: window.siyuan.languages.turnInto,
                type: "submenu",
                submenu: turnIntoSubmenu
            }).element);
        }
        if (!protyle.disabled && !nodeElement.classList.contains("hr")) {
            AIActions([nodeElement], protyle);
        }
        const copyMenu = (copySubMenu(id, true, nodeElement) as IMenu[]).concat([{
            label: window.siyuan.languages.copy,
            accelerator: "⌘C",
            click() {
                if (isNotEditBlock(nodeElement)) {
                    writeText(protyle.lute.BlockDOM2StdMd(removeEmbed(nodeElement)).trimEnd());
                } else {
                    focusByRange(getEditorRange(nodeElement));
                    document.execCommand("copy");
                }
            }
        }, {
            label: window.siyuan.languages.copyPlainText,
            accelerator: window.siyuan.config.keymap.editor.general.copyPlainText.custom,
            click() {
                let text = "";
                nodeElement.querySelectorAll("[spellcheck]").forEach(item => {
                    const cloneNode = item.cloneNode(true) as HTMLElement;
                    cloneNode.querySelectorAll('[data-type="backslash"]').forEach(slashItem => {
                        slashItem.firstElementChild.remove();
                    });
                    text += cloneNode.textContent + "\n";
                });
                copyPlainText(text.trimEnd());
            }
        }, {
            label: window.siyuan.languages.duplicate,
            accelerator: window.siyuan.config.keymap.editor.general.duplicate.custom,
            disabled: protyle.disabled,
            click() {
                duplicateBlock([nodeElement], protyle);
            }
        }]);
        const copyTextRefMenu = this.genCopyTextRef([nodeElement]);
        if (copyTextRefMenu) {
            copyMenu.splice(copyMenu.length - 1, 0, copyTextRefMenu);
        }
        window.siyuan.menus.menu.append(new MenuItem({
            label: window.siyuan.languages.copy,
            icon: "iconCopy",
            type: "submenu",
            submenu: copyMenu
        }).element);
        if (!protyle.disabled) {
            window.siyuan.menus.menu.append(new MenuItem({
                label: window.siyuan.languages.cut,
                accelerator: "⌘X",
                icon: "iconCut",
                click: () => {
                    if (isNotEditBlock(nodeElement)) {
                        writeText(protyle.lute.BlockDOM2StdMd(removeEmbed(nodeElement)).trimEnd());
                        removeBlock(protyle, nodeElement, getEditorRange(nodeElement));
                        protyle.breadcrumb?.hide();
                    } else {
                        focusByRange(getEditorRange(nodeElement));
                        document.execCommand("cut");
                    }
                }
            }).element);
            window.siyuan.menus.menu.append(new MenuItem({
                label: window.siyuan.languages.move,
                accelerator: window.siyuan.config.keymap.general.move.custom,
                icon: "iconMove",
                click: () => {
                    movePathTo((toPath) => {
                        hintMoveBlock(toPath[0], [nodeElement], protyle);
                    });
                }
            }).element);
            window.siyuan.menus.menu.append(new MenuItem({
                label: window.siyuan.languages.delete,
                icon: "iconTrashcan",
                accelerator: "⌫",
                click: () => {
                    protyle.breadcrumb?.hide();
                    removeBlock(protyle, nodeElement, getEditorRange(nodeElement));
                }
            }).element);
        }
        if (type === "NodeSuperBlock" && !protyle.disabled) {
            window.siyuan.menus.menu.append(new MenuItem({type: "separator"}).element);
            window.siyuan.menus.menu.append(new MenuItem({
                label: window.siyuan.languages.cancel + " " + window.siyuan.languages.superBlock,
                click() {
                    const sbData = cancelSB(protyle, nodeElement);
                    transaction(protyle, sbData.doOperations, sbData.undoOperations);
                    focusBlock(protyle.wysiwyg.element.querySelector(`[data-node-id="${sbData.previousId}"]`));
                    hideElements(["gutter"], protyle);
                }
            }).element);
        } else if (type === "NodeCodeBlock" && !protyle.disabled && !nodeElement.getAttribute("data-subtype")) {
            window.siyuan.menus.menu.append(new MenuItem({type: "separator"}).element);
            const linewrap = nodeElement.getAttribute("linewrap");
            const ligatures = nodeElement.getAttribute("ligatures");
            const linenumber = nodeElement.getAttribute("linenumber");

            window.siyuan.menus.menu.append(new MenuItem({
                type: "submenu",
                icon: "iconCode",
                label: window.siyuan.languages.code,
                submenu: [{
                    iconHTML: "",
                    label: `<div class="fn__flex" style="margin-bottom: 4px"><span>${window.siyuan.languages.md31}</span><span class="fn__space fn__flex-1"></span>
<input type="checkbox" class="b3-switch fn__flex-center"${linewrap === "true" ? " checked" : ((window.siyuan.config.editor.codeLineWrap && linewrap !== "false") ? " checked" : "")}></div>`,
                    bind(element) {
                        element.addEventListener("click", (event: MouseEvent & { target: HTMLElement }) => {
                            const inputElement = element.querySelector("input");
                            if (event.target.tagName !== "INPUT") {
                                inputElement.checked = !inputElement.checked;
                            }
                            nodeElement.setAttribute("linewrap", inputElement.checked.toString());
                            nodeElement.querySelector(".hljs").removeAttribute("data-render");
                            highlightRender(nodeElement);
                            fetchPost("/api/attr/setBlockAttrs", {
                                id,
                                attrs: {linewrap: inputElement.checked.toString()}
                            });
                            window.siyuan.menus.menu.remove();
                        });
                    }
                }, {
                    iconHTML: "",
                    label: `<div class="fn__flex" style="margin-bottom: 4px"><span>${window.siyuan.languages.md2}</span><span class="fn__space fn__flex-1"></span>
<input type="checkbox" class="b3-switch fn__flex-center"${ligatures === "true" ? " checked" : ((window.siyuan.config.editor.codeLigatures && ligatures !== "false") ? " checked" : "")}></div>`,
                    bind(element) {
                        element.addEventListener("click", (event: MouseEvent & { target: HTMLElement }) => {
                            const inputElement = element.querySelector("input");
                            if (event.target.tagName !== "INPUT") {
                                inputElement.checked = !inputElement.checked;
                            }
                            nodeElement.setAttribute("ligatures", inputElement.checked.toString());
                            nodeElement.querySelector(".hljs").removeAttribute("data-render");
                            highlightRender(nodeElement);
                            fetchPost("/api/attr/setBlockAttrs", {
                                id,
                                attrs: {ligatures: inputElement.checked.toString()}
                            });
                            window.siyuan.menus.menu.remove();
                        });
                    }
                }, {
                    iconHTML: "",
                    label: `<div class="fn__flex" style="margin-bottom: 4px"><span>${window.siyuan.languages.md27}</span><span class="fn__space fn__flex-1"></span>
<input type="checkbox" class="b3-switch fn__flex-center"${linenumber === "true" ? " checked" : ((window.siyuan.config.editor.codeSyntaxHighlightLineNum && linenumber !== "false") ? " checked" : "")}></div>`,
                    bind(element) {
                        element.addEventListener("click", (event: MouseEvent & { target: HTMLElement }) => {
                            const inputElement = element.querySelector("input");
                            if (event.target.tagName !== "INPUT") {
                                inputElement.checked = !inputElement.checked;
                            }
                            nodeElement.setAttribute("linenumber", inputElement.checked.toString());
                            nodeElement.querySelector(".hljs").removeAttribute("data-render");
                            highlightRender(nodeElement);
                            fetchPost("/api/attr/setBlockAttrs", {
                                id,
                                attrs: {linenumber: inputElement.checked.toString()}
                            });
                            window.siyuan.menus.menu.remove();
                        });
                    }
                }]
            }).element);
        } else if (type === "NodeCodeBlock" && !protyle.disabled && ["echarts", "mindmap"].includes(nodeElement.getAttribute("data-subtype"))) {
            window.siyuan.menus.menu.append(new MenuItem({type: "separator"}).element);
            const height = (nodeElement as HTMLElement).style.height;
            let html = nodeElement.outerHTML;
            window.siyuan.menus.menu.append(new MenuItem({
                label: window.siyuan.languages.chart,
                icon: "iconCode",
                submenu: [{
                    label: `${window.siyuan.languages.height}<span class="fn__space"></span>
<input style="margin: 4px 0;width: 84px" type="number" step="1" min="148" class="b3-text-field" value="${height ? parseInt(height) : "420"}">`,
                    bind: (element) => {
                        element.querySelector("input").addEventListener("change", (event) => {
                            const newHeight = ((event.target as HTMLInputElement).value || "420") + "px";
                            (nodeElement as HTMLElement).style.height = newHeight;
                            (nodeElement.firstElementChild.nextElementSibling as HTMLElement).style.height = newHeight;
                            updateTransaction(protyle, id, nodeElement.outerHTML, html);
                            html = nodeElement.outerHTML;
                            event.stopPropagation();
                            const chartInstance = window.echarts.getInstanceById(nodeElement.firstElementChild.nextElementSibling.getAttribute("_echarts_instance_"));
                            if (chartInstance) {
                                chartInstance.resize();
                            }
                        });
                    }
                }, {
                    label: window.siyuan.languages.update,
                    icon: "iconEdit",
                    click() {
                        protyle.toolbar.showRender(protyle, nodeElement);
                    }
                }]
            }).element);
        } else if (type === "NodeTable" && !protyle.disabled) {
            let range = getEditorRange(nodeElement);
            const tableElement = nodeElement.querySelector("table");
            if (!tableElement.contains(range.startContainer)) {
                range = getEditorRange(tableElement.querySelector("th"));
            }
            const cellElement = hasClosestByMatchTag(range.startContainer, "TD") || hasClosestByMatchTag(range.startContainer, "TH");
            if (cellElement) {
                window.siyuan.menus.menu.append(new MenuItem({type: "separator"}).element);
                window.siyuan.menus.menu.append(new MenuItem({
                    type: "submenu",
                    icon: "iconTable",
                    label: window.siyuan.languages.table,
                    submenu: tableMenu(protyle, nodeElement, cellElement as HTMLTableCellElement, range) as IMenu[]
                }).element);
            }
        } else if ((type === "NodeVideo" || type === "NodeAudio") && !protyle.disabled) {
            window.siyuan.menus.menu.append(new MenuItem({type: "separator"}).element);
            window.siyuan.menus.menu.append(new MenuItem({
                id: "assetSubMenu",
                type: "submenu",
                icon: type === "NodeVideo" ? "iconVideo" : "iconRecord",
                label: window.siyuan.languages.assets,
                submenu: videoMenu(protyle, nodeElement, type)
            }).element);
        } else if (type === "NodeIFrame" && !protyle.disabled) {
            window.siyuan.menus.menu.append(new MenuItem({type: "separator"}).element);
            window.siyuan.menus.menu.append(new MenuItem({
                id: "assetSubMenu",
                type: "submenu",
                icon: "iconLanguage",
                label: window.siyuan.languages.assets,
                submenu: iframeMenu(protyle, nodeElement)
            }).element);
        } else if (type === "NodeHTMLBlock" && !protyle.disabled) {
            window.siyuan.menus.menu.append(new MenuItem({type: "separator"}).element);
            window.siyuan.menus.menu.append(new MenuItem({
                icon: "iconHTML5",
                label: "HTML",
                click() {
                    protyle.toolbar.showRender(protyle, nodeElement);
                }
            }).element);
        } else if (type === "NodeBlockQueryEmbed" && !protyle.disabled) {
            window.siyuan.menus.menu.append(new MenuItem({type: "separator"}).element);
            const breadcrumb = nodeElement.getAttribute("breadcrumb");
            window.siyuan.menus.menu.append(new MenuItem({
                id: "assetSubMenu",
                type: "submenu",
                icon: "iconSQL",
                label: window.siyuan.languages.blockEmbed,
                submenu: [{
                    icon: "iconRefresh",
                    label: `${window.siyuan.languages.refresh} SQL`,
                    click() {
                        nodeElement.removeAttribute("data-render");
                        blockRender(protyle, nodeElement);
                    }
                }, {
                    icon: "iconEdit",
                    label: `${window.siyuan.languages.update} SQL`,
                    click() {
                        protyle.toolbar.showRender(protyle, nodeElement);
                    }
                }, {
                    type: "separator"
                }, {
                    label: `<div class="fn__flex" style="margin-bottom: 4px"><span>${window.siyuan.languages.embedBlockBreadcrumb}</span><span class="fn__space fn__flex-1"></span>
<input type="checkbox" class="b3-switch fn__flex-center"${breadcrumb === "true" ? " checked" : ((window.siyuan.config.editor.embedBlockBreadcrumb && breadcrumb !== "false") ? " checked" : "")}></div>`,
                    bind(element) {
                        element.addEventListener("click", (event: MouseEvent & { target: HTMLElement }) => {
                            const inputElement = element.querySelector("input");
                            if (event.target.tagName !== "INPUT") {
                                inputElement.checked = !inputElement.checked;
                            }
                            nodeElement.setAttribute("breadcrumb", inputElement.checked.toString());
                            fetchPost("/api/attr/setBlockAttrs", {
                                id,
                                attrs: {breadcrumb: inputElement.checked.toString()}
                            });
                            nodeElement.removeAttribute("data-render");
                            blockRender(protyle, nodeElement);
                            window.siyuan.menus.menu.remove();
                        });
                    }
                }, {
                    label: `<div class="fn__flex" style="margin-bottom: 4px"><span>${window.siyuan.languages.hideHeadingBelowBlocks}</span><span class="fn__space fn__flex-1"></span>
<input type="checkbox" class="b3-switch fn__flex-center"${nodeElement.getAttribute("custom-heading-mode") === "1" ? " checked" : ""}></div>`,
                    bind(element) {
                        element.addEventListener("click", (event: MouseEvent & { target: HTMLElement }) => {
                            const inputElement = element.querySelector("input");
                            if (event.target.tagName !== "INPUT") {
                                inputElement.checked = !inputElement.checked;
                            }
                            nodeElement.setAttribute("custom-heading-mode", inputElement.checked ? "1" : "0");
                            fetchPost("/api/attr/setBlockAttrs", {
                                id,
                                attrs: {"custom-heading-mode": inputElement.checked ? "1" : "0"}
                            });
                            nodeElement.removeAttribute("data-render");
                            blockRender(protyle, nodeElement);
                            window.siyuan.menus.menu.remove();
                        });
                    }
                }]
            }).element);
        } else if (type === "NodeHeading" && !protyle.disabled) {
            window.siyuan.menus.menu.append(new MenuItem({type: "separator"}).element);
            const headingSubMenu = [];
            if (subType !== "h1") {
                headingSubMenu.push(this.genHeadingTransform(protyle, id, 1));
            }
            if (subType !== "h2") {
                headingSubMenu.push(this.genHeadingTransform(protyle, id, 2));
            }
            if (subType !== "h3") {
                headingSubMenu.push(this.genHeadingTransform(protyle, id, 3));
            }
            if (subType !== "h4") {
                headingSubMenu.push(this.genHeadingTransform(protyle, id, 4));
            }
            if (subType !== "h5") {
                headingSubMenu.push(this.genHeadingTransform(protyle, id, 5));
            }
            if (subType !== "h6") {
                headingSubMenu.push(this.genHeadingTransform(protyle, id, 6));
            }
            window.siyuan.menus.menu.append(new MenuItem({
                type: "submenu",
                icon: "iconRefresh",
                label: window.siyuan.languages.tWithSubtitle,
                submenu: headingSubMenu
            }).element);
            window.siyuan.menus.menu.append(new MenuItem({
                icon: "iconCopy",
                label: `${window.siyuan.languages.copy} ${window.siyuan.languages.headings1}`,
                click() {
                    fetchPost("/api/block/getHeadingChildrenDOM", {id}, (response) => {
                        writeText(response.data + Constants.ZWSP);
                    });
                }
            }).element);
            window.siyuan.menus.menu.append(new MenuItem({
                icon: "iconCut",
                label: `${window.siyuan.languages.cut} ${window.siyuan.languages.headings1}`,
                click() {
                    fetchPost("/api/block/getHeadingChildrenDOM", {id}, (response) => {
                        writeText(response.data + Constants.ZWSP);
                        fetchPost("/api/block/getHeadingDeleteTransaction", {
                            id,
                        }, (response) => {
                            response.data.doOperations.forEach((operation: IOperation) => {
                                protyle.wysiwyg.element.querySelectorAll(`[data-node-id="${operation.id}"]`).forEach((itemElement: HTMLElement) => {
                                    itemElement.remove();
                                });
                            });
                            transaction(protyle, response.data.doOperations, response.data.undoOperations);
                        });
                    });
                }
            }).element);
            window.siyuan.menus.menu.append(new MenuItem({
                icon: "iconTrashcan",
                label: `${window.siyuan.languages.delete} ${window.siyuan.languages.headings1}`,
                click() {
                    fetchPost("/api/block/getHeadingDeleteTransaction", {
                        id,
                    }, (response) => {
                        response.data.doOperations.forEach((operation: IOperation) => {
                            protyle.wysiwyg.element.querySelectorAll(`[data-node-id="${operation.id}"]`).forEach((itemElement: HTMLElement) => {
                                itemElement.remove();
                            });
                        });
                        transaction(protyle, response.data.doOperations, response.data.undoOperations);
                    });
                }
            }).element);
        }
        window.siyuan.menus.menu.append(new MenuItem({type: "separator"}).element);
        const SSSubmennu: IMenu[] = []; // https://github.com/Hi-Windom/Sillot/issues/175
        if (!protyle.options.backlinkData) {
            SSSubmennu.push({ // 聚焦
                accelerator: `${updateHotkeyTip(window.siyuan.config.keymap.general.enter.custom)}/${updateHotkeyTip("⌘Click")}`,
                label: window.siyuan.languages.enter,
                click: () => {
                    zoomOut({protyle, id});
                }
            });
            SSSubmennu.push({ // 聚焦到上层
                accelerator: window.siyuan.config.keymap.general.enterBack.custom,
                label: window.siyuan.languages.enterBack,
                click: () => {
                    enterBack(protyle, id);
                }
            });
        }
        if (!protyle.disabled) {
            window.siyuan.menus.menu.append(new MenuItem({ // 起始插入行
                icon: "iconBefore",
                label: window.siyuan.languages["insert-before"],
                accelerator: window.siyuan.config.keymap.editor.general.insertBefore.custom,
                click() {
                    hideElements(["select"], protyle);
                    countBlockWord([], protyle.block.rootID);
                    insertEmptyBlock(protyle, "beforebegin", id);
                }
            }).element);
            window.siyuan.menus.menu.append(new MenuItem({ // 末尾插入行
                icon: "iconAfter",
                label: window.siyuan.languages["insert-after"],
                accelerator: window.siyuan.config.keymap.editor.general.insertAfter.custom,
                click() {
                    hideElements(["select"], protyle);
                    countBlockWord([], protyle.block.rootID);
                    insertEmptyBlock(protyle, "afterend", id);
                }
            }).element);
            const countElement = nodeElement.lastElementChild.querySelector(".protyle-attr--refcount");
            if (countElement?.textContent) {
                transferBlockRef(id);
            }
        }
        SSSubmennu.push({ // 跳转到上一层级的下一个块
            label: window.siyuan.languages.jumpToParentNext,
            accelerator: window.siyuan.config.keymap.editor.general.jumpToParentNext.custom,
            click() {
                hideElements(["select"], protyle);
                jumpToParentNext(protyle, nodeElement);
            }
        });
        if (type !== "NodeThematicBreak") {
            SSSubmennu.push({ // 折叠/展开
                label: window.siyuan.languages.fold,
                accelerator: `${updateHotkeyTip(window.siyuan.config.keymap.editor.general.collapse.custom)}/${updateHotkeyTip("⌥Click")}`,
                click() {
                    setFold(protyle, nodeElement);
                    focusBlock(nodeElement);
                }
            });
        }
        window.siyuan.menus.menu.append(new MenuItem({
            label: "层级操作",
            icon: "iconMore",
            type: "submenu",
            submenu: SSSubmennu
        }).element);
        window.siyuan.menus.menu.append(new MenuItem({type: "separator"}).element);

        if (type !== "NodeThematicBreak") {
            if (!protyle.disabled) {
                window.siyuan.menus.menu.append(new MenuItem({ // 属性
                    label: window.siyuan.languages.attr,
                    icon: "iconAttr",
                    accelerator: window.siyuan.config.keymap.editor.general.attr.custom + "/" + updateHotkeyTip("⇧Click"),
                    click() {
                        openAttr(nodeElement, "bookmark", protyle);
                    }
                }).element);
            }
        }
        if (!protyle.disabled) {
            const appearanceElement = new MenuItem({
                label: window.siyuan.languages.appearance,
                icon: "iconFont",
                accelerator: window.siyuan.config.keymap.editor.insert.appearance.custom,
                click: () => {
                    /// #if MOBILE
                    this.showMobileAppearance(protyle);
                    /// #else
                    protyle.toolbar.element.classList.add("fn__none");
                    protyle.toolbar.subElement.innerHTML = "";
                    protyle.toolbar.subElement.style.width = "";
                    protyle.toolbar.subElement.style.padding = "";
                    protyle.toolbar.subElement.append(appearanceMenu(protyle, [nodeElement]));
                    protyle.toolbar.subElement.style.zIndex = (++window.siyuan.zIndex).toString();
                    protyle.toolbar.subElement.classList.remove("fn__none");
                    protyle.toolbar.subElementCloseCB = undefined;
                    const position = nodeElement.getBoundingClientRect();
                    setPosition(protyle.toolbar.subElement, position.left, position.top);
                    /// #endif
                }
            }).element;
            window.siyuan.menus.menu.append(appearanceElement);
            if (!isMobile()) {
                appearanceElement.lastElementChild.classList.add("b3-menu__submenu--row");
            }
            this.genAlign([nodeElement], protyle);
            this.genWidths([nodeElement], protyle);
        }
        window.siyuan.menus.menu.append(new MenuItem({type: "separator"}).element);
        if (!["NodeThematicBreak", "NodeBlockQueryEmbed", "NodeIFrame", "NodeHTMLBlock", "NodeWidget", "NodeVideo", "NodeAudio"].includes(type) &&
            getContenteditableElement(nodeElement)?.textContent.trim() !== "" &&
            (type !== "NodeCodeBlock" || (type === "NodeCodeBlock" && !nodeElement.getAttribute("data-subtype")))) {
            window.siyuan.menus.menu.append(new MenuItem({
                label: window.siyuan.languages.wechatReminder,
                icon: "iconMp",
                click() {
                    openWechatNotify(nodeElement);
                }
            }).element);
        }
        if (type !== "NodeThematicBreak") {
            window.siyuan.menus.menu.append(new MenuItem({
                label: window.siyuan.languages.quickMakeCard,
                accelerator: window.siyuan.config.keymap.editor.general.quickMakeCard.custom,
                iconHTML: '<svg class="b3-menu__icon" style="color:var(--b3-theme-primary)"><use xlink:href="#iconRiffCard"></use></svg>',
                icon: "iconRiffCard",
                click() {
                    quickMakeCard(protyle, [nodeElement]);
                }
            }).element);
            if (window.siyuan.config.flashcard.deck) {
                window.siyuan.menus.menu.append(new MenuItem({
                    label: window.siyuan.languages.addToDeck,
                    icon: "iconRiffCard",
                    click() {
                        makeCard(protyle.app, [nodeElement.getAttribute("data-node-id")]);
                    }
                }).element);
            }
            window.siyuan.menus.menu.append(new MenuItem({type: "separator"}).element);
        }

        if (protyle?.app?.plugins) {
            emitOpenMenu({
                plugins: protyle.app.plugins,
                type: "click-blockicon",
                detail: {
                    protyle,
                    blockElements: [nodeElement]
                },
                separatorPosition: "bottom",
            });
        }

        let updateHTML = nodeElement.getAttribute("updated") || "";
        if (updateHTML) {
            updateHTML = `${window.siyuan.languages.modifiedAt} ${parseNumber2FormatString(updateHTML,'yyyy-MM-dd HH:mm:ss')}<br>`;
        }
        window.siyuan.menus.menu.append(new MenuItem({
            iconHTML: Constants.ZWSP,
            type: "readonly",
            label: `${updateHTML}${window.siyuan.languages.createdAt} ${parseNumber2FormatString(id.substring(0, 14),'yyyy-MM-dd HH:mm:ss')}`,
        }).element);
        return window.siyuan.menus.menu;
    }

    private genHeadingTransform(protyle: IProtyle, id: string, level: number) {
        return {
            iconHTML: "",
            icon: "iconHeading" + level,
            label: window.siyuan.languages["heading" + level],
            click() {
                fetchPost("/api/block/getHeadingLevelTransaction", {
                    id,
                    level
                }, (response) => {
                    response.data.doOperations.forEach((operation: IOperation, index: number) => {
                        protyle.wysiwyg.element.querySelectorAll(`[data-node-id="${operation.id}"]`).forEach((itemElement: HTMLElement) => {
                            itemElement.outerHTML = operation.data;
                        });
                        // 使用 outer 后元素需要重新查询
                        protyle.wysiwyg.element.querySelectorAll(`[data-node-id="${operation.id}"]`).forEach((itemElement: HTMLElement) => {
                            mathRender(itemElement);
                        });
                        if (index === 0) {
                            focusBlock(protyle.wysiwyg.element.querySelector(`[data-node-id="${operation.id}"]`), protyle.wysiwyg.element, true);
                        }
                    });
                    transaction(protyle, response.data.doOperations, response.data.undoOperations);
                });
            }
        };
    }

    private genClick(nodeElements: Element[], protyle: IProtyle, cb: (e: HTMLElement) => void) {
        updateBatchTransaction(nodeElements, protyle, cb);
        focusBlock(nodeElements[0]);
    }

    private genAlign(nodeElements: Element[], protyle: IProtyle) {
        window.siyuan.menus.menu.append(new MenuItem({
            label: window.siyuan.languages.layout,
            type: "submenu",
            submenu: [{
                label: window.siyuan.languages.alignLeft,
                icon: "iconAlignLeft",
                accelerator: window.siyuan.config.keymap.editor.general.alignLeft.custom,
                click: () => {
                    this.genClick(nodeElements, protyle, (e: HTMLElement) => {
                        if (e.classList.contains("av")) {
                            e.style.justifyContent = "";
                        } else {
                            e.style.textAlign = "left";
                        }
                    });
                }
            }, {
                label: window.siyuan.languages.alignCenter,
                icon: "iconAlignCenter",
                accelerator: window.siyuan.config.keymap.editor.general.alignCenter.custom,
                click: () => {
                    this.genClick(nodeElements, protyle, (e: HTMLElement) => {
                        if (e.classList.contains("av")) {
                            e.style.justifyContent = "center";
                        } else {
                            e.style.textAlign = "center";
                        }
                    });
                }
            }, {
                label: window.siyuan.languages.alignRight,
                icon: "iconAlignRight",
                accelerator: window.siyuan.config.keymap.editor.general.alignRight.custom,
                click: () => {
                    this.genClick(nodeElements, protyle, (e: HTMLElement) => {
                        if (e.classList.contains("av")) {
                            e.style.justifyContent = "flex-end";
                        } else {
                            e.style.textAlign = "right";
                        }
                    });
                }
            }, {
                label: window.siyuan.languages.justify,
                icon: "iconMenu",
                click: () => {
                    this.genClick(nodeElements, protyle, (e: HTMLElement) => {
                        e.style.textAlign = "justify";
                    });
                }
            }, {
                type: "separator"
            }, {
                label: window.siyuan.languages.ltr,
                icon: "iconLtr",
                click: () => {
                    this.genClick(nodeElements, protyle, (e: HTMLElement) => {
                        e.style.direction = "ltr";
                    });
                }
            }, {
                label: window.siyuan.languages.rtl,
                icon: "iconRtl",
                click: () => {
                    this.genClick(nodeElements, protyle, (e: HTMLElement) => {
                        if (!e.classList.contains("av")) {
                            e.style.direction = "rtl";
                        }
                    });
                }
            }, {
                type: "separator"
            }, {
                label: window.siyuan.languages.clearFontStyle,
                icon: "iconTrashcan",
                click: () => {
                    this.genClick(nodeElements, protyle, (e: HTMLElement) => {
                        if (e.classList.contains("av")) {
                            e.style.justifyContent = "";
                        } else {
                            e.style.textAlign = "";
                            e.style.direction = "";
                        }
                    });
                }
            }]
        }).element);
    }

    private genWidths(nodeElements: Element[], protyle: IProtyle) {
        const styles: IMenu[] = [];
        ["25%", "33%", "50%", "67%", "75%"].forEach((item) => {
            styles.push({
                label: item,
                click: () => {
                    this.genClick(nodeElements, protyle, (e: HTMLElement) => {
                        e.style.width = item;
                        e.style.flex = "none";
                    });
                }
            });
        });
        styles.push({
            type: "separator"
        });
        let width = 100;
        if (nodeElements.length === 1) {
            const widthStyle = (nodeElements[0] as HTMLElement).style.width;
            if (widthStyle.endsWith("%")) {
                width = parseInt(widthStyle);
            }
        }
        window.siyuan.menus.menu.append(new MenuItem({
            label: window.siyuan.languages.width,
            submenu: styles.concat([{
                label: `<div aria-label="${width}%" class="b3-tooltips b3-tooltips__n${isMobile() ? "" : " fn__size200"}">
    <input style="box-sizing: border-box" value="${width}" class="b3-slider fn__block" max="100" min="1" step="1" type="range">
</div>`,
                bind(element) {
                    const rangeElement = element.querySelector("input");
                    rangeElement.addEventListener("input", () => {
                        nodeElements.forEach((e) => {
                            (e as HTMLElement).style.width = rangeElement.value + "%";
                            (e as HTMLElement).style.flex = "none";
                        });
                        rangeElement.parentElement.setAttribute("aria-label", `${rangeElement.value}%`);
                    });
                    const undoOperations: IOperation[] = [];
                    const operations: IOperation[] = [];
                    nodeElements.forEach((e) => {
                        undoOperations.push({
                            action: "update",
                            id: e.getAttribute("data-node-id"),
                            data: e.outerHTML
                        });
                    });
                    rangeElement.addEventListener("change", () => {
                        nodeElements.forEach((e: HTMLElement) => {
                            operations.push({
                                action: "update",
                                id: e.getAttribute("data-node-id"),
                                data: e.outerHTML
                            });
                        });
                        transaction(protyle, operations, undoOperations);
                        window.siyuan.menus.menu.remove();
                        focusBlock(nodeElements[0]);
                    });
                }
            }, {
                type: "separator"
            }, {
                label: window.siyuan.languages.clearFontStyle,
                icon: "iconTrashcan",
                click: () => {
                    this.genClick(nodeElements, protyle, (e: HTMLElement) => {
                        if (e.style.width) {
                            e.style.width = "";
                            e.style.flex = "";
                        }
                    });
                }
            }]),
        }).element);
    }

    private genCopyTextRef(selectsElement: Element[]): false | IMenu {
        if (isNotEditBlock(selectsElement[0])) {
            return false;
        }
        return {
            accelerator: window.siyuan.config.keymap.editor.general.copyText.custom,
            label: window.siyuan.languages.copyText,
            click() {
                // 用于标识复制文本 *
                selectsElement[0].setAttribute("data-reftext", "true");
                focusByRange(getEditorRange(selectsElement[0]));
                document.execCommand("copy");
            }
        };
    }

    public render(protyle: IProtyle, element: Element, wysiwyg: HTMLElement) {
        // https://github.com/siyuan-note/siyuan/issues/4659
        const titleElement = wysiwyg.parentElement.querySelector(".protyle-title__input");
        if (titleElement && titleElement.getAttribute("data-render") !== "true") {
            return;
        }
        // 防止划选时触碰图标导致 hl 无法移除
        const selectElement = wysiwyg.parentElement.parentElement.querySelector(".protyle-select");
        if (selectElement && !selectElement.classList.contains("fn__none")) {
            return;
        }
        let html = "";
        let nodeElement = element;
        let space = 0;
        let index = 0;
        let listItem;
        let hideParent = false;
        while (nodeElement) {
            const isShow = !hideParent || (hideParent && nodeElement.getAttribute("fold") === "1");
            const embedElement = hasClosestByAttribute(nodeElement.parentElement, "data-type", "NodeBlockQueryEmbed");
            if (!embedElement) {
                let type;
                if (isShow) {
                    type = nodeElement.getAttribute("data-type");
                }
                if (index === 0) {
                    // 不单独显示，要不然在块的间隔中，gutter 会跳来跳去的
                    if (["NodeBlockquote", "NodeList", "NodeSuperBlock"].includes(type)) {
                        return;
                    }
                    const topElement = getTopAloneElement(nodeElement);
                    listItem = topElement.querySelector(".li") || topElement.querySelector(".list");
                    // 嵌入块中有列表时块标显示位置错误 https://github.com/siyuan-note/siyuan/issues/6254
                    if (hasClosestByAttribute(listItem, "data-type", "NodeBlockQueryEmbed")) {
                        listItem = undefined;
                    }
                    // 标题必须显示
                    if (!topElement.isSameNode(nodeElement) && type !== "NodeHeading") {
                        nodeElement = topElement;
                        type = nodeElement.getAttribute("data-type");
                    }
                }
                if (type === "NodeListItem" && index === 1 && !isShow) {
                    // 列表项中第一层不显示
                    html = "";
                }
                index += 1;
                const buttonHTML = `<button class="ariaLabel" data-position="right" aria-label="${this.gutterTip}" 
data-type="${type}" data-subtype="${nodeElement.getAttribute("data-subtype")}" data-node-id="${nodeElement.getAttribute("data-node-id")}">
    <svg><use xlink:href="#${getIconByType(type, nodeElement.getAttribute("data-subtype"))}"></use></svg>
    <span ${protyle.disabled ? "" : 'draggable="true"'}></span>
</button>`;
                if (isShow) {
                    html = buttonHTML + html;
                }
                let foldHTML = "";
                if (type === "NodeListItem" && nodeElement.childElementCount > 3 || type === "NodeHeading") {
                    const fold = nodeElement.getAttribute("fold");
                    foldHTML = `<button class="ariaLabel" data-position="right" aria-label="${window.siyuan.languages.fold}" 
data-type="fold"><svg style="width:10px${fold && fold === "1" ? "" : ";transform:rotate(90deg)"}"><use xlink:href="#iconPlay"></use></svg></button>`;
                }
                if (type === "NodeListItem" || type === "NodeList") {
                    listItem = nodeElement;
                    if (type === "NodeListItem" && nodeElement.childElementCount > 3) {
                        html = buttonHTML + foldHTML;
                    }
                }
                if (type === "NodeHeading") {
                    html = html + foldHTML;
                }
                if (type === "NodeBlockquote") {
                    space += 8;
                }
                if (nodeElement.previousElementSibling?.getAttribute("data-node-id")) {
                    // 前一个块存在时，只显示到当前层级，但需显示折叠块的块标
                    // https://github.com/siyuan-note/siyuan/issues/2562 https://github.com/siyuan-note/siyuan/issues/2809
                    hideParent = true;
                }
            }

            const parentElement = hasClosestBlock(nodeElement.parentElement);
            if (parentElement) {
                nodeElement = parentElement;
            } else {
                break;
            }
        }
        let match = true;
        const buttonsElement = this.element.querySelectorAll("button");
        if (buttonsElement.length !== html.split("</button>").length - 1) {
            match = false;
        } else {
            buttonsElement.forEach(item => {
                const id = item.getAttribute("data-node-id");
                if (id && html.indexOf(id) === -1) {
                    match = false;
                }
            });
        }
        // 防止抖动 https://github.com/siyuan-note/siyuan/issues/4166
        if (match && this.element.childElementCount > 0) {
            this.element.classList.remove("fn__none");
            return;
        }
        this.element.innerHTML = html;
        this.element.classList.remove("fn__none");
        this.element.style.width = "";
        const contentTop = wysiwyg.parentElement.getBoundingClientRect().top;
        let rect = element.getBoundingClientRect();
        let marginHeight = 0;
        if (listItem) {
            rect = listItem.firstElementChild.getBoundingClientRect();
            space = 0;
        } else if (nodeElement.getAttribute("data-type") === "NodeBlockQueryEmbed") {
            rect = nodeElement.getBoundingClientRect();
            space = 0;
        } else if (rect.height < Math.floor(window.siyuan.config.editor.fontSize * 1.625) + 8 ||
            (rect.height > Math.floor(window.siyuan.config.editor.fontSize * 1.625) + 8 && rect.height < Math.floor(window.siyuan.config.editor.fontSize * 1.625) * 2 + 8)) {
            marginHeight = (rect.height - this.element.clientHeight) / 2;
        } else if ((nodeElement.getAttribute("data-type") === "NodeAttributeView" ||
            element.getAttribute("data-type") === "NodeAttributeView") && contentTop < rect.top) {
            marginHeight = 8;
        }
        this.element.style.top = `${Math.max(rect.top, contentTop) + marginHeight}px`;
        let left = rect.left - this.element.clientWidth - space;
        if (nodeElement.getAttribute("data-type") === "NodeBlockQueryEmbed" && this.element.childElementCount === 1) {
            // 嵌入块为列表时
            left = nodeElement.getBoundingClientRect().left - this.element.clientWidth - space;
        }
        this.element.style.left = `${left}px`;
        if (left < this.element.parentElement.getBoundingClientRect().left) {
            this.element.style.width = "24px";
            // 需加 2，否则和折叠标题无法对齐
            this.element.style.left = `${rect.left - this.element.clientWidth - space / 2 + 3}px`;
            html = "";
            Array.from(this.element.children).reverse().forEach((item, index) => {
                if (index !== 0) {
                    (item.firstElementChild as HTMLElement).style.height = "14px";
                }
                html += item.outerHTML;
            });
            this.element.innerHTML = html;
        } else {
            this.element.querySelectorAll("svg").forEach(item => {
                item.style.height = "";
            });
        }
    }
}<|MERGE_RESOLUTION|>--- conflicted
+++ resolved
@@ -24,13 +24,10 @@
 import {fetchPost, fetchSyncPost} from "../../util/fetch";
 import {cancelSB, insertEmptyBlock, jumpToParentNext} from "../../block/util";
 import {countBlockWord} from "../../layout/status";
-<<<<<<< HEAD
 /// #if !MOBILE
 import {openFileById} from "../../editor/util";
 import MDDialog from "../../sillot/joyUI/com_/monaco-dailog-editor";
 /// #endif
-=======
->>>>>>> af2fd13a
 import {Constants} from "../../constants";
 import {mathRender} from "../render/mathRender";
 import {duplicateBlock} from "../wysiwyg/commonHotkey";
@@ -785,13 +782,10 @@
     }
 
     public renderMenu(protyle: IProtyle, buttonElement: Element) {
-<<<<<<< HEAD
-        // 单个块的菜单
-=======
         if (!buttonElement) {
             return;
         }
->>>>>>> af2fd13a
+        // 单个块的菜单
         hideElements(["util", "toolbar", "hint"], protyle);
         window.siyuan.menus.menu.remove();
         if (isMobile()) {
