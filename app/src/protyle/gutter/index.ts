--- conflicted
+++ resolved
@@ -36,12 +36,9 @@
 import {makeCard, quickMakeCard} from "../../card/makeCard";
 import {transferBlockRef} from "../../menus/block";
 import {isMobile} from "../../util/functions";
-<<<<<<< HEAD
 import {HiJoy} from "../../sillot/joyUI/com_/hi";
 import MDDialog from "../../sillot/joyUI/com_/monaco-dailog-editor";
-=======
 import {AIActions} from "../../ai/actions";
->>>>>>> fe6e88ea
 
 export class Gutter {
     public element: HTMLElement;
@@ -750,7 +747,6 @@
         hideElements(["select"], protyle);
         nodeElement.classList.add("protyle-wysiwyg--select");
         countBlockWord([id], protyle.block.rootID);
-<<<<<<< HEAD
         const SillotExtSubmennu: IMenu[] = [];
         // SillotExtSubmennu.push({
         //     label: "MD 源码编辑",
@@ -782,9 +778,7 @@
             submenu: SillotExtSubmennu
         }).element);
         window.siyuan.menus.menu.append(new MenuItem({ type: "separator" }).element);
-=======
         AIActions([nodeElement], protyle);
->>>>>>> fe6e88ea
         // "heading1-6", "list", "ordered-list", "check", "quote", "code", "table", "line", "math", "paragraph"
         if (type === "NodeParagraph" && !protyle.disabled) {
             turnIntoSubmenu.push(this.turnsIntoOne({
