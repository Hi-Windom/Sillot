import {
    hasClosestBlock,
    hasClosestByAttribute,
    hasClosestByClassName,
    hasClosestByMatchTag,
    hasClosestByTag,
    hasTopClosestByClassName
} from "../util/hasClosest";
import {getIconByType} from "../../editor/getIcon";
import {enterBack, iframeMenu, setFold, tableMenu, videoMenu, zoomOut} from "../../menus/protyle";
import {MenuItem} from "../../menus/Menu";
import {copySubMenu, openAttr, openWechatNotify} from "../../menus/commonMenuItem";
import {copyPlainText, isMac, isOnlyMeta, openByMobile, updateHotkeyTip, writeText} from "../util/compatibility";
import {
    transaction,
    turnsIntoOneTransaction,
    turnsIntoTransaction, turnsOneInto,
    updateBatchTransaction,
    updateTransaction
} from "../wysiwyg/transaction";
import {removeBlock} from "../wysiwyg/remove";
import {focusBlock, focusByRange, getEditorRange} from "../util/selection";
import {hideElements} from "../ui/hideElements";
import {highlightRender} from "../render/highlightRender";
import {blockRender} from "../render/blockRender";
import {removeEmbed} from "../wysiwyg/removeEmbed";
import {getContenteditableElement, getTopAloneElement, isNotEditBlock} from "../wysiwyg/getBlock";
<<<<<<< HEAD
// import * as dayjs from "dayjs";
import {formatDate} from "sofill/mid";
import {isInvalidStringStrict} from "sofill/api"
import {fetchPost, fetchSyncPost} from "../../util/fetch";
=======
import * as dayjs from "dayjs";
import {fetchPost} from "../../util/fetch";
>>>>>>> 2189ebd1
import {
    cancelSB,
    genEmptyElement,
    getLangByType,
    insertEmptyBlock,
    jumpToParent,
} from "../../block/util";
import {countBlockWord} from "../../layout/status";
/// #if !MOBILE
import {openFileById} from "../../editor/util";
/// #endif
import MDDialog from "../../sillot/joyUI/com_/monaco-dailog-editor";
import {Constants} from "../../constants";
import {mathRender} from "../render/mathRender";
import {duplicateBlock} from "../wysiwyg/commonHotkey";
import {movePathTo} from "../../util/pathName";
import {hintMoveBlock} from "../hint/extend";
import {makeCard, quickMakeCard} from "../../card/makeCard";
import {transferBlockRef} from "../../menus/block";
import {isMobile} from "../../util/functions";
// import {HiJoy} from "../../sillot/joyUI/com_/hi";
import {AIActions} from "../../ai/actions";
import {activeBlur, renderTextMenu, showKeyboardToolbarUtil} from "../../mobile/util/keyboardToolbar";
import {hideTooltip} from "../../dialog/tooltip";
import {appearanceMenu} from "../toolbar/Font";
import {setPosition} from "../../util/setPosition";
import {emitOpenMenu} from "../../plugin/EventBus";
import {insertAttrViewBlockAnimation} from "../render/av/row";
import {avContextmenu, duplicateCompletely} from "../render/av/action";
import {getPlainText} from "../util/paste";
import {Menu} from "../../plugin/Menu";
import {addEditorToDatabase} from "../render/av/addToDatabase";
import {processClonePHElement} from "../render/util";

export class Gutter {
    public element: HTMLElement;
    private gutterTip: string;

    constructor(protyle: IProtyle) {
        if (isMac()) {
            this.gutterTip = window.siyuan.languages.gutterTip;
        } else {
            this.gutterTip = window.siyuan.languages.gutterTip.replace("⌥→", updateHotkeyTip(window.siyuan.config.keymap.general.enter.custom))
                .replace("⌘↑", updateHotkeyTip(window.siyuan.config.keymap.editor.general.collapse.custom))
                .replace("⌥⌘A", updateHotkeyTip(window.siyuan.config.keymap.editor.general.attr.custom))
                .replace(/⌘/g, "Ctrl+").replace(/⌥/g, "Alt+").replace(/⇧/g, "Shift+").replace(/⌃/g, "Ctrl+");
        }
        this.element = document.createElement("div");
        this.element.className = "protyle-gutters";
        this.element.addEventListener("dragstart", (event: DragEvent & { target: HTMLElement }) => {
            hideTooltip();
            window.siyuan.menus.menu.remove();
            const buttonElement = event.target.parentElement;
            let selectIds: string[] = [];
            let selectElements: Element[] = [];
            let avElement: Element;
            if (buttonElement.dataset.rowId) {
                avElement = Array.from(protyle.wysiwyg.element.querySelectorAll(`.av[data-node-id="${buttonElement.dataset.nodeId}"]`)).find((item: HTMLElement) => {
                    if (!hasClosestByAttribute(item, "data-type", "NodeBlockQueryEmbed")) {
                        return true;
                    }
                });
                avElement.querySelector(`.av__row[data-id="${buttonElement.dataset.rowId}"]`).classList.add("av__row--select");
                avElement.querySelectorAll(".av__row--select:not(.av__row--header)").forEach(item => {
                    selectIds.push(item.getAttribute("data-id"));
                    selectElements.push(item);
                });
            } else {
                selectIds = [buttonElement.getAttribute("data-node-id")];
                selectElements = Array.from(protyle.wysiwyg.element.querySelectorAll(".protyle-wysiwyg--select"));
                if (selectElements.length > 0) {
                    selectIds = [];
                    selectElements.forEach(item => {
                        selectIds.push(item.getAttribute("data-node-id"));
                    });
                } else {
                    selectElements = [protyle.wysiwyg.element.querySelector(`[data-node-id="${selectIds[0]}"]`)];
                }
            }

            const ghostElement = document.createElement("div");
            ghostElement.className = protyle.wysiwyg.element.className;
            selectElements.forEach(item => {
                const type = item.getAttribute("data-type");
                if (item.querySelector("iframe")) {
                    const embedElement = genEmptyElement();
                    embedElement.classList.add("protyle-wysiwyg--select");
                    getContenteditableElement(embedElement).innerHTML = `<svg class="svg"><use xlink:href="${buttonElement.querySelector("use").getAttribute("xlink:href")}"></use></svg> ${getLangByType(type)}`;
                    ghostElement.append(embedElement);
                } else {
                    ghostElement.append(processClonePHElement(item.cloneNode(true) as Element));
                }
            });
            ghostElement.setAttribute("style", `position:fixed;opacity:.1;width:${selectElements[0].clientWidth}px;padding:0;`);
            document.body.append(ghostElement);
            event.dataTransfer.setDragImage(ghostElement, 0, 0);
            setTimeout(() => {
                ghostElement.remove();
            });

            buttonElement.style.opacity = "0.1";
            window.siyuan.dragElement = avElement as HTMLElement || protyle.wysiwyg.element;
            event.dataTransfer.setData(`${Constants.SIYUAN_DROP_GUTTER}${buttonElement.getAttribute("data-type")}${Constants.ZWSP}${buttonElement.getAttribute("data-subtype")}${Constants.ZWSP}${selectIds}`,
                protyle.wysiwyg.element.innerHTML);
        });
        this.element.addEventListener("dragend", () => {
            this.element.querySelectorAll("button").forEach((item) => {
                item.style.opacity = "";
            });
            window.siyuan.dragElement = undefined;
        });
        this.element.addEventListener("click", (event: MouseEvent & { target: HTMLInputElement }) => {
            const buttonElement = hasClosestByTag(event.target, "BUTTON");
            if (!buttonElement) {
                return;
            }
            event.preventDefault();
            event.stopPropagation();
            hideTooltip();
            const id = buttonElement.getAttribute("data-node-id");
            if (!id) {
                if (buttonElement.getAttribute("disabled")) {
                    return;
                }
                buttonElement.setAttribute("disabled", "disabled");
                let foldElement: Element;
                Array.from(protyle.wysiwyg.element.querySelectorAll(`[data-node-id="${(buttonElement.previousElementSibling || buttonElement.nextElementSibling).getAttribute("data-node-id")}"]`)).find(item => {
                    if (!hasClosestByAttribute(item.parentElement, "data-type", "NodeBlockQueryEmbed") &&
                        this.isMatchNode(item)) {
                        foldElement = item;
                        return true;
                    }
                });
                if (!foldElement) {
                    return;
                }
                if (event.altKey) {
                    // 折叠所有子集
                    let hasFold = true;
                    Array.from(foldElement.children).find((ulElement) => {
                        if (ulElement.classList.contains("list")) {
                            const foldElement = Array.from(ulElement.children).find((listItemElement) => {
                                if (listItemElement.classList.contains("li")) {
                                    if (listItemElement.getAttribute("fold") !== "1" && listItemElement.childElementCount > 3) {
                                        hasFold = false;
                                        return true;
                                    }
                                }
                            });
                            if (foldElement) {
                                return true;
                            }
                        }
                    });
                    const doOperations: IOperation[] = [];
                    const undoOperations: IOperation[] = [];
                    Array.from(foldElement.children).forEach((ulElement) => {
                        if (ulElement.classList.contains("list")) {
                            Array.from(ulElement.children).forEach((listItemElement) => {
                                if (listItemElement.classList.contains("li")) {
                                    if (hasFold) {
                                        listItemElement.removeAttribute("fold");
                                    } else if (listItemElement.childElementCount > 3) {
                                        listItemElement.setAttribute("fold", "1");
                                    }
                                    const listId = listItemElement.getAttribute("data-node-id");
                                    doOperations.push({
                                        action: "setAttrs",
                                        id: listId,
                                        data: JSON.stringify({fold: hasFold ? "" : "1"})
                                    });
                                    undoOperations.push({
                                        action: "setAttrs",
                                        id: listId,
                                        data: JSON.stringify({fold: hasFold ? "1" : ""})
                                    });
                                }
                            });
                        }
                    });
                    transaction(protyle, doOperations, undoOperations);
                    buttonElement.removeAttribute("disabled");
                } else {
                    const foldStatus = setFold(protyle, foldElement);
                    if (foldStatus === 1) {
                        (buttonElement.firstElementChild as HTMLElement).style.transform = "";
                    } else if (foldStatus === 0) {
                        (buttonElement.firstElementChild as HTMLElement).style.transform = "rotate(90deg)";
                    }
                }
                hideElements(["select"], protyle);
                window.siyuan.menus.menu.remove();
                return;
            }
            const gutterRect = buttonElement.getBoundingClientRect();
            if (buttonElement.dataset.type === "NodeAttributeViewRowMenu" || buttonElement.dataset.type === "NodeAttributeViewRow") {
                const rowElement = Array.from(protyle.wysiwyg.element.querySelectorAll(`.av[data-node-id="${buttonElement.dataset.nodeId}"] .av__row[data-id="${buttonElement.dataset.rowId}"]`)).find((item: HTMLElement) => {
                    if (!hasClosestByAttribute(item, "data-type", "NodeBlockQueryEmbed")) {
                        return true;
                    }
                });
                if (!rowElement) {
                    return;
                }
                const blockElement = hasClosestBlock(rowElement);
                if (!blockElement) {
                    return;
                }
                if (buttonElement.dataset.type === "NodeAttributeViewRow") {
                    blockElement.querySelectorAll(".av__cell--select, .av__cell--active").forEach((cellElement: HTMLElement) => {
                        cellElement.classList.remove("av__cell--select", "av__cell--active");
                        cellElement.querySelector(".av__drag-fill")?.remove();
                    });
                    const avID = blockElement.getAttribute("data-av-id");
                    const srcIDs = [Lute.NewNodeID()];
                    const previousID = event.altKey ? (rowElement.previousElementSibling.getAttribute("data-id") || "") : buttonElement.dataset.rowId;
                    const newUpdated = formatDate(new Date(), 'yyyyMMddHHmmss');
                    transaction(protyle, [{
                        action: "insertAttrViewBlock",
                        avID,
                        previousID,
                        srcs: [{
                            id: srcIDs[0],
                            isDetached: true,
                            content: ""
                        }],
                        blockID: id,
                    }, {
                        action: "doUpdateUpdated",
                        id,
                        data: newUpdated,
                    }], [{
                        action: "removeAttrViewBlock",
                        srcIDs,
                        avID,
                    }, {
                        action: "doUpdateUpdated",
                        id,
                        data: blockElement.getAttribute("updated")
                    }]);
                    insertAttrViewBlockAnimation(protyle, blockElement, srcIDs, previousID, avID);
                    if (event.altKey) {
                        this.element.querySelectorAll("button").forEach(item => {
                            item.dataset.rowId = srcIDs[0];
                        });
                    }
                    blockElement.setAttribute("updated", newUpdated);
                } else {
                    avContextmenu(protyle, rowElement as HTMLElement, {
                        x: gutterRect.left,
                        y: gutterRect.bottom,
                        w: gutterRect.width,
                        h: gutterRect.height,
                        isLeft: true
                    });
                }
                return;
            }
            if (isOnlyMeta(event)) {
                zoomOut({protyle, id});
            } else if (event.altKey) {
                let foldElement: Element;
                Array.from(protyle.wysiwyg.element.querySelectorAll(`[data-node-id="${id}"]`)).find(item => {
                    if (!hasClosestByAttribute(item.parentElement, "data-type", "NodeBlockQueryEmbed") &&
                        this.isMatchNode(item)) {
                        foldElement = item;
                        return true;
                    }
                });
                if (!foldElement) {
                    return;
                }
                if (buttonElement.getAttribute("data-type") === "NodeListItem" && foldElement.parentElement.getAttribute("data-node-id")) {
                    // 折叠同级
                    let hasFold = true;
                    Array.from(foldElement.parentElement.children).find((listItemElement) => {
                        if (listItemElement.classList.contains("li")) {
                            if (listItemElement.getAttribute("fold") !== "1" && listItemElement.childElementCount > 3) {
                                hasFold = false;
                                return true;
                            }
                        }
                    });
                    const doOperations: IOperation[] = [];
                    const undoOperations: IOperation[] = [];
                    Array.from(foldElement.parentElement.children).find((listItemElement) => {
                        if (listItemElement.classList.contains("li")) {
                            if (hasFold) {
                                listItemElement.removeAttribute("fold");
                            } else if (listItemElement.childElementCount > 3) {
                                listItemElement.setAttribute("fold", "1");
                            }
                            const listId = listItemElement.getAttribute("data-node-id");
                            doOperations.push({
                                action: "setAttrs",
                                id: listId,
                                data: JSON.stringify({fold: hasFold ? "" : "1"})
                            });
                            undoOperations.push({
                                action: "setAttrs",
                                id: listId,
                                data: JSON.stringify({fold: hasFold ? "1" : ""})
                            });
                        }
                    });
                    transaction(protyle, doOperations, undoOperations);
                } else {
                    setFold(protyle, foldElement);
                }
                foldElement.classList.remove("protyle-wysiwyg--hl");
            } else if (window.siyuan.shiftIsPressed && !protyle.disabled) {
                openAttr(protyle.wysiwyg.element.querySelector(`[data-node-id="${id}"]`), "bookmark", protyle);
            } else if (!window.siyuan.ctrlIsPressed && !window.siyuan.altIsPressed && !window.siyuan.shiftIsPressed) {
                this.renderMenu(protyle, buttonElement);
                // https://ld246.com/article/1648433751993
                if (!protyle.toolbar.range) {
                    protyle.toolbar.range = getEditorRange(protyle.wysiwyg.element.firstElementChild);
                }
                if (isMobile()) {
                    window.siyuan.menus.menu.fullscreen();
                } else {
                    window.siyuan.menus.menu.popup({x: gutterRect.left, y: gutterRect.bottom, isLeft: true});
                    const popoverElement = hasTopClosestByClassName(protyle.element, "block__popover", true);
                    window.siyuan.menus.menu.element.setAttribute("data-from", popoverElement ? popoverElement.dataset.level + "popover" : "app");
                    focusByRange(protyle.toolbar.range);
                }
            }
        });
        this.element.addEventListener("contextmenu", (event: MouseEvent & { target: HTMLInputElement }) => {
            const buttonElement = hasClosestByTag(event.target, "BUTTON");
            if (!buttonElement || buttonElement.getAttribute("data-type") === "fold") {
                return;
            }
            if (!window.siyuan.ctrlIsPressed && !window.siyuan.altIsPressed && !window.siyuan.shiftIsPressed) {
                hideTooltip();
                const gutterRect = buttonElement.getBoundingClientRect();
                if (buttonElement.dataset.type === "NodeAttributeViewRowMenu") {
                    const rowElement = Array.from(protyle.wysiwyg.element.querySelectorAll(`.av[data-node-id="${buttonElement.dataset.nodeId}"] .av__row[data-id="${buttonElement.dataset.rowId}"]`)).find((item: HTMLElement) => {
                        if (!hasClosestByAttribute(item, "data-type", "NodeBlockQueryEmbed")) {
                            return true;
                        }
                    });
                    if (rowElement) {
                        avContextmenu(protyle, rowElement as HTMLElement, {
                            x: gutterRect.left,
                            y: gutterRect.bottom,
                            w: gutterRect.width,
                            h: gutterRect.height,
                            isLeft: true
                        });
                    }
                } else if (buttonElement.dataset.type !== "NodeAttributeViewRow") {
                    this.renderMenu(protyle, buttonElement);
                    window.siyuan.menus.menu.popup({x: gutterRect.left, y: gutterRect.bottom, isLeft: true});
                    const popoverElement = hasTopClosestByClassName(protyle.element, "block__popover", true);
                    window.siyuan.menus.menu.element.setAttribute("data-from", popoverElement ? popoverElement.dataset.level + "popover" : "app");
                }
            }
            event.preventDefault();
            event.stopPropagation();
        });
        this.element.addEventListener("mouseover", (event: MouseEvent & { target: HTMLInputElement }) => {
            const buttonElement = hasClosestByTag(event.target, "BUTTON");
            if (!buttonElement) {
                return;
            }
            const type = buttonElement.getAttribute("data-type");
            if (type === "fold" || type === "NodeAttributeViewRow") {
                Array.from(protyle.wysiwyg.element.querySelectorAll(".protyle-wysiwyg--hl, .av__row--hl")).forEach(item => {
                    item.classList.remove("protyle-wysiwyg--hl", "av__row--hl");
                });
                return;
            }
            Array.from(protyle.wysiwyg.element.querySelectorAll(`[data-node-id="${buttonElement.getAttribute("data-node-id")}"]`)).find(item => {
                if (!hasClosestByAttribute(item.parentElement, "data-type", "NodeBlockQueryEmbed") && this.isMatchNode(item)) {
                    const rowItem = item.querySelector(`.av__row[data-id="${buttonElement.dataset.rowId}"]`);
                    Array.from(protyle.wysiwyg.element.querySelectorAll(".protyle-wysiwyg--hl, av__row--hl")).forEach(hlItem => {
                        if (!item.isSameNode(hlItem)) {
                            hlItem.classList.remove("protyle-wysiwyg--hl");
                        }
                        if (rowItem && !rowItem.isSameNode(hlItem)) {
                            rowItem.classList.remove("av__row--hl");
                        }
                    });
                    if (type === "NodeAttributeViewRowMenu") {
                        rowItem.classList.add("av__row--hl");
                    } else {
                        item.classList.add("protyle-wysiwyg--hl");
                    }
                    return true;
                }
            });
            event.preventDefault();
        });
        this.element.addEventListener("mouseleave", (event: MouseEvent & { target: HTMLInputElement }) => {
            Array.from(protyle.wysiwyg.element.querySelectorAll(".protyle-wysiwyg--hl, .av__row--hl")).forEach(item => {
                item.classList.remove("protyle-wysiwyg--hl", "av__row--hl");
            });
            event.preventDefault();
            event.stopPropagation();
        });
    }

    private isMatchNode(item: Element) {
        const itemRect = item.getBoundingClientRect();
        let gutterTop = this.element.getBoundingClientRect().top + 4;
        if (itemRect.height < Math.floor(window.siyuan.config.editor.fontSize * 1.625) + 8) {
            gutterTop = gutterTop - (itemRect.height - this.element.clientHeight) / 2;
        }
        return itemRect.top <= gutterTop && itemRect.bottom >= gutterTop;
    }

    private turnsOneInto(options: {
        icon: string,
        label: string,
        protyle: IProtyle,
        nodeElement: Element,
        accelerator?: string
        id: string,
        type: string,
        level?: number
    }) {
        return {
            icon: options.icon,
            label: options.label,
            accelerator: options.accelerator,
            click() {
                turnsOneInto(options);
            }
        };
    }

    private turnsIntoOne(options: {
        accelerator?: string,
        icon?: string,
        label: string,
        protyle: IProtyle,
        selectsElement: Element[],
        type: TTurnIntoOne,
        level?: TTurnIntoOneSub
    }) {
        return {
            icon: options.icon,
            label: options.label,
            accelerator: options.accelerator,
            click() {
                turnsIntoOneTransaction(options);
            }
        };
    }

    private turnsInto(options: {
        icon?: string,
        label: string,
        protyle: IProtyle,
        selectsElement: Element[],
        type: TTurnInto,
        level?: number,
        isContinue?: boolean
        accelerator?: string
    }) {
        return {
            icon: options.icon,
            label: options.label,
            accelerator: options.accelerator,
            click() {
                turnsIntoTransaction(options);
            }
        };
    }

    private showMobileAppearance(protyle: IProtyle) {
        const toolbarElement = document.getElementById("keyboardToolbar");
        const dynamicElements = toolbarElement.querySelectorAll("#keyboardToolbar .keyboard__dynamic");
        dynamicElements[0].classList.add("fn__none");
        dynamicElements[1].classList.remove("fn__none");
        toolbarElement.querySelector('.keyboard__action[data-type="text"]').classList.add("protyle-toolbar__item--current");
        toolbarElement.querySelector('.keyboard__action[data-type="done"] use').setAttribute("xlink:href", "#iconCloseRound");
        toolbarElement.classList.remove("fn__none");
        const oldScrollTop = protyle.contentElement.scrollTop + 333.5;  // toolbarElement.clientHeight
        renderTextMenu(protyle, toolbarElement);
        showKeyboardToolbarUtil(oldScrollTop);
    }

    public renderMultipleMenu(protyle: IProtyle, selectsElement: Element[]) {
        // 选中多个连续块的菜单
        let isList = false;
        let isContinue = false;
        let hasEmbedBlock = false;
        selectsElement.find((item, index) => {
            if (item.classList.contains("li")) {
                isList = true;
                return true;
            }
            if (item.classList.contains("sb") || item.classList.contains("p")) {
                hasEmbedBlock = true;
            }
            if (item.nextElementSibling && selectsElement[index + 1] &&
                item.nextElementSibling.isSameNode(selectsElement[index + 1])) {
                isContinue = true;
            } else if (index !== selectsElement.length - 1) {
                isContinue = false;
                return true;
            }
        });
        if (!isList && !protyle.disabled) {
            const SillotExtSubmennu: IMenu[] = [];
            window.siyuan.menus.menu.append(new MenuItem({
                label: "汐洛扩展菜单",
                icon: "iconMore",
                type: "submenu",
                submenu: SillotExtSubmennu
            }).element);
            window.siyuan.menus.menu.append(new MenuItem({type: "separator"}).element);
            const turnIntoSubmenu: IMenu[] = [];
            if (isContinue) {
                turnIntoSubmenu.push(this.turnsIntoOne({
                    icon: "iconList",
                    label: window.siyuan.languages.list,
                    protyle,
                    accelerator: window.siyuan.config.keymap.editor.insert.list.custom,
                    selectsElement,
                    type: "Blocks2ULs"
                }));
                turnIntoSubmenu.push(this.turnsIntoOne({
                    icon: "iconOrderedList",
                    label: window.siyuan.languages["ordered-list"],
                    accelerator: window.siyuan.config.keymap.editor.insert["ordered-list"].custom,
                    protyle,
                    selectsElement,
                    type: "Blocks2OLs"
                }));
                turnIntoSubmenu.push(this.turnsIntoOne({
                    icon: "iconCheck",
                    label: window.siyuan.languages.check,
                    accelerator: window.siyuan.config.keymap.editor.insert.check.custom,
                    protyle,
                    selectsElement,
                    type: "Blocks2TLs"
                }));
                turnIntoSubmenu.push(this.turnsIntoOne({
                    icon: "iconQuote",
                    label: window.siyuan.languages.quote,
                    protyle,
                    selectsElement,
                    type: "Blocks2Blockquote"
                }));
            }
            // 多选引用转换为块的时候 id 不一致
            if (!hasEmbedBlock) {
                turnIntoSubmenu.push(this.turnsInto({
                    icon: "iconParagraph",
                    label: window.siyuan.languages.paragraph,
                    accelerator: window.siyuan.config.keymap.editor.heading.paragraph.custom,
                    protyle,
                    selectsElement,
                    type: "Blocks2Ps",
                    isContinue
                }));
            }
            turnIntoSubmenu.push(this.turnsInto({
                icon: "iconH1",
                label: window.siyuan.languages.heading1,
                accelerator: window.siyuan.config.keymap.editor.heading.heading1.custom,
                protyle,
                selectsElement,
                level: 1,
                type: "Blocks2Hs",
                isContinue
            }));
            turnIntoSubmenu.push(this.turnsInto({
                icon: "iconH2",
                label: window.siyuan.languages.heading2,
                accelerator: window.siyuan.config.keymap.editor.heading.heading2.custom,
                protyle,
                selectsElement,
                level: 2,
                type: "Blocks2Hs",
                isContinue
            }));
            turnIntoSubmenu.push(this.turnsInto({
                icon: "iconH3",
                label: window.siyuan.languages.heading3,
                accelerator: window.siyuan.config.keymap.editor.heading.heading3.custom,
                protyle,
                selectsElement,
                level: 3,
                type: "Blocks2Hs",
                isContinue
            }));
            turnIntoSubmenu.push(this.turnsInto({
                icon: "iconH4",
                label: window.siyuan.languages.heading4,
                accelerator: window.siyuan.config.keymap.editor.heading.heading4.custom,
                protyle,
                selectsElement,
                level: 4,
                type: "Blocks2Hs",
                isContinue
            }));
            turnIntoSubmenu.push(this.turnsInto({
                icon: "iconH5",
                label: window.siyuan.languages.heading5,
                accelerator: window.siyuan.config.keymap.editor.heading.heading5.custom,
                protyle,
                selectsElement,
                level: 5,
                type: "Blocks2Hs",
                isContinue
            }));
            turnIntoSubmenu.push(this.turnsInto({
                icon: "iconH6",
                label: window.siyuan.languages.heading6,
                accelerator: window.siyuan.config.keymap.editor.heading.heading6.custom,
                protyle,
                selectsElement,
                level: 6,
                type: "Blocks2Hs",
                isContinue
            }));
            window.siyuan.menus.menu.append(new MenuItem({
                icon: "iconRefresh",
                label: window.siyuan.languages.turnInto,
                type: "submenu",
                submenu: turnIntoSubmenu
            }).element);
            if (isContinue) {
                window.siyuan.menus.menu.append(new MenuItem({
                    icon: "iconSuper",
                    label: window.siyuan.languages.merge + " " + window.siyuan.languages.superBlock,
                    type: "submenu",
                    submenu: [this.turnsIntoOne({
                        label: window.siyuan.languages.hLayout,
                        accelerator: window.siyuan.config.keymap.editor.general.hLayout.custom,
                        icon: "iconSplitLR",
                        protyle,
                        selectsElement,
                        type: "BlocksMergeSuperBlock",
                        level: "col"
                    }), this.turnsIntoOne({
                        label: window.siyuan.languages.vLayout,
                        accelerator: window.siyuan.config.keymap.editor.general.vLayout.custom,
                        icon: "iconSplitTB",
                        protyle,
                        selectsElement,
                        type: "BlocksMergeSuperBlock",
                        level: "row"
                    })]
                }).element);
            }
        }
        if (!protyle.disabled) {
            window.siyuan.menus.menu.append(new MenuItem({
                icon: "iconSparkles",
                label: window.siyuan.languages.ai,
                accelerator: window.siyuan.config.keymap.editor.general.ai.custom,
                click() {
                    AIActions(selectsElement, protyle);
                }
            }).element);
        }
        const copyMenu: IMenu[] = [{
            iconHTML: "",
            label: window.siyuan.languages.copy,
            accelerator: "⌘C",
            click() {
                if (isNotEditBlock(selectsElement[0])) {
                    focusBlock(selectsElement[0]);
                } else {
                    focusByRange(getEditorRange(selectsElement[0]));
                }
                document.execCommand("copy");
            }
        }, {
            iconHTML: "",
            label: window.siyuan.languages.copyPlainText,
            accelerator: window.siyuan.config.keymap.editor.general.copyPlainText.custom,
            click() {
                let html = "";
                selectsElement.forEach((item: HTMLElement) => {
                    html += getPlainText(item) + "\n";
                });
                copyPlainText(html.trimEnd());
                focusBlock(selectsElement[0]);
            }
        }, {
            iconHTML: "",
            label: window.siyuan.languages.duplicate,
            accelerator: window.siyuan.config.keymap.editor.general.duplicate.custom,
            disabled: protyle.disabled,
            click() {
                duplicateBlock(selectsElement, protyle);
            }
        }];
        const copyTextRefMenu = this.genCopyTextRef(selectsElement);
        if (copyTextRefMenu) {
            copyMenu.splice(2, 0, copyTextRefMenu);
        }
        window.siyuan.menus.menu.append(new MenuItem({
            label: window.siyuan.languages.copy,
            icon: "iconCopy",
            type: "submenu",
            submenu: copyMenu,
        }).element);
        if (protyle.disabled) {
            return;
        }
        window.siyuan.menus.menu.append(new MenuItem({
            label: window.siyuan.languages.cut,
            accelerator: "⌘X",
            icon: "iconCut",
            click: () => {
                if (isNotEditBlock(selectsElement[0])) {
                    let html = "";
                    selectsElement.forEach(item => {
                        html += removeEmbed(item);
                    });
                    writeText(protyle.lute.BlockDOM2StdMd(html).trimEnd());
                    protyle.breadcrumb?.hide();
                    removeBlock(protyle, selectsElement[0], getEditorRange(selectsElement[0]), "remove");
                } else {
                    focusByRange(getEditorRange(selectsElement[0]));
                    document.execCommand("cut");
                }
            }
        }).element);
        window.siyuan.menus.menu.append(new MenuItem({
            label: window.siyuan.languages.move,
            accelerator: window.siyuan.config.keymap.general.move.custom,
            icon: "iconMove",
            click: () => {
                movePathTo((toPath) => {
                    hintMoveBlock(toPath[0], selectsElement, protyle);
                });
            }
        }).element);
        const range = getSelection().rangeCount > 0 ? getSelection().getRangeAt(0) : undefined;
        window.siyuan.menus.menu.append(new MenuItem({
            label: window.siyuan.languages.addToDatabase,
            accelerator: window.siyuan.config.keymap.general.addToDatabase.custom,
            icon: "iconDatabase",
            click: () => {
                addEditorToDatabase(protyle, range);
            }
        }).element);
        window.siyuan.menus.menu.append(new MenuItem({
            label: window.siyuan.languages.delete,
            icon: "iconTrashcan",
            accelerator: "⌫",
            click: () => {
                protyle.breadcrumb?.hide();
                removeBlock(protyle, selectsElement[0], getEditorRange(selectsElement[0]), "Backspace");
            }
        }).element);

        window.siyuan.menus.menu.append(new MenuItem({type: "separator"}).element);
        const appearanceElement = new MenuItem({
            label: window.siyuan.languages.appearance,
            icon: "iconFont",
            accelerator: window.siyuan.config.keymap.editor.insert.appearance.custom,
            click: () => {
                /// #if MOBILE
                this.showMobileAppearance(protyle);
                /// #else
                protyle.toolbar.element.classList.add("fn__none");
                protyle.toolbar.subElement.innerHTML = "";
                protyle.toolbar.subElement.style.width = "";
                protyle.toolbar.subElement.style.padding = "";
                protyle.toolbar.subElement.append(appearanceMenu(protyle, selectsElement));
                protyle.toolbar.subElement.style.zIndex = (++window.siyuan.zIndex).toString();
                protyle.toolbar.subElement.classList.remove("fn__none");
                protyle.toolbar.subElementCloseCB = undefined;
                const position = selectsElement[0].getBoundingClientRect();
                setPosition(protyle.toolbar.subElement, position.left, position.top);
                /// #endif
            }
        }).element;
        window.siyuan.menus.menu.append(appearanceElement);
        if (!isMobile()) {
            appearanceElement.lastElementChild.classList.add("b3-menu__submenu--row");
        }
        this.genAlign(selectsElement, protyle);
        this.genWidths(selectsElement, protyle);
        window.siyuan.menus.menu.append(new MenuItem({type: "separator"}).element);
        window.siyuan.menus.menu.append(new MenuItem({
            label: window.siyuan.languages.quickMakeCard,
            accelerator: window.siyuan.config.keymap.editor.general.quickMakeCard.custom,
            iconHTML: '<svg class="b3-menu__icon" style="color:var(--b3-theme-primary)"><use xlink:href="#iconRiffCard"></use></svg>',
            icon: "iconRiffCard",
            click() {
                quickMakeCard(protyle, selectsElement);
            }
        }).element);
        if (window.siyuan.config.flashcard.deck) {
            window.siyuan.menus.menu.append(new MenuItem({
                label: window.siyuan.languages.addToDeck,
                icon: "iconRiffCard",
                click() {
                    const ids: string[] = [];
                    selectsElement.forEach(item => {
                        if (item.getAttribute("data-type") === "NodeThematicBreak") {
                            return;
                        }
                        ids.push(item.getAttribute("data-node-id"));
                    });
                    makeCard(protyle.app, ids);
                }
            }).element);
        }

        if (protyle?.app?.plugins) {
            emitOpenMenu({
                plugins: protyle.app.plugins,
                type: "click-blockicon",
                detail: {
                    protyle,
                    blockElements: selectsElement,
                },
                separatorPosition: "top",
            });
        }

        return window.siyuan.menus.menu;
    }

    public renderMenu(protyle: IProtyle, buttonElement: Element) {
        if (!buttonElement) {
            return;
        }
        // 单个块的菜单
        hideElements(["util", "toolbar", "hint"], protyle);
        const menu = new Menu("gutter");
        if (menu.isOpen) {
            return;
        }
        if (isMobile()) {
            activeBlur();
        }
        const id = buttonElement.getAttribute("data-node-id");
        const selectsElement = protyle.wysiwyg.element.querySelectorAll(".protyle-wysiwyg--select");
        if (selectsElement.length > 1) {
            const match = Array.from(selectsElement).find(item => {
                if (id === item.getAttribute("data-node-id")) {
                    return true;
                }
            });
            if (match) {
                return this.renderMultipleMenu(protyle, Array.from(selectsElement));
            }
        }

        let nodeElement: Element;
        if (buttonElement.tagName === "BUTTON") {
            Array.from(protyle.wysiwyg.element.querySelectorAll(`[data-node-id="${id}"]`)).find(item => {
                if (!hasClosestByAttribute(item.parentElement, "data-type", "NodeBlockQueryEmbed") &&
                    this.isMatchNode(item)) {
                    nodeElement = item;
                    return true;
                }
            });
        } else {
            nodeElement = buttonElement;
        }
        if (!nodeElement) {
            return;
        }
        const type = nodeElement.getAttribute("data-type");
        const subType = nodeElement.getAttribute("data-subtype");
        const turnIntoSubmenu: IMenu[] = [];
        hideElements(["select"], protyle);
        nodeElement.classList.add("protyle-wysiwyg--select");
        countBlockWord([id], protyle.block.rootID);
        const SillotExtSubmennu: IMenu[] = [];

        SillotExtSubmennu.push({
            label: "KMD 源码编辑",
            click() {
                window.sout.log("KMD 源码编辑");
                const initTheme =
                  window.siyuan.config.appearance.mode === 0 ? "vs" : "vs-dark";
                MDDialog({
                  id: "app5",
                  nodeID: id,
                  lang: "markdown",
                  theme: initTheme,
                  readonly: window.siyuan ? window.siyuan.config.readonly : true,
                  editable: false,
                });
            }
        });

        window.siyuan.menus.menu.append(new MenuItem({
            label: "汐洛扩展菜单",
            icon: "iconMore",
            type: "submenu",
            submenu: SillotExtSubmennu
        }).element);
        window.siyuan.menus.menu.append(new MenuItem({ type: "separator" }).element);
        // "heading1-6", "list", "ordered-list", "check", "quote", "code", "table", "line", "math", "paragraph"
        if (type === "NodeParagraph" && !protyle.disabled) {
            turnIntoSubmenu.push(this.turnsIntoOne({
                icon: "iconList",
                label: window.siyuan.languages.list,
                accelerator: window.siyuan.config.keymap.editor.insert.list.custom,
                protyle,
                selectsElement: [nodeElement],
                type: "Blocks2ULs"
            }));
            turnIntoSubmenu.push(this.turnsIntoOne({
                icon: "iconOrderedList",
                label: window.siyuan.languages["ordered-list"],
                accelerator: window.siyuan.config.keymap.editor.insert["ordered-list"].custom,
                protyle,
                selectsElement: [nodeElement],
                type: "Blocks2OLs"
            }));
            turnIntoSubmenu.push(this.turnsIntoOne({
                icon: "iconCheck",
                label: window.siyuan.languages.check,
                accelerator: window.siyuan.config.keymap.editor.insert.check.custom,
                protyle,
                selectsElement: [nodeElement],
                type: "Blocks2TLs"
            }));
            turnIntoSubmenu.push(this.turnsIntoOne({
                icon: "iconQuote",
                label: window.siyuan.languages.quote,
                protyle,
                selectsElement: [nodeElement],
                type: "Blocks2Blockquote"
            }));
            turnIntoSubmenu.push(this.turnsInto({
                icon: "iconH1",
                label: window.siyuan.languages.heading1,
                accelerator: window.siyuan.config.keymap.editor.heading.heading1.custom,
                protyle,
                selectsElement: [nodeElement],
                level: 1,
                type: "Blocks2Hs",
            }));
            turnIntoSubmenu.push(this.turnsInto({
                icon: "iconH2",
                label: window.siyuan.languages.heading2,
                accelerator: window.siyuan.config.keymap.editor.heading.heading2.custom,
                protyle,
                selectsElement: [nodeElement],
                level: 2,
                type: "Blocks2Hs",
            }));
            turnIntoSubmenu.push(this.turnsInto({
                icon: "iconH3",
                label: window.siyuan.languages.heading3,
                accelerator: window.siyuan.config.keymap.editor.heading.heading3.custom,
                protyle,
                selectsElement: [nodeElement],
                level: 3,
                type: "Blocks2Hs",
            }));
            turnIntoSubmenu.push(this.turnsInto({
                icon: "iconH4",
                label: window.siyuan.languages.heading4,
                accelerator: window.siyuan.config.keymap.editor.heading.heading4.custom,
                protyle,
                selectsElement: [nodeElement],
                level: 4,
                type: "Blocks2Hs",
            }));
            turnIntoSubmenu.push(this.turnsInto({
                icon: "iconH5",
                label: window.siyuan.languages.heading5,
                accelerator: window.siyuan.config.keymap.editor.heading.heading5.custom,
                protyle,
                selectsElement: [nodeElement],
                level: 5,
                type: "Blocks2Hs",
            }));
            turnIntoSubmenu.push(this.turnsInto({
                icon: "iconH6",
                label: window.siyuan.languages.heading6,
                accelerator: window.siyuan.config.keymap.editor.heading.heading6.custom,
                protyle,
                selectsElement: [nodeElement],
                level: 6,
                type: "Blocks2Hs",
            }));
        } else if (type === "NodeHeading" && !protyle.disabled) {
            turnIntoSubmenu.push(this.turnsInto({
                icon: "iconParagraph",
                label: window.siyuan.languages.paragraph,
                accelerator: window.siyuan.config.keymap.editor.heading.paragraph.custom,
                protyle,
                selectsElement: [nodeElement],
                type: "Blocks2Ps",
            }));
            if (subType !== "h1") {
                turnIntoSubmenu.push(this.turnsInto({
                    icon: "iconH1",
                    label: window.siyuan.languages.heading1,
                    accelerator: window.siyuan.config.keymap.editor.heading.heading1.custom,
                    protyle,
                    selectsElement: [nodeElement],
                    level: 1,
                    type: "Blocks2Hs",
                }));
            }
            if (subType !== "h2") {
                turnIntoSubmenu.push(this.turnsInto({
                    icon: "iconH2",
                    label: window.siyuan.languages.heading2,
                    accelerator: window.siyuan.config.keymap.editor.heading.heading2.custom,
                    protyle,
                    selectsElement: [nodeElement],
                    level: 2,
                    type: "Blocks2Hs",
                }));
            }
            if (subType !== "h3") {
                turnIntoSubmenu.push(this.turnsInto({
                    icon: "iconH3",
                    label: window.siyuan.languages.heading3,
                    accelerator: window.siyuan.config.keymap.editor.heading.heading3.custom,
                    protyle,
                    selectsElement: [nodeElement],
                    level: 3,
                    type: "Blocks2Hs",
                }));
            }
            if (subType !== "h4") {
                turnIntoSubmenu.push(this.turnsInto({
                    icon: "iconH4",
                    label: window.siyuan.languages.heading4,
                    accelerator: window.siyuan.config.keymap.editor.heading.heading4.custom,
                    protyle,
                    selectsElement: [nodeElement],
                    level: 4,
                    type: "Blocks2Hs",
                }));
            }
            if (subType !== "h5") {
                turnIntoSubmenu.push(this.turnsInto({
                    icon: "iconH5",
                    label: window.siyuan.languages.heading5,
                    accelerator: window.siyuan.config.keymap.editor.heading.heading5.custom,
                    protyle,
                    selectsElement: [nodeElement],
                    level: 5,
                    type: "Blocks2Hs",
                }));
            }
            if (subType !== "h6") {
                turnIntoSubmenu.push(this.turnsInto({
                    icon: "iconH6",
                    label: window.siyuan.languages.heading6,
                    accelerator: window.siyuan.config.keymap.editor.heading.heading6.custom,
                    protyle,
                    selectsElement: [nodeElement],
                    level: 6,
                    type: "Blocks2Hs",
                }));
            }
        } else if (type === "NodeList" && !protyle.disabled) {
            turnIntoSubmenu.push(this.turnsOneInto({
                icon: "iconParagraph",
                label: window.siyuan.languages.paragraph,
                protyle,
                nodeElement,
                id,
                type: "CancelList"
            }));
            if (nodeElement.getAttribute("data-subtype") === "o") {
                turnIntoSubmenu.push(this.turnsOneInto({
                    icon: "iconList",
                    label: window.siyuan.languages.list,
                    accelerator: window.siyuan.config.keymap.editor.insert.list.custom,
                    protyle,
                    nodeElement,
                    id,
                    type: "OL2UL"
                }));
                turnIntoSubmenu.push(this.turnsOneInto({
                    icon: "iconCheck",
                    label: window.siyuan.languages.check,
                    accelerator: window.siyuan.config.keymap.editor.insert.check.custom,
                    protyle,
                    nodeElement,
                    id,
                    type: "UL2TL"
                }));
            } else if (nodeElement.getAttribute("data-subtype") === "t") {
                turnIntoSubmenu.push(this.turnsOneInto({
                    icon: "iconList",
                    label: window.siyuan.languages.list,
                    accelerator: window.siyuan.config.keymap.editor.insert.list.custom,
                    protyle,
                    nodeElement,
                    id,
                    type: "TL2UL"
                }));
                turnIntoSubmenu.push(this.turnsOneInto({
                    icon: "iconOrderedList",
                    label: window.siyuan.languages["ordered-list"],
                    accelerator: window.siyuan.config.keymap.editor.insert["ordered-list"].custom,
                    protyle,
                    nodeElement,
                    id,
                    type: "TL2OL"
                }));
            } else {
                turnIntoSubmenu.push(this.turnsOneInto({
                    icon: "iconOrderedList",
                    label: window.siyuan.languages["ordered-list"],
                    accelerator: window.siyuan.config.keymap.editor.insert["ordered-list"].custom,
                    protyle,
                    nodeElement,
                    id,
                    type: "UL2OL"
                }));
                turnIntoSubmenu.push(this.turnsOneInto({
                    icon: "iconCheck",
                    label: window.siyuan.languages.check,
                    accelerator: window.siyuan.config.keymap.editor.insert.check.custom,
                    protyle,
                    nodeElement,
                    id,
                    type: "OL2TL"
                }));
            }
        } else if (type === "NodeBlockquote" && !protyle.disabled) {
            turnIntoSubmenu.push(this.turnsOneInto({
                icon: "iconParagraph",
                label: window.siyuan.languages.paragraph,
                protyle,
                nodeElement,
                id,
                type: "CancelBlockquote"
            }));
        }
        if (turnIntoSubmenu.length > 0 && !protyle.disabled) {
            window.siyuan.menus.menu.append(new MenuItem({
                icon: "iconRefresh",
                label: window.siyuan.languages.turnInto,
                type: "submenu",
                submenu: turnIntoSubmenu
            }).element);
        }
        if (!protyle.disabled && !nodeElement.classList.contains("hr")) {
            window.siyuan.menus.menu.append(new MenuItem({
                icon: "iconSparkles",
                label: window.siyuan.languages.ai,
                accelerator: window.siyuan.config.keymap.editor.general.ai.custom,
                click() {
                    AIActions([nodeElement], protyle);
                }
            }).element);
        }

        const copyMenu = (copySubMenu(id, true, nodeElement) as IMenu[]).concat([{
            iconHTML: "",
            label: window.siyuan.languages.copyPlainText,
            accelerator: window.siyuan.config.keymap.editor.general.copyPlainText.custom,
            click() {
                copyPlainText(getPlainText(nodeElement as HTMLElement).trimEnd());
                focusBlock(nodeElement);
            }
        }, {
            iconHTML: "",
            label: type === "NodeAttributeView" ? window.siyuan.languages.copyMirror : window.siyuan.languages.copy,
            accelerator: "⌘C",
            click() {
                if (isNotEditBlock(nodeElement)) {
                    focusBlock(nodeElement);
                } else {
                    focusByRange(getEditorRange(nodeElement));
                }
                document.execCommand("copy");
            }
        }, {
            iconHTML: "",
            label: type === "NodeAttributeView" ? window.siyuan.languages.duplicateMirror : window.siyuan.languages.duplicate,
            accelerator: window.siyuan.config.keymap.editor.general.duplicate.custom,
            disabled: protyle.disabled,
            click() {
                duplicateBlock([nodeElement], protyle);
            }
        }]);
        if (type === "NodeAttributeView") {
            copyMenu.push({
                iconHTML: "",
                label: window.siyuan.languages.duplicateCompletely,
                accelerator: window.siyuan.config.keymap.editor.general.duplicateCompletely.custom,
                disabled: protyle.disabled,
                click() {
                    duplicateCompletely(protyle, nodeElement as HTMLElement);
                }
            });
        }
        const copyTextRefMenu = this.genCopyTextRef([nodeElement]);
        if (copyTextRefMenu) {
            copyMenu.splice(7, 0, copyTextRefMenu);
        }
        window.siyuan.menus.menu.append(new MenuItem({
            label: window.siyuan.languages.copy,
            icon: "iconCopy",
            type: "submenu",
            submenu: copyMenu
        }).element);
        if (!protyle.disabled) {
            window.siyuan.menus.menu.append(new MenuItem({
                label: window.siyuan.languages.cut,
                accelerator: "⌘X",
                icon: "iconCut",
                click: () => {
                    if (isNotEditBlock(nodeElement)) {
                        writeText(protyle.lute.BlockDOM2StdMd(removeEmbed(nodeElement)).trimEnd());
                        removeBlock(protyle, nodeElement, getEditorRange(nodeElement), "remove");
                        protyle.breadcrumb?.hide();
                    } else {
                        focusByRange(getEditorRange(nodeElement));
                        document.execCommand("cut");
                    }
                }
            }).element);
            window.siyuan.menus.menu.append(new MenuItem({
                label: window.siyuan.languages.move,
                accelerator: window.siyuan.config.keymap.general.move.custom,
                icon: "iconMove",
                click: () => {
                    movePathTo((toPath) => {
                        hintMoveBlock(toPath[0], [nodeElement], protyle);
                    });
                }
            }).element);
            const range = getSelection().rangeCount > 0 ? getSelection().getRangeAt(0) : undefined;
            window.siyuan.menus.menu.append(new MenuItem({
                label: window.siyuan.languages.addToDatabase,
                accelerator: window.siyuan.config.keymap.general.addToDatabase.custom,
                icon: "iconDatabase",
                click: () => {
                    addEditorToDatabase(protyle, range);
                }
            }).element);
            window.siyuan.menus.menu.append(new MenuItem({
                label: window.siyuan.languages.delete,
                icon: "iconTrashcan",
                accelerator: "⌫",
                click: () => {
                    protyle.breadcrumb?.hide();
                    removeBlock(protyle, nodeElement, getEditorRange(nodeElement), "Backspace");
                }
            }).element);
        }
        if (type === "NodeSuperBlock" && !protyle.disabled) {
            window.siyuan.menus.menu.append(new MenuItem({type: "separator"}).element);
            window.siyuan.menus.menu.append(new MenuItem({
                label: window.siyuan.languages.cancel + " " + window.siyuan.languages.superBlock,
                click() {
                    const sbData = cancelSB(protyle, nodeElement);
                    transaction(protyle, sbData.doOperations, sbData.undoOperations);
                    focusBlock(protyle.wysiwyg.element.querySelector(`[data-node-id="${sbData.previousId}"]`));
                    hideElements(["gutter"], protyle);
                }
            }).element);
        } else if (type === "NodeCodeBlock" && !protyle.disabled && !nodeElement.getAttribute("data-subtype")) {
            window.siyuan.menus.menu.append(new MenuItem({type: "separator"}).element);
            const linewrap = nodeElement.getAttribute("linewrap");
            const ligatures = nodeElement.getAttribute("ligatures");
            const linenumber = nodeElement.getAttribute("linenumber");

            window.siyuan.menus.menu.append(new MenuItem({
                type: "submenu",
                icon: "iconCode",
                label: window.siyuan.languages.code,
                submenu: [{
                    iconHTML: "",
                    label: `<div class="fn__flex" style="margin-bottom: 4px"><span>${window.siyuan.languages.md31}</span><span class="fn__space fn__flex-1"></span>
<input type="checkbox" class="b3-switch fn__flex-center"${linewrap === "true" ? " checked" : ((window.siyuan.config.editor.codeLineWrap && linewrap !== "false") ? " checked" : "")}></div>`,
                    bind(element) {
                        element.addEventListener("click", (event: MouseEvent & { target: HTMLElement }) => {
                            const inputElement = element.querySelector("input");
                            if (event.target.tagName !== "INPUT") {
                                inputElement.checked = !inputElement.checked;
                            }
                            nodeElement.setAttribute("linewrap", inputElement.checked.toString());
                            nodeElement.querySelector(".hljs").removeAttribute("data-render");
                            highlightRender(nodeElement);
                            fetchPost("/api/attr/setBlockAttrs", {
                                id,
                                attrs: {linewrap: inputElement.checked.toString()}
                            });
                            window.siyuan.menus.menu.remove();
                        });
                    }
                }, {
                    iconHTML: "",
                    label: `<div class="fn__flex" style="margin-bottom: 4px"><span>${window.siyuan.languages.md2}</span><span class="fn__space fn__flex-1"></span>
<input type="checkbox" class="b3-switch fn__flex-center"${ligatures === "true" ? " checked" : ((window.siyuan.config.editor.codeLigatures && ligatures !== "false") ? " checked" : "")}></div>`,
                    bind(element) {
                        element.addEventListener("click", (event: MouseEvent & { target: HTMLElement }) => {
                            const inputElement = element.querySelector("input");
                            if (event.target.tagName !== "INPUT") {
                                inputElement.checked = !inputElement.checked;
                            }
                            nodeElement.setAttribute("ligatures", inputElement.checked.toString());
                            nodeElement.querySelector(".hljs").removeAttribute("data-render");
                            highlightRender(nodeElement);
                            fetchPost("/api/attr/setBlockAttrs", {
                                id,
                                attrs: {ligatures: inputElement.checked.toString()}
                            });
                            window.siyuan.menus.menu.remove();
                        });
                    }
                }, {
                    iconHTML: "",
                    label: `<div class="fn__flex" style="margin-bottom: 4px"><span>${window.siyuan.languages.md27}</span><span class="fn__space fn__flex-1"></span>
<input type="checkbox" class="b3-switch fn__flex-center"${linenumber === "true" ? " checked" : ((window.siyuan.config.editor.codeSyntaxHighlightLineNum && linenumber !== "false") ? " checked" : "")}></div>`,
                    bind(element) {
                        element.addEventListener("click", (event: MouseEvent & { target: HTMLElement }) => {
                            const inputElement = element.querySelector("input");
                            if (event.target.tagName !== "INPUT") {
                                inputElement.checked = !inputElement.checked;
                            }
                            nodeElement.setAttribute("linenumber", inputElement.checked.toString());
                            nodeElement.querySelector(".hljs").removeAttribute("data-render");
                            highlightRender(nodeElement);
                            fetchPost("/api/attr/setBlockAttrs", {
                                id,
                                attrs: {linenumber: inputElement.checked.toString()}
                            });
                            window.siyuan.menus.menu.remove();
                        });
                    }
                }]
            }).element);
        } else if (type === "NodeCodeBlock" && !protyle.disabled && ["echarts", "mindmap"].includes(nodeElement.getAttribute("data-subtype"))) {
            window.siyuan.menus.menu.append(new MenuItem({type: "separator"}).element);
            const height = (nodeElement as HTMLElement).style.height;
            let html = nodeElement.outerHTML;
            window.siyuan.menus.menu.append(new MenuItem({
                label: window.siyuan.languages.chart,
                icon: "iconCode",
                submenu: [{
                    label: `${window.siyuan.languages.height}<span class="fn__space"></span>
<input style="margin: 4px 0;width: 84px" type="number" step="1" min="148" class="b3-text-field" value="${height ? Number.parseInt(height) : "420"}">`,
                    bind: (element) => {
                        element.querySelector("input").addEventListener("change", (event) => {
                            const newHeight = ((event.target as HTMLInputElement).value || "420") + "px";
                            (nodeElement as HTMLElement).style.height = newHeight;
                            (nodeElement.firstElementChild.nextElementSibling as HTMLElement).style.height = newHeight;
                            updateTransaction(protyle, id, nodeElement.outerHTML, html);
                            html = nodeElement.outerHTML;
                            event.stopPropagation();
                            const chartInstance = window.echarts.getInstanceById(nodeElement.firstElementChild.nextElementSibling.getAttribute("_echarts_instance_"));
                            if (chartInstance) {
                                chartInstance.resize();
                            }
                        });
                    }
                }, {
                    label: window.siyuan.languages.update,
                    icon: "iconEdit",
                    click() {
                        protyle.toolbar.showRender(protyle, nodeElement);
                    }
                }]
            }).element);
        } else if (type === "NodeTable" && !protyle.disabled) {
            let range = getEditorRange(nodeElement);
            const tableElement = nodeElement.querySelector("table");
            if (!tableElement.contains(range.startContainer)) {
                range = getEditorRange(tableElement.querySelector("th"));
            }
            const cellElement = hasClosestByMatchTag(range.startContainer, "TD") || hasClosestByMatchTag(range.startContainer, "TH");
            if (cellElement) {
                window.siyuan.menus.menu.append(new MenuItem({type: "separator"}).element);
                window.siyuan.menus.menu.append(new MenuItem({
                    type: "submenu",
                    icon: "iconTable",
                    label: window.siyuan.languages.table,
                    submenu: tableMenu(protyle, nodeElement, cellElement as HTMLTableCellElement, range) as IMenu[]
                }).element);
            }
        } else if (type === "NodeAttributeView" && !protyle.disabled) {
            window.siyuan.menus.menu.append(new MenuItem({type: "separator"}).element);
            window.siyuan.menus.menu.append(new MenuItem({
                icon: "iconDatabase",
                label: window.siyuan.languages.export + " CSV",
                click() {
                    fetchPost("/api/export/exportAttributeView", {
                        id: nodeElement.getAttribute("data-av-id"),
                        blockID: id,
                    }, response => {
                        openByMobile(response.data.zip);
                    });
                }
            }).element);
        } else if ((type === "NodeVideo" || type === "NodeAudio") && !protyle.disabled) {
            window.siyuan.menus.menu.append(new MenuItem({type: "separator"}).element);
            window.siyuan.menus.menu.append(new MenuItem({
                id: "assetSubMenu",
                type: "submenu",
                icon: type === "NodeVideo" ? "iconVideo" : "iconRecord",
                label: window.siyuan.languages.assets,
                submenu: videoMenu(protyle, nodeElement, type)
            }).element);
        } else if (type === "NodeIFrame" && !protyle.disabled) {
            window.siyuan.menus.menu.append(new MenuItem({type: "separator"}).element);
            window.siyuan.menus.menu.append(new MenuItem({
                id: "assetSubMenu",
                type: "submenu",
                icon: "iconLanguage",
                label: window.siyuan.languages.assets,
                submenu: iframeMenu(protyle, nodeElement)
            }).element);
        } else if (type === "NodeHTMLBlock" && !protyle.disabled) {
            window.siyuan.menus.menu.append(new MenuItem({type: "separator"}).element);
            window.siyuan.menus.menu.append(new MenuItem({
                icon: "iconHTML5",
                label: "HTML",
                click() {
                    protyle.toolbar.showRender(protyle, nodeElement);
                }
            }).element);
        } else if (type === "NodeBlockQueryEmbed" && !protyle.disabled) {
            window.siyuan.menus.menu.append(new MenuItem({type: "separator"}).element);
            const breadcrumb = nodeElement.getAttribute("breadcrumb");
            window.siyuan.menus.menu.append(new MenuItem({
                id: "assetSubMenu",
                type: "submenu",
                icon: "iconSQL",
                label: window.siyuan.languages.blockEmbed,
                submenu: [{
                    icon: "iconRefresh",
                    label: `${window.siyuan.languages.refresh} SQL`,
                    click() {
                        nodeElement.removeAttribute("data-render");
                        blockRender(protyle, nodeElement);
                    }
                }, {
                    icon: "iconEdit",
                    label: `${window.siyuan.languages.update} SQL`,
                    click() {
                        protyle.toolbar.showRender(protyle, nodeElement);
                    }
                }, {
                    type: "separator"
                }, {
                    label: `<div class="fn__flex" style="margin-bottom: 4px"><span>${window.siyuan.languages.embedBlockBreadcrumb}</span><span class="fn__space fn__flex-1"></span>
<input type="checkbox" class="b3-switch fn__flex-center"${breadcrumb === "true" ? " checked" : ((window.siyuan.config.editor.embedBlockBreadcrumb && breadcrumb !== "false") ? " checked" : "")}></div>`,
                    bind(element) {
                        element.addEventListener("click", (event: MouseEvent & { target: HTMLElement }) => {
                            const inputElement = element.querySelector("input");
                            if (event.target.tagName !== "INPUT") {
                                inputElement.checked = !inputElement.checked;
                            }
                            nodeElement.setAttribute("breadcrumb", inputElement.checked.toString());
                            fetchPost("/api/attr/setBlockAttrs", {
                                id,
                                attrs: {breadcrumb: inputElement.checked.toString()}
                            });
                            nodeElement.removeAttribute("data-render");
                            blockRender(protyle, nodeElement);
                            window.siyuan.menus.menu.remove();
                        });
                    }
                }, {
                    label: `<div class="fn__flex" style="margin-bottom: 4px"><span>${window.siyuan.languages.hideHeadingBelowBlocks}</span><span class="fn__space fn__flex-1"></span>
<input type="checkbox" class="b3-switch fn__flex-center"${nodeElement.getAttribute("custom-heading-mode") === "1" ? " checked" : ""}></div>`,
                    bind(element) {
                        element.addEventListener("click", (event: MouseEvent & { target: HTMLElement }) => {
                            const inputElement = element.querySelector("input");
                            if (event.target.tagName !== "INPUT") {
                                inputElement.checked = !inputElement.checked;
                            }
                            nodeElement.setAttribute("custom-heading-mode", inputElement.checked ? "1" : "0");
                            fetchPost("/api/attr/setBlockAttrs", {
                                id,
                                attrs: {"custom-heading-mode": inputElement.checked ? "1" : "0"}
                            });
                            nodeElement.removeAttribute("data-render");
                            blockRender(protyle, nodeElement);
                            window.siyuan.menus.menu.remove();
                        });
                    }
                }]
            }).element);
        } else if (type === "NodeHeading" && !protyle.disabled) {
            window.siyuan.menus.menu.append(new MenuItem({type: "separator"}).element);
            const headingSubMenu = [];
            if (subType !== "h1") {
                headingSubMenu.push(this.genHeadingTransform(protyle, id, 1));
            }
            if (subType !== "h2") {
                headingSubMenu.push(this.genHeadingTransform(protyle, id, 2));
            }
            if (subType !== "h3") {
                headingSubMenu.push(this.genHeadingTransform(protyle, id, 3));
            }
            if (subType !== "h4") {
                headingSubMenu.push(this.genHeadingTransform(protyle, id, 4));
            }
            if (subType !== "h5") {
                headingSubMenu.push(this.genHeadingTransform(protyle, id, 5));
            }
            if (subType !== "h6") {
                headingSubMenu.push(this.genHeadingTransform(protyle, id, 6));
            }
            window.siyuan.menus.menu.append(new MenuItem({
                type: "submenu",
                icon: "iconRefresh",
                label: window.siyuan.languages.tWithSubtitle,
                submenu: headingSubMenu
            }).element);
            window.siyuan.menus.menu.append(new MenuItem({
                icon: "iconCopy",
                label: `${window.siyuan.languages.copy} ${window.siyuan.languages.headings1}`,
                click() {
                    fetchPost("/api/block/getHeadingChildrenDOM", {id}, (response) => {
                        writeText(response.data + Constants.ZWSP);
                    });
                }
            }).element);
            window.siyuan.menus.menu.append(new MenuItem({
                icon: "iconCut",
                label: `${window.siyuan.languages.cut} ${window.siyuan.languages.headings1}`,
                click() {
                    fetchPost("/api/block/getHeadingChildrenDOM", {id}, (response) => {
                        writeText(response.data + Constants.ZWSP);
                        fetchPost("/api/block/getHeadingDeleteTransaction", {
                            id,
                        }, (response) => {
                            response.data.doOperations.forEach((operation: IOperation) => {
                                protyle.wysiwyg.element.querySelectorAll(`[data-node-id="${operation.id}"]`).forEach((itemElement: HTMLElement) => {
                                    itemElement.remove();
                                });
                            });
                            transaction(protyle, response.data.doOperations, response.data.undoOperations);
                        });
                    });
                }
            }).element);
            window.siyuan.menus.menu.append(new MenuItem({
                icon: "iconTrashcan",
                label: `${window.siyuan.languages.delete} ${window.siyuan.languages.headings1}`,
                click() {
                    fetchPost("/api/block/getHeadingDeleteTransaction", {
                        id,
                    }, (response) => {
                        response.data.doOperations.forEach((operation: IOperation) => {
                            protyle.wysiwyg.element.querySelectorAll(`[data-node-id="${operation.id}"]`).forEach((itemElement: HTMLElement) => {
                                itemElement.remove();
                            });
                        });
                        transaction(protyle, response.data.doOperations, response.data.undoOperations);
                    });
                }
            }).element);
        }
        window.siyuan.menus.menu.append(new MenuItem({type: "separator"}).element);
        const SSSubmennu: IMenu[] = []; // https://github.com/Hi-Windom/Sillot/issues/175
        if (!protyle.options.backlinkData) {
            SSSubmennu.push({
                label: window.siyuan.languages.enter, // 聚焦
                accelerator: `${updateHotkeyTip(window.siyuan.config.keymap.general.enter.custom)}/${updateHotkeyTip("⌘" + window.siyuan.languages.click)}`,
                click: () => {
                    zoomOut({protyle, id});
                }
            });
            SSSubmennu.push({
                label: window.siyuan.languages.enterBack, // 聚焦到上层
                accelerator: window.siyuan.config.keymap.general.enterBack.custom,
                click: () => {
                    enterBack(protyle, id);
                }
            });
        }
        if (!protyle.disabled) {
            window.siyuan.menus.menu.append(new MenuItem({
                icon: "iconBefore",
                label: window.siyuan.languages["insert-before"], // 起始插入行
                accelerator: window.siyuan.config.keymap.editor.general.insertBefore.custom,
                click() {
                    hideElements(["select"], protyle);
                    countBlockWord([], protyle.block.rootID);
                    insertEmptyBlock(protyle, "beforebegin", id);
                }
            }).element);
            window.siyuan.menus.menu.append(new MenuItem({
                icon: "iconAfter",
                label: window.siyuan.languages["insert-after"], // 末尾插入行
                accelerator: window.siyuan.config.keymap.editor.general.insertAfter.custom,
                click() {
                    hideElements(["select"], protyle);
                    countBlockWord([], protyle.block.rootID);
                    insertEmptyBlock(protyle, "afterend", id);
                }
            }).element);
            const countElement = nodeElement.lastElementChild.querySelector(".protyle-attr--refcount");
            if (countElement?.textContent) {
                transferBlockRef(id);
            }
        }
        SSSubmennu.push({
            label: window.siyuan.languages.jumpToParentNext, // 跳转到上一层级的下一个块
            accelerator: window.siyuan.config.keymap.editor.general.jumpToParentNext.custom,
            click() {
                hideElements(["select"], protyle);
                jumpToParent(protyle, nodeElement, "next");
            }
        });
        SSSubmennu.push({
            label: window.siyuan.languages.jumpToParentPrev, // 跳转到父块的上一个块
            accelerator: window.siyuan.config.keymap.editor.general.jumpToParentPrev.custom,
            click() {
                hideElements(["select"], protyle);
                jumpToParent(protyle, nodeElement, "previous");
            }
        });
        SSSubmennu.push({
            label: window.siyuan.languages.jumpToParent, // 跳转到父块
            accelerator: window.siyuan.config.keymap.editor.general.jumpToParent.custom,
            click() {
                hideElements(["select"], protyle);
                jumpToParent(protyle, nodeElement, "parent");
            }
        });

        window.siyuan.menus.menu.append(new MenuItem({type: "separator"}).element);

        if (type !== "NodeThematicBreak") {
            SSSubmennu.push({
                label: window.siyuan.languages.fold, // 折叠/展开
                accelerator: `${updateHotkeyTip(window.siyuan.config.keymap.editor.general.collapse.custom)}/${updateHotkeyTip("⌥" + window.siyuan.languages.click)}`,
                click() {
                    setFold(protyle, nodeElement);
                    focusBlock(nodeElement);
                }
            });
        }
        window.siyuan.menus.menu.append(new MenuItem({
            label: "层级操作",
            icon: "iconMore",
            type: "submenu",
            submenu: SSSubmennu
        }).element);
        window.siyuan.menus.menu.append(new MenuItem({type: "separator"}).element);

        if (type !== "NodeThematicBreak") {
            if (!protyle.disabled) {
                window.siyuan.menus.menu.append(new MenuItem({ // 属性
                    label: window.siyuan.languages.attr,
                    icon: "iconAttr",
                    accelerator: window.siyuan.config.keymap.editor.general.attr.custom + "/" + updateHotkeyTip("⇧" + window.siyuan.languages.click),
                    click() {
                        openAttr(nodeElement, "bookmark", protyle);
                    }
                }).element);
            }
        }
        if (!protyle.disabled) {
            const appearanceElement = new MenuItem({
                label: window.siyuan.languages.appearance,
                icon: "iconFont",
                accelerator: window.siyuan.config.keymap.editor.insert.appearance.custom,
                click: () => {
                    /// #if MOBILE
                    this.showMobileAppearance(protyle);
                    /// #else
                    protyle.toolbar.element.classList.add("fn__none");
                    protyle.toolbar.subElement.innerHTML = "";
                    protyle.toolbar.subElement.style.width = "";
                    protyle.toolbar.subElement.style.padding = "";
                    protyle.toolbar.subElement.append(appearanceMenu(protyle, [nodeElement]));
                    protyle.toolbar.subElement.style.zIndex = (++window.siyuan.zIndex).toString();
                    protyle.toolbar.subElement.classList.remove("fn__none");
                    protyle.toolbar.subElementCloseCB = undefined;
                    const position = nodeElement.getBoundingClientRect();
                    setPosition(protyle.toolbar.subElement, position.left, position.top);
                    /// #endif
                }
            }).element;
            window.siyuan.menus.menu.append(appearanceElement);
            if (!isMobile()) {
                appearanceElement.lastElementChild.classList.add("b3-menu__submenu--row");
            }
            this.genAlign([nodeElement], protyle);
            this.genWidths([nodeElement], protyle);
        }
        window.siyuan.menus.menu.append(new MenuItem({type: "separator"}).element);
        if (!["NodeThematicBreak", "NodeBlockQueryEmbed", "NodeIFrame", "NodeHTMLBlock", "NodeWidget", "NodeVideo", "NodeAudio"].includes(type) &&
            getContenteditableElement(nodeElement)?.textContent.trim() !== "" &&
            (type !== "NodeCodeBlock" || (type === "NodeCodeBlock" && !nodeElement.getAttribute("data-subtype")))) {
            window.siyuan.menus.menu.append(new MenuItem({
                label: window.siyuan.languages.wechatReminder,
                icon: "iconMp",
                click() {
                    openWechatNotify(nodeElement);
                }
            }).element);
        }
        if (type !== "NodeThematicBreak") {
            window.siyuan.menus.menu.append(new MenuItem({
                label: window.siyuan.languages.quickMakeCard,
                accelerator: window.siyuan.config.keymap.editor.general.quickMakeCard.custom,
                iconHTML: '<svg class="b3-menu__icon" style="color:var(--b3-theme-primary)"><use xlink:href="#iconRiffCard"></use></svg>',
                icon: "iconRiffCard",
                click() {
                    quickMakeCard(protyle, [nodeElement]);
                }
            }).element);
            if (window.siyuan.config.flashcard.deck) {
                window.siyuan.menus.menu.append(new MenuItem({
                    label: window.siyuan.languages.addToDeck,
                    icon: "iconRiffCard",
                    click() {
                        makeCard(protyle.app, [id]);
                    }
                }).element);
            }
            window.siyuan.menus.menu.append(new MenuItem({type: "separator"}).element);
        }

        if (protyle?.app?.plugins) {
            emitOpenMenu({
                plugins: protyle.app.plugins,
                type: "click-blockicon",
                detail: {
                    protyle,
                    blockElements: [nodeElement]
                },
                separatorPosition: "bottom",
            });
        }

        let updateHTML = nodeElement.getAttribute("updated") || "";
        if (!isInvalidStringStrict(updateHTML)) {
            updateHTML = `${window.siyuan.languages.modifiedAt} ${formatDate(updateHTML,'yyyy-MM-dd HH:mm:ss')}<br>`;
        } else {
            updateHTML = `${window.siyuan.languages.modifiedAt} ${formatDate(new Date(),'yyyy-MM-dd HH:mm:ss')}<br>`; // 使用新时间覆盖丢失的
        }
        window.siyuan.menus.menu.append(new MenuItem({
            iconHTML: "",
            type: "readonly",
            label: `${updateHTML}${window.siyuan.languages.createdAt} ${formatDate(id.substring(0, 14),'yyyy-MM-dd HH:mm:ss')}`,
        }).element);
        return window.siyuan.menus.menu;
    }

    private genHeadingTransform(protyle: IProtyle, id: string, level: number) {
        return {
            iconHTML: "",
            icon: "iconHeading" + level,
            label: window.siyuan.languages["heading" + level],
            click() {
                fetchPost("/api/block/getHeadingLevelTransaction", {
                    id,
                    level
                }, (response) => {
                    response.data.doOperations.forEach((operation: IOperation, index: number) => {
                        protyle.wysiwyg.element.querySelectorAll(`[data-node-id="${operation.id}"]`).forEach((itemElement: HTMLElement) => {
                            itemElement.outerHTML = operation.data;
                        });
                        // 使用 outer 后元素需要重新查询
                        protyle.wysiwyg.element.querySelectorAll(`[data-node-id="${operation.id}"]`).forEach((itemElement: HTMLElement) => {
                            mathRender(itemElement);
                        });
                        if (index === 0) {
                            focusBlock(protyle.wysiwyg.element.querySelector(`[data-node-id="${operation.id}"]`), protyle.wysiwyg.element, true);
                        }
                    });
                    transaction(protyle, response.data.doOperations, response.data.undoOperations);
                });
            }
        };
    }

    private genClick(nodeElements: Element[], protyle: IProtyle, cb: (e: HTMLElement) => void) {
        updateBatchTransaction(nodeElements, protyle, cb);
        focusBlock(nodeElements[0]);
    }

    private genAlign(nodeElements: Element[], protyle: IProtyle) {
        window.siyuan.menus.menu.append(new MenuItem({
            label: window.siyuan.languages.layout,
            type: "submenu",
            submenu: [{
                label: window.siyuan.languages.alignLeft,
                icon: "iconAlignLeft",
                accelerator: window.siyuan.config.keymap.editor.general.alignLeft.custom,
                click: () => {
                    this.genClick(nodeElements, protyle, (e: HTMLElement) => {
                        if (e.classList.contains("av")) {
                            e.style.justifyContent = "";
                        } else {
                            e.style.textAlign = "left";
                        }
                    });
                }
            }, {
                label: window.siyuan.languages.alignCenter,
                icon: "iconAlignCenter",
                accelerator: window.siyuan.config.keymap.editor.general.alignCenter.custom,
                click: () => {
                    this.genClick(nodeElements, protyle, (e: HTMLElement) => {
                        if (e.classList.contains("av")) {
                            e.style.justifyContent = "center";
                        } else {
                            e.style.textAlign = "center";
                        }
                    });
                }
            }, {
                label: window.siyuan.languages.alignRight,
                icon: "iconAlignRight",
                accelerator: window.siyuan.config.keymap.editor.general.alignRight.custom,
                click: () => {
                    this.genClick(nodeElements, protyle, (e: HTMLElement) => {
                        if (e.classList.contains("av")) {
                            e.style.justifyContent = "flex-end";
                        } else {
                            e.style.textAlign = "right";
                        }
                    });
                }
            }, {
                label: window.siyuan.languages.justify,
                icon: "iconMenu",
                click: () => {
                    this.genClick(nodeElements, protyle, (e: HTMLElement) => {
                        e.style.textAlign = "justify";
                    });
                }
            }, {
                type: "separator"
            }, {
                label: window.siyuan.languages.ltr,
                icon: "iconLtr",
                click: () => {
                    this.genClick(nodeElements, protyle, (e: HTMLElement) => {
                        e.style.direction = "ltr";
                    });
                }
            }, {
                label: window.siyuan.languages.rtl,
                icon: "iconRtl",
                click: () => {
                    this.genClick(nodeElements, protyle, (e: HTMLElement) => {
                        if (!e.classList.contains("av")) {
                            e.style.direction = "rtl";
                        }
                    });
                }
            }, {
                type: "separator"
            }, {
                label: window.siyuan.languages.clearFontStyle,
                icon: "iconTrashcan",
                click: () => {
                    this.genClick(nodeElements, protyle, (e: HTMLElement) => {
                        if (e.classList.contains("av")) {
                            e.style.justifyContent = "";
                        } else {
                            e.style.textAlign = "";
                            e.style.direction = "";
                        }
                    });
                }
            }]
        }).element);
    }

    private genWidths(nodeElements: Element[], protyle: IProtyle) {
        const styles: IMenu[] = [];
        ["25%", "33%", "50%", "67%", "75%"].forEach((item) => {
            styles.push({
                label: item,
                click: () => {
                    this.genClick(nodeElements, protyle, (e: HTMLElement) => {
                        e.style.width = item;
                        e.style.flex = "none";
                    });
                }
            });
        });
        styles.push({
            type: "separator"
        });
        let width = 100;
        if (nodeElements.length === 1) {
            const widthStyle = (nodeElements[0] as HTMLElement).style.width;
            if (widthStyle.endsWith("%")) {
                width = Number.parseInt(widthStyle);
            }
        }
        window.siyuan.menus.menu.append(new MenuItem({
            label: window.siyuan.languages.width,
            submenu: styles.concat([{
                label: `<div aria-label="${width}%" class="b3-tooltips b3-tooltips__n${isMobile() ? "" : " fn__size200"}">
    <input style="box-sizing: border-box" value="${width}" class="b3-slider fn__block" max="100" min="1" step="1" type="range">
</div>`,
                bind(element) {
                    const rangeElement = element.querySelector("input");
                    rangeElement.addEventListener("input", () => {
                        nodeElements.forEach((e) => {
                            (e as HTMLElement).style.width = rangeElement.value + "%";
                            (e as HTMLElement).style.flex = "none";
                        });
                        rangeElement.parentElement.setAttribute("aria-label", `${rangeElement.value}%`);
                    });
                    const undoOperations: IOperation[] = [];
                    const operations: IOperation[] = [];
                    nodeElements.forEach((e) => {
                        undoOperations.push({
                            action: "update",
                            id: e.getAttribute("data-node-id"),
                            data: e.outerHTML
                        });
                    });
                    rangeElement.addEventListener("change", () => {
                        nodeElements.forEach((e: HTMLElement) => {
                            operations.push({
                                action: "update",
                                id: e.getAttribute("data-node-id"),
                                data: e.outerHTML
                            });
                        });
                        transaction(protyle, operations, undoOperations);
                        window.siyuan.menus.menu.remove();
                        focusBlock(nodeElements[0]);
                    });
                }
            }, {
                type: "separator"
            }, {
                label: window.siyuan.languages.clearFontStyle,
                icon: "iconTrashcan",
                click: () => {
                    this.genClick(nodeElements, protyle, (e: HTMLElement) => {
                        if (e.style.width) {
                            e.style.width = "";
                            e.style.flex = "";
                        }
                    });
                }
            }]),
        }).element);
    }

    private genCopyTextRef(selectsElement: Element[]): false | IMenu {
        if (isNotEditBlock(selectsElement[0])) {
            return false;
        }
        return {
            iconHTML: "",
            accelerator: window.siyuan.config.keymap.editor.general.copyText.custom,
            label: window.siyuan.languages.copyText,
            click() {
                // 用于标识复制文本 *
                selectsElement[0].setAttribute("data-reftext", "true");
                focusByRange(getEditorRange(selectsElement[0]));
                document.execCommand("copy");
            }
        };
    }

    public render(protyle: IProtyle, element: Element, wysiwyg: HTMLElement, target?: Element) {
        // https://github.com/siyuan-note/siyuan/issues/4659
        if (protyle.title && protyle.title.element.getAttribute("data-render") !== "true") {
            return;
        }
        // 防止划选时触碰图标导致 hl 无法移除
        const selectElement = wysiwyg.parentElement.parentElement.querySelector(".protyle-select");
        if (selectElement && !selectElement.classList.contains("fn__none")) {
            return;
        }
        let html = "";
        let nodeElement = element;
        let space = 0;
        let index = 0;
        let listItem;
        let hideParent = false;
        while (nodeElement) {
            const isShow = !hideParent || (hideParent && nodeElement.getAttribute("fold") === "1");
            const embedElement = hasClosestByAttribute(nodeElement.parentElement, "data-type", "NodeBlockQueryEmbed");
            if (!embedElement) {
                let type;
                if (isShow) {
                    type = nodeElement.getAttribute("data-type");
                }
                const dataNodeId = nodeElement.getAttribute("data-node-id");
                if (type === "NodeAttributeView" && target) {
                    const rowElement = hasClosestByClassName(target, "av__row");
                    if (rowElement && !rowElement.classList.contains("av__row--header")) {
                        element = rowElement;
                        html = `<button data-type="NodeAttributeViewRowMenu" data-node-id="${dataNodeId}" data-row-id="${rowElement.dataset.id}" class="ariaLabel" data-position="right" aria-label="${window.siyuan.languages.rowTip}"><svg><use xlink:href="#iconDrag"></use></svg><span ${protyle.disabled ? "" : 'draggable="true" class="fn__grab"'}></span></button>`;
                        if (!protyle.disabled) {
                            html = `<button data-type="NodeAttributeViewRow" data-node-id="${dataNodeId}" data-row-id="${rowElement.dataset.id}" class="ariaLabel" data-position="right" aria-label="${isMac() ? window.siyuan.languages.addBelowAbove : window.siyuan.languages.addBelowAbove.replace("⌥", "Alt+")}"><svg><use xlink:href="#iconAdd"></use></svg></button>${html}`;
                        }
                        break;
                    }
                }
                if (index === 0) {
                    // 不单独显示，要不然在块的间隔中，gutter 会跳来跳去的
                    if (["NodeBlockquote", "NodeList", "NodeSuperBlock"].includes(type)) {
                        return;
                    }
                    const topElement = getTopAloneElement(nodeElement);
                    listItem = topElement.querySelector(".li") || topElement.querySelector(".list");
                    // 嵌入块中有列表时块标显示位置错误 https://github.com/siyuan-note/siyuan/issues/6254
                    if (hasClosestByAttribute(listItem, "data-type", "NodeBlockQueryEmbed")) {
                        listItem = undefined;
                    }
                    // 标题必须显示
                    if (!topElement.isSameNode(nodeElement) && type !== "NodeHeading") {
                        nodeElement = topElement;
                        type = nodeElement.getAttribute("data-type");
                    }
                }
                if (type === "NodeListItem" && index === 1 && !isShow) {
                    // 列表项中第一层不显示
                    html = "";
                }
                index += 1;
                const buttonHTML = `<button class="ariaLabel" data-position="right" aria-label="${this.gutterTip}" 
data-type="${type}" data-subtype="${nodeElement.getAttribute("data-subtype")}" data-node-id="${nodeElement.getAttribute("data-node-id")}">
    <svg><use xlink:href="#${getIconByType(type, nodeElement.getAttribute("data-subtype"))}"></use></svg>
    <span ${protyle.disabled ? "" : 'draggable="true"'}></span>
</button>`;
                if (isShow) {
                    html = buttonHTML + html;
                }
                let foldHTML = "";
                if (type === "NodeListItem" && nodeElement.childElementCount > 3 || type === "NodeHeading") {
                    const fold = nodeElement.getAttribute("fold");
                    foldHTML = `<button class="ariaLabel" data-position="right" aria-label="${window.siyuan.languages.fold}" 
data-type="fold"><svg style="width:10px${fold && fold === "1" ? "" : ";transform:rotate(90deg)"}"><use xlink:href="#iconPlay"></use></svg></button>`;
                }
                if (type === "NodeListItem" || type === "NodeList") {
                    listItem = nodeElement;
                    if (type === "NodeListItem" && nodeElement.childElementCount > 3) {
                        html = buttonHTML + foldHTML;
                    }
                }
                if (type === "NodeHeading") {
                    html = html + foldHTML;
                }
                if (type === "NodeBlockquote") {
                    space += 8;
                }
                if (nodeElement.previousElementSibling?.getAttribute("data-node-id")) {
                    // 前一个块存在时，只显示到当前层级，但需显示折叠块的块标
                    // https://github.com/siyuan-note/siyuan/issues/2562 https://github.com/siyuan-note/siyuan/issues/2809
                    hideParent = true;
                }
            }

            const parentElement = hasClosestBlock(nodeElement.parentElement);
            if (parentElement) {
                nodeElement = parentElement;
            } else {
                break;
            }
        }
        let match = true;
        const buttonsElement = this.element.querySelectorAll("button");
        if (buttonsElement.length !== html.split("</button>").length - 1) {
            match = false;
        } else {
            Array.from(buttonsElement).find(item => {
                const id = item.getAttribute("data-node-id");
                if (id && html.indexOf(id) === -1) {
                    match = false;
                    return true;
                }
                const rowId = item.getAttribute("data-row-id");
                if ((rowId && html.indexOf(rowId) === -1) || (!rowId && html.indexOf("NodeAttributeViewRowMenu") > -1)) {
                    match = false;
                    return true;
                }
            });
        }
        // 防止抖动 https://github.com/siyuan-note/siyuan/issues/4166
        if (match && this.element.childElementCount > 0) {
            this.element.classList.remove("fn__none");
            return;
        }
        this.element.innerHTML = html;
        this.element.classList.remove("fn__none");
        this.element.style.width = "";
        const contentTop = wysiwyg.parentElement.getBoundingClientRect().top;
        let rect = element.getBoundingClientRect();
        let marginHeight = 0;
        if (listItem) {
            rect = listItem.firstElementChild.getBoundingClientRect();
            space = 0;
        } else if (nodeElement.getAttribute("data-type") === "NodeBlockQueryEmbed") {
            rect = nodeElement.getBoundingClientRect();
            space = 0;
        } else if (!element.classList.contains("av__row")) {
            if (rect.height < Math.floor(window.siyuan.config.editor.fontSize * 1.625) + 8 ||
                (rect.height > Math.floor(window.siyuan.config.editor.fontSize * 1.625) + 8 && rect.height < Math.floor(window.siyuan.config.editor.fontSize * 1.625) * 2 + 8)) {
                marginHeight = (rect.height - this.element.clientHeight) / 2;
            } else if ((nodeElement.getAttribute("data-type") === "NodeAttributeView" || element.getAttribute("data-type") === "NodeAttributeView") &&
                contentTop < rect.top) {
                marginHeight = 8;
            }
        }
        this.element.style.top = `${Math.max(rect.top, contentTop) + marginHeight}px`;
        let left = rect.left - this.element.clientWidth - space;
        if ((nodeElement.getAttribute("data-type") === "NodeBlockQueryEmbed" && this.element.childElementCount === 1)) {
            // 嵌入块为列表时
            left = nodeElement.getBoundingClientRect().left - this.element.clientWidth - space;
        } else if (element.classList.contains("av__row")) {
            // 为数据库行
            left = nodeElement.getBoundingClientRect().left - this.element.clientWidth - space + Number.parseInt(getComputedStyle(nodeElement).paddingLeft);
        }
        this.element.style.left = `${left}px`;
        if (left < this.element.parentElement.getBoundingClientRect().left) {
            this.element.style.width = "24px";
            // 需加 2，否则和折叠标题无法对齐
            this.element.style.left = `${rect.left - this.element.clientWidth - space / 2 + 3}px`;
            html = "";
            Array.from(this.element.children).reverse().forEach((item, index) => {
                if (index !== 0) {
                    (item.firstElementChild as HTMLElement).style.height = "14px";
                }
                html += item.outerHTML;
            });
            this.element.innerHTML = html;
        } else {
            this.element.querySelectorAll("svg").forEach(item => {
                item.style.height = "";
            });
        }
    }
}<|MERGE_RESOLUTION|>--- conflicted
+++ resolved
@@ -25,15 +25,10 @@
 import {blockRender} from "../render/blockRender";
 import {removeEmbed} from "../wysiwyg/removeEmbed";
 import {getContenteditableElement, getTopAloneElement, isNotEditBlock} from "../wysiwyg/getBlock";
-<<<<<<< HEAD
 // import * as dayjs from "dayjs";
 import {formatDate} from "sofill/mid";
 import {isInvalidStringStrict} from "sofill/api"
-import {fetchPost, fetchSyncPost} from "../../util/fetch";
-=======
-import * as dayjs from "dayjs";
 import {fetchPost} from "../../util/fetch";
->>>>>>> 2189ebd1
 import {
     cancelSB,
     genEmptyElement,
