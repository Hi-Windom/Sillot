import {
    hasClosestBlock,
    hasClosestByAttribute,
    hasClosestByClassName,
    hasClosestByMatchTag,
    hasClosestByTag,
    hasTopClosestByClassName
} from "../util/hasClosest";
import {getIconByType} from "../../editor/getIcon";
import {enterBack, iframeMenu, setFold, tableMenu, videoMenu, zoomOut} from "../../menus/protyle";
import {MenuItem} from "../../menus/Menu";
import {copySubMenu, openAttr, openWechatNotify} from "../../menus/commonMenuItem";
import {copyPlainText, isMac, isOnlyMeta, openByMobile, updateHotkeyTip, writeText} from "../util/compatibility";
import {
    transaction,
    turnsIntoOneTransaction,
    turnsIntoTransaction,
    updateBatchTransaction,
    updateTransaction
} from "../wysiwyg/transaction";
import {removeBlock} from "../wysiwyg/remove";
import {focusBlock, focusByRange, focusByWbr, getEditorRange} from "../util/selection";
import {hideElements} from "../ui/hideElements";
import {processRender} from "../util/processCode";
import {highlightRender} from "../render/highlightRender";
import {blockRender} from "../render/blockRender";
import {removeEmbed} from "../wysiwyg/removeEmbed";
import {getContenteditableElement, getTopAloneElement, isNotEditBlock} from "../wysiwyg/getBlock";
// import * as dayjs from "dayjs";
import {formatDate} from "sofill/mid";
import {isInvalidStringStrict} from "sofill/api"
import {fetchPost, fetchSyncPost} from "../../util/fetch";
import {
    cancelSB,
    genEmptyElement,
    getLangByType,
    insertEmptyBlock,
    jumpToParent,
} from "../../block/util";
import {countBlockWord} from "../../layout/status";
/// #if !MOBILE
import {openFileById} from "../../editor/util";
/// #endif
import MDDialog from "../../sillot/joyUI/com_/monaco-dailog-editor";
import {Constants} from "../../constants";
import {mathRender} from "../render/mathRender";
import {duplicateBlock} from "../wysiwyg/commonHotkey";
import {movePathTo} from "../../util/pathName";
import {hintMoveBlock} from "../hint/extend";
import {makeCard, quickMakeCard} from "../../card/makeCard";
import {transferBlockRef} from "../../menus/block";
import {isMobile} from "../../util/functions";
// import {HiJoy} from "../../sillot/joyUI/com_/hi";
import {AIActions} from "../../ai/actions";
import {activeBlur, renderTextMenu, showKeyboardToolbarUtil} from "../../mobile/util/keyboardToolbar";
import {hideTooltip} from "../../dialog/tooltip";
import {appearanceMenu} from "../toolbar/Font";
import {setPosition} from "../../util/setPosition";
import {avRender} from "../render/av/render";
import {emitOpenMenu} from "../../plugin/EventBus";
import {insertAttrViewBlockAnimation} from "../render/av/row";
import {avContextmenu} from "../render/av/action";
import {getPlainText} from "../util/paste";
import {Menu} from "../../plugin/Menu";
import {addEditorToDatabase} from "../render/av/addToDatabase";

export class Gutter {
    public element: HTMLElement;
    private gutterTip: string;

    constructor(protyle: IProtyle) {
        if (isMac()) {
            this.gutterTip = window.siyuan.languages.gutterTip;
        } else {
            this.gutterTip = window.siyuan.languages.gutterTip.replace("⌥→", updateHotkeyTip(window.siyuan.config.keymap.general.enter.custom))
                .replace("⌘↑", updateHotkeyTip(window.siyuan.config.keymap.editor.general.collapse.custom))
                .replace("⌥⌘A", updateHotkeyTip(window.siyuan.config.keymap.editor.general.attr.custom))
                .replace(/⌘/g, "Ctrl+").replace(/⌥/g, "Alt+").replace(/⇧/g, "Shift+").replace(/⌃/g, "Ctrl+");
        }
        this.element = document.createElement("div");
        this.element.className = "protyle-gutters";
        this.element.addEventListener("dragstart", (event: DragEvent & { target: HTMLElement }) => {
            hideTooltip();
            window.siyuan.menus.menu.remove();
            const buttonElement = event.target.parentElement;
            let selectIds: string[] = [];
            let selectElements: Element[] = [];
            let avElement: Element;
            if (buttonElement.dataset.rowId) {
                avElement = Array.from(protyle.wysiwyg.element.querySelectorAll(`.av[data-node-id="${buttonElement.dataset.nodeId}"]`)).find((item: HTMLElement) => {
                    if (!hasClosestByAttribute(item, "data-type", "NodeBlockQueryEmbed")) {
                        return true;
                    }
                });
                avElement.querySelector(`.av__row[data-id="${buttonElement.dataset.rowId}"]`).classList.add("av__row--select");
                avElement.querySelectorAll(".av__row--select:not(.av__row--header)").forEach(item => {
                    selectIds.push(item.getAttribute("data-id"));
                    selectElements.push(item);
                });
            } else {
                selectIds = [buttonElement.getAttribute("data-node-id")];
                selectElements = Array.from(protyle.wysiwyg.element.querySelectorAll(".protyle-wysiwyg--select"));
                if (selectElements.length > 0) {
                    selectIds = [];
                    selectElements.forEach(item => {
                        selectIds.push(item.getAttribute("data-node-id"));
                    });
                } else {
                    selectElements = [protyle.wysiwyg.element.querySelector(`[data-node-id="${selectIds[0]}"]`)];
                }
            }

            const ghostElement = document.createElement("div");
            ghostElement.className = protyle.wysiwyg.element.className;
            selectElements.forEach(item => {
                const type = item.getAttribute("data-type");
                if (item.querySelector("iframe")) {
                    const embedElement = genEmptyElement();
                    embedElement.classList.add("protyle-wysiwyg--select");
                    getContenteditableElement(embedElement).innerHTML = `<svg class="svg"><use xlink:href="${buttonElement.querySelector("use").getAttribute("xlink:href")}"></use></svg> ${getLangByType(type)}`;
                    ghostElement.append(embedElement);
                } else {
                    ghostElement.append(item.cloneNode(true));
                }
            });
            ghostElement.setAttribute("style", `position:fixed;opacity:.1;width:${selectElements[0].clientWidth}px;padding:0;`);
            document.body.append(ghostElement);
            event.dataTransfer.setDragImage(ghostElement, 0, 0);
            setTimeout(() => {
                ghostElement.remove();
            });

            buttonElement.style.opacity = "0.1";
            window.siyuan.dragElement = avElement as HTMLElement || protyle.wysiwyg.element;
            event.dataTransfer.setData(`${Constants.SIYUAN_DROP_GUTTER}${buttonElement.getAttribute("data-type")}${Constants.ZWSP}${buttonElement.getAttribute("data-subtype")}${Constants.ZWSP}${selectIds}`,
                protyle.wysiwyg.element.innerHTML);
        });
        this.element.addEventListener("dragend", () => {
            this.element.querySelectorAll("button").forEach((item) => {
                item.style.opacity = "";
            });
            window.siyuan.dragElement = undefined;
        });
        this.element.addEventListener("click", (event: MouseEvent & { target: HTMLInputElement }) => {
            const buttonElement = hasClosestByTag(event.target, "BUTTON");
            if (!buttonElement) {
                return;
            }
            event.preventDefault();
            event.stopPropagation();
            hideTooltip();
            const id = buttonElement.getAttribute("data-node-id");
            if (!id) {
                if (buttonElement.getAttribute("disabled")) {
                    return;
                }
                buttonElement.setAttribute("disabled", "disabled");
                let foldElement: Element;
                Array.from(protyle.wysiwyg.element.querySelectorAll(`[data-node-id="${(buttonElement.previousElementSibling || buttonElement.nextElementSibling).getAttribute("data-node-id")}"]`)).find(item => {
                    if (!hasClosestByAttribute(item.parentElement, "data-type", "NodeBlockQueryEmbed") &&
                        this.isMatchNode(item)) {
                        foldElement = item;
                        return true;
                    }
                });
                if (!foldElement) {
                    return;
                }
                if (event.altKey) {
                    // 折叠所有子集
                    let hasFold = true;
                    Array.from(foldElement.children).find((ulElement) => {
                        if (ulElement.classList.contains("list")) {
                            const foldElement = Array.from(ulElement.children).find((listItemElement) => {
                                if (listItemElement.classList.contains("li")) {
                                    if (listItemElement.getAttribute("fold") !== "1" && listItemElement.childElementCount > 3) {
                                        hasFold = false;
                                        return true;
                                    }
                                }
                            });
                            if (foldElement) {
                                return true;
                            }
                        }
                    });
                    const doOperations: IOperation[] = [];
                    const undoOperations: IOperation[] = [];
                    Array.from(foldElement.children).forEach((ulElement) => {
                        if (ulElement.classList.contains("list")) {
                            Array.from(ulElement.children).forEach((listItemElement) => {
                                if (listItemElement.classList.contains("li")) {
                                    if (hasFold) {
                                        listItemElement.removeAttribute("fold");
                                    } else if (listItemElement.childElementCount > 3) {
                                        listItemElement.setAttribute("fold", "1");
                                    }
                                    const listId = listItemElement.getAttribute("data-node-id");
                                    doOperations.push({
                                        action: "setAttrs",
                                        id: listId,
                                        data: JSON.stringify({fold: hasFold ? "" : "1"})
                                    });
                                    undoOperations.push({
                                        action: "setAttrs",
                                        id: listId,
                                        data: JSON.stringify({fold: hasFold ? "1" : ""})
                                    });
                                }
                            });
                        }
                    });
                    transaction(protyle, doOperations, undoOperations);
                    buttonElement.removeAttribute("disabled");
                } else {
                    const foldStatus = setFold(protyle, foldElement);
                    if (foldStatus === 1) {
                        (buttonElement.firstElementChild as HTMLElement).style.transform = "";
                    } else if (foldStatus === 0) {
                        (buttonElement.firstElementChild as HTMLElement).style.transform = "rotate(90deg)";
                    }
                }
                hideElements(["select"], protyle);
                window.siyuan.menus.menu.remove();
                return;
            }
            const gutterRect = buttonElement.getBoundingClientRect();
            if (buttonElement.dataset.type === "NodeAttributeViewRowMenu" || buttonElement.dataset.type === "NodeAttributeViewRow") {
                const rowElement = Array.from(protyle.wysiwyg.element.querySelectorAll(`.av[data-node-id="${buttonElement.dataset.nodeId}"] .av__row[data-id="${buttonElement.dataset.rowId}"]`)).find((item: HTMLElement) => {
                    if (!hasClosestByAttribute(item, "data-type", "NodeBlockQueryEmbed")) {
                        return true;
                    }
                });
                if (!rowElement) {
                    return;
                }
                const blockElement = hasClosestBlock(rowElement);
                if (!blockElement) {
                    return;
                }
                if (buttonElement.dataset.type === "NodeAttributeViewRow") {
                    blockElement.querySelectorAll(".av__cell--select, .av__cell--active").forEach((cellElement: HTMLElement) => {
                        cellElement.classList.remove("av__cell--select", "av__cell--active");
                        cellElement.querySelector(".av__drag-fill")?.remove();
                    });
                    const avID = blockElement.getAttribute("data-av-id");
                    const srcIDs = [Lute.NewNodeID()];
                    const previousID = event.altKey ? (rowElement.previousElementSibling.getAttribute("data-id") || "") : buttonElement.dataset.rowId;
                    const newUpdated = formatDate(new Date(), 'yyyyMMddHHmmss');
                    transaction(protyle, [{
                        action: "insertAttrViewBlock",
                        avID,
                        previousID,
                        srcs: [{
                            id: srcIDs[0],
                            isDetached: true,
                            content: ""
                        }],
                        blockID: id,
                    }, {
                        action: "doUpdateUpdated",
                        id,
                        data: newUpdated,
                    }], [{
                        action: "removeAttrViewBlock",
                        srcIDs,
                        avID,
                    }, {
                        action: "doUpdateUpdated",
                        id,
                        data: blockElement.getAttribute("updated")
                    }]);
                    insertAttrViewBlockAnimation(protyle, blockElement, srcIDs, previousID, avID);
                    blockElement.setAttribute("updated", newUpdated);
                } else {
                    avContextmenu(protyle, rowElement as HTMLElement, {
                        x: gutterRect.left,
                        y: gutterRect.bottom,
                        w: gutterRect.width,
                        h: gutterRect.height,
                        isLeft: true
                    });
                }
                return;
            }
            if (isOnlyMeta(event)) {
                zoomOut({protyle, id});
            } else if (event.altKey && !protyle.disabled) {
                let foldElement: Element;
                Array.from(protyle.wysiwyg.element.querySelectorAll(`[data-node-id="${id}"]`)).find(item => {
                    if (!hasClosestByAttribute(item.parentElement, "data-type", "NodeBlockQueryEmbed") &&
                        this.isMatchNode(item)) {
                        foldElement = item;
                        return true;
                    }
                });
                if (!foldElement) {
                    return;
                }
                if (buttonElement.getAttribute("data-type") === "NodeListItem" && foldElement.parentElement.getAttribute("data-node-id")) {
                    // 折叠同级
                    let hasFold = true;
                    Array.from(foldElement.parentElement.children).find((listItemElement) => {
                        if (listItemElement.classList.contains("li")) {
                            if (listItemElement.getAttribute("fold") !== "1" && listItemElement.childElementCount > 3) {
                                hasFold = false;
                                return true;
                            }
                        }
                    });
                    const doOperations: IOperation[] = [];
                    const undoOperations: IOperation[] = [];
                    Array.from(foldElement.parentElement.children).find((listItemElement) => {
                        if (listItemElement.classList.contains("li")) {
                            if (hasFold) {
                                listItemElement.removeAttribute("fold");
                            } else if (listItemElement.childElementCount > 3) {
                                listItemElement.setAttribute("fold", "1");
                            }
                            const listId = listItemElement.getAttribute("data-node-id");
                            doOperations.push({
                                action: "setAttrs",
                                id: listId,
                                data: JSON.stringify({fold: hasFold ? "" : "1"})
                            });
                            undoOperations.push({
                                action: "setAttrs",
                                id: listId,
                                data: JSON.stringify({fold: hasFold ? "1" : ""})
                            });
                        }
                    });
                    transaction(protyle, doOperations, undoOperations);
                } else {
                    setFold(protyle, foldElement);
                }
                foldElement.classList.remove("protyle-wysiwyg--hl");
            } else if (window.siyuan.shiftIsPressed && !protyle.disabled) {
                openAttr(protyle.wysiwyg.element.querySelector(`[data-node-id="${id}"]`), "bookmark", protyle);
            } else if (!window.siyuan.ctrlIsPressed && !window.siyuan.altIsPressed && !window.siyuan.shiftIsPressed) {
                this.renderMenu(protyle, buttonElement);
                // https://ld246.com/article/1648433751993
                if (!protyle.toolbar.range) {
                    protyle.toolbar.range = getEditorRange(protyle.wysiwyg.element.firstElementChild);
                }
                if (isMobile()) {
                    window.siyuan.menus.menu.fullscreen();
                } else {
                    window.siyuan.menus.menu.popup({x: gutterRect.left, y: gutterRect.bottom, isLeft: true});
                    const popoverElement = hasTopClosestByClassName(protyle.element, "block__popover", true);
                    window.siyuan.menus.menu.element.setAttribute("data-from", popoverElement ? popoverElement.dataset.level + "popover" : "app");
                    focusByRange(protyle.toolbar.range);
                }
            }
        });
        this.element.addEventListener("contextmenu", (event: MouseEvent & { target: HTMLInputElement }) => {
            const buttonElement = hasClosestByTag(event.target, "BUTTON");
            if (!buttonElement || buttonElement.getAttribute("data-type") === "fold") {
                return;
            }
            if (!window.siyuan.ctrlIsPressed && !window.siyuan.altIsPressed && !window.siyuan.shiftIsPressed) {
                hideTooltip();
                const gutterRect = buttonElement.getBoundingClientRect();
                if (buttonElement.dataset.type === "NodeAttributeViewRowMenu") {
                    const rowElement = Array.from(protyle.wysiwyg.element.querySelectorAll(`.av[data-node-id="${buttonElement.dataset.nodeId}"] .av__row[data-id="${buttonElement.dataset.rowId}"]`)).find((item: HTMLElement) => {
                        if (!hasClosestByAttribute(item, "data-type", "NodeBlockQueryEmbed")) {
                            return true;
                        }
                    });
                    if (rowElement) {
                        avContextmenu(protyle, rowElement as HTMLElement, {
                            x: gutterRect.left,
                            y: gutterRect.bottom,
                            w: gutterRect.width,
                            h: gutterRect.height,
                            isLeft: true
                        });
                    }
                } else if (buttonElement.dataset.type !== "NodeAttributeViewRow") {
                    this.renderMenu(protyle, buttonElement);
                    window.siyuan.menus.menu.popup({x: gutterRect.left, y: gutterRect.bottom, isLeft: true});
                    const popoverElement = hasTopClosestByClassName(protyle.element, "block__popover", true);
                    window.siyuan.menus.menu.element.setAttribute("data-from", popoverElement ? popoverElement.dataset.level + "popover" : "app");
                }
            }
            event.preventDefault();
            event.stopPropagation();
        });
        this.element.addEventListener("mouseover", (event: MouseEvent & { target: HTMLInputElement }) => {
            const buttonElement = hasClosestByTag(event.target, "BUTTON");
            if (!buttonElement) {
                return;
            }
            const type = buttonElement.getAttribute("data-type");
            if (type === "fold" || type === "NodeAttributeViewRow") {
                Array.from(protyle.wysiwyg.element.querySelectorAll(".protyle-wysiwyg--hl, .av__row--hl")).forEach(item => {
                    item.classList.remove("protyle-wysiwyg--hl", "av__row--hl");
                });
                return;
            }
            Array.from(protyle.wysiwyg.element.querySelectorAll(`[data-node-id="${buttonElement.getAttribute("data-node-id")}"]`)).find(item => {
                if (!hasClosestByAttribute(item.parentElement, "data-type", "NodeBlockQueryEmbed") && this.isMatchNode(item)) {
                    const rowItem = item.querySelector(`.av__row[data-id="${buttonElement.dataset.rowId}"]`);
                    Array.from(protyle.wysiwyg.element.querySelectorAll(".protyle-wysiwyg--hl, av__row--hl")).forEach(hlItem => {
                        if (!item.isSameNode(hlItem)) {
                            hlItem.classList.remove("protyle-wysiwyg--hl");
                        }
                        if (rowItem && !rowItem.isSameNode(hlItem)) {
                            rowItem.classList.remove("av__row--hl");
                        }
                    });
                    if (type === "NodeAttributeViewRowMenu") {
                        rowItem.classList.add("av__row--hl");
                    } else {
                        item.classList.add("protyle-wysiwyg--hl");
                    }
                    return true;
                }
            });
            event.preventDefault();
        });
        this.element.addEventListener("mouseleave", (event: MouseEvent & { target: HTMLInputElement }) => {
            Array.from(protyle.wysiwyg.element.querySelectorAll(".protyle-wysiwyg--hl, .av__row--hl")).forEach(item => {
                item.classList.remove("protyle-wysiwyg--hl", "av__row--hl");
            });
            event.preventDefault();
            event.stopPropagation();
        });
    }

    private isMatchNode(item: Element) {
        const itemRect = item.getBoundingClientRect();
        let gutterTop = this.element.getBoundingClientRect().top + 4;
        if (itemRect.height < Math.floor(window.siyuan.config.editor.fontSize * 1.625) + 8) {
            gutterTop = gutterTop - (itemRect.height - this.element.clientHeight) / 2;
        }
        return itemRect.top <= gutterTop && itemRect.bottom >= gutterTop;
    }

    private turnsOneInto(options: {
        icon: string,
        label: string,
        protyle: IProtyle,
        nodeElement: Element,
        accelerator?: string
        id: string,
        type: string,
        level?: number
    }) {
        return {
            icon: options.icon,
            label: options.label,
            accelerator: options.accelerator,
            async click() {
                if (!options.nodeElement.querySelector("wbr")) {
                    getContenteditableElement(options.nodeElement)?.insertAdjacentHTML("afterbegin", "<wbr>");
                }
                if (options.type === "CancelList" || options.type === "CancelBlockquote") {
                    for await(const item of options.nodeElement.querySelectorAll('[data-type="NodeHeading"][fold="1"]')) {
                        const itemId = item.getAttribute("data-node-id");
                        item.removeAttribute("fold");
                        const response = await fetchSyncPost("/api/transactions", {
                            session: options.protyle.id,
                            app: Constants.SIYUAN_APPID,
                            transactions: [{
                                doOperations: [{
                                    action: "unfoldHeading",
                                    id: itemId,
                                }],
                                undoOperations: [{
                                    action: "foldHeading",
                                    id: itemId
                                }],
                            }]
                        });
                        options.protyle.undo.add([{
                            action: "unfoldHeading",
                            id: itemId,
                        }], [{
                            action: "foldHeading",
                            id: itemId
                        }], options.protyle);
                        item.insertAdjacentHTML("afterend", response.data[0].doOperations[0].retData);
                    }
                }
                const oldHTML = options.nodeElement.outerHTML;
                const previousId = options.nodeElement.previousElementSibling?.getAttribute("data-node-id");
                const parentId = options.nodeElement.parentElement.getAttribute("data-node-id") || options.protyle.block.parentID;
                // @ts-ignore
                const newHTML = options.protyle.lute[options.type](options.nodeElement.outerHTML, options.level);
                options.nodeElement.outerHTML = newHTML;
                if (options.type === "CancelList" || options.type === "CancelBlockquote") {
                    const tempElement = document.createElement("template");
                    tempElement.innerHTML = newHTML;
                    const doOperations: IOperation[] = [{
                        action: "delete",
                        id: options.id
                    }];
                    const undoOperations: IOperation[] = [];
                    let tempPreviousId = previousId;
                    Array.from(tempElement.content.children).forEach((item) => {
                        const tempId = item.getAttribute("data-node-id");
                        doOperations.push({
                            action: "insert",
                            data: item.outerHTML,
                            id: tempId,
                            previousID: tempPreviousId,
                            parentID: parentId
                        });
                        undoOperations.push({
                            action: "delete",
                            id: tempId
                        });
                        tempPreviousId = tempId;
                    });
                    undoOperations.push({
                        action: "insert",
                        data: oldHTML,
                        id: options.id,
                        previousID: previousId,
                        parentID: parentId
                    });
                    transaction(options.protyle, doOperations, undoOperations);
                } else {
                    updateTransaction(options.protyle, options.id, newHTML, oldHTML);
                }
                focusByWbr(options.protyle.wysiwyg.element, getEditorRange(options.protyle.wysiwyg.element));
                options.protyle.wysiwyg.element.querySelectorAll('[data-type~="block-ref"]').forEach(item => {
                    if (item.textContent === "") {
                        fetchPost("/api/block/getRefText", {id: item.getAttribute("data-id")}, (response) => {
                            item.innerHTML = response.data;
                        });
                    }
                });
                blockRender(options.protyle, options.protyle.wysiwyg.element);
                processRender(options.protyle.wysiwyg.element);
                highlightRender(options.protyle.wysiwyg.element);
                avRender(options.protyle.wysiwyg.element, options.protyle);
            }
        };
    }

    private turnsIntoOne(options: {
        accelerator?: string,
        icon?: string,
        label: string,
        protyle: IProtyle,
        selectsElement: Element[],
        type: TTurnIntoOne,
        level?: TTurnIntoOneSub
    }) {
        return {
            icon: options.icon,
            label: options.label,
            accelerator: options.accelerator,
            click() {
                turnsIntoOneTransaction(options);
            }
        };
    }

    private turnsInto(options: {
        icon?: string,
        label: string,
        protyle: IProtyle,
        selectsElement: Element[],
        type: TTurnInto,
        level?: number,
        isContinue?: boolean
        accelerator?: string
    }) {
        return {
            icon: options.icon,
            label: options.label,
            accelerator: options.accelerator,
            click() {
                turnsIntoTransaction(options);
            }
        };
    }

    private showMobileAppearance(protyle: IProtyle) {
        const toolbarElement = document.getElementById("keyboardToolbar");
        const dynamicElements = toolbarElement.querySelectorAll("#keyboardToolbar .keyboard__dynamic");
        dynamicElements[0].classList.add("fn__none");
        dynamicElements[1].classList.remove("fn__none");
        toolbarElement.querySelector('.keyboard__action[data-type="text"]').classList.add("protyle-toolbar__item--current");
        toolbarElement.querySelector('.keyboard__action[data-type="done"] use').setAttribute("xlink:href", "#iconCloseRound");
        toolbarElement.classList.remove("fn__none");
        const oldScrollTop = protyle.contentElement.scrollTop + 333.5;  // toolbarElement.clientHeight
        renderTextMenu(protyle, toolbarElement);
        showKeyboardToolbarUtil(oldScrollTop);
    }

    public renderMultipleMenu(protyle: IProtyle, selectsElement: Element[]) {
        // 选中多个连续块的菜单
        let isList = false;
        let isContinue = false;
        let hasEmbedBlock = false;
        selectsElement.find((item, index) => {
            if (item.classList.contains("li")) {
                isList = true;
                return true;
            }
            if (item.classList.contains("sb") || item.classList.contains("p")) {
                hasEmbedBlock = true;
            }
            if (item.nextElementSibling && selectsElement[index + 1] &&
                item.nextElementSibling.isSameNode(selectsElement[index + 1])) {
                isContinue = true;
            } else if (index !== selectsElement.length - 1) {
                isContinue = false;
                return true;
            }
        });
        if (!isList && !protyle.disabled) {
            const SillotExtSubmennu: IMenu[] = [];
            window.siyuan.menus.menu.append(new MenuItem({
                label: "汐洛扩展菜单",
                icon: "iconMore",
                type: "submenu",
                submenu: SillotExtSubmennu
            }).element);
            window.siyuan.menus.menu.append(new MenuItem({type: "separator"}).element);
            const turnIntoSubmenu: IMenu[] = [];
            if (isContinue) {
                turnIntoSubmenu.push(this.turnsIntoOne({
                    icon: "iconList",
                    label: window.siyuan.languages.list,
                    protyle,
                    selectsElement,
                    type: "Blocks2ULs"
                }));
                turnIntoSubmenu.push(this.turnsIntoOne({
                    icon: "iconOrderedList",
                    label: window.siyuan.languages["ordered-list"],
                    protyle,
                    selectsElement,
                    type: "Blocks2OLs"
                }));
                turnIntoSubmenu.push(this.turnsIntoOne({
                    icon: "iconCheck",
                    label: window.siyuan.languages.check,
                    protyle,
                    selectsElement,
                    type: "Blocks2TLs"
                }));
                turnIntoSubmenu.push(this.turnsIntoOne({
                    icon: "iconQuote",
                    label: window.siyuan.languages.quote,
                    protyle,
                    selectsElement,
                    type: "Blocks2Blockquote"
                }));
            }
            // 多选引用转换为块的时候 id 不一致
            if (!hasEmbedBlock) {
                turnIntoSubmenu.push(this.turnsInto({
                    icon: "iconParagraph",
                    label: window.siyuan.languages.paragraph,
                    accelerator: window.siyuan.config.keymap.editor.heading.paragraph.custom,
                    protyle,
                    selectsElement,
                    type: "Blocks2Ps",
                    isContinue
                }));
            }
            turnIntoSubmenu.push(this.turnsInto({
                icon: "iconH1",
                label: window.siyuan.languages.heading1,
                accelerator: window.siyuan.config.keymap.editor.heading.heading1.custom,
                protyle,
                selectsElement,
                level: 1,
                type: "Blocks2Hs",
                isContinue
            }));
            turnIntoSubmenu.push(this.turnsInto({
                icon: "iconH2",
                label: window.siyuan.languages.heading2,
                accelerator: window.siyuan.config.keymap.editor.heading.heading2.custom,
                protyle,
                selectsElement,
                level: 2,
                type: "Blocks2Hs",
                isContinue
            }));
            turnIntoSubmenu.push(this.turnsInto({
                icon: "iconH3",
                label: window.siyuan.languages.heading3,
                accelerator: window.siyuan.config.keymap.editor.heading.heading3.custom,
                protyle,
                selectsElement,
                level: 3,
                type: "Blocks2Hs",
                isContinue
            }));
            turnIntoSubmenu.push(this.turnsInto({
                icon: "iconH4",
                label: window.siyuan.languages.heading4,
                accelerator: window.siyuan.config.keymap.editor.heading.heading4.custom,
                protyle,
                selectsElement,
                level: 4,
                type: "Blocks2Hs",
                isContinue
            }));
            turnIntoSubmenu.push(this.turnsInto({
                icon: "iconH5",
                label: window.siyuan.languages.heading5,
                accelerator: window.siyuan.config.keymap.editor.heading.heading5.custom,
                protyle,
                selectsElement,
                level: 5,
                type: "Blocks2Hs",
                isContinue
            }));
            turnIntoSubmenu.push(this.turnsInto({
                icon: "iconH6",
                label: window.siyuan.languages.heading6,
                accelerator: window.siyuan.config.keymap.editor.heading.heading6.custom,
                protyle,
                selectsElement,
                level: 6,
                type: "Blocks2Hs",
                isContinue
            }));
            window.siyuan.menus.menu.append(new MenuItem({
                icon: "iconRefresh",
                label: window.siyuan.languages.turnInto,
                type: "submenu",
                submenu: turnIntoSubmenu
            }).element);
            if (isContinue) {
                window.siyuan.menus.menu.append(new MenuItem({
                    icon: "iconSuper",
                    label: window.siyuan.languages.merge + " " + window.siyuan.languages.superBlock,
                    type: "submenu",
                    submenu: [this.turnsIntoOne({
                        label: window.siyuan.languages.hLayout,
                        accelerator: window.siyuan.config.keymap.editor.general.hLayout.custom,
                        icon: "iconSplitLR",
                        protyle,
                        selectsElement,
                        type: "BlocksMergeSuperBlock",
                        level: "col"
                    }), this.turnsIntoOne({
                        label: window.siyuan.languages.vLayout,
                        accelerator: window.siyuan.config.keymap.editor.general.vLayout.custom,
                        icon: "iconSplitTB",
                        protyle,
                        selectsElement,
                        type: "BlocksMergeSuperBlock",
                        level: "row"
                    })]
                }).element);
            }
        }
        if (!protyle.disabled) {
            window.siyuan.menus.menu.append(new MenuItem({
                icon: "iconSparkles",
                label: window.siyuan.languages.ai,
                accelerator: window.siyuan.config.keymap.editor.general.ai.custom,
                click() {
                    AIActions(selectsElement, protyle);
                }
            }).element);
        }
        const copyMenu: IMenu[] = [{
            label: window.siyuan.languages.copy,
            accelerator: "⌘C",
            click() {
                if (isNotEditBlock(selectsElement[0])) {
                    focusBlock(selectsElement[0]);
                } else {
                    focusByRange(getEditorRange(selectsElement[0]));
                }
                document.execCommand("copy");
            }
        }, {
            label: window.siyuan.languages.copyPlainText,
            accelerator: window.siyuan.config.keymap.editor.general.copyPlainText.custom,
            click() {
                let html = "";
                selectsElement.forEach((item: HTMLElement) => {
                    html += getPlainText(item) + "\n";
                });
                copyPlainText(html.trimEnd());
                focusBlock(selectsElement[0]);
            }
        }, {
            label: window.siyuan.languages.duplicate,
            accelerator: window.siyuan.config.keymap.editor.general.duplicate.custom,
            disabled: protyle.disabled,
            click() {
                duplicateBlock(selectsElement, protyle);
            }
        }];
        const copyTextRefMenu = this.genCopyTextRef(selectsElement);
        if (copyTextRefMenu) {
            copyMenu.splice(2, 0, copyTextRefMenu);
        }
        window.siyuan.menus.menu.append(new MenuItem({
            label: window.siyuan.languages.copy,
            icon: "iconCopy",
            type: "submenu",
            submenu: copyMenu,
        }).element);
        if (protyle.disabled) {
            return;
        }
        window.siyuan.menus.menu.append(new MenuItem({
            label: window.siyuan.languages.cut,
            accelerator: "⌘X",
            icon: "iconCut",
            click: () => {
                if (isNotEditBlock(selectsElement[0])) {
                    let html = "";
                    selectsElement.forEach(item => {
                        html += removeEmbed(item);
                    });
                    writeText(protyle.lute.BlockDOM2StdMd(html).trimEnd());
                    protyle.breadcrumb?.hide();
                    removeBlock(protyle, selectsElement[0], getEditorRange(selectsElement[0]), "remove");
                } else {
                    focusByRange(getEditorRange(selectsElement[0]));
                    document.execCommand("cut");
                }
            }
        }).element);
        window.siyuan.menus.menu.append(new MenuItem({
            label: window.siyuan.languages.move,
            accelerator: window.siyuan.config.keymap.general.move.custom,
            icon: "iconMove",
            click: () => {
                movePathTo((toPath) => {
                    hintMoveBlock(toPath[0], selectsElement, protyle);
                });
            }
        }).element);
        const range = getSelection().rangeCount > 0 ? getSelection().getRangeAt(0) : undefined;
        window.siyuan.menus.menu.append(new MenuItem({
            label: window.siyuan.languages.addToDatabase,
            accelerator: window.siyuan.config.keymap.general.addToDatabase.custom,
            icon: "iconDatabase",
            click: () => {
                addEditorToDatabase(protyle, range);
            }
        }).element);
        window.siyuan.menus.menu.append(new MenuItem({
            label: window.siyuan.languages.delete,
            icon: "iconTrashcan",
            accelerator: "⌫",
            click: () => {
                protyle.breadcrumb?.hide();
                removeBlock(protyle, selectsElement[0], getEditorRange(selectsElement[0]), "Backspace");
            }
        }).element);

        window.siyuan.menus.menu.append(new MenuItem({type: "separator"}).element);
        const appearanceElement = new MenuItem({
            label: window.siyuan.languages.appearance,
            icon: "iconFont",
            accelerator: window.siyuan.config.keymap.editor.insert.appearance.custom,
            click: () => {
                /// #if MOBILE
                this.showMobileAppearance(protyle);
                /// #else
                protyle.toolbar.element.classList.add("fn__none");
                protyle.toolbar.subElement.innerHTML = "";
                protyle.toolbar.subElement.style.width = "";
                protyle.toolbar.subElement.style.padding = "";
                protyle.toolbar.subElement.append(appearanceMenu(protyle, selectsElement));
                protyle.toolbar.subElement.style.zIndex = (++window.siyuan.zIndex).toString();
                protyle.toolbar.subElement.classList.remove("fn__none");
                protyle.toolbar.subElementCloseCB = undefined;
                const position = selectsElement[0].getBoundingClientRect();
                setPosition(protyle.toolbar.subElement, position.left, position.top);
                /// #endif
            }
        }).element;
        window.siyuan.menus.menu.append(appearanceElement);
        if (!isMobile()) {
            appearanceElement.lastElementChild.classList.add("b3-menu__submenu--row");
        }
        this.genAlign(selectsElement, protyle);
        this.genWidths(selectsElement, protyle);
        window.siyuan.menus.menu.append(new MenuItem({type: "separator"}).element);
        window.siyuan.menus.menu.append(new MenuItem({
            label: window.siyuan.languages.quickMakeCard,
            accelerator: window.siyuan.config.keymap.editor.general.quickMakeCard.custom,
            iconHTML: '<svg class="b3-menu__icon" style="color:var(--b3-theme-primary)"><use xlink:href="#iconRiffCard"></use></svg>',
            icon: "iconRiffCard",
            click() {
                quickMakeCard(protyle, selectsElement);
            }
        }).element);
        if (window.siyuan.config.flashcard.deck) {
            window.siyuan.menus.menu.append(new MenuItem({
                label: window.siyuan.languages.addToDeck,
                icon: "iconRiffCard",
                click() {
                    const ids: string[] = [];
                    selectsElement.forEach(item => {
                        if (item.getAttribute("data-type") === "NodeThematicBreak") {
                            return;
                        }
                        ids.push(item.getAttribute("data-node-id"));
                    });
                    makeCard(protyle.app, ids);
                }
            }).element);
        }

        if (protyle?.app?.plugins) {
            emitOpenMenu({
                plugins: protyle.app.plugins,
                type: "click-blockicon",
                detail: {
                    protyle,
                    blockElements: selectsElement,
                },
                separatorPosition: "top",
            });
        }

        return window.siyuan.menus.menu;
    }

    public renderMenu(protyle: IProtyle, buttonElement: Element) {
        if (!buttonElement) {
            return;
        }
        // 单个块的菜单
        hideElements(["util", "toolbar", "hint"], protyle);
        const menu = new Menu("gutter");
        if (menu.isOpen) {
            return;
        }
        if (isMobile()) {
            activeBlur();
        }
        const id = buttonElement.getAttribute("data-node-id");
        const selectsElement = protyle.wysiwyg.element.querySelectorAll(".protyle-wysiwyg--select");
        if (selectsElement.length > 1) {
            const match = Array.from(selectsElement).find(item => {
                if (id === item.getAttribute("data-node-id")) {
                    return true;
                }
            });
            if (match) {
                return this.renderMultipleMenu(protyle, Array.from(selectsElement));
            }
        }

        let nodeElement: Element;
        if (buttonElement.tagName === "BUTTON") {
            Array.from(protyle.wysiwyg.element.querySelectorAll(`[data-node-id="${id}"]`)).find(item => {
                if (!hasClosestByAttribute(item.parentElement, "data-type", "NodeBlockQueryEmbed") &&
                    this.isMatchNode(item)) {
                    nodeElement = item;
                    return true;
                }
            });
        } else {
            nodeElement = buttonElement;
        }
        if (!nodeElement) {
            return;
        }
        const type = nodeElement.getAttribute("data-type");
        const subType = nodeElement.getAttribute("data-subtype");
        const turnIntoSubmenu: IMenu[] = [];
        hideElements(["select"], protyle);
        nodeElement.classList.add("protyle-wysiwyg--select");
        countBlockWord([id], protyle.block.rootID);
        const SillotExtSubmennu: IMenu[] = [];

        SillotExtSubmennu.push({
            label: "KMD 源码编辑",
            click() {
                window.sout.log("KMD 源码编辑");
                const initTheme =
                  window.siyuan.config.appearance.mode === 0 ? "vs" : "vs-dark";
                MDDialog({
                  id: "app5",
                  nodeID: id,
                  lang: "markdown",
                  theme: initTheme,
                  readonly: window.siyuan ? window.siyuan.config.readonly : true,
                  editable: false,
                });
            }
        });

        window.siyuan.menus.menu.append(new MenuItem({
            label: "汐洛扩展菜单",
            icon: "iconMore",
            type: "submenu",
            submenu: SillotExtSubmennu
        }).element);
        window.siyuan.menus.menu.append(new MenuItem({ type: "separator" }).element);
        // "heading1-6", "list", "ordered-list", "check", "quote", "code", "table", "line", "math", "paragraph"
        if (type === "NodeParagraph" && !protyle.disabled) {
            turnIntoSubmenu.push(this.turnsIntoOne({
                icon: "iconList",
                label: window.siyuan.languages.list,
                protyle,
                selectsElement: [nodeElement],
                type: "Blocks2ULs"
            }));
            turnIntoSubmenu.push(this.turnsIntoOne({
                icon: "iconOrderedList",
                label: window.siyuan.languages["ordered-list"],
                protyle,
                selectsElement: [nodeElement],
                type: "Blocks2OLs"
            }));
            turnIntoSubmenu.push(this.turnsIntoOne({
                icon: "iconCheck",
                label: window.siyuan.languages.check,
                protyle,
                selectsElement: [nodeElement],
                type: "Blocks2TLs"
            }));
            turnIntoSubmenu.push(this.turnsIntoOne({
                icon: "iconQuote",
                label: window.siyuan.languages.quote,
                protyle,
                selectsElement: [nodeElement],
                type: "Blocks2Blockquote"
            }));
            turnIntoSubmenu.push(this.turnsInto({
                icon: "iconH1",
                label: window.siyuan.languages.heading1,
                accelerator: window.siyuan.config.keymap.editor.heading.heading1.custom,
                protyle,
                selectsElement: [nodeElement],
                level: 1,
                type: "Blocks2Hs",
            }));
            turnIntoSubmenu.push(this.turnsInto({
                icon: "iconH2",
                label: window.siyuan.languages.heading2,
                accelerator: window.siyuan.config.keymap.editor.heading.heading2.custom,
                protyle,
                selectsElement: [nodeElement],
                level: 2,
                type: "Blocks2Hs",
            }));
            turnIntoSubmenu.push(this.turnsInto({
                icon: "iconH3",
                label: window.siyuan.languages.heading3,
                accelerator: window.siyuan.config.keymap.editor.heading.heading3.custom,
                protyle,
                selectsElement: [nodeElement],
                level: 3,
                type: "Blocks2Hs",
            }));
            turnIntoSubmenu.push(this.turnsInto({
                icon: "iconH4",
                label: window.siyuan.languages.heading4,
                accelerator: window.siyuan.config.keymap.editor.heading.heading4.custom,
                protyle,
                selectsElement: [nodeElement],
                level: 4,
                type: "Blocks2Hs",
            }));
            turnIntoSubmenu.push(this.turnsInto({
                icon: "iconH5",
                label: window.siyuan.languages.heading5,
                accelerator: window.siyuan.config.keymap.editor.heading.heading5.custom,
                protyle,
                selectsElement: [nodeElement],
                level: 5,
                type: "Blocks2Hs",
            }));
            turnIntoSubmenu.push(this.turnsInto({
                icon: "iconH6",
                label: window.siyuan.languages.heading6,
                accelerator: window.siyuan.config.keymap.editor.heading.heading6.custom,
                protyle,
                selectsElement: [nodeElement],
                level: 6,
                type: "Blocks2Hs",
            }));
        } else if (type === "NodeHeading" && !protyle.disabled) {
            turnIntoSubmenu.push(this.turnsInto({
                icon: "iconParagraph",
                label: window.siyuan.languages.paragraph,
                accelerator: window.siyuan.config.keymap.editor.heading.paragraph.custom,
                protyle,
                selectsElement: [nodeElement],
                type: "Blocks2Ps",
            }));
            if (subType !== "h1") {
                turnIntoSubmenu.push(this.turnsInto({
                    icon: "iconH1",
                    label: window.siyuan.languages.heading1,
                    accelerator: window.siyuan.config.keymap.editor.heading.heading1.custom,
                    protyle,
                    selectsElement: [nodeElement],
                    level: 1,
                    type: "Blocks2Hs",
                }));
            }
            if (subType !== "h2") {
                turnIntoSubmenu.push(this.turnsInto({
                    icon: "iconH2",
                    label: window.siyuan.languages.heading2,
                    accelerator: window.siyuan.config.keymap.editor.heading.heading2.custom,
                    protyle,
                    selectsElement: [nodeElement],
                    level: 2,
                    type: "Blocks2Hs",
                }));
            }
            if (subType !== "h3") {
                turnIntoSubmenu.push(this.turnsInto({
                    icon: "iconH3",
                    label: window.siyuan.languages.heading3,
                    accelerator: window.siyuan.config.keymap.editor.heading.heading3.custom,
                    protyle,
                    selectsElement: [nodeElement],
                    level: 3,
                    type: "Blocks2Hs",
                }));
            }
            if (subType !== "h4") {
                turnIntoSubmenu.push(this.turnsInto({
                    icon: "iconH4",
                    label: window.siyuan.languages.heading4,
                    accelerator: window.siyuan.config.keymap.editor.heading.heading4.custom,
                    protyle,
                    selectsElement: [nodeElement],
                    level: 4,
                    type: "Blocks2Hs",
                }));
            }
            if (subType !== "h5") {
                turnIntoSubmenu.push(this.turnsInto({
                    icon: "iconH5",
                    label: window.siyuan.languages.heading5,
                    accelerator: window.siyuan.config.keymap.editor.heading.heading5.custom,
                    protyle,
                    selectsElement: [nodeElement],
                    level: 5,
                    type: "Blocks2Hs",
                }));
            }
            if (subType !== "h6") {
                turnIntoSubmenu.push(this.turnsInto({
                    icon: "iconH6",
                    label: window.siyuan.languages.heading6,
                    accelerator: window.siyuan.config.keymap.editor.heading.heading6.custom,
                    protyle,
                    selectsElement: [nodeElement],
                    level: 6,
                    type: "Blocks2Hs",
                }));
            }
        } else if (type === "NodeList" && !protyle.disabled) {
            turnIntoSubmenu.push(this.turnsOneInto({
                icon: "iconParagraph",
                label: window.siyuan.languages.paragraph,
                protyle,
                nodeElement,
                id,
                type: "CancelList"
            }));
            if (nodeElement.getAttribute("data-subtype") === "o") {
                turnIntoSubmenu.push(this.turnsOneInto({
                    icon: "iconList",
                    label: window.siyuan.languages.list,
                    protyle,
                    nodeElement,
                    id,
                    type: "OL2UL"
                }));
                turnIntoSubmenu.push(this.turnsOneInto({
                    icon: "iconCheck",
                    label: window.siyuan.languages.check,
                    protyle,
                    nodeElement,
                    id,
                    type: "UL2TL"
                }));
            } else if (nodeElement.getAttribute("data-subtype") === "t") {
                turnIntoSubmenu.push(this.turnsOneInto({
                    icon: "iconList",
                    label: window.siyuan.languages.list,
                    protyle,
                    nodeElement,
                    id,
                    type: "TL2UL"
                }));
                turnIntoSubmenu.push(this.turnsOneInto({
                    icon: "iconOrderedList",
                    label: window.siyuan.languages["ordered-list"],
                    protyle,
                    nodeElement,
                    id,
                    type: "TL2OL"
                }));
            } else {
                turnIntoSubmenu.push(this.turnsOneInto({
                    icon: "iconOrderedList",
                    label: window.siyuan.languages["ordered-list"],
                    protyle,
                    nodeElement,
                    id,
                    type: "UL2OL"
                }));
                turnIntoSubmenu.push(this.turnsOneInto({
                    icon: "iconCheck",
                    label: window.siyuan.languages.check,
                    protyle,
                    nodeElement,
                    id,
                    type: "OL2TL"
                }));
            }
        } else if (type === "NodeBlockquote" && !protyle.disabled) {
            turnIntoSubmenu.push(this.turnsOneInto({
                icon: "iconParagraph",
                label: window.siyuan.languages.paragraph,
                protyle,
                nodeElement,
                id,
                type: "CancelBlockquote"
            }));
        }
        if (turnIntoSubmenu.length > 0 && !protyle.disabled) {
            window.siyuan.menus.menu.append(new MenuItem({
                icon: "iconRefresh",
                label: window.siyuan.languages.turnInto,
                type: "submenu",
                submenu: turnIntoSubmenu
            }).element);
        }
        if (!protyle.disabled && !nodeElement.classList.contains("hr")) {
            window.siyuan.menus.menu.append(new MenuItem({
                icon: "iconSparkles",
                label: window.siyuan.languages.ai,
                accelerator: window.siyuan.config.keymap.editor.general.ai.custom,
                click() {
                    AIActions([nodeElement], protyle);
                }
            }).element);
        }
        const copyMenu = (copySubMenu(id, true, nodeElement) as IMenu[]).concat([{
            label: window.siyuan.languages.copy,
            accelerator: "⌘C",
            click() {
                if (isNotEditBlock(nodeElement)) {
                    focusBlock(nodeElement);
                } else {
                    focusByRange(getEditorRange(nodeElement));
                }
                document.execCommand("copy");
            }
        }, {
            label: window.siyuan.languages.copyPlainText,
            accelerator: window.siyuan.config.keymap.editor.general.copyPlainText.custom,
            click() {
                copyPlainText(getPlainText(nodeElement as HTMLElement).trimEnd());
                focusBlock(nodeElement);
            }
        }, {
            label: window.siyuan.languages.duplicate,
            accelerator: window.siyuan.config.keymap.editor.general.duplicate.custom,
            disabled: protyle.disabled,
            click() {
                duplicateBlock([nodeElement], protyle);
            }
        }]);
        const copyTextRefMenu = this.genCopyTextRef([nodeElement]);
        if (copyTextRefMenu) {
            copyMenu.splice(copyMenu.length - 1, 0, copyTextRefMenu);
        }
        window.siyuan.menus.menu.append(new MenuItem({
            label: window.siyuan.languages.copy,
            icon: "iconCopy",
            type: "submenu",
            submenu: copyMenu
        }).element);
        if (!protyle.disabled) {
            window.siyuan.menus.menu.append(new MenuItem({
                label: window.siyuan.languages.cut,
                accelerator: "⌘X",
                icon: "iconCut",
                click: () => {
                    if (isNotEditBlock(nodeElement)) {
                        writeText(protyle.lute.BlockDOM2StdMd(removeEmbed(nodeElement)).trimEnd());
                        removeBlock(protyle, nodeElement, getEditorRange(nodeElement), "remove");
                        protyle.breadcrumb?.hide();
                    } else {
                        focusByRange(getEditorRange(nodeElement));
                        document.execCommand("cut");
                    }
                }
            }).element);
            window.siyuan.menus.menu.append(new MenuItem({
                label: window.siyuan.languages.move,
                accelerator: window.siyuan.config.keymap.general.move.custom,
                icon: "iconMove",
                click: () => {
                    movePathTo((toPath) => {
                        hintMoveBlock(toPath[0], [nodeElement], protyle);
                    });
                }
            }).element);
            const range = getSelection().rangeCount > 0 ? getSelection().getRangeAt(0) : undefined;
            window.siyuan.menus.menu.append(new MenuItem({
                label: window.siyuan.languages.addToDatabase,
                accelerator: window.siyuan.config.keymap.general.addToDatabase.custom,
                icon: "iconDatabase",
                click: () => {
                    addEditorToDatabase(protyle, range);
                }
            }).element);
            window.siyuan.menus.menu.append(new MenuItem({
                label: window.siyuan.languages.delete,
                icon: "iconTrashcan",
                accelerator: "⌫",
                click: () => {
                    protyle.breadcrumb?.hide();
                    removeBlock(protyle, nodeElement, getEditorRange(nodeElement), "Backspace");
                }
            }).element);
        }
        if (type === "NodeSuperBlock" && !protyle.disabled) {
            window.siyuan.menus.menu.append(new MenuItem({type: "separator"}).element);
            window.siyuan.menus.menu.append(new MenuItem({
                label: window.siyuan.languages.cancel + " " + window.siyuan.languages.superBlock,
                click() {
                    const sbData = cancelSB(protyle, nodeElement);
                    transaction(protyle, sbData.doOperations, sbData.undoOperations);
                    focusBlock(protyle.wysiwyg.element.querySelector(`[data-node-id="${sbData.previousId}"]`));
                    hideElements(["gutter"], protyle);
                }
            }).element);
        } else if (type === "NodeCodeBlock" && !protyle.disabled && !nodeElement.getAttribute("data-subtype")) {
            window.siyuan.menus.menu.append(new MenuItem({type: "separator"}).element);
            const linewrap = nodeElement.getAttribute("linewrap");
            const ligatures = nodeElement.getAttribute("ligatures");
            const linenumber = nodeElement.getAttribute("linenumber");

            window.siyuan.menus.menu.append(new MenuItem({
                type: "submenu",
                icon: "iconCode",
                label: window.siyuan.languages.code,
                submenu: [{
                    iconHTML: "",
                    label: `<div class="fn__flex" style="margin-bottom: 4px"><span>${window.siyuan.languages.md31}</span><span class="fn__space fn__flex-1"></span>
<input type="checkbox" class="b3-switch fn__flex-center"${linewrap === "true" ? " checked" : ((window.siyuan.config.editor.codeLineWrap && linewrap !== "false") ? " checked" : "")}></div>`,
                    bind(element) {
                        element.addEventListener("click", (event: MouseEvent & { target: HTMLElement }) => {
                            const inputElement = element.querySelector("input");
                            if (event.target.tagName !== "INPUT") {
                                inputElement.checked = !inputElement.checked;
                            }
                            nodeElement.setAttribute("linewrap", inputElement.checked.toString());
                            nodeElement.querySelector(".hljs").removeAttribute("data-render");
                            highlightRender(nodeElement);
                            fetchPost("/api/attr/setBlockAttrs", {
                                id,
                                attrs: {linewrap: inputElement.checked.toString()}
                            });
                            window.siyuan.menus.menu.remove();
                        });
                    }
                }, {
                    iconHTML: "",
                    label: `<div class="fn__flex" style="margin-bottom: 4px"><span>${window.siyuan.languages.md2}</span><span class="fn__space fn__flex-1"></span>
<input type="checkbox" class="b3-switch fn__flex-center"${ligatures === "true" ? " checked" : ((window.siyuan.config.editor.codeLigatures && ligatures !== "false") ? " checked" : "")}></div>`,
                    bind(element) {
                        element.addEventListener("click", (event: MouseEvent & { target: HTMLElement }) => {
                            const inputElement = element.querySelector("input");
                            if (event.target.tagName !== "INPUT") {
                                inputElement.checked = !inputElement.checked;
                            }
                            nodeElement.setAttribute("ligatures", inputElement.checked.toString());
                            nodeElement.querySelector(".hljs").removeAttribute("data-render");
                            highlightRender(nodeElement);
                            fetchPost("/api/attr/setBlockAttrs", {
                                id,
                                attrs: {ligatures: inputElement.checked.toString()}
                            });
                            window.siyuan.menus.menu.remove();
                        });
                    }
                }, {
                    iconHTML: "",
                    label: `<div class="fn__flex" style="margin-bottom: 4px"><span>${window.siyuan.languages.md27}</span><span class="fn__space fn__flex-1"></span>
<input type="checkbox" class="b3-switch fn__flex-center"${linenumber === "true" ? " checked" : ((window.siyuan.config.editor.codeSyntaxHighlightLineNum && linenumber !== "false") ? " checked" : "")}></div>`,
                    bind(element) {
                        element.addEventListener("click", (event: MouseEvent & { target: HTMLElement }) => {
                            const inputElement = element.querySelector("input");
                            if (event.target.tagName !== "INPUT") {
                                inputElement.checked = !inputElement.checked;
                            }
                            nodeElement.setAttribute("linenumber", inputElement.checked.toString());
                            nodeElement.querySelector(".hljs").removeAttribute("data-render");
                            highlightRender(nodeElement);
                            fetchPost("/api/attr/setBlockAttrs", {
                                id,
                                attrs: {linenumber: inputElement.checked.toString()}
                            });
                            window.siyuan.menus.menu.remove();
                        });
                    }
                }]
            }).element);
        } else if (type === "NodeCodeBlock" && !protyle.disabled && ["echarts", "mindmap"].includes(nodeElement.getAttribute("data-subtype"))) {
            window.siyuan.menus.menu.append(new MenuItem({type: "separator"}).element);
            const height = (nodeElement as HTMLElement).style.height;
            let html = nodeElement.outerHTML;
            window.siyuan.menus.menu.append(new MenuItem({
                label: window.siyuan.languages.chart,
                icon: "iconCode",
                submenu: [{
                    label: `${window.siyuan.languages.height}<span class="fn__space"></span>
<input style="margin: 4px 0;width: 84px" type="number" step="1" min="148" class="b3-text-field" value="${height ? Number.parseInt(height) : "420"}">`,
                    bind: (element) => {
                        element.querySelector("input").addEventListener("change", (event) => {
                            const newHeight = ((event.target as HTMLInputElement).value || "420") + "px";
                            (nodeElement as HTMLElement).style.height = newHeight;
                            (nodeElement.firstElementChild.nextElementSibling as HTMLElement).style.height = newHeight;
                            updateTransaction(protyle, id, nodeElement.outerHTML, html);
                            html = nodeElement.outerHTML;
                            event.stopPropagation();
                            const chartInstance = window.echarts.getInstanceById(nodeElement.firstElementChild.nextElementSibling.getAttribute("_echarts_instance_"));
                            if (chartInstance) {
                                chartInstance.resize();
                            }
                        });
                    }
                }, {
                    label: window.siyuan.languages.update,
                    icon: "iconEdit",
                    click() {
                        protyle.toolbar.showRender(protyle, nodeElement);
                    }
                }]
            }).element);
        } else if (type === "NodeTable" && !protyle.disabled) {
            let range = getEditorRange(nodeElement);
            const tableElement = nodeElement.querySelector("table");
            if (!tableElement.contains(range.startContainer)) {
                range = getEditorRange(tableElement.querySelector("th"));
            }
            const cellElement = hasClosestByMatchTag(range.startContainer, "TD") || hasClosestByMatchTag(range.startContainer, "TH");
            if (cellElement) {
                window.siyuan.menus.menu.append(new MenuItem({type: "separator"}).element);
                window.siyuan.menus.menu.append(new MenuItem({
                    type: "submenu",
                    icon: "iconTable",
                    label: window.siyuan.languages.table,
                    submenu: tableMenu(protyle, nodeElement, cellElement as HTMLTableCellElement, range) as IMenu[]
                }).element);
            }
        } else if (type === "NodeAttributeView" && !protyle.disabled) {
            window.siyuan.menus.menu.append(new MenuItem({type: "separator"}).element);
            window.siyuan.menus.menu.append(new MenuItem({
                icon: "iconDatabase",
                label: window.siyuan.languages.export + " CSV",
                click() {
                    fetchPost("/api/export/exportAttributeView", {
                        id: nodeElement.getAttribute("data-av-id"),
                        blockID: id,
                    }, response => {
                        openByMobile(response.data.zip);
                    });
                }
            }).element);
        } else if ((type === "NodeVideo" || type === "NodeAudio") && !protyle.disabled) {
            window.siyuan.menus.menu.append(new MenuItem({type: "separator"}).element);
            window.siyuan.menus.menu.append(new MenuItem({
                id: "assetSubMenu",
                type: "submenu",
                icon: type === "NodeVideo" ? "iconVideo" : "iconRecord",
                label: window.siyuan.languages.assets,
                submenu: videoMenu(protyle, nodeElement, type)
            }).element);
        } else if (type === "NodeIFrame" && !protyle.disabled) {
            window.siyuan.menus.menu.append(new MenuItem({type: "separator"}).element);
            window.siyuan.menus.menu.append(new MenuItem({
                id: "assetSubMenu",
                type: "submenu",
                icon: "iconLanguage",
                label: window.siyuan.languages.assets,
                submenu: iframeMenu(protyle, nodeElement)
            }).element);
        } else if (type === "NodeHTMLBlock" && !protyle.disabled) {
            window.siyuan.menus.menu.append(new MenuItem({type: "separator"}).element);
            window.siyuan.menus.menu.append(new MenuItem({
                icon: "iconHTML5",
                label: "HTML",
                click() {
                    protyle.toolbar.showRender(protyle, nodeElement);
                }
            }).element);
        } else if (type === "NodeBlockQueryEmbed" && !protyle.disabled) {
            window.siyuan.menus.menu.append(new MenuItem({type: "separator"}).element);
            const breadcrumb = nodeElement.getAttribute("breadcrumb");
            window.siyuan.menus.menu.append(new MenuItem({
                id: "assetSubMenu",
                type: "submenu",
                icon: "iconSQL",
                label: window.siyuan.languages.blockEmbed,
                submenu: [{
                    icon: "iconRefresh",
                    label: `${window.siyuan.languages.refresh} SQL`,
                    click() {
                        nodeElement.removeAttribute("data-render");
                        blockRender(protyle, nodeElement);
                    }
                }, {
                    icon: "iconEdit",
                    label: `${window.siyuan.languages.update} SQL`,
                    click() {
                        protyle.toolbar.showRender(protyle, nodeElement);
                    }
                }, {
                    type: "separator"
                }, {
                    label: `<div class="fn__flex" style="margin-bottom: 4px"><span>${window.siyuan.languages.embedBlockBreadcrumb}</span><span class="fn__space fn__flex-1"></span>
<input type="checkbox" class="b3-switch fn__flex-center"${breadcrumb === "true" ? " checked" : ((window.siyuan.config.editor.embedBlockBreadcrumb && breadcrumb !== "false") ? " checked" : "")}></div>`,
                    bind(element) {
                        element.addEventListener("click", (event: MouseEvent & { target: HTMLElement }) => {
                            const inputElement = element.querySelector("input");
                            if (event.target.tagName !== "INPUT") {
                                inputElement.checked = !inputElement.checked;
                            }
                            nodeElement.setAttribute("breadcrumb", inputElement.checked.toString());
                            fetchPost("/api/attr/setBlockAttrs", {
                                id,
                                attrs: {breadcrumb: inputElement.checked.toString()}
                            });
                            nodeElement.removeAttribute("data-render");
                            blockRender(protyle, nodeElement);
                            window.siyuan.menus.menu.remove();
                        });
                    }
                }, {
                    label: `<div class="fn__flex" style="margin-bottom: 4px"><span>${window.siyuan.languages.hideHeadingBelowBlocks}</span><span class="fn__space fn__flex-1"></span>
<input type="checkbox" class="b3-switch fn__flex-center"${nodeElement.getAttribute("custom-heading-mode") === "1" ? " checked" : ""}></div>`,
                    bind(element) {
                        element.addEventListener("click", (event: MouseEvent & { target: HTMLElement }) => {
                            const inputElement = element.querySelector("input");
                            if (event.target.tagName !== "INPUT") {
                                inputElement.checked = !inputElement.checked;
                            }
                            nodeElement.setAttribute("custom-heading-mode", inputElement.checked ? "1" : "0");
                            fetchPost("/api/attr/setBlockAttrs", {
                                id,
                                attrs: {"custom-heading-mode": inputElement.checked ? "1" : "0"}
                            });
                            nodeElement.removeAttribute("data-render");
                            blockRender(protyle, nodeElement);
                            window.siyuan.menus.menu.remove();
                        });
                    }
                }]
            }).element);
        } else if (type === "NodeHeading" && !protyle.disabled) {
            window.siyuan.menus.menu.append(new MenuItem({type: "separator"}).element);
            const headingSubMenu = [];
            if (subType !== "h1") {
                headingSubMenu.push(this.genHeadingTransform(protyle, id, 1));
            }
            if (subType !== "h2") {
                headingSubMenu.push(this.genHeadingTransform(protyle, id, 2));
            }
            if (subType !== "h3") {
                headingSubMenu.push(this.genHeadingTransform(protyle, id, 3));
            }
            if (subType !== "h4") {
                headingSubMenu.push(this.genHeadingTransform(protyle, id, 4));
            }
            if (subType !== "h5") {
                headingSubMenu.push(this.genHeadingTransform(protyle, id, 5));
            }
            if (subType !== "h6") {
                headingSubMenu.push(this.genHeadingTransform(protyle, id, 6));
            }
            window.siyuan.menus.menu.append(new MenuItem({
                type: "submenu",
                icon: "iconRefresh",
                label: window.siyuan.languages.tWithSubtitle,
                submenu: headingSubMenu
            }).element);
            window.siyuan.menus.menu.append(new MenuItem({
                icon: "iconCopy",
                label: `${window.siyuan.languages.copy} ${window.siyuan.languages.headings1}`,
                click() {
                    fetchPost("/api/block/getHeadingChildrenDOM", {id}, (response) => {
                        writeText(response.data + Constants.ZWSP);
                    });
                }
            }).element);
            window.siyuan.menus.menu.append(new MenuItem({
                icon: "iconCut",
                label: `${window.siyuan.languages.cut} ${window.siyuan.languages.headings1}`,
                click() {
                    fetchPost("/api/block/getHeadingChildrenDOM", {id}, (response) => {
                        writeText(response.data + Constants.ZWSP);
                        fetchPost("/api/block/getHeadingDeleteTransaction", {
                            id,
                        }, (response) => {
                            response.data.doOperations.forEach((operation: IOperation) => {
                                protyle.wysiwyg.element.querySelectorAll(`[data-node-id="${operation.id}"]`).forEach((itemElement: HTMLElement) => {
                                    itemElement.remove();
                                });
                            });
                            transaction(protyle, response.data.doOperations, response.data.undoOperations);
                        });
                    });
                }
            }).element);
            window.siyuan.menus.menu.append(new MenuItem({
                icon: "iconTrashcan",
                label: `${window.siyuan.languages.delete} ${window.siyuan.languages.headings1}`,
                click() {
                    fetchPost("/api/block/getHeadingDeleteTransaction", {
                        id,
                    }, (response) => {
                        response.data.doOperations.forEach((operation: IOperation) => {
                            protyle.wysiwyg.element.querySelectorAll(`[data-node-id="${operation.id}"]`).forEach((itemElement: HTMLElement) => {
                                itemElement.remove();
                            });
                        });
                        transaction(protyle, response.data.doOperations, response.data.undoOperations);
                    });
                }
            }).element);
        }
        window.siyuan.menus.menu.append(new MenuItem({type: "separator"}).element);
        const SSSubmennu: IMenu[] = []; // https://github.com/Hi-Windom/Sillot/issues/175
        if (!protyle.options.backlinkData) {
<<<<<<< HEAD
            SSSubmennu.push({
                label: window.siyuan.languages.enter, // 聚焦
                accelerator: `${updateHotkeyTip(window.siyuan.config.keymap.general.enter.custom)}/${updateHotkeyTip("⌘Click")}`,
=======
            window.siyuan.menus.menu.append(new MenuItem({
                accelerator: `${updateHotkeyTip(window.siyuan.config.keymap.general.enter.custom)}/${updateHotkeyTip("⌘" + window.siyuan.languages.click)}`,
                label: window.siyuan.languages.enter,
>>>>>>> 4128a8ca
                click: () => {
                    zoomOut({protyle, id});
                }
            });
            SSSubmennu.push({
                label: window.siyuan.languages.enterBack, // 聚焦到上层
                accelerator: window.siyuan.config.keymap.general.enterBack.custom,
                click: () => {
                    enterBack(protyle, id);
                }
            });
        }
        if (!protyle.disabled) {
            window.siyuan.menus.menu.append(new MenuItem({
                icon: "iconBefore",
                label: window.siyuan.languages["insert-before"], // 起始插入行
                accelerator: window.siyuan.config.keymap.editor.general.insertBefore.custom,
                click() {
                    hideElements(["select"], protyle);
                    countBlockWord([], protyle.block.rootID);
                    insertEmptyBlock(protyle, "beforebegin", id);
                }
            }).element);
            window.siyuan.menus.menu.append(new MenuItem({
                icon: "iconAfter",
                label: window.siyuan.languages["insert-after"], // 末尾插入行
                accelerator: window.siyuan.config.keymap.editor.general.insertAfter.custom,
                click() {
                    hideElements(["select"], protyle);
                    countBlockWord([], protyle.block.rootID);
                    insertEmptyBlock(protyle, "afterend", id);
                }
            }).element);
            const countElement = nodeElement.lastElementChild.querySelector(".protyle-attr--refcount");
            if (countElement?.textContent) {
                transferBlockRef(id);
            }
        }
        SSSubmennu.push({
            label: window.siyuan.languages.jumpToParentNext, // 跳转到上一层级的下一个块
            accelerator: window.siyuan.config.keymap.editor.general.jumpToParentNext.custom,
            click() {
                hideElements(["select"], protyle);
                jumpToParent(protyle, nodeElement, "next");
            }
        });
        SSSubmennu.push({
            label: window.siyuan.languages.jumpToParentPrev, // 跳转到父块的上一个块
            accelerator: window.siyuan.config.keymap.editor.general.jumpToParentPrev.custom,
            click() {
                hideElements(["select"], protyle);
                jumpToParent(protyle, nodeElement, "previous");
            }
        });
        SSSubmennu.push({
            label: window.siyuan.languages.jumpToParent, // 跳转到父块
            accelerator: window.siyuan.config.keymap.editor.general.jumpToParent.custom,
            click() {
                hideElements(["select"], protyle);
                jumpToParent(protyle, nodeElement, "parent");
            }
        });

        window.siyuan.menus.menu.append(new MenuItem({type: "separator"}).element);

        if (type !== "NodeThematicBreak") {
<<<<<<< HEAD
            SSSubmennu.push({
                label: window.siyuan.languages.fold, // 折叠/展开
                accelerator: `${updateHotkeyTip(window.siyuan.config.keymap.editor.general.collapse.custom)}/${updateHotkeyTip("⌥Click")}`,
=======
            window.siyuan.menus.menu.append(new MenuItem({
                label: window.siyuan.languages.fold,
                accelerator: `${updateHotkeyTip(window.siyuan.config.keymap.editor.general.collapse.custom)}/${updateHotkeyTip("⌥" + window.siyuan.languages.click)}`,
>>>>>>> 4128a8ca
                click() {
                    setFold(protyle, nodeElement);
                    focusBlock(nodeElement);
                }
            });
        }
        window.siyuan.menus.menu.append(new MenuItem({
            label: "层级操作",
            icon: "iconMore",
            type: "submenu",
            submenu: SSSubmennu
        }).element);
        window.siyuan.menus.menu.append(new MenuItem({type: "separator"}).element);

        if (type !== "NodeThematicBreak") {
            if (!protyle.disabled) {
                window.siyuan.menus.menu.append(new MenuItem({ // 属性
                    label: window.siyuan.languages.attr,
                    icon: "iconAttr",
                    accelerator: window.siyuan.config.keymap.editor.general.attr.custom + "/" + updateHotkeyTip("⇧" + window.siyuan.languages.click),
                    click() {
                        openAttr(nodeElement, "bookmark", protyle);
                    }
                }).element);
            }
        }
        if (!protyle.disabled) {
            const appearanceElement = new MenuItem({
                label: window.siyuan.languages.appearance,
                icon: "iconFont",
                accelerator: window.siyuan.config.keymap.editor.insert.appearance.custom,
                click: () => {
                    /// #if MOBILE
                    this.showMobileAppearance(protyle);
                    /// #else
                    protyle.toolbar.element.classList.add("fn__none");
                    protyle.toolbar.subElement.innerHTML = "";
                    protyle.toolbar.subElement.style.width = "";
                    protyle.toolbar.subElement.style.padding = "";
                    protyle.toolbar.subElement.append(appearanceMenu(protyle, [nodeElement]));
                    protyle.toolbar.subElement.style.zIndex = (++window.siyuan.zIndex).toString();
                    protyle.toolbar.subElement.classList.remove("fn__none");
                    protyle.toolbar.subElementCloseCB = undefined;
                    const position = nodeElement.getBoundingClientRect();
                    setPosition(protyle.toolbar.subElement, position.left, position.top);
                    /// #endif
                }
            }).element;
            window.siyuan.menus.menu.append(appearanceElement);
            if (!isMobile()) {
                appearanceElement.lastElementChild.classList.add("b3-menu__submenu--row");
            }
            this.genAlign([nodeElement], protyle);
            this.genWidths([nodeElement], protyle);
        }
        window.siyuan.menus.menu.append(new MenuItem({type: "separator"}).element);
        if (!["NodeThematicBreak", "NodeBlockQueryEmbed", "NodeIFrame", "NodeHTMLBlock", "NodeWidget", "NodeVideo", "NodeAudio"].includes(type) &&
            getContenteditableElement(nodeElement)?.textContent.trim() !== "" &&
            (type !== "NodeCodeBlock" || (type === "NodeCodeBlock" && !nodeElement.getAttribute("data-subtype")))) {
            window.siyuan.menus.menu.append(new MenuItem({
                label: window.siyuan.languages.wechatReminder,
                icon: "iconMp",
                click() {
                    openWechatNotify(nodeElement);
                }
            }).element);
        }
        if (type !== "NodeThematicBreak") {
            window.siyuan.menus.menu.append(new MenuItem({
                label: window.siyuan.languages.quickMakeCard,
                accelerator: window.siyuan.config.keymap.editor.general.quickMakeCard.custom,
                iconHTML: '<svg class="b3-menu__icon" style="color:var(--b3-theme-primary)"><use xlink:href="#iconRiffCard"></use></svg>',
                icon: "iconRiffCard",
                click() {
                    quickMakeCard(protyle, [nodeElement]);
                }
            }).element);
            if (window.siyuan.config.flashcard.deck) {
                window.siyuan.menus.menu.append(new MenuItem({
                    label: window.siyuan.languages.addToDeck,
                    icon: "iconRiffCard",
                    click() {
                        makeCard(protyle.app, [id]);
                    }
                }).element);
            }
            window.siyuan.menus.menu.append(new MenuItem({type: "separator"}).element);
        }

        if (protyle?.app?.plugins) {
            emitOpenMenu({
                plugins: protyle.app.plugins,
                type: "click-blockicon",
                detail: {
                    protyle,
                    blockElements: [nodeElement]
                },
                separatorPosition: "bottom",
            });
        }

        let updateHTML = nodeElement.getAttribute("updated") || "";
        if (!isInvalidStringStrict(updateHTML)) {
            updateHTML = `${window.siyuan.languages.modifiedAt} ${formatDate(updateHTML,'yyyy-MM-dd HH:mm:ss')}<br>`;
        } else {
            updateHTML = `${window.siyuan.languages.modifiedAt} ${formatDate(new Date(),'yyyy-MM-dd HH:mm:ss')}<br>`; // 使用新时间覆盖丢失的
        }
        window.siyuan.menus.menu.append(new MenuItem({
            iconHTML: "",
            type: "readonly",
            label: `${updateHTML}${window.siyuan.languages.createdAt} ${formatDate(id.substring(0, 14),'yyyy-MM-dd HH:mm:ss')}`,
        }).element);
        return window.siyuan.menus.menu;
    }

    private genHeadingTransform(protyle: IProtyle, id: string, level: number) {
        return {
            iconHTML: "",
            icon: "iconHeading" + level,
            label: window.siyuan.languages["heading" + level],
            click() {
                fetchPost("/api/block/getHeadingLevelTransaction", {
                    id,
                    level
                }, (response) => {
                    response.data.doOperations.forEach((operation: IOperation, index: number) => {
                        protyle.wysiwyg.element.querySelectorAll(`[data-node-id="${operation.id}"]`).forEach((itemElement: HTMLElement) => {
                            itemElement.outerHTML = operation.data;
                        });
                        // 使用 outer 后元素需要重新查询
                        protyle.wysiwyg.element.querySelectorAll(`[data-node-id="${operation.id}"]`).forEach((itemElement: HTMLElement) => {
                            mathRender(itemElement);
                        });
                        if (index === 0) {
                            focusBlock(protyle.wysiwyg.element.querySelector(`[data-node-id="${operation.id}"]`), protyle.wysiwyg.element, true);
                        }
                    });
                    transaction(protyle, response.data.doOperations, response.data.undoOperations);
                });
            }
        };
    }

    private genClick(nodeElements: Element[], protyle: IProtyle, cb: (e: HTMLElement) => void) {
        updateBatchTransaction(nodeElements, protyle, cb);
        focusBlock(nodeElements[0]);
    }

    private genAlign(nodeElements: Element[], protyle: IProtyle) {
        window.siyuan.menus.menu.append(new MenuItem({
            label: window.siyuan.languages.layout,
            type: "submenu",
            submenu: [{
                label: window.siyuan.languages.alignLeft,
                icon: "iconAlignLeft",
                accelerator: window.siyuan.config.keymap.editor.general.alignLeft.custom,
                click: () => {
                    this.genClick(nodeElements, protyle, (e: HTMLElement) => {
                        if (e.classList.contains("av")) {
                            e.style.justifyContent = "";
                        } else {
                            e.style.textAlign = "left";
                        }
                    });
                }
            }, {
                label: window.siyuan.languages.alignCenter,
                icon: "iconAlignCenter",
                accelerator: window.siyuan.config.keymap.editor.general.alignCenter.custom,
                click: () => {
                    this.genClick(nodeElements, protyle, (e: HTMLElement) => {
                        if (e.classList.contains("av")) {
                            e.style.justifyContent = "center";
                        } else {
                            e.style.textAlign = "center";
                        }
                    });
                }
            }, {
                label: window.siyuan.languages.alignRight,
                icon: "iconAlignRight",
                accelerator: window.siyuan.config.keymap.editor.general.alignRight.custom,
                click: () => {
                    this.genClick(nodeElements, protyle, (e: HTMLElement) => {
                        if (e.classList.contains("av")) {
                            e.style.justifyContent = "flex-end";
                        } else {
                            e.style.textAlign = "right";
                        }
                    });
                }
            }, {
                label: window.siyuan.languages.justify,
                icon: "iconMenu",
                click: () => {
                    this.genClick(nodeElements, protyle, (e: HTMLElement) => {
                        e.style.textAlign = "justify";
                    });
                }
            }, {
                type: "separator"
            }, {
                label: window.siyuan.languages.ltr,
                icon: "iconLtr",
                click: () => {
                    this.genClick(nodeElements, protyle, (e: HTMLElement) => {
                        e.style.direction = "ltr";
                    });
                }
            }, {
                label: window.siyuan.languages.rtl,
                icon: "iconRtl",
                click: () => {
                    this.genClick(nodeElements, protyle, (e: HTMLElement) => {
                        if (!e.classList.contains("av")) {
                            e.style.direction = "rtl";
                        }
                    });
                }
            }, {
                type: "separator"
            }, {
                label: window.siyuan.languages.clearFontStyle,
                icon: "iconTrashcan",
                click: () => {
                    this.genClick(nodeElements, protyle, (e: HTMLElement) => {
                        if (e.classList.contains("av")) {
                            e.style.justifyContent = "";
                        } else {
                            e.style.textAlign = "";
                            e.style.direction = "";
                        }
                    });
                }
            }]
        }).element);
    }

    private genWidths(nodeElements: Element[], protyle: IProtyle) {
        const styles: IMenu[] = [];
        ["25%", "33%", "50%", "67%", "75%"].forEach((item) => {
            styles.push({
                label: item,
                click: () => {
                    this.genClick(nodeElements, protyle, (e: HTMLElement) => {
                        e.style.width = item;
                        e.style.flex = "none";
                    });
                }
            });
        });
        styles.push({
            type: "separator"
        });
        let width = 100;
        if (nodeElements.length === 1) {
            const widthStyle = (nodeElements[0] as HTMLElement).style.width;
            if (widthStyle.endsWith("%")) {
                width = Number.parseInt(widthStyle);
            }
        }
        window.siyuan.menus.menu.append(new MenuItem({
            label: window.siyuan.languages.width,
            submenu: styles.concat([{
                label: `<div aria-label="${width}%" class="b3-tooltips b3-tooltips__n${isMobile() ? "" : " fn__size200"}">
    <input style="box-sizing: border-box" value="${width}" class="b3-slider fn__block" max="100" min="1" step="1" type="range">
</div>`,
                bind(element) {
                    const rangeElement = element.querySelector("input");
                    rangeElement.addEventListener("input", () => {
                        nodeElements.forEach((e) => {
                            (e as HTMLElement).style.width = rangeElement.value + "%";
                            (e as HTMLElement).style.flex = "none";
                        });
                        rangeElement.parentElement.setAttribute("aria-label", `${rangeElement.value}%`);
                    });
                    const undoOperations: IOperation[] = [];
                    const operations: IOperation[] = [];
                    nodeElements.forEach((e) => {
                        undoOperations.push({
                            action: "update",
                            id: e.getAttribute("data-node-id"),
                            data: e.outerHTML
                        });
                    });
                    rangeElement.addEventListener("change", () => {
                        nodeElements.forEach((e: HTMLElement) => {
                            operations.push({
                                action: "update",
                                id: e.getAttribute("data-node-id"),
                                data: e.outerHTML
                            });
                        });
                        transaction(protyle, operations, undoOperations);
                        window.siyuan.menus.menu.remove();
                        focusBlock(nodeElements[0]);
                    });
                }
            }, {
                type: "separator"
            }, {
                label: window.siyuan.languages.clearFontStyle,
                icon: "iconTrashcan",
                click: () => {
                    this.genClick(nodeElements, protyle, (e: HTMLElement) => {
                        if (e.style.width) {
                            e.style.width = "";
                            e.style.flex = "";
                        }
                    });
                }
            }]),
        }).element);
    }

    private genCopyTextRef(selectsElement: Element[]): false | IMenu {
        if (isNotEditBlock(selectsElement[0])) {
            return false;
        }
        return {
            accelerator: window.siyuan.config.keymap.editor.general.copyText.custom,
            label: window.siyuan.languages.copyText,
            click() {
                // 用于标识复制文本 *
                selectsElement[0].setAttribute("data-reftext", "true");
                focusByRange(getEditorRange(selectsElement[0]));
                document.execCommand("copy");
            }
        };
    }

    public render(protyle: IProtyle, element: Element, wysiwyg: HTMLElement, target?: Element) {
        // https://github.com/siyuan-note/siyuan/issues/4659
        const titleElement = wysiwyg.parentElement.querySelector(".protyle-title__input");
        if (titleElement && titleElement.getAttribute("data-render") !== "true") {
            return;
        }
        // 防止划选时触碰图标导致 hl 无法移除
        const selectElement = wysiwyg.parentElement.parentElement.querySelector(".protyle-select");
        if (selectElement && !selectElement.classList.contains("fn__none")) {
            return;
        }
        let html = "";
        let nodeElement = element;
        let space = 0;
        let index = 0;
        let listItem;
        let hideParent = false;
        while (nodeElement) {
            const isShow = !hideParent || (hideParent && nodeElement.getAttribute("fold") === "1");
            const embedElement = hasClosestByAttribute(nodeElement.parentElement, "data-type", "NodeBlockQueryEmbed");
            if (!embedElement) {
                let type;
                if (isShow) {
                    type = nodeElement.getAttribute("data-type");
                }
                const dataNodeId = nodeElement.getAttribute("data-node-id");
                if (type === "NodeAttributeView" && target) {
                    const rowElement = hasClosestByClassName(target, "av__row");
                    if (rowElement && !rowElement.classList.contains("av__row--header")) {
                        element = rowElement;
                        html = `<button data-type="NodeAttributeViewRowMenu" data-node-id="${dataNodeId}" data-row-id="${rowElement.dataset.id}" class="ariaLabel" data-position="right" aria-label="${window.siyuan.languages.rowTip}"><svg><use xlink:href="#iconDrag"></use></svg><span ${protyle.disabled ? "" : 'draggable="true" class="fn__grab"'}></span></button>`;
                        if (!protyle.disabled) {
                            html = `<button data-type="NodeAttributeViewRow" data-node-id="${dataNodeId}" data-row-id="${rowElement.dataset.id}" class="ariaLabel" data-position="right" aria-label="${isMac() ? window.siyuan.languages.addBelowAbove : window.siyuan.languages.addBelowAbove.replace("⌥", "Alt+")}"><svg><use xlink:href="#iconAdd"></use></svg></button>${html}`;
                        }
                        break;
                    }
                }
                if (index === 0) {
                    // 不单独显示，要不然在块的间隔中，gutter 会跳来跳去的
                    if (["NodeBlockquote", "NodeList", "NodeSuperBlock"].includes(type)) {
                        return;
                    }
                    const topElement = getTopAloneElement(nodeElement);
                    listItem = topElement.querySelector(".li") || topElement.querySelector(".list");
                    // 嵌入块中有列表时块标显示位置错误 https://github.com/siyuan-note/siyuan/issues/6254
                    if (hasClosestByAttribute(listItem, "data-type", "NodeBlockQueryEmbed")) {
                        listItem = undefined;
                    }
                    // 标题必须显示
                    if (!topElement.isSameNode(nodeElement) && type !== "NodeHeading") {
                        nodeElement = topElement;
                        type = nodeElement.getAttribute("data-type");
                    }
                }
                if (type === "NodeListItem" && index === 1 && !isShow) {
                    // 列表项中第一层不显示
                    html = "";
                }
                index += 1;
                const buttonHTML = `<button class="ariaLabel" data-position="right" aria-label="${this.gutterTip}" 
data-type="${type}" data-subtype="${nodeElement.getAttribute("data-subtype")}" data-node-id="${nodeElement.getAttribute("data-node-id")}">
    <svg><use xlink:href="#${getIconByType(type, nodeElement.getAttribute("data-subtype"))}"></use></svg>
    <span ${protyle.disabled ? "" : 'draggable="true"'}></span>
</button>`;
                if (isShow) {
                    html = buttonHTML + html;
                }
                let foldHTML = "";
                if (type === "NodeListItem" && nodeElement.childElementCount > 3 || type === "NodeHeading") {
                    const fold = nodeElement.getAttribute("fold");
                    foldHTML = `<button class="ariaLabel" data-position="right" aria-label="${window.siyuan.languages.fold}" 
data-type="fold"><svg style="width:10px${fold && fold === "1" ? "" : ";transform:rotate(90deg)"}"><use xlink:href="#iconPlay"></use></svg></button>`;
                }
                if (type === "NodeListItem" || type === "NodeList") {
                    listItem = nodeElement;
                    if (type === "NodeListItem" && nodeElement.childElementCount > 3) {
                        html = buttonHTML + foldHTML;
                    }
                }
                if (type === "NodeHeading") {
                    html = html + foldHTML;
                }
                if (type === "NodeBlockquote") {
                    space += 8;
                }
                if (nodeElement.previousElementSibling?.getAttribute("data-node-id")) {
                    // 前一个块存在时，只显示到当前层级，但需显示折叠块的块标
                    // https://github.com/siyuan-note/siyuan/issues/2562 https://github.com/siyuan-note/siyuan/issues/2809
                    hideParent = true;
                }
            }

            const parentElement = hasClosestBlock(nodeElement.parentElement);
            if (parentElement) {
                nodeElement = parentElement;
            } else {
                break;
            }
        }
        let match = true;
        const buttonsElement = this.element.querySelectorAll("button");
        if (buttonsElement.length !== html.split("</button>").length - 1) {
            match = false;
        } else {
            Array.from(buttonsElement).find(item => {
                const id = item.getAttribute("data-node-id");
                if (id && html.indexOf(id) === -1) {
                    match = false;
                    return true;
                }
                const rowId = item.getAttribute("data-row-id");
                if ((rowId && html.indexOf(rowId) === -1) || (!rowId && html.indexOf("NodeAttributeViewRowMenu") > -1)) {
                    match = false;
                    return true;
                }
            });
        }
        // 防止抖动 https://github.com/siyuan-note/siyuan/issues/4166
        if (match && this.element.childElementCount > 0) {
            this.element.classList.remove("fn__none");
            return;
        }
        this.element.innerHTML = html;
        this.element.classList.remove("fn__none");
        this.element.style.width = "";
        const contentTop = wysiwyg.parentElement.getBoundingClientRect().top;
        let rect = element.getBoundingClientRect();
        let marginHeight = 0;
        if (listItem) {
            rect = listItem.firstElementChild.getBoundingClientRect();
            space = 0;
        } else if (nodeElement.getAttribute("data-type") === "NodeBlockQueryEmbed") {
            rect = nodeElement.getBoundingClientRect();
            space = 0;
        } else if (!element.classList.contains("av__row")) {
            if (rect.height < Math.floor(window.siyuan.config.editor.fontSize * 1.625) + 8 ||
                (rect.height > Math.floor(window.siyuan.config.editor.fontSize * 1.625) + 8 && rect.height < Math.floor(window.siyuan.config.editor.fontSize * 1.625) * 2 + 8)) {
                marginHeight = (rect.height - this.element.clientHeight) / 2;
            } else if ((nodeElement.getAttribute("data-type") === "NodeAttributeView" || element.getAttribute("data-type") === "NodeAttributeView") &&
                contentTop < rect.top) {
                marginHeight = 8;
            }
        }
        this.element.style.top = `${Math.max(rect.top, contentTop) + marginHeight}px`;
        let left = rect.left - this.element.clientWidth - space;
        if ((nodeElement.getAttribute("data-type") === "NodeBlockQueryEmbed" && this.element.childElementCount === 1)) {
            // 嵌入块为列表时
            left = nodeElement.getBoundingClientRect().left - this.element.clientWidth - space;
        } else if (element.classList.contains("av__row")) {
            // 为数据库行
            left = nodeElement.getBoundingClientRect().left - this.element.clientWidth - space + Number.parseInt(getComputedStyle(nodeElement).paddingLeft);
        }
        this.element.style.left = `${left}px`;
        if (left < this.element.parentElement.getBoundingClientRect().left) {
            this.element.style.width = "24px";
            // 需加 2，否则和折叠标题无法对齐
            this.element.style.left = `${rect.left - this.element.clientWidth - space / 2 + 3}px`;
            html = "";
            Array.from(this.element.children).reverse().forEach((item, index) => {
                if (index !== 0) {
                    (item.firstElementChild as HTMLElement).style.height = "14px";
                }
                html += item.outerHTML;
            });
            this.element.innerHTML = html;
        } else {
            this.element.querySelectorAll("svg").forEach(item => {
                item.style.height = "";
            });
        }
    }
}<|MERGE_RESOLUTION|>--- conflicted
+++ resolved
@@ -1639,15 +1639,9 @@
         window.siyuan.menus.menu.append(new MenuItem({type: "separator"}).element);
         const SSSubmennu: IMenu[] = []; // https://github.com/Hi-Windom/Sillot/issues/175
         if (!protyle.options.backlinkData) {
-<<<<<<< HEAD
             SSSubmennu.push({
                 label: window.siyuan.languages.enter, // 聚焦
-                accelerator: `${updateHotkeyTip(window.siyuan.config.keymap.general.enter.custom)}/${updateHotkeyTip("⌘Click")}`,
-=======
-            window.siyuan.menus.menu.append(new MenuItem({
                 accelerator: `${updateHotkeyTip(window.siyuan.config.keymap.general.enter.custom)}/${updateHotkeyTip("⌘" + window.siyuan.languages.click)}`,
-                label: window.siyuan.languages.enter,
->>>>>>> 4128a8ca
                 click: () => {
                     zoomOut({protyle, id});
                 }
@@ -1714,15 +1708,9 @@
         window.siyuan.menus.menu.append(new MenuItem({type: "separator"}).element);
 
         if (type !== "NodeThematicBreak") {
-<<<<<<< HEAD
             SSSubmennu.push({
                 label: window.siyuan.languages.fold, // 折叠/展开
-                accelerator: `${updateHotkeyTip(window.siyuan.config.keymap.editor.general.collapse.custom)}/${updateHotkeyTip("⌥Click")}`,
-=======
-            window.siyuan.menus.menu.append(new MenuItem({
-                label: window.siyuan.languages.fold,
                 accelerator: `${updateHotkeyTip(window.siyuan.config.keymap.editor.general.collapse.custom)}/${updateHotkeyTip("⌥" + window.siyuan.languages.click)}`,
->>>>>>> 4128a8ca
                 click() {
                     setFold(protyle, nodeElement);
                     focusBlock(nodeElement);
