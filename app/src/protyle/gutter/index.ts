import {hasClosestBlock, hasClosestByAttribute, hasClosestByMatchTag, hasClosestByTag} from "../util/hasClosest";
import {getIconByType} from "../../editor/getIcon";
import {iframeMenu, setFold, tableMenu, videoMenu, zoomOut} from "../../menus/protyle";
import {MenuItem} from "../../menus/Menu";
import {copySubMenu, openAttr, openWechatNotify} from "../../menus/commonMenuItem";
import {copyPlainText, updateHotkeyTip, writeText} from "../util/compatibility";
import {
    transaction,
    turnsIntoOneTransaction,
    turnsIntoTransaction,
    updateBatchTransaction,
    updateTransaction
} from "../wysiwyg/transaction";
import {removeBlock} from "../wysiwyg/remove";
import {focusBlock, focusByRange, focusByWbr, getEditorRange} from "../util/selection";
import {hideElements} from "../ui/hideElements";
import {processRender} from "../util/processCode";
import {highlightRender} from "../markdown/highlightRender";
import {blockRender} from "../markdown/blockRender";
import {removeEmbed} from "../wysiwyg/removeEmbed";
import {getContenteditableElement, getTopAloneElement, isNotEditBlock} from "../wysiwyg/getBlock";
// import * as dayjs from "dayjs";
import { parseNumber2FormatString } from "../../sillot/util/date";
import {fetchPost, fetchSyncPost} from "../../util/fetch";
import {cancelSB, insertEmptyBlock, jumpToParentNext} from "../../block/util";
import {countBlockWord} from "../../layout/status";
/// #if !MOBILE
import {openFileById} from "../../editor/util";
/// #endif
import {Constants} from "../../constants";
import {openMobileFileById} from "../../mobile/editor";
import {mathRender} from "../markdown/mathRender";
import {duplicateBlock} from "../wysiwyg/commonHotkey";
import {movePathTo} from "../../util/pathName";
import {hintMoveBlock} from "../hint/extend";
import {makeCard, quickMakeCard} from "../../card/makeCard";
import {transferBlockRef} from "../../menus/block";
import {isMobile} from "../../util/functions";
import {HiJoy} from "../../sillot/joyUI/com_/hi";
import MDDialog from "../../sillot/joyUI/com_/monaco-dailog-editor";
import {AIActions} from "../../ai/actions";
import {activeBlur} from "../../mobile/util/keyboardToolbar";

export class Gutter {
    public element: HTMLElement;

    constructor(protyle: IProtyle) {
        this.element = document.createElement("div");
        this.element.className = "protyle-gutters";
        this.element.setAttribute("aria-label", window.siyuan.languages.gutterTip.replace("⌘Click", updateHotkeyTip("⌘Click")).replace("⌥Click", updateHotkeyTip("⌥Click")).replace("⇧Click", updateHotkeyTip("⇧Click")));
        this.element.setAttribute("data-type", "a");
        this.element.setAttribute("data-position", "right");
        this.element.addEventListener("dragstart", (event: DragEvent & { target: HTMLElement }) => {
            let selectIds: string[] = [event.target.getAttribute("data-node-id")];
            const selectElements = protyle.wysiwyg.element.querySelectorAll(".protyle-wysiwyg--select");
            if (selectElements.length > 0) {
                selectIds = [];
                selectElements.forEach(item => {
                    selectIds.push(item.getAttribute("data-node-id"));
                });
            }
            if (selectElements.length === 0) {
                event.dataTransfer.setDragImage(protyle.wysiwyg.element.querySelector(`[data-node-id="${selectIds[0]}"]`), 0, 0);
            }
            event.target.style.opacity = "0.1";
            window.siyuan.dragElement = protyle.wysiwyg.element;
            event.dataTransfer.setData(`${Constants.SIYUAN_DROP_GUTTER}${event.target.getAttribute("data-type")}${Constants.ZWSP}${event.target.getAttribute("data-subtype")}${Constants.ZWSP}${selectIds}`,
                protyle.wysiwyg.element.innerHTML);
        });
        this.element.addEventListener("dragend", () => {
            this.element.querySelectorAll("button").forEach((item) => {
                item.style.opacity = "";
            });
            window.siyuan.dragElement = undefined;
        });
        this.element.addEventListener("click", (event: MouseEvent & { target: HTMLInputElement }) => {
            const buttonElement = hasClosestByTag(event.target, "BUTTON");
            if (!buttonElement) {
                return;
            }
            event.preventDefault();
            event.stopPropagation();
            const id = buttonElement.getAttribute("data-node-id");
            if (!id) {
                if (buttonElement.getAttribute("disabled")) {
                    return;
                }
                buttonElement.setAttribute("disabled", "disabled");
                let foldElement: Element;
                Array.from(protyle.wysiwyg.element.querySelectorAll(`[data-node-id="${(buttonElement.previousElementSibling || buttonElement.nextElementSibling).getAttribute("data-node-id")}"]`)).find(item => {
                    if (!hasClosestByAttribute(item.parentElement, "data-type", "NodeBlockQueryEmbed") &&
                        this.isMatchNode(item)) {
                        foldElement = item;
                        return true;
                    }
                });
                if (!foldElement) {
                    return;
                }
                if (event.altKey) {
                    // 折叠所有子集
                    let hasFold = true;
                    Array.from(foldElement.children).find((ulElement) => {
                        if (ulElement.classList.contains("list")) {
                            const foldElement = Array.from(ulElement.children).find((listItemElement) => {
                                if (listItemElement.classList.contains("li")) {
                                    if (listItemElement.getAttribute("fold") !== "1" && listItemElement.childElementCount > 3) {
                                        hasFold = false;
                                        return true;
                                    }
                                }
                            });
                            if (foldElement) {
                                return true;
                            }
                        }
                    });
                    const doOperations: IOperation[] = [];
                    const undoOperations: IOperation[] = [];
                    Array.from(foldElement.children).forEach((ulElement) => {
                        if (ulElement.classList.contains("list")) {
                            Array.from(ulElement.children).forEach((listItemElement) => {
                                if (listItemElement.classList.contains("li")) {
                                    if (hasFold) {
                                        listItemElement.removeAttribute("fold");
                                    } else if (listItemElement.childElementCount > 3) {
                                        listItemElement.setAttribute("fold", "1");
                                    }
                                    const listId = listItemElement.getAttribute("data-node-id");
                                    doOperations.push({
                                        action: "setAttrs",
                                        id: listId,
                                        data: JSON.stringify({fold: hasFold ? "0" : "1"})
                                    });
                                    undoOperations.push({
                                        action: "setAttrs",
                                        id: listId,
                                        data: JSON.stringify({fold: hasFold ? "1" : "0"})
                                    });
                                }
                            });
                        }
                    });
                    transaction(protyle, doOperations, undoOperations);
                    buttonElement.removeAttribute("disabled");
                } else {
                    const foldStatus = setFold(protyle, foldElement);
                    if (foldStatus === "1") {
                        (buttonElement.firstElementChild as HTMLElement).style.transform = "";
                    } else if (foldStatus === "0") {
                        (buttonElement.firstElementChild as HTMLElement).style.transform = "rotate(90deg)";
                    }
                }
                hideElements(["select"], protyle);
                window.siyuan.menus.menu.remove();
                return;
            }
            if (event.ctrlKey || event.metaKey) {
                zoomOut(protyle, id);
            } else if (event.altKey) {
                let foldElement: Element;
                Array.from(protyle.wysiwyg.element.querySelectorAll(`[data-node-id="${id}"]`)).find(item => {
                    if (!hasClosestByAttribute(item.parentElement, "data-type", "NodeBlockQueryEmbed") &&
                        this.isMatchNode(item)) {
                        foldElement = item;
                        return true;
                    }
                });
                if (!foldElement) {
                    return;
                }
                if (buttonElement.getAttribute("data-type") === "NodeListItem" && foldElement.parentElement.getAttribute("data-node-id")) {
                    // 折叠同级
                    let hasFold = true;
                    Array.from(foldElement.parentElement.children).find((listItemElement) => {
                        if (listItemElement.classList.contains("li")) {
                            if (listItemElement.getAttribute("fold") !== "1" && listItemElement.childElementCount > 3) {
                                hasFold = false;
                                return true;
                            }
                        }
                    });
                    const doOperations: IOperation[] = [];
                    const undoOperations: IOperation[] = [];
                    Array.from(foldElement.parentElement.children).find((listItemElement) => {
                        if (listItemElement.classList.contains("li")) {
                            if (hasFold) {
                                listItemElement.removeAttribute("fold");
                            } else if (listItemElement.childElementCount > 3) {
                                listItemElement.setAttribute("fold", "1");
                            }
                            const listId = listItemElement.getAttribute("data-node-id");
                            doOperations.push({
                                action: "setAttrs",
                                id: listId,
                                data: JSON.stringify({fold: hasFold ? "0" : "1"})
                            });
                            undoOperations.push({
                                action: "setAttrs",
                                id: listId,
                                data: JSON.stringify({fold: hasFold ? "1" : "0"})
                            });
                        }
                    });
                    transaction(protyle, doOperations, undoOperations);
                } else {
                    setFold(protyle, foldElement);
                }
                foldElement.classList.remove("protyle-wysiwyg--hl");
            } else if (window.siyuan.shiftIsPressed && !protyle.disabled) {
                openAttr(protyle.wysiwyg.element.querySelector(`[data-node-id="${id}"]`), protyle);
            } else {
                this.renderMenu(protyle, buttonElement);
                if (isMobile()) {
                    window.siyuan.menus.menu.fullscreen();
                } else {
                    window.siyuan.menus.menu.popup({x: event.clientX - 16, y: event.clientY - 16}, true);
                }
                // https://ld246.com/article/1648433751993
                if (!protyle.toolbar.range) {
                    protyle.toolbar.range = getEditorRange(protyle.wysiwyg.element.firstElementChild);
                }
                focusByRange(protyle.toolbar.range);
            }
        });
        this.element.addEventListener("contextmenu", (event: MouseEvent & { target: HTMLInputElement }) => {
            const buttonElement = hasClosestByTag(event.target, "BUTTON");
            if (!buttonElement || protyle.disabled || buttonElement.getAttribute("data-type") === "fold") {
                return;
            }
            if (!window.siyuan.ctrlIsPressed && !window.siyuan.altIsPressed && !window.siyuan.shiftIsPressed) {
                this.renderMenu(protyle, buttonElement);
                window.siyuan.menus.menu.popup({x: event.clientX - 16, y: event.clientY - 16}, true);
            }
            event.preventDefault();
            event.stopPropagation();
        });
        this.element.addEventListener("mouseover", (event: MouseEvent & { target: HTMLInputElement }) => {
            const buttonElement = hasClosestByTag(event.target, "BUTTON");
            if (!buttonElement) {
                return;
            }
            if (buttonElement.getAttribute("data-type") === "fold") {
                Array.from(protyle.wysiwyg.element.querySelectorAll(".protyle-wysiwyg--hl")).forEach(hlItem => {
                    hlItem.classList.remove("protyle-wysiwyg--hl");
                });
                return;
            }
            Array.from(protyle.wysiwyg.element.querySelectorAll(`[data-node-id="${buttonElement.getAttribute("data-node-id")}"]`)).find(item => {
                if (!hasClosestByAttribute(item.parentElement, "data-type", "NodeBlockQueryEmbed") && this.isMatchNode(item)) {
                    Array.from(protyle.wysiwyg.element.querySelectorAll(".protyle-wysiwyg--hl")).forEach(hlItem => {
                        if (!item.isSameNode(hlItem)) {
                            hlItem.classList.remove("protyle-wysiwyg--hl");
                        }
                    });
                    item.classList.add("protyle-wysiwyg--hl");
                    return true;
                }
            });
            event.preventDefault();
        });
        this.element.addEventListener("mouseleave", (event: MouseEvent & { target: HTMLInputElement }) => {
            Array.from(protyle.wysiwyg.element.querySelectorAll(".protyle-wysiwyg--hl")).forEach(item => {
                item.classList.remove("protyle-wysiwyg--hl");
            });
            event.preventDefault();
            event.stopPropagation();
        });
    }

    private isMatchNode(item: Element) {
        const itemRect = item.getBoundingClientRect();
        let gutterTop = this.element.getBoundingClientRect().top + 4;
        if (itemRect.height < Math.floor(window.siyuan.config.editor.fontSize * 1.625) + 8) {
            gutterTop = gutterTop - (itemRect.height - this.element.clientHeight) / 2;
        }
        return itemRect.top <= gutterTop && itemRect.bottom >= gutterTop;
    }

    private turnsOneInto(options: {
        icon: string,
        label: string,
        protyle: IProtyle,
        nodeElement: Element,
        accelerator?: string
        id: string,
        type: string,
        level?: number
    }) {
        return {
            icon: options.icon,
            label: options.label,
            accelerator: options.accelerator,
            async click() {
                if (!options.nodeElement.querySelector("wbr")) {
                    getContenteditableElement(options.nodeElement)?.insertAdjacentHTML("afterbegin", "<wbr>");
                }
                if (options.type === "CancelList" || options.type === "CancelBlockquote") {
                    for await(const item of options.nodeElement.querySelectorAll('[data-type="NodeHeading"][fold="1"]')) {
                        const itemId = item.getAttribute("data-node-id");
                        item.removeAttribute("fold");
                        const response = await fetchSyncPost("/api/transactions", {
                            session: options.protyle.id,
                            app: Constants.SIYUAN_APPID,
                            transactions: [{
                                doOperations: [{
                                    action: "unfoldHeading",
                                    id: itemId,
                                }],
                                undoOperations: [{
                                    action: "foldHeading",
                                    id: itemId
                                }],
                            }]
                        });
                        options.protyle.undo.add([{
                            action: "unfoldHeading",
                            id: itemId,
                        }], [{
                            action: "foldHeading",
                            id: itemId
                        }]);
                        item.insertAdjacentHTML("afterend", response.data[0].doOperations[0].retData);
                    }
                }
                const oldHTML = options.nodeElement.outerHTML;
                const previousId = options.nodeElement.previousElementSibling?.getAttribute("data-node-id");
                const parentId = options.nodeElement.parentElement.getAttribute("data-node-id") || options.protyle.block.parentID;
                // @ts-ignore
                const newHTML = options.protyle.lute[options.type](options.nodeElement.outerHTML, options.level);
                options.nodeElement.outerHTML = newHTML;
                if (options.type === "CancelList" || options.type === "CancelBlockquote") {
                    const tempElement = document.createElement("template");
                    tempElement.innerHTML = newHTML;
                    const doOperations: IOperation[] = [{
                        action: "delete",
                        id: options.id
                    }];
                    const undoOperations: IOperation[] = [];
                    let tempPreviousId = previousId;
                    Array.from(tempElement.content.children).forEach((item) => {
                        const tempId = item.getAttribute("data-node-id");
                        doOperations.push({
                            action: "insert",
                            data: item.outerHTML,
                            id: tempId,
                            previousID: tempPreviousId,
                            parentID: parentId
                        });
                        undoOperations.push({
                            action: "delete",
                            id: tempId
                        });
                        tempPreviousId = tempId;
                    });
                    undoOperations.push({
                        action: "insert",
                        data: oldHTML,
                        id: options.id,
                        previousID: previousId,
                        parentID: parentId
                    });
                    transaction(options.protyle, doOperations, undoOperations);
                } else {
                    updateTransaction(options.protyle, options.id, newHTML, oldHTML);
                }
                focusByWbr(options.protyle.wysiwyg.element, getEditorRange(options.protyle.wysiwyg.element));
                options.protyle.wysiwyg.element.querySelectorAll('[data-type~="block-ref"]').forEach(item => {
                    if (item.textContent === "") {
                        fetchPost("/api/block/getRefText", {id: item.getAttribute("data-id")}, (response) => {
                            item.innerHTML = response.data;
                        });
                    }
                });
                blockRender(options.protyle, options.protyle.wysiwyg.element);
                processRender(options.protyle.wysiwyg.element);
                highlightRender(options.protyle.wysiwyg.element);
            }
        };
    }

    private turnsIntoOne(options: {
        accelerator?: string,
        icon?: string,
        label: string,
        protyle: IProtyle,
        selectsElement: Element[],
        type: string,
        level?: string
    }) {
        return {
            icon: options.icon,
            label: options.label,
            accelerator: options.accelerator,
            click() {
                turnsIntoOneTransaction(options);
            }
        };
    }

    private turnsInto(options: {
        icon?: string,
        label: string,
        protyle: IProtyle,
        selectsElement: Element[],
        type: string,
        level?: number | string,
        isContinue?: boolean
        accelerator?: string
    }) {
        return {
            icon: options.icon,
            label: options.label,
            accelerator: options.accelerator,
            click() {
                turnsIntoTransaction(options);
            }
        };
    }

    public renderMultipleMenu(protyle: IProtyle, selectsElement: Element[]) {
        // 选中多个连续块的菜单
        let isList = false;
        let isContinue = false;
        let hasEmbedBlock = false;
        selectsElement.find((item, index) => {
            if (item.classList.contains("li")) {
                isList = true;
                return true;
            }
            if (item.classList.contains("bq") || item.classList.contains("sb") || item.classList.contains("p")) {
                hasEmbedBlock = true;
            }
            if (item.nextElementSibling && selectsElement[index + 1] &&
                item.nextElementSibling.isSameNode(selectsElement[index + 1])) {
                isContinue = true;
            } else if (index !== selectsElement.length - 1) {
                isContinue = false;
                return true;
            }
        });
        if (!isList && !protyle.disabled) {
            const SillotExtSubmennu: IMenu[] = [];
            window.siyuan.menus.menu.append(new MenuItem({
                label: "汐洛扩展菜单",
                icon: "iconMore",
                type: "submenu",
                submenu: SillotExtSubmennu
            }).element);
            window.siyuan.menus.menu.append(new MenuItem({type: "separator"}).element);
            const turnIntoSubmenu: IMenu[] = [];
            if (isContinue) {
                turnIntoSubmenu.push(this.turnsIntoOne({
                    icon: "iconList",
                    label: window.siyuan.languages.list,
                    protyle,
                    selectsElement,
                    type: "Blocks2ULs"
                }));
                turnIntoSubmenu.push(this.turnsIntoOne({
                    icon: "iconOrderedList",
                    label: window.siyuan.languages["ordered-list"],
                    protyle,
                    selectsElement,
                    type: "Blocks2OLs"
                }));
                turnIntoSubmenu.push(this.turnsIntoOne({
                    icon: "iconCheck",
                    label: window.siyuan.languages.check,
                    protyle,
                    selectsElement,
                    type: "Blocks2TLs"
                }));
                turnIntoSubmenu.push(this.turnsIntoOne({
                    icon: "iconQuote",
                    label: window.siyuan.languages.quote,
                    protyle,
                    selectsElement,
                    type: "Blocks2Blockquote"
                }));
            }
            // 多选引用转换为块的时候 id 不一致
            if (!hasEmbedBlock) {
                turnIntoSubmenu.push(this.turnsInto({
                    icon: "iconParagraph",
                    label: window.siyuan.languages.paragraph,
                    accelerator: window.siyuan.config.keymap.editor.heading.paragraph.custom,
                    protyle,
                    selectsElement,
                    type: "Blocks2Ps",
                    isContinue
                }));
            }
            turnIntoSubmenu.push(this.turnsInto({
                icon: "iconH1",
                label: window.siyuan.languages.heading1,
                accelerator: window.siyuan.config.keymap.editor.heading.heading1.custom,
                protyle,
                selectsElement,
                level: 1,
                type: "Blocks2Hs",
                isContinue
            }));
            turnIntoSubmenu.push(this.turnsInto({
                icon: "iconH2",
                label: window.siyuan.languages.heading2,
                accelerator: window.siyuan.config.keymap.editor.heading.heading2.custom,
                protyle,
                selectsElement,
                level: 2,
                type: "Blocks2Hs",
                isContinue
            }));
            turnIntoSubmenu.push(this.turnsInto({
                icon: "iconH3",
                label: window.siyuan.languages.heading3,
                accelerator: window.siyuan.config.keymap.editor.heading.heading3.custom,
                protyle,
                selectsElement,
                level: 3,
                type: "Blocks2Hs",
                isContinue
            }));
            turnIntoSubmenu.push(this.turnsInto({
                icon: "iconH4",
                label: window.siyuan.languages.heading4,
                accelerator: window.siyuan.config.keymap.editor.heading.heading4.custom,
                protyle,
                selectsElement,
                level: 4,
                type: "Blocks2Hs",
                isContinue
            }));
            turnIntoSubmenu.push(this.turnsInto({
                icon: "iconH5",
                label: window.siyuan.languages.heading5,
                accelerator: window.siyuan.config.keymap.editor.heading.heading5.custom,
                protyle,
                selectsElement,
                level: 5,
                type: "Blocks2Hs",
                isContinue
            }));
            turnIntoSubmenu.push(this.turnsInto({
                icon: "iconH6",
                label: window.siyuan.languages.heading6,
                accelerator: window.siyuan.config.keymap.editor.heading.heading6.custom,
                protyle,
                selectsElement,
                level: 6,
                type: "Blocks2Hs",
                isContinue
            }));
            window.siyuan.menus.menu.append(new MenuItem({
                icon: "iconRefresh",
                label: window.siyuan.languages.turnInto,
                type: "submenu",
                submenu: turnIntoSubmenu
            }).element);
            if (isContinue) {
                window.siyuan.menus.menu.append(new MenuItem({
                    icon: "iconSuper",
                    label: window.siyuan.languages.merge + " " + window.siyuan.languages.superBlock,
                    type: "submenu",
                    submenu: [this.turnsIntoOne({
                        label: window.siyuan.languages.hLayout,
                        accelerator: window.siyuan.config.keymap.editor.general.hLayout.custom,
                        icon: "iconSplitLR",
                        protyle,
                        selectsElement,
                        type: "BlocksMergeSuperBlock",
                        level: "col"
                    }), this.turnsIntoOne({
                        label: window.siyuan.languages.vLayout,
                        accelerator: window.siyuan.config.keymap.editor.general.vLayout.custom,
                        icon: "iconSplitTB",
                        protyle,
                        selectsElement,
                        type: "BlocksMergeSuperBlock",
                        level: "row"
                    })]
                }).element);
            }
        }
        AIActions(selectsElement, protyle);
        const copyMenu: IMenu[] = [{
            label: window.siyuan.languages.copy,
            accelerator: "⌘C",
            click() {
                if (isNotEditBlock(selectsElement[0])) {
                    let html = "";
                    selectsElement.forEach(item => {
                        html += removeEmbed(item);
                    });
                    writeText(protyle.lute.BlockDOM2StdMd(html).trimEnd());
                } else {
                    focusByRange(getEditorRange(selectsElement[0]));
                    document.execCommand("copy");
                }
            }
        }, {
            label: window.siyuan.languages.copyPlainText,
            accelerator: window.siyuan.config.keymap.editor.general.copyPlainText.custom,
            click() {
                let html = "";
                selectsElement.forEach(item => {
                    item.querySelectorAll("[spellcheck]").forEach(editItem => {
                        const cloneNode = editItem.cloneNode(true) as HTMLElement;
                        cloneNode.querySelectorAll('[data-type="backslash"]').forEach(slashItem => {
                            slashItem.firstElementChild.remove();
                        });
                        html += cloneNode.textContent + "\n";
                    });
                });
                copyPlainText(html.trimEnd());
            }
        }, {
            label: window.siyuan.languages.duplicate,
            accelerator: window.siyuan.config.keymap.editor.general.duplicate.custom,
            disabled: protyle.disabled,
            click() {
                duplicateBlock(selectsElement, protyle);
            }
        }];
        const copyTextRefMenu = this.genCopyTextRef(selectsElement);
        if (copyTextRefMenu) {
            copyMenu.splice(2, 0, copyTextRefMenu);
        }
        window.siyuan.menus.menu.append(new MenuItem({
            label: window.siyuan.languages.copy,
            icon: "iconCopy",
            type: "submenu",
            submenu: copyMenu,
        }).element);
        if (protyle.disabled) {
            return;
        }
        window.siyuan.menus.menu.append(new MenuItem({
            label: window.siyuan.languages.cut,
            accelerator: "⌘X",
            icon: "iconCut",
            click: () => {
                if (isNotEditBlock(selectsElement[0])) {
                    let html = "";
                    selectsElement.forEach(item => {
                        html += removeEmbed(item);
                    });
                    writeText(protyle.lute.BlockDOM2StdMd(html).trimEnd());
                    protyle.breadcrumb?.hide();
                    removeBlock(protyle, selectsElement[0], getEditorRange(selectsElement[0]));
                } else {
                    focusByRange(getEditorRange(selectsElement[0]));
                    document.execCommand("cut");
                }
            }
        }).element);
        window.siyuan.menus.menu.append(new MenuItem({
            label: window.siyuan.languages.move,
            accelerator: window.siyuan.config.keymap.general.move.custom,
            icon: "iconMove",
            click: () => {
                movePathTo((toPath) => {
                    hintMoveBlock(toPath[0], selectsElement, protyle);
                });
            }
        }).element);
        window.siyuan.menus.menu.append(new MenuItem({
            label: window.siyuan.languages.delete,
            icon: "iconTrashcan",
            accelerator: "⌫",
            click: () => {
                protyle.breadcrumb?.hide();
                removeBlock(protyle, selectsElement[0], getEditorRange(selectsElement[0]));
            }
        }).element);

        window.siyuan.menus.menu.append(new MenuItem({type: "separator"}).element);
        const appearanceElement = new MenuItem({
            label: window.siyuan.languages.appearance,
            submenu: this.genCardStyle(selectsElement, protyle).concat(this.genFontStyle(selectsElement, protyle)).concat(this.genBGStyle(selectsElement, protyle))
        }).element;
        window.siyuan.menus.menu.append(appearanceElement);
        appearanceElement.lastElementChild.classList.add("b3-menu__submenu--row");
        this.genAlign(selectsElement, protyle);
        this.genWidths(selectsElement, protyle);
        window.siyuan.menus.menu.append(new MenuItem({type: "separator"}).element);
        window.siyuan.menus.menu.append(new MenuItem({
            label: window.siyuan.languages.quickMakeCard,
            accelerator: window.siyuan.config.keymap.editor.general.quickMakeCard.custom,
            iconHTML: '<svg class="b3-menu__icon" style="color:var(--b3-theme-primary)"><use xlink:href="#iconRiffCard"></use></svg>',
            icon: "iconRiffCard",
            click() {
                quickMakeCard(selectsElement);
            }
        }).element);
        window.siyuan.menus.menu.append(new MenuItem({
            label: window.siyuan.languages.addToDeck,
            icon: "iconRiffCard",
            click() {
                const ids: string[] = [];
                selectsElement.forEach(item => {
                    if (item.getAttribute("data-type") === "NodeThematicBreak") {
                        return;
                    }
                    ids.push(item.getAttribute("data-node-id"));
                });
                makeCard(ids);
            }
        }).element);
        return window.siyuan.menus.menu;
    }

    public renderMenu(protyle: IProtyle, buttonElement: Element) {
        // 单个块的菜单
        hideElements(["util", "toolbar", "hint"], protyle);
        window.siyuan.menus.menu.remove();
        if (isMobile()) {
            activeBlur();
        }
        const id = buttonElement.getAttribute("data-node-id");
        const selectsElement = protyle.wysiwyg.element.querySelectorAll(".protyle-wysiwyg--select");
        if (selectsElement.length > 1) {
            const match = Array.from(selectsElement).find(item => {
                if (id === item.getAttribute("data-node-id")) {
                    return true;
                }
            });
            if (match) {
                return this.renderMultipleMenu(protyle, Array.from(selectsElement));
            }
        }

        let nodeElement: Element;
        if (buttonElement.tagName === "BUTTON") {
            Array.from(protyle.wysiwyg.element.querySelectorAll(`[data-node-id="${id}"]`)).find(item => {
                if (!hasClosestByAttribute(item.parentElement, "data-type", "NodeBlockQueryEmbed") &&
                    this.isMatchNode(item)) {
                    nodeElement = item;
                    return true;
                }
            });
        } else {
            nodeElement = buttonElement;
        }
        if (!nodeElement) {
            return;
        }
        const type = nodeElement.getAttribute("data-type");
        const subType = nodeElement.getAttribute("data-subtype");
        const turnIntoSubmenu: IMenu[] = [];
        hideElements(["select"], protyle);
        nodeElement.classList.add("protyle-wysiwyg--select");
        countBlockWord([id], protyle.block.rootID);
<<<<<<< HEAD
        const SillotExtSubmennu: IMenu[] = [];
        // SillotExtSubmennu.push({
        //     label: "MD 源码编辑",
        //     click() {
        //         window.sout.log("MD 源码编辑");
        //         new HiJoy({id:"app5"});
        //     }
        // });
        SillotExtSubmennu.push({
            label: "KMD 源码编辑",
            click() {
                window.sout.log("KMD 源码编辑");
                const initTheme =
                  window.siyuan.config.appearance.mode === 0 ? "vs" : "vs-dark";
                MDDialog({
                  id: "app5",
                  nodeID: id,
                  lang: "markdown",
                  theme: initTheme,
                  readonly: true,
                  editable: false,
                });
            }
        });
        window.siyuan.menus.menu.append(new MenuItem({
            label: "汐洛扩展菜单",
            icon: "iconMore",
            type: "submenu",
            submenu: SillotExtSubmennu
        }).element);
        window.siyuan.menus.menu.append(new MenuItem({ type: "separator" }).element);
        AIActions([nodeElement], protyle);
=======
>>>>>>> 0268a942
        // "heading1-6", "list", "ordered-list", "check", "quote", "code", "table", "line", "math", "paragraph"
        if (type === "NodeParagraph" && !protyle.disabled) {
            turnIntoSubmenu.push(this.turnsIntoOne({
                icon: "iconList",
                label: window.siyuan.languages.list,
                protyle,
                selectsElement: [nodeElement],
                type: "Blocks2ULs"
            }));
            turnIntoSubmenu.push(this.turnsIntoOne({
                icon: "iconOrderedList",
                label: window.siyuan.languages["ordered-list"],
                protyle,
                selectsElement: [nodeElement],
                type: "Blocks2OLs"
            }));
            turnIntoSubmenu.push(this.turnsIntoOne({
                icon: "iconCheck",
                label: window.siyuan.languages.check,
                protyle,
                selectsElement: [nodeElement],
                type: "Blocks2TLs"
            }));
            turnIntoSubmenu.push(this.turnsIntoOne({
                icon: "iconQuote",
                label: window.siyuan.languages.quote,
                protyle,
                selectsElement: [nodeElement],
                type: "Blocks2Blockquote"
            }));
            turnIntoSubmenu.push(this.turnsInto({
                icon: "iconH1",
                label: window.siyuan.languages.heading1,
                accelerator: window.siyuan.config.keymap.editor.heading.heading1.custom,
                protyle,
                selectsElement: [nodeElement],
                level: 1,
                type: "Blocks2Hs",
            }));
            turnIntoSubmenu.push(this.turnsInto({
                icon: "iconH2",
                label: window.siyuan.languages.heading2,
                accelerator: window.siyuan.config.keymap.editor.heading.heading2.custom,
                protyle,
                selectsElement: [nodeElement],
                level: 2,
                type: "Blocks2Hs",
            }));
            turnIntoSubmenu.push(this.turnsInto({
                icon: "iconH3",
                label: window.siyuan.languages.heading3,
                accelerator: window.siyuan.config.keymap.editor.heading.heading3.custom,
                protyle,
                selectsElement: [nodeElement],
                level: 3,
                type: "Blocks2Hs",
            }));
            turnIntoSubmenu.push(this.turnsInto({
                icon: "iconH4",
                label: window.siyuan.languages.heading4,
                accelerator: window.siyuan.config.keymap.editor.heading.heading4.custom,
                protyle,
                selectsElement: [nodeElement],
                level: 4,
                type: "Blocks2Hs",
            }));
            turnIntoSubmenu.push(this.turnsInto({
                icon: "iconH5",
                label: window.siyuan.languages.heading5,
                accelerator: window.siyuan.config.keymap.editor.heading.heading5.custom,
                protyle,
                selectsElement: [nodeElement],
                level: 5,
                type: "Blocks2Hs",
            }));
            turnIntoSubmenu.push(this.turnsInto({
                icon: "iconH6",
                label: window.siyuan.languages.heading6,
                accelerator: window.siyuan.config.keymap.editor.heading.heading6.custom,
                protyle,
                selectsElement: [nodeElement],
                level: 6,
                type: "Blocks2Hs",
            }));
        } else if (type === "NodeHeading" && !protyle.disabled) {
            turnIntoSubmenu.push(this.turnsInto({
                icon: "iconParagraph",
                label: window.siyuan.languages.paragraph,
                accelerator: window.siyuan.config.keymap.editor.heading.paragraph.custom,
                protyle,
                selectsElement: [nodeElement],
                level: 6,
                type: "Blocks2Ps",
            }));
            if (subType !== "h1") {
                turnIntoSubmenu.push(this.turnsInto({
                    icon: "iconH1",
                    label: window.siyuan.languages.heading1,
                    accelerator: window.siyuan.config.keymap.editor.heading.heading1.custom,
                    protyle,
                    selectsElement: [nodeElement],
                    level: 1,
                    type: "Blocks2Hs",
                }));
            }
            if (subType !== "h2") {
                turnIntoSubmenu.push(this.turnsInto({
                    icon: "iconH2",
                    label: window.siyuan.languages.heading2,
                    accelerator: window.siyuan.config.keymap.editor.heading.heading2.custom,
                    protyle,
                    selectsElement: [nodeElement],
                    level: 2,
                    type: "Blocks2Hs",
                }));
            }
            if (subType !== "h3") {
                turnIntoSubmenu.push(this.turnsInto({
                    icon: "iconH3",
                    label: window.siyuan.languages.heading3,
                    accelerator: window.siyuan.config.keymap.editor.heading.heading3.custom,
                    protyle,
                    selectsElement: [nodeElement],
                    level: 3,
                    type: "Blocks2Hs",
                }));
            }
            if (subType !== "h4") {
                turnIntoSubmenu.push(this.turnsInto({
                    icon: "iconH4",
                    label: window.siyuan.languages.heading4,
                    accelerator: window.siyuan.config.keymap.editor.heading.heading4.custom,
                    protyle,
                    selectsElement: [nodeElement],
                    level: 4,
                    type: "Blocks2Hs",
                }));
            }
            if (subType !== "h5") {
                turnIntoSubmenu.push(this.turnsInto({
                    icon: "iconH5",
                    label: window.siyuan.languages.heading5,
                    accelerator: window.siyuan.config.keymap.editor.heading.heading5.custom,
                    protyle,
                    selectsElement: [nodeElement],
                    level: 5,
                    type: "Blocks2Hs",
                }));
            }
            if (subType !== "h6") {
                turnIntoSubmenu.push(this.turnsInto({
                    icon: "iconH6",
                    label: window.siyuan.languages.heading6,
                    accelerator: window.siyuan.config.keymap.editor.heading.heading6.custom,
                    protyle,
                    selectsElement: [nodeElement],
                    level: 6,
                    type: "Blocks2Hs",
                }));
            }
        } else if (type === "NodeList" && !protyle.disabled) {
            turnIntoSubmenu.push(this.turnsOneInto({
                icon: "iconParagraph",
                label: window.siyuan.languages.paragraph,
                protyle,
                nodeElement,
                id,
                type: "CancelList"
            }));
            if (nodeElement.getAttribute("data-subtype") === "o") {
                turnIntoSubmenu.push(this.turnsOneInto({
                    icon: "iconList",
                    label: window.siyuan.languages.list,
                    protyle,
                    nodeElement,
                    id,
                    type: "OL2UL"
                }));
                turnIntoSubmenu.push(this.turnsOneInto({
                    icon: "iconCheck",
                    label: window.siyuan.languages.check,
                    protyle,
                    nodeElement,
                    id,
                    type: "UL2TL"
                }));
            } else if (nodeElement.getAttribute("data-subtype") === "t") {
                turnIntoSubmenu.push(this.turnsOneInto({
                    icon: "iconList",
                    label: window.siyuan.languages.list,
                    protyle,
                    nodeElement,
                    id,
                    type: "TL2UL"
                }));
                turnIntoSubmenu.push(this.turnsOneInto({
                    icon: "iconOrderedList",
                    label: window.siyuan.languages["ordered-list"],
                    protyle,
                    nodeElement,
                    id,
                    type: "TL2OL"
                }));
            } else {
                turnIntoSubmenu.push(this.turnsOneInto({
                    icon: "iconOrderedList",
                    label: window.siyuan.languages["ordered-list"],
                    protyle,
                    nodeElement,
                    id,
                    type: "UL2OL"
                }));
                turnIntoSubmenu.push(this.turnsOneInto({
                    icon: "iconCheck",
                    label: window.siyuan.languages.check,
                    protyle,
                    nodeElement,
                    id,
                    type: "OL2TL"
                }));
            }
        } else if (type === "NodeBlockquote" && !protyle.disabled) {
            turnIntoSubmenu.push(this.turnsOneInto({
                icon: "iconParagraph",
                label: window.siyuan.languages.paragraph,
                protyle,
                nodeElement,
                id,
                type: "CancelBlockquote"
            }));
        }
        if (turnIntoSubmenu.length > 0 && !protyle.disabled) {
            window.siyuan.menus.menu.append(new MenuItem({
                icon: "iconRefresh",
                label: window.siyuan.languages.turnInto,
                type: "submenu",
                submenu: turnIntoSubmenu
            }).element);
        }
        AIActions([nodeElement], protyle);
        const copyMenu = (copySubMenu(id, true, nodeElement) as IMenu[]).concat([{
            label: window.siyuan.languages.copy,
            accelerator: "⌘C",
            click() {
                if (isNotEditBlock(nodeElement)) {
                    writeText(protyle.lute.BlockDOM2StdMd(removeEmbed(nodeElement)).trimEnd());
                } else {
                    focusByRange(getEditorRange(nodeElement));
                    document.execCommand("copy");
                }
            }
        }, {
            label: window.siyuan.languages.copyPlainText,
            accelerator: window.siyuan.config.keymap.editor.general.copyPlainText.custom,
            click() {
                let text = "";
                nodeElement.querySelectorAll("[spellcheck]").forEach(item => {
                    const cloneNode = item.cloneNode(true) as HTMLElement;
                    cloneNode.querySelectorAll('[data-type="backslash"]').forEach(slashItem => {
                        slashItem.firstElementChild.remove();
                    });
                    text += cloneNode.textContent + "\n";
                });
                copyPlainText(text.trimEnd());
            }
        }, {
            label: window.siyuan.languages.duplicate,
            accelerator: window.siyuan.config.keymap.editor.general.duplicate.custom,
            disabled: protyle.disabled,
            click() {
                duplicateBlock([nodeElement], protyle);
            }
        }]);
        const copyTextRefMenu = this.genCopyTextRef([nodeElement]);
        if (copyTextRefMenu) {
            copyMenu.splice(copyMenu.length - 1, 0, copyTextRefMenu);
        }
        window.siyuan.menus.menu.append(new MenuItem({
            label: window.siyuan.languages.copy,
            icon: "iconCopy",
            type: "submenu",
            submenu: copyMenu
        }).element);
        if (!protyle.disabled) {
            window.siyuan.menus.menu.append(new MenuItem({
                label: window.siyuan.languages.cut,
                accelerator: "⌘X",
                icon: "iconCut",
                click: () => {
                    if (isNotEditBlock(nodeElement)) {
                        writeText(protyle.lute.BlockDOM2StdMd(removeEmbed(nodeElement)).trimEnd());
                        removeBlock(protyle, nodeElement, getEditorRange(nodeElement));
                        protyle.breadcrumb?.hide();
                    } else {
                        focusByRange(getEditorRange(nodeElement));
                        document.execCommand("cut");
                    }
                }
            }).element);
            window.siyuan.menus.menu.append(new MenuItem({
                label: window.siyuan.languages.move,
                accelerator: window.siyuan.config.keymap.general.move.custom,
                icon: "iconMove",
                click: () => {
                    movePathTo((toPath) => {
                        hintMoveBlock(toPath[0], [nodeElement], protyle);
                    });
                }
            }).element);
            window.siyuan.menus.menu.append(new MenuItem({
                label: window.siyuan.languages.delete,
                icon: "iconTrashcan",
                accelerator: "⌫",
                click: () => {
                    protyle.breadcrumb?.hide();
                    removeBlock(protyle, nodeElement, getEditorRange(nodeElement));
                }
            }).element);
        }
        if (type === "NodeSuperBlock" && !protyle.disabled) {
            window.siyuan.menus.menu.append(new MenuItem({type: "separator"}).element);
            window.siyuan.menus.menu.append(new MenuItem({
                label: window.siyuan.languages.cancel + " " + window.siyuan.languages.superBlock,
                click() {
                    const sbData = cancelSB(protyle, nodeElement);
                    transaction(protyle, sbData.doOperations, sbData.undoOperations);
                    focusBlock(protyle.wysiwyg.element.querySelector(`[data-node-id="${sbData.previousId}"]`));
                    hideElements(["gutter"], protyle);
                }
            }).element);
        } else if (type === "NodeCodeBlock" && !protyle.disabled && !nodeElement.getAttribute("data-subtype")) {
            window.siyuan.menus.menu.append(new MenuItem({type: "separator"}).element);
            const linewrap = nodeElement.getAttribute("linewrap");
            const ligatures = nodeElement.getAttribute("ligatures");
            const linenumber = nodeElement.getAttribute("linenumber");

            window.siyuan.menus.menu.append(new MenuItem({
                type: "submenu",
                icon: "iconCode",
                label: window.siyuan.languages.code,
                submenu: [{
                    label: `<div class="fn__flex" style="margin-bottom: 4px"><span>${window.siyuan.languages.md31}</span><span class="fn__space fn__flex-1"></span>
<input type="checkbox" class="b3-switch fn__flex-center"${linewrap === "true" ? " checked" : ((window.siyuan.config.editor.codeLineWrap && linewrap !== "false") ? " checked" : "")}></div>`,
                    bind(element) {
                        element.addEventListener("click", (event: MouseEvent & { target: HTMLElement }) => {
                            const inputElement = element.querySelector("input");
                            if (event.target.tagName !== "INPUT") {
                                inputElement.checked = !inputElement.checked;
                            }
                            nodeElement.setAttribute("linewrap", inputElement.checked.toString());
                            nodeElement.querySelector(".hljs").removeAttribute("data-render");
                            highlightRender(nodeElement);
                            fetchPost("/api/attr/setBlockAttrs", {
                                id,
                                attrs: {linewrap: inputElement.checked.toString()}
                            });
                            window.siyuan.menus.menu.remove();
                        });
                    }
                }, {
                    label: `<div class="fn__flex" style="margin-bottom: 4px"><span>${window.siyuan.languages.md2}</span><span class="fn__space fn__flex-1"></span>
<input type="checkbox" class="b3-switch fn__flex-center"${ligatures === "true" ? " checked" : ((window.siyuan.config.editor.codeLigatures && ligatures !== "false") ? " checked" : "")}></div>`,
                    bind(element) {
                        element.addEventListener("click", (event: MouseEvent & { target: HTMLElement }) => {
                            const inputElement = element.querySelector("input");
                            if (event.target.tagName !== "INPUT") {
                                inputElement.checked = !inputElement.checked;
                            }
                            nodeElement.setAttribute("ligatures", inputElement.checked.toString());
                            nodeElement.querySelector(".hljs").removeAttribute("data-render");
                            highlightRender(nodeElement);
                            fetchPost("/api/attr/setBlockAttrs", {
                                id,
                                attrs: {ligatures: inputElement.checked.toString()}
                            });
                            window.siyuan.menus.menu.remove();
                        });
                    }
                }, {
                    label: `<div class="fn__flex" style="margin-bottom: 4px"><span>${window.siyuan.languages.md27}</span><span class="fn__space fn__flex-1"></span>
<input type="checkbox" class="b3-switch fn__flex-center"${linenumber === "true" ? " checked" : ((window.siyuan.config.editor.codeSyntaxHighlightLineNum && linenumber !== "false") ? " checked" : "")}></div>`,
                    bind(element) {
                        element.addEventListener("click", (event: MouseEvent & { target: HTMLElement }) => {
                            const inputElement = element.querySelector("input");
                            if (event.target.tagName !== "INPUT") {
                                inputElement.checked = !inputElement.checked;
                            }
                            nodeElement.setAttribute("linenumber", inputElement.checked.toString());
                            nodeElement.querySelector(".hljs").removeAttribute("data-render");
                            highlightRender(nodeElement);
                            fetchPost("/api/attr/setBlockAttrs", {
                                id,
                                attrs: {linenumber: inputElement.checked.toString()}
                            });
                            window.siyuan.menus.menu.remove();
                        });
                    }
                }]
            }).element);
        } else if (type === "NodeCodeBlock" && !protyle.disabled && ["echarts", "mindmap"].includes(nodeElement.getAttribute("data-subtype"))) {
            window.siyuan.menus.menu.append(new MenuItem({type: "separator"}).element);
            const height = (nodeElement as HTMLElement).style.height;
            let html = nodeElement.outerHTML;
            window.siyuan.menus.menu.append(new MenuItem({
                label: window.siyuan.languages.chart,
                icon: "iconCode",
                submenu: [{
                    label: `${window.siyuan.languages.height}<span class="fn__space"></span>
<input style="margin: 4px 0;width: 84px" type="number" step="1" min="148" class="b3-text-field" value="${height ? parseInt(height) : "420"}">`,
                    bind: (element) => {
                        element.querySelector("input").addEventListener("change", (event) => {
                            const newHeight = ((event.target as HTMLInputElement).value || "420") + "px";
                            (nodeElement as HTMLElement).style.height = newHeight;
                            (nodeElement.firstElementChild.nextElementSibling as HTMLElement).style.height = newHeight;
                            updateTransaction(protyle, id, nodeElement.outerHTML, html);
                            html = nodeElement.outerHTML;
                            event.stopPropagation();
                            const chartInstance = echarts.getInstanceById(nodeElement.firstElementChild.nextElementSibling.getAttribute("_echarts_instance_"));
                            if (chartInstance) {
                                chartInstance.resize();
                            }
                        });
                    }
                }, {
                    label: window.siyuan.languages.update,
                    icon: "iconEdit",
                    click() {
                        protyle.toolbar.showRender(protyle, nodeElement);
                    }
                }]
            }).element);
        } else if (type === "NodeTable" && !protyle.disabled) {
            let range = getEditorRange(nodeElement);
            const tableElement = nodeElement.querySelector("table");
            if (!tableElement.contains(range.startContainer)) {
                range = getEditorRange(tableElement.querySelector("th"));
            }
            const cellElement = hasClosestByMatchTag(range.startContainer, "TD") || hasClosestByMatchTag(range.startContainer, "TH");
            if (cellElement) {
                window.siyuan.menus.menu.append(new MenuItem({type: "separator"}).element);
                window.siyuan.menus.menu.append(new MenuItem({
                    type: "submenu",
                    icon: "iconTable",
                    label: window.siyuan.languages.table,
                    submenu: tableMenu(protyle, nodeElement, cellElement as HTMLTableCellElement, range) as IMenu[]
                }).element);
            }
        } else if ((type === "NodeVideo" || type === "NodeAudio") && !protyle.disabled) {
            window.siyuan.menus.menu.append(new MenuItem({type: "separator"}).element);
            window.siyuan.menus.menu.append(new MenuItem({
                id: "assetSubMenu",
                type: "submenu",
                icon: type === "NodeVideo" ? "iconVideo" : "iconRecord",
                label: window.siyuan.languages.assets,
                submenu: videoMenu(protyle, nodeElement, type)
            }).element);
        } else if (type === "NodeIFrame" && !protyle.disabled) {
            window.siyuan.menus.menu.append(new MenuItem({type: "separator"}).element);
            window.siyuan.menus.menu.append(new MenuItem({
                id: "assetSubMenu",
                type: "submenu",
                icon: "iconLanguage",
                label: window.siyuan.languages.assets,
                submenu: iframeMenu(protyle, nodeElement)
            }).element);
        } else if (type === "NodeHTMLBlock" && !protyle.disabled) {
            window.siyuan.menus.menu.append(new MenuItem({type: "separator"}).element);
            window.siyuan.menus.menu.append(new MenuItem({
                icon: "iconHTML5",
                label: "HTML",
                click() {
                    protyle.toolbar.showRender(protyle, nodeElement);
                }
            }).element);
        } else if (type === "NodeBlockQueryEmbed" && !protyle.disabled) {
            window.siyuan.menus.menu.append(new MenuItem({type: "separator"}).element);
            const breadcrumb = nodeElement.getAttribute("breadcrumb");
            window.siyuan.menus.menu.append(new MenuItem({
                id: "assetSubMenu",
                type: "submenu",
                icon: "iconSQL",
                label: window.siyuan.languages.blockEmbed,
                submenu: [{
                    icon: "iconRefresh",
                    label: `${window.siyuan.languages.refresh} SQL`,
                    click() {
                        nodeElement.removeAttribute("data-render");
                        blockRender(protyle, nodeElement);
                    }
                }, {
                    icon: "iconEdit",
                    label: `${window.siyuan.languages.update} SQL`,
                    click() {
                        protyle.toolbar.showRender(protyle, nodeElement);
                    }
                }, {
                    type: "separator"
                }, {
                    label: `<div class="fn__flex" style="margin-bottom: 4px"><span>${window.siyuan.languages.embedBlockBreadcrumb}</span><span class="fn__space fn__flex-1"></span>
<input type="checkbox" class="b3-switch fn__flex-center"${breadcrumb === "true" ? " checked" : ((window.siyuan.config.editor.embedBlockBreadcrumb && breadcrumb !== "false") ? " checked" : "")}></div>`,
                    bind(element) {
                        element.addEventListener("click", (event: MouseEvent & { target: HTMLElement }) => {
                            const inputElement = element.querySelector("input");
                            if (event.target.tagName !== "INPUT") {
                                inputElement.checked = !inputElement.checked;
                            }
                            nodeElement.setAttribute("breadcrumb", inputElement.checked.toString());
                            fetchPost("/api/attr/setBlockAttrs", {
                                id,
                                attrs: {breadcrumb: inputElement.checked.toString()}
                            });
                            nodeElement.removeAttribute("data-render");
                            blockRender(protyle, nodeElement);
                            window.siyuan.menus.menu.remove();
                        });
                    }
                }, {
                    label: `<div class="fn__flex" style="margin-bottom: 4px"><span>${window.siyuan.languages.hideHeadingBelowBlocks}</span><span class="fn__space fn__flex-1"></span>
<input type="checkbox" class="b3-switch fn__flex-center"${nodeElement.getAttribute("custom-heading-mode") === "1" ? " checked" : ""}></div>`,
                    bind(element) {
                        element.addEventListener("click", (event: MouseEvent & { target: HTMLElement }) => {
                            const inputElement = element.querySelector("input");
                            if (event.target.tagName !== "INPUT") {
                                inputElement.checked = !inputElement.checked;
                            }
                            nodeElement.setAttribute("custom-heading-mode", inputElement.checked ? "1" : "0");
                            fetchPost("/api/attr/setBlockAttrs", {
                                id,
                                attrs: {"custom-heading-mode": inputElement.checked ? "1" : "0"}
                            });
                            nodeElement.removeAttribute("data-render");
                            blockRender(protyle, nodeElement);
                            window.siyuan.menus.menu.remove();
                        });
                    }
                }]
            }).element);
        } else if (type === "NodeHeading" && !protyle.disabled) {
            window.siyuan.menus.menu.append(new MenuItem({type: "separator"}).element);
            const headingSubMenu = [];
            if (subType !== "h1") {
                headingSubMenu.push(this.genHeadingTransform(protyle, id, 1));
            }
            if (subType !== "h2") {
                headingSubMenu.push(this.genHeadingTransform(protyle, id, 2));
            }
            if (subType !== "h3") {
                headingSubMenu.push(this.genHeadingTransform(protyle, id, 3));
            }
            if (subType !== "h4") {
                headingSubMenu.push(this.genHeadingTransform(protyle, id, 4));
            }
            if (subType !== "h5") {
                headingSubMenu.push(this.genHeadingTransform(protyle, id, 5));
            }
            if (subType !== "h6") {
                headingSubMenu.push(this.genHeadingTransform(protyle, id, 6));
            }
            window.siyuan.menus.menu.append(new MenuItem({
                type: "submenu",
                icon: "iconRefresh",
                label: window.siyuan.languages.tWithSubtitle,
                submenu: headingSubMenu
            }).element);
            window.siyuan.menus.menu.append(new MenuItem({
                icon: "iconCopy",
                label: `${window.siyuan.languages.copy} ${window.siyuan.languages.headings1}`,
                click() {
                    fetchPost("/api/block/getHeadingChildrenDOM", {id}, (response) => {
                        writeText(response.data + Constants.ZWSP);
                    });
                }
            }).element);
            window.siyuan.menus.menu.append(new MenuItem({
                icon: "iconCut",
                label: `${window.siyuan.languages.cut} ${window.siyuan.languages.headings1}`,
                click() {
                    fetchPost("/api/block/getHeadingChildrenDOM", {id}, (response) => {
                        writeText(response.data + Constants.ZWSP);
                        fetchPost("/api/block/getHeadingDeleteTransaction", {
                            id,
                        }, (response) => {
                            response.data.doOperations.forEach((operation: IOperation) => {
                                protyle.wysiwyg.element.querySelectorAll(`[data-node-id="${operation.id}"]`).forEach((itemElement: HTMLElement) => {
                                    itemElement.remove();
                                });
                            });
                            transaction(protyle, response.data.doOperations, response.data.undoOperations);
                        });
                    });
                }
            }).element);
            window.siyuan.menus.menu.append(new MenuItem({
                icon: "iconTrashcan",
                label: `${window.siyuan.languages.delete} ${window.siyuan.languages.headings1}`,
                click() {
                    fetchPost("/api/block/getHeadingDeleteTransaction", {
                        id,
                    }, (response) => {
                        response.data.doOperations.forEach((operation: IOperation) => {
                            protyle.wysiwyg.element.querySelectorAll(`[data-node-id="${operation.id}"]`).forEach((itemElement: HTMLElement) => {
                                itemElement.remove();
                            });
                        });
                        transaction(protyle, response.data.doOperations, response.data.undoOperations);
                    });
                }
            }).element);
        }
        window.siyuan.menus.menu.append(new MenuItem({type: "separator"}).element);
        const SSSubmennu: IMenu[] = []; // https://github.com/Hi-Windom/Sillot/issues/175
        if (!protyle.options.backlinkData) {
            SSSubmennu.push({ // 聚焦
                accelerator: `${updateHotkeyTip(window.siyuan.config.keymap.general.enter.custom)}/${updateHotkeyTip("⌘Click")}`,
                label: window.siyuan.languages.enter,
                click() {
                    zoomOut(protyle, id);
                }
            });
            SSSubmennu.push({ // 聚焦到上层
                accelerator: window.siyuan.config.keymap.general.enterBack.custom,
                label: window.siyuan.languages.enterBack,
                click() {
                    if (!protyle.block.showAll) {
                        const ids = protyle.path.split("/");
                        if (ids.length > 2) {
                            /// #if MOBILE
                            openMobileFileById(ids[ids.length - 2], [Constants.CB_GET_FOCUS, Constants.CB_GET_SCROLL]);
                            /// #else
                            openFileById({
                                id: ids[ids.length - 2],
                                action: [Constants.CB_GET_FOCUS, Constants.CB_GET_SCROLL]
                            });
                            /// #endif
                        }
                    } else {
                        zoomOut(protyle, protyle.block.parent2ID, id);
                    }
                }
            });
        }
        if (!protyle.disabled) {
            window.siyuan.menus.menu.append(new MenuItem({ // 起始插入行
                icon: "iconBefore",
                label: window.siyuan.languages["insert-before"],
                accelerator: window.siyuan.config.keymap.editor.general.insertBefore.custom,
                click() {
                    hideElements(["select"], protyle);
                    countBlockWord([], protyle.block.rootID);
                    insertEmptyBlock(protyle, "beforebegin", id);
                }
            }).element);
            window.siyuan.menus.menu.append(new MenuItem({ // 末尾插入行
                icon: "iconAfter",
                label: window.siyuan.languages["insert-after"],
                accelerator: window.siyuan.config.keymap.editor.general.insertAfter.custom,
                click() {
                    hideElements(["select"], protyle);
                    countBlockWord([], protyle.block.rootID);
                    insertEmptyBlock(protyle, "afterend", id);
                }
            }).element);
            const countElement = nodeElement.lastElementChild.querySelector(".protyle-attr--refcount");
            if (countElement?.textContent) {
                transferBlockRef(id);
            }
        }
        SSSubmennu.push({ // 跳转到上一层级的下一个块
            label: window.siyuan.languages.jumpToParentNext,
            accelerator: window.siyuan.config.keymap.editor.general.jumpToParentNext.custom,
            click() {
                hideElements(["select"], protyle);
                jumpToParentNext(protyle, nodeElement);
            }
        });
        if (type !== "NodeThematicBreak") {
            SSSubmennu.push({ // 折叠/展开
                label: window.siyuan.languages.fold,
                accelerator: `${updateHotkeyTip(window.siyuan.config.keymap.editor.general.collapse.custom)}/${updateHotkeyTip("⌥Click")}`,
                click() {
                    setFold(protyle, nodeElement);
                    focusBlock(nodeElement);
                }
            });
        }
        window.siyuan.menus.menu.append(new MenuItem({
            label: "层级操作",
            icon: "iconMore",
            type: "submenu",
            submenu: SSSubmennu
        }).element);
        window.siyuan.menus.menu.append(new MenuItem({type: "separator"}).element);

        if (type !== "NodeThematicBreak") {
            if (!protyle.disabled) {
                window.siyuan.menus.menu.append(new MenuItem({ // 属性
                    label: window.siyuan.languages.attr,
                    accelerator: window.siyuan.config.keymap.editor.general.attr.custom + "/" + updateHotkeyTip("⇧Click"),
                    click() {
                        openAttr(nodeElement, protyle);
                    }
                }).element);
            }
        }
        if (!protyle.disabled) {
            const appearanceElement = new MenuItem({
                label: window.siyuan.languages.appearance,
                submenu: this.genCardStyle([nodeElement], protyle).concat(this.genFontStyle([nodeElement], protyle)).concat(this.genBGStyle([nodeElement], protyle))
            }).element;
            window.siyuan.menus.menu.append(appearanceElement);
            appearanceElement.lastElementChild.classList.add("b3-menu__submenu--row");
            this.genAlign([nodeElement], protyle);
            this.genWidths([nodeElement], protyle);
        }
        window.siyuan.menus.menu.append(new MenuItem({type: "separator"}).element);
        if (!["NodeThematicBreak", "NodeBlockQueryEmbed", "NodeIFrame", "NodeHTMLBlock", "NodeWidget", "NodeVideo", "NodeAudio"].includes(type) &&
            getContenteditableElement(nodeElement)?.textContent.trim() !== "" &&
            (type !== "NodeCodeBlock" || (type === "NodeCodeBlock" && !nodeElement.getAttribute("data-subtype")))) {
            window.siyuan.menus.menu.append(new MenuItem({
                label: window.siyuan.languages.wechatReminder,
                icon: "iconMp",
                click() {
                    openWechatNotify(nodeElement);
                }
            }).element);
        }
        if (type !== "NodeThematicBreak") {
            window.siyuan.menus.menu.append(new MenuItem({
                label: window.siyuan.languages.quickMakeCard,
                accelerator: window.siyuan.config.keymap.editor.general.quickMakeCard.custom,
                iconHTML: '<svg class="b3-menu__icon" style="color:var(--b3-theme-primary)"><use xlink:href="#iconRiffCard"></use></svg>',
                icon: "iconRiffCard",
                click() {
                    quickMakeCard([nodeElement]);
                }
            }).element);
            window.siyuan.menus.menu.append(new MenuItem({
                label: window.siyuan.languages.addToDeck,
                icon: "iconRiffCard",
                click() {
                    makeCard([nodeElement.getAttribute("data-node-id")]);
                }
            }).element);
            window.siyuan.menus.menu.append(new MenuItem({type: "separator"}).element);
        }
        let updateHTML = nodeElement.getAttribute("updated") || "";
        if (updateHTML) {
            updateHTML = `${window.siyuan.languages.modifiedAt} ${parseNumber2FormatString(updateHTML,'yyyy-MM-dd HH:mm:ss')}<br>`;
        }
        window.siyuan.menus.menu.append(new MenuItem({
            iconHTML: Constants.ZWSP,
            type: "readonly",
            label: `${updateHTML}${window.siyuan.languages.createdAt} ${parseNumber2FormatString(id.substring(0, 14),'yyyy-MM-dd HH:mm:ss')}`,
        }).element);
        return window.siyuan.menus.menu;
    }

    private genHeadingTransform(protyle: IProtyle, id: string, level: number) {
        return {
            icon: "iconHeading" + level,
            label: window.siyuan.languages["heading" + level],
            click() {
                fetchPost("/api/block/getHeadingLevelTransaction", {
                    id,
                    level
                }, (response) => {
                    response.data.doOperations.forEach((operation: IOperation) => {
                        protyle.wysiwyg.element.querySelectorAll(`[data-node-id="${operation.id}"]`).forEach((itemElement: HTMLElement) => {
                            itemElement.outerHTML = operation.data;
                        });
                        protyle.wysiwyg.element.querySelectorAll(`[data-node-id="${operation.id}"]`).forEach((itemElement: HTMLElement) => {
                            mathRender(itemElement);
                        });
                    });
                    transaction(protyle, response.data.doOperations, response.data.undoOperations);
                });
            }
        };
    }

    private genClick(nodeElements: Element[], protyle: IProtyle, cb: (e: HTMLElement) => void) {
        updateBatchTransaction(nodeElements, protyle, cb);
        focusBlock(nodeElements[0]);
    }

    private genAlign(nodeElements: Element[], protyle: IProtyle) {
        window.siyuan.menus.menu.append(new MenuItem({
            label: window.siyuan.languages.layout,
            type: "submenu",
            submenu: [{
                label: window.siyuan.languages.alignLeft,
                icon: "iconAlignLeft",
                accelerator: window.siyuan.config.keymap.editor.general.alignLeft.custom,
                click: () => {
                    this.genClick(nodeElements, protyle, (e: HTMLElement) => {
                        e.style.textAlign = "left";
                    });
                }
            }, {
                label: window.siyuan.languages.alignCenter,
                icon: "iconAlignCenter",
                accelerator: window.siyuan.config.keymap.editor.general.alignCenter.custom,
                click: () => {
                    this.genClick(nodeElements, protyle, (e: HTMLElement) => {
                        e.style.textAlign = "center";
                    });
                }
            }, {
                label: window.siyuan.languages.alignRight,
                icon: "iconAlignRight",
                accelerator: window.siyuan.config.keymap.editor.general.alignRight.custom,
                click: () => {
                    this.genClick(nodeElements, protyle, (e: HTMLElement) => {
                        e.style.textAlign = "right";
                    });
                }
            }, {
                label: window.siyuan.languages.justify,
                icon: "iconMenu",
                click: () => {
                    this.genClick(nodeElements, protyle, (e: HTMLElement) => {
                        e.style.textAlign = "justify";
                    });
                }
            }, {
                type: "separator"
            }, {
                label: window.siyuan.languages.ltr,
                icon: "iconLtr",
                click: () => {
                    this.genClick(nodeElements, protyle, (e: HTMLElement) => {
                        e.style.direction = "ltr";
                    });
                }
            }, {
                label: window.siyuan.languages.rtl,
                icon: "iconRtl",
                click: () => {
                    this.genClick(nodeElements, protyle, (e: HTMLElement) => {
                        e.style.direction = "rtl";
                    });
                }
            }, {
                type: "separator"
            }, {
                label: window.siyuan.languages.clearFontStyle,
                icon: "iconTrashcan",
                click: () => {
                    this.genClick(nodeElements, protyle, (e: HTMLElement) => {
                        e.style.textAlign = "";
                        e.style.direction = "";
                    });
                }
            }]
        }).element);
    }

    private genBGStyle(nodeElements: Element[], protyle: IProtyle) {
        const styles: IMenu[] = [];
        ["var(--b3-font-background1)", "var(--b3-font-background2)", "var(--b3-font-background3)", "var(--b3-font-background4)",
            "var(--b3-font-background5)", "var(--b3-font-background6)", "var(--b3-font-background7)", "var(--b3-font-background8)",
            "var(--b3-font-background9)", "var(--b3-font-background10)", "var(--b3-font-background11)", "var(--b3-font-background12)",
            "var(--b3-font-background13)"].forEach((item, index) => {
            styles.push({
                label: `<div class="fn__flex" data-type="a" aria-label="${window.siyuan.languages.colorPrimary} ${index + 1}">
    <span style="background-color:${item};" class="color__square fn__flex-center"></span>
</div>`,
                click: () => {
                    this.genClick(nodeElements, protyle, (e: HTMLElement) => {
                        e.style.backgroundColor = item;
                    });
                }
            });
        });
        styles.push({
            type: "separator"
        });
        styles.push({
            label: `<div class="fn__flex" data-type="a" aria-label="${window.siyuan.languages.clearFontStyle}">
    <span class="color__square fn__flex-center">A</span>
</div>`,
            click: () => {
                this.genClick(nodeElements, protyle, (e: HTMLElement) => {
                    e.style.color = "";
                    e.style.webkitTextFillColor = "";
                    e.style.webkitTextStroke = "";
                    e.style.textShadow = "";
                    e.style.backgroundColor = "";
                    e.style.fontSize = "";
                });
            }
        });
        return styles;
    }

    private genWidths(nodeElements: Element[], protyle: IProtyle) {
        const styles: IMenu[] = [];
        ["25%", "33%", "50%", "67%", "75%"].forEach((item) => {
            styles.push({
                label: item,
                click: () => {
                    this.genClick(nodeElements, protyle, (e: HTMLElement) => {
                        e.style.width = item;
                        e.style.flex = "none";
                    });
                }
            });
        });
        styles.push({
            type: "separator"
        });
        let width = 100;
        if (nodeElements.length === 1) {
            const widthStyle = (nodeElements[0] as HTMLElement).style.width;
            if (widthStyle.endsWith("%")) {
                width = parseInt(widthStyle);
            }
        }
        window.siyuan.menus.menu.append(new MenuItem({
            label: window.siyuan.languages.width,
            submenu: styles.concat([{
                label: `<div aria-label="${width}%" class="b3-tooltips b3-tooltips__n${isMobile() ? "" : " fn__size200"}">
    <input style="box-sizing: border-box" value="${width}" class="b3-slider fn__block" max="100" min="1" step="1" type="range">
</div>`,
                bind(element) {
                    const rangeElement = element.querySelector("input");
                    rangeElement.addEventListener("input", () => {
                        nodeElements.forEach((e) => {
                            (e as HTMLElement).style.width = rangeElement.value + "%";
                            (e as HTMLElement).style.flex = "none";
                        });
                        rangeElement.parentElement.setAttribute("aria-label", `${rangeElement.value}%`);
                    });
                    const undoOperations: IOperation[] = [];
                    const operations: IOperation[] = [];
                    nodeElements.forEach((e) => {
                        undoOperations.push({
                            action: "update",
                            id: e.getAttribute("data-node-id"),
                            data: e.outerHTML
                        });
                    });
                    rangeElement.addEventListener("change", () => {
                        nodeElements.forEach((e) => {
                            operations.push({
                                action: "update",
                                id: e.getAttribute("data-node-id"),
                                data: e.outerHTML
                            });
                        });
                        transaction(protyle, operations, undoOperations);
                        window.siyuan.menus.menu.remove();
                        focusBlock(nodeElements[0]);
                    });
                }
            }, {
                type: "separator"
            }, {
                label: window.siyuan.languages.clearFontStyle,
                icon: "iconTrashcan",
                click: () => {
                    this.genClick(nodeElements, protyle, (e: HTMLElement) => {
                        if (e.style.width) {
                            e.style.width = "";
                            e.style.flex = "";
                        }
                    });
                }
            }]),
        }).element);
    }

    private genFontStyle(nodeElements: Element[], protyle: IProtyle) {
        const styles: IMenu[] = [];
        ["var(--b3-font-color1)", "var(--b3-font-color2)", "var(--b3-font-color3)", "var(--b3-font-color4)",
            "var(--b3-font-color5)", "var(--b3-font-color6)", "var(--b3-font-color7)", "var(--b3-font-color8)",
            "var(--b3-font-color9)", "var(--b3-font-color10)", "var(--b3-font-color11)", "var(--b3-font-color12)",
            "var(--b3-font-color13)"].forEach((item, index) => {
            styles.push({
                label: `<div class="fn__flex" data-type="a" aria-label="${window.siyuan.languages.colorFont} ${index + 1}">
    <span style="color:${item};" class="color__square fn__flex-center">A</span>
</div>`,
                click: () => {
                    this.genClick(nodeElements, protyle, (e: HTMLElement) => {
                        e.style.color = item;
                    });
                }
            });
        });
        styles.push({
            type: "separator"
        });
        return styles;
    }

    private genCardStyle(nodeElements: Element[], protyle: IProtyle) {
        const styles: IMenu[] = [];
        ["error", "warning", "info", "success"].forEach((item) => {
            styles.push({
                label: `<div class="fn__flex" data-type="a" aria-label="${window.siyuan.languages[item + "Style"]}">
    <span style="color: var(--b3-card-${item}-color);background-color: var(--b3-card-${item}-background);" class="color__square fn__flex-center">A</span>    
</div>`,
                click: () => {
                    this.genClick(nodeElements, protyle, (e: HTMLElement) => {
                        e.style.color = `var(--b3-card-${item}-color)`;
                        e.style.backgroundColor = `var(--b3-card-${item}-background)`;
                    });
                }
            });
        });
        styles.push({
            type: "separator"
        });
        return styles.concat([{
            label: `<div class="fn__flex" data-type="a" aria-label="${window.siyuan.languages.hollow}">
    <span style="-webkit-text-stroke: 0.2px var(--b3-theme-on-background);-webkit-text-fill-color : transparent;" class="color__square fn__flex-center">A</span>
</div>`,
            click: () => {
                this.genClick(nodeElements, protyle, (e: HTMLElement) => {
                    e.style.webkitTextStroke = "0.2px var(--b3-theme-on-background)";
                    e.style.webkitTextFillColor = "transparent";
                });
            }
        }, {
            label: `<div class="fn__flex" data-type="a" aria-label="${window.siyuan.languages.shadow}">
    <span style="text-shadow: 1px 1px var(--b3-theme-surface-lighter), 2px 2px var(--b3-theme-surface-lighter), 3px 3px var(--b3-theme-surface-lighter), 4px 4px var(--b3-theme-surface-lighter)" class="color__square fn__flex-center">A</span>
</div>`,
            click: () => {
                this.genClick(nodeElements, protyle, (e: HTMLElement) => {
                    e.style.textShadow = "1px 1px var(--b3-theme-surface-lighter), 2px 2px var(--b3-theme-surface-lighter), 3px 3px var(--b3-theme-surface-lighter), 4px 4px var(--b3-theme-surface-lighter)";
                });
            }
        }, {
            type: "separator"
        }]);
    }

    private genCopyTextRef(selectsElement: Element[]): false | IMenu {
        if (isNotEditBlock(selectsElement[0])) {
            return false;
        }
        return {
            label: `${window.siyuan.languages.copy} ${window.siyuan.languages.text} *`,
            click() {
                // 用于标识复制文本 *
                selectsElement[0].setAttribute("data-reftext", "true");
                focusByRange(getEditorRange(selectsElement[0]));
                document.execCommand("copy");
            }
        };
    }

    public render(protyle: IProtyle, element: Element, wysiwyg: HTMLElement) {
        // https://github.com/siyuan-note/siyuan/issues/4659
        const titleElement = wysiwyg.parentElement.querySelector(".protyle-title__input");
        if (titleElement && titleElement.getAttribute("data-render") !== "true") {
            return;
        }
        // 防止划选时触碰图标导致 hl 无法移除
        const selectElement = wysiwyg.parentElement.parentElement.querySelector(".protyle-select");
        if (selectElement && !selectElement.classList.contains("fn__none")) {
            return;
        }
        let html = "";
        let nodeElement = element;
        let space = 0;
        let index = 0;
        let listItem;
        let hideParent = false;
        while (nodeElement) {
            const isShow = !hideParent || (hideParent && nodeElement.getAttribute("fold") === "1");
            const embedElement = hasClosestByAttribute(nodeElement.parentElement, "data-type", "NodeBlockQueryEmbed");
            if (!embedElement) {
                let type;
                if (isShow) {
                    type = nodeElement.getAttribute("data-type");
                }
                if (index === 0) {
                    // 不单独显示，要不然在块的间隔中，gutter 会跳来跳去的
                    if (["NodeBlockquote", "NodeList", "NodeSuperBlock"].includes(type)) {
                        return;
                    }
                    const topElement = getTopAloneElement(nodeElement);
                    listItem = topElement.querySelector(".li") || topElement.querySelector(".list");
                    // 嵌入块中有列表时块标显示位置错误 https://github.com/siyuan-note/siyuan/issues/6254
                    if (hasClosestByAttribute(listItem, "data-type", "NodeBlockQueryEmbed")) {
                        listItem = undefined;
                    }
                    // 标题必须显示
                    if (!topElement.isSameNode(nodeElement) && type !== "NodeHeading") {
                        nodeElement = topElement;
                        type = nodeElement.getAttribute("data-type");
                    }
                }
                if (type === "NodeListItem" && index === 1 && !isShow) {
                    // 列表项中第一层不显示
                    html = "";
                }
                index += 1;
                if (isShow) {
                    html = `<button ${protyle.disabled ? "" : 'draggable="true"'} data-type="${type}"  data-subtype="${nodeElement.getAttribute("data-subtype")}" data-node-id="${nodeElement.getAttribute("data-node-id")}"><svg><use xlink:href="#${getIconByType(type, nodeElement.getAttribute("data-subtype"))}"></use></svg></button>` + html;
                }
                let foldHTML = "";
                if (type === "NodeListItem" && nodeElement.childElementCount > 3 || type === "NodeHeading") {
                    const fold = nodeElement.getAttribute("fold");
                    foldHTML = `<button data-type="fold"><svg style="width:10px${fold && fold === "1" ? "" : ";transform:rotate(90deg)"}"><use xlink:href="#iconPlay"></use></svg></button>`;
                }
                if (type === "NodeListItem" || type === "NodeList") {
                    listItem = nodeElement;
                    if (type === "NodeListItem" && nodeElement.childElementCount > 3) {
                        html = `<button ${protyle.disabled ? "" : 'draggable="true"'} data-type="${type}"  data-subtype="${nodeElement.getAttribute("data-subtype")}" data-node-id="${nodeElement.getAttribute("data-node-id")}"><svg><use xlink:href="#${getIconByType(type, nodeElement.getAttribute("data-subtype"))}"></use></svg></button>${foldHTML}`;
                    }
                }
                if (type === "NodeHeading") {
                    html = html + foldHTML;
                }
                if (type === "NodeBlockquote") {
                    space += 8;
                }
                if (nodeElement.previousElementSibling?.getAttribute("data-node-id")) {
                    // 前一个块存在时，只显示到当前层级，但需显示折叠块的块标
                    // https://github.com/siyuan-note/siyuan/issues/2562 https://github.com/siyuan-note/siyuan/issues/2809
                    hideParent = true;
                }
            }

            const parentElement = hasClosestBlock(nodeElement.parentElement);
            if (parentElement) {
                nodeElement = parentElement;
            } else {
                break;
            }
        }
        let match = true;
        const buttonsElement = this.element.querySelectorAll("button");
        if (buttonsElement.length !== html.split("</button>").length - 1) {
            match = false;
        } else {
            buttonsElement.forEach(item => {
                const id = item.getAttribute("data-node-id");
                if (id && html.indexOf(id) === -1) {
                    match = false;
                }
            });
        }
        // 防止抖动 https://github.com/siyuan-note/siyuan/issues/4166
        if (match && this.element.childElementCount > 0) {
            this.element.classList.remove("fn__none");
            return;
        }
        this.element.innerHTML = html;
        this.element.classList.remove("fn__none");
        this.element.style.width = "";
        let rect = element.getBoundingClientRect();
        let marginHeight = 0;
        if (listItem) {
            rect = listItem.firstElementChild.getBoundingClientRect();
            space = 0;
        } else if (nodeElement.getAttribute("data-type") === "NodeBlockQueryEmbed") {
            rect = nodeElement.getBoundingClientRect();
            space = 0;
        } else if (rect.height < Math.floor(window.siyuan.config.editor.fontSize * 1.625) + 8 ||
            (rect.height > Math.floor(window.siyuan.config.editor.fontSize * 1.625) + 8 && rect.height < Math.floor(window.siyuan.config.editor.fontSize * 1.625) * 2 + 8)) {
            marginHeight = (rect.height - this.element.clientHeight) / 2;
        }
        this.element.style.top = `${Math.max(rect.top, wysiwyg.parentElement.getBoundingClientRect().top) + marginHeight}px`;
        let left = rect.left - this.element.clientWidth - space;
        if (nodeElement.getAttribute("data-type") === "NodeBlockQueryEmbed" && this.element.childElementCount === 1) {
            // 嵌入块为列表时
            left = nodeElement.getBoundingClientRect().left - this.element.clientWidth - space;
        }
        this.element.style.left = `${left}px`;
        if (left < this.element.parentElement.getBoundingClientRect().left) {
            this.element.style.width = "24px";
            // 需加 2，否则和折叠标题无法对齐
            this.element.style.left = `${rect.left - this.element.clientWidth - space / 2 + 3}px`;
            html = "";
            Array.from(this.element.children).reverse().forEach((item, index) => {
                if (index !== 0) {
                    (item.firstElementChild as HTMLElement).style.height = "14px";
                }
                html += item.outerHTML;
            });
            this.element.innerHTML = html;
        } else {
            this.element.querySelectorAll("svg").forEach(item => {
                item.style.height = "";
            });
        }
    }
}<|MERGE_RESOLUTION|>--- conflicted
+++ resolved
@@ -751,7 +751,6 @@
         hideElements(["select"], protyle);
         nodeElement.classList.add("protyle-wysiwyg--select");
         countBlockWord([id], protyle.block.rootID);
-<<<<<<< HEAD
         const SillotExtSubmennu: IMenu[] = [];
         // SillotExtSubmennu.push({
         //     label: "MD 源码编辑",
@@ -783,9 +782,6 @@
             submenu: SillotExtSubmennu
         }).element);
         window.siyuan.menus.menu.append(new MenuItem({ type: "separator" }).element);
-        AIActions([nodeElement], protyle);
-=======
->>>>>>> 0268a942
         // "heading1-6", "list", "ordered-list", "check", "quote", "code", "table", "line", "math", "paragraph"
         if (type === "NodeParagraph" && !protyle.disabled) {
             turnIntoSubmenu.push(this.turnsIntoOne({
