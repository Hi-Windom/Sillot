import {hasClosestBlock, hasClosestByAttribute, hasClosestByClassName, hasClosestByMatchTag} from "./hasClosest";
// import * as dayjs from "dayjs";
import {format} from "date-fns";
import {transaction, updateTransaction} from "../wysiwyg/transaction";
import {getContenteditableElement} from "../wysiwyg/getBlock";
import {fixTableRange, focusBlock, focusByWbr, getEditorRange} from "./selection";
import {Constants} from "../../constants";
import {highlightRender} from "../render/highlightRender";
import {scrollCenter} from "../../util/highlightById";
import {updateAttrViewCellAnimation, updateAVName} from "../render/av/action";
import {genCellValue, genCellValueByElement, getTypeByCellElement, updateCellsValue} from "../render/av/cell";
import {input} from "../wysiwyg/input";
import {objEquals} from "../../util/functions";

const processAV = (range: Range, html: string, protyle: IProtyle, blockElement: HTMLElement) => {
    if (html.endsWith("]") && html.startsWith("[")) {
        try {
            const values = JSON.parse(html);
            const cellElements: Element[] = Array.from(blockElement.querySelectorAll(".av__cell--active, .av__cell--select")) || [];
            if (cellElements.length === 0) {
                blockElement.querySelectorAll(".av__row--select:not(.av__row--header)").forEach(rowElement => {
                    rowElement.querySelectorAll(".av__cell").forEach(cellElement => {
                        cellElements.push(cellElement);
                    });
                });
            }
            const doOperations: IOperation[] = [];
            const undoOperations: IOperation[] = [];

            const avID = blockElement.dataset.avId;
            const id = blockElement.dataset.nodeId;
            cellElements.forEach((item: HTMLElement, elementIndex) => {
                let cellValue: IAVCellValue = values[elementIndex];
                if (!cellValue) {
                    return;
                }
                const rowElement = hasClosestByClassName(item, "av__row");
                if (!rowElement) {
                    return;
                }
                if (!blockElement.contains(item)) {
                    item = cellElements[elementIndex] = blockElement.querySelector(`.av__row[data-id="${rowElement.dataset.id}"] .av__cell[data-col-id="${item.dataset.colId}"]`) as HTMLElement;
                }
                const type = getTypeByCellElement(item) || item.dataset.type as TAVCol;
                if (["created", "updated", "template", "rollup"].includes(type)) {
                    return;
                }

                const rowID = rowElement.getAttribute("data-id");
                const cellId = item.getAttribute("data-id");
                const colId = item.getAttribute("data-col-id");

                const oldValue = genCellValueByElement(type, item);
                if (cellValue.type !== type) {
                    if (type === "date") {
                        // 类型不能转换时就不进行替换
                        return;
                    }
                    const content = cellValue[cellValue.type as "text"].content;
                    if (!content) {
                        return;
                    }
                    cellValue = genCellValue(type, cellValue[cellValue.type as "text"].content.toString());
                } else if (cellValue.type === "block") {
                    cellValue.isDetached = true;
                    delete cellValue.block.id;
                }
                cellValue.id = cellId;
                if ((cellValue.type === "date" && typeof cellValue.date === "string") ||
                    (cellValue.type === "relation" && typeof cellValue.relation === "string")) {
                    return;
                }
                if (objEquals(cellValue, oldValue)) {
                    return;
                }
                doOperations.push({
                    action: "updateAttrViewCell",
                    id: cellId,
                    avID,
                    keyID: colId,
                    rowID,
                    data: cellValue
                });
                undoOperations.push({
                    action: "updateAttrViewCell",
                    id: cellId,
                    avID,
                    keyID: colId,
                    rowID,
                    data: oldValue
                });
                updateAttrViewCellAnimation(item, cellValue);
            });
            if (doOperations.length > 0) {
                doOperations.push({
                    action: "doUpdateUpdated",
                    id,
                    data: dayjs().format("YYYYMMDDHHmmss"),
                });
                undoOperations.push({
                    action: "doUpdateUpdated",
                    id,
                    data: blockElement.getAttribute("updated"),
                });
                transaction(protyle, doOperations, undoOperations);
            }
            return;
        } catch (e) {
            console.warn("insert cell: JSON.parse error");
        }
    }
    const text = protyle.lute.BlockDOM2EscapeMarkerContent(html);
    const cellsElement: HTMLElement[] = Array.from(blockElement.querySelectorAll(".av__cell--select"));
    const rowsElement = blockElement.querySelector(".av__row--select");
    if (rowsElement) {
        updateCellsValue(protyle, blockElement as HTMLElement, text);
    } else if (cellsElement.length > 0) {
        updateCellsValue(protyle, blockElement as HTMLElement, text, cellsElement);
    } else {
        range.insertNode(document.createTextNode(text));
        range.collapse(false);
        updateAVName(protyle, blockElement);
    }
};

export const insertHTML = (html: string, protyle: IProtyle, isBlock = false,
                           // 移动端插入嵌入块时，获取到的 range 为旧值
                           useProtyleRange = false) => {
    if (html === "") {
        return;
    }
    const range = useProtyleRange ? protyle.toolbar.range : getEditorRange(protyle.wysiwyg.element);
    fixTableRange(range);
    let tableInlineHTML;
    if (hasClosestByAttribute(range.startContainer, "data-type", "NodeTable") && !isBlock) {
        if (hasClosestByMatchTag(range.startContainer, "TABLE")) {
            tableInlineHTML = protyle.lute.BlockDOM2InlineBlockDOM(html);
        } else {
            // https://github.com/siyuan-note/siyuan/issues/9411
            isBlock = true;
        }
    }
    let blockElement = hasClosestBlock(range.startContainer) as Element;
    if (!blockElement) {
        // 使用鼠标点击选则模版提示列表后 range 丢失
        if (protyle.toolbar.range) {
            blockElement = hasClosestBlock(protyle.toolbar.range.startContainer) as Element;
        } else {
            blockElement = protyle.wysiwyg.element.firstElementChild as Element;
        }
    }
    if (!blockElement) {
        return;
    }
    if (blockElement.classList.contains("av")) {
        range.deleteContents();
        processAV(range, html, protyle, blockElement as HTMLElement);
        return;
    }
    let id = blockElement.getAttribute("data-node-id");
    range.insertNode(document.createElement("wbr"));
    let oldHTML = blockElement.outerHTML;
    const isNodeCodeBlock = blockElement.getAttribute("data-type") === "NodeCodeBlock";
    if (!isBlock &&
        (isNodeCodeBlock || protyle.toolbar.getCurrentType(range).includes("code"))) {
        range.deleteContents();
        range.insertNode(document.createTextNode(html.replace(/\r\n|\r|\u2028|\u2029/g, "\n")));
        range.collapse(false);
        range.insertNode(document.createElement("wbr"));
        if (isNodeCodeBlock) {
            getContenteditableElement(blockElement).removeAttribute("data-render");
            highlightRender(blockElement);
        } else {
            focusByWbr(blockElement, range);
        }
        blockElement.setAttribute("updated", format(new Date(), 'yyyyMMddHHmmss'));
        updateTransaction(protyle, id, blockElement.outerHTML, oldHTML);
        setTimeout(() => {
            scrollCenter(protyle, blockElement, false, "smooth");
        }, Constants.TIMEOUT_LOAD);
        return;
    }

    const undoOperation: IOperation[] = [];
    const doOperation: IOperation[] = [];
    if (range.toString() !== "") {
        const inlineMathElement = hasClosestByAttribute(range.commonAncestorContainer, "data-type", "inline-math");
        if (inlineMathElement) {
            // 表格内选中数学公式 https://ld246.com/article/1631708573504
            inlineMathElement.remove();
        } else if (range.startContainer.nodeType === 3 && range.startContainer.parentElement.getAttribute("data-type")?.indexOf("block-ref") > -1) {
            // ref 选中处理 https://ld246.com/article/1629214377537
            range.startContainer.parentElement.remove();
            // 选中 ref**bbb** 后 alt+[
            range.deleteContents();
        } else {
            range.deleteContents();
        }
        range.insertNode(document.createElement("wbr"));
        undoOperation.push({
            action: "update",
            id,
            data: oldHTML
        });
        doOperation.push({
            action: "update",
            id,
            data: blockElement.outerHTML
        });
    }
    const tempElement = document.createElement("template");

    let innerHTML = tableInlineHTML || // 在 table 中插入需要使用转换好的行内元素 https://github.com/siyuan-note/siyuan/issues/9358
        protyle.lute.SpinBlockDOM(html) || // 需要再 spin 一次 https://github.com/siyuan-note/siyuan/issues/7118
        html;   // 空格会被 Spin 不再，需要使用原文
    // 粘贴纯文本时会进行内部转义，这里需要进行反转义 https://github.com/siyuan-note/siyuan/issues/10620
    innerHTML = innerHTML.replace(/;;;lt;;;/g, "&lt;").replace(/;;;gt;;;/g, "&gt;");
    tempElement.innerHTML = innerHTML;

    const editableElement = getContenteditableElement(blockElement);
    // 使用 lute 方法会添加 p 元素，只有一个 p 元素或者只有一个字符串或者为 <u>b</u> 时的时候只拷贝内部
    if (!isBlock) {
        if (tempElement.content.firstChild.nodeType === 3 ||
            (tempElement.content.firstChild.nodeType !== 3 &&
                ((tempElement.content.firstElementChild.classList.contains("p") && tempElement.content.childElementCount === 1) ||
                    tempElement.content.firstElementChild.tagName !== "DIV"))) {
            if (tempElement.content.firstChild.nodeType !== 3 && tempElement.content.firstElementChild.classList.contains("p")) {
                tempElement.innerHTML = tempElement.content.firstElementChild.firstElementChild.innerHTML.trim();
            }
            // 粘贴带样式的行内元素到另一个行内元素中需进行切割
            const spanElement = range.startContainer.nodeType === 3 ? range.startContainer.parentElement : range.startContainer as HTMLElement;
            if (spanElement.tagName === "SPAN" && spanElement.isSameNode(range.endContainer.nodeType === 3 ? range.endContainer.parentElement : range.endContainer) &&
                // 粘贴纯文本不需切割 https://ld246.com/article/1665556907936
                // emoji 图片需要切割 https://github.com/siyuan-note/siyuan/issues/9370
                tempElement.content.querySelector("span, img")
            ) {
                const afterElement = document.createElement("span");
                const attributes = spanElement.attributes;
                for (let i = 0; i < attributes.length; i++) {
                    afterElement.setAttribute(attributes[i].name, attributes[i].value);
                }
                range.setEnd(spanElement.lastChild, spanElement.lastChild.textContent.length);
                afterElement.append(range.extractContents());
                spanElement.after(afterElement);
                range.setStartBefore(afterElement);
                range.collapse(true);
            }
            range.insertNode(tempElement.content.cloneNode(true));
            range.collapse(false);
<<<<<<< HEAD
            blockElement.setAttribute("updated", format(new Date(), 'yyyyMMddHHmmss'));
            // 使用 innerHTML,避免行内元素为代码块
            const trimStartText = editableElement ? editableElement.innerHTML.trimStart() : "";
            if (editableElement && (trimStartText.startsWith("```") || trimStartText.startsWith("~~~") || trimStartText.startsWith("···") ||
                trimStartText.indexOf("\n```") > -1 || trimStartText.indexOf("\n~~~") > -1 || trimStartText.indexOf("\n···") > -1)) {
                if (trimStartText.indexOf("\n") === -1 && trimStartText.replace(/·|~/g, "`").replace(/^`{3,}/g, "").indexOf("`") > -1) {
                    // ```test` 不处理
                } else {
                    let replaceInnerHTML = editableElement.innerHTML.replace(/^(~|·|`){3,}/g, "```").replace(/\n(~|·|`){3,}/g, "\n```").trim();
                    if (!replaceInnerHTML.endsWith("\n```")) {
                        replaceInnerHTML += "\n```";
                    }
                    const languageIndex = replaceInnerHTML.indexOf("```") + 3;
                    replaceInnerHTML = replaceInnerHTML.substring(0, languageIndex) + (localStorage["local-codelang"] || "") + replaceInnerHTML.substring(languageIndex);

                    editableElement.innerHTML = replaceInnerHTML;
                }
            }
            const editWbrElement = editableElement.querySelector("wbr");
            if (editWbrElement && editableElement && !trimStartText.endsWith("\n")) {
                // 数学公式后无换行，后期渲染后添加导致 rang 错误，中文输入错误 https://github.com/siyuan-note/siyuan/issues/9054
                const previousElement = hasPreviousSibling(editWbrElement) as HTMLElement;
                if (previousElement && previousElement.nodeType !== 3 && (previousElement.dataset.type || "").indexOf("inline-math") > -1 &&
                    !hasNextSibling(editWbrElement)) {
                    editWbrElement.insertAdjacentText("afterend", "\n");
                }
            }
            mathRender(blockElement);
            updateTransaction(protyle, id, blockElement.outerHTML, oldHTML);
            focusByWbr(protyle.wysiwyg.element, range);
=======
            blockElement.querySelector("wbr")?.remove();
            protyle.wysiwyg.lastHTMLs[id] = oldHTML;
            input(protyle, blockElement as HTMLElement, range);
>>>>>>> 802df1e2
            return;
        }
    }
    const cursorLiElement = hasClosestByClassName(blockElement, "li");
    // 列表项不能单独进行粘贴 https://ld246.com/article/1628681120576/comment/1628681209731#comments
    if (tempElement.content.children[0]?.getAttribute("data-type") === "NodeListItem") {
        if (cursorLiElement) {
            blockElement = cursorLiElement;
            id = blockElement.getAttribute("data-node-id");
            oldHTML = blockElement.outerHTML;
        } else {
            const liItemElement = tempElement.content.children[0];
            const subType = liItemElement.getAttribute("data-subtype");
            tempElement.innerHTML = `<div${subType === "o" ? " data-marker=\"1.\"" : ""} data-subtype="${subType}" data-node-id="${Lute.NewNodeID()}" data-type="NodeList" class="list">${html}<div class="protyle-attr" contenteditable="false">${Constants.ZWSP}</div></div>`;
        }
    }
    let lastElement: Element;
    Array.from(tempElement.content.children).reverse().forEach((item) => {
        let addId = item.getAttribute("data-node-id");
        if (addId === id) {
            doOperation.push({
                action: "update",
                data: item.outerHTML,
                id: addId,
            });
            undoOperation.push({
                action: "update",
                id: addId,
                data: oldHTML,
            });
        } else {
            if (item.classList.contains("li") && !blockElement.parentElement.classList.contains("list")) {
                // https://github.com/siyuan-note/siyuan/issues/6534
                addId = Lute.NewNodeID();
                const liElement = document.createElement("div");
                liElement.setAttribute("data-subtype", item.getAttribute("data-subtype"));
                liElement.setAttribute("data-node-id", addId);
                liElement.setAttribute("data-type", "NodeList");
                liElement.setAttribute("updated", format(new Date(), 'yyyyMMddHHmmss'));
                liElement.classList.add("list");
                liElement.append(item);
                item = liElement;
            }
            doOperation.push({
                action: "insert",
                data: item.outerHTML,
                id: addId,
                previousID: id
            });
            undoOperation.push({
                action: "delete",
                id: addId,
            });
        }
        blockElement.after(item);
        if (!lastElement) {
            lastElement = item;
        }
    });
    if (editableElement && editableElement.textContent === "" && blockElement.classList.contains("p")) {
        // 选中当前块所有内容粘贴再撤销会导致异常 https://ld246.com/article/1662542137636
        doOperation.find((item, index) => {
            if (item.id === id) {
                doOperation.splice(index, 1);
                return true;
            }
        });
        doOperation.push({
            action: "delete",
            id
        });
        // 选中当前块所有内容粘贴再撤销会导致异常 https://ld246.com/article/1662542137636
        undoOperation.find((item, index) => {
            if (item.id === id && item.action === "update") {
                undoOperation.splice(index, 1);
                return true;
            }
        });
        undoOperation.push({
            action: "insert",
            data: oldHTML,
            id,
            previousID: blockElement.previousElementSibling ? blockElement.previousElementSibling.getAttribute("data-node-id") : "",
            parentID: blockElement.parentElement.getAttribute("data-node-id") || protyle.block.parentID
        });
        blockElement.remove();
    }
    if (lastElement) {
        // https://github.com/siyuan-note/siyuan/issues/5591
        focusBlock(lastElement, undefined, false);
    }
    const wbrElement = protyle.wysiwyg.element.querySelector("wbr");
    if (wbrElement) {
        wbrElement.remove();
    }
    transaction(protyle, doOperation, undoOperation);
};<|MERGE_RESOLUTION|>--- conflicted
+++ resolved
@@ -95,7 +95,7 @@
                 doOperations.push({
                     action: "doUpdateUpdated",
                     id,
-                    data: dayjs().format("YYYYMMDDHHmmss"),
+                    data: format(new Date(), 'yyyyMMddHHmmss'),
                 });
                 undoOperations.push({
                     action: "doUpdateUpdated",
@@ -247,42 +247,9 @@
             }
             range.insertNode(tempElement.content.cloneNode(true));
             range.collapse(false);
-<<<<<<< HEAD
-            blockElement.setAttribute("updated", format(new Date(), 'yyyyMMddHHmmss'));
-            // 使用 innerHTML,避免行内元素为代码块
-            const trimStartText = editableElement ? editableElement.innerHTML.trimStart() : "";
-            if (editableElement && (trimStartText.startsWith("```") || trimStartText.startsWith("~~~") || trimStartText.startsWith("···") ||
-                trimStartText.indexOf("\n```") > -1 || trimStartText.indexOf("\n~~~") > -1 || trimStartText.indexOf("\n···") > -1)) {
-                if (trimStartText.indexOf("\n") === -1 && trimStartText.replace(/·|~/g, "`").replace(/^`{3,}/g, "").indexOf("`") > -1) {
-                    // ```test` 不处理
-                } else {
-                    let replaceInnerHTML = editableElement.innerHTML.replace(/^(~|·|`){3,}/g, "```").replace(/\n(~|·|`){3,}/g, "\n```").trim();
-                    if (!replaceInnerHTML.endsWith("\n```")) {
-                        replaceInnerHTML += "\n```";
-                    }
-                    const languageIndex = replaceInnerHTML.indexOf("```") + 3;
-                    replaceInnerHTML = replaceInnerHTML.substring(0, languageIndex) + (localStorage["local-codelang"] || "") + replaceInnerHTML.substring(languageIndex);
-
-                    editableElement.innerHTML = replaceInnerHTML;
-                }
-            }
-            const editWbrElement = editableElement.querySelector("wbr");
-            if (editWbrElement && editableElement && !trimStartText.endsWith("\n")) {
-                // 数学公式后无换行，后期渲染后添加导致 rang 错误，中文输入错误 https://github.com/siyuan-note/siyuan/issues/9054
-                const previousElement = hasPreviousSibling(editWbrElement) as HTMLElement;
-                if (previousElement && previousElement.nodeType !== 3 && (previousElement.dataset.type || "").indexOf("inline-math") > -1 &&
-                    !hasNextSibling(editWbrElement)) {
-                    editWbrElement.insertAdjacentText("afterend", "\n");
-                }
-            }
-            mathRender(blockElement);
-            updateTransaction(protyle, id, blockElement.outerHTML, oldHTML);
-            focusByWbr(protyle.wysiwyg.element, range);
-=======
             blockElement.querySelector("wbr")?.remove();
             protyle.wysiwyg.lastHTMLs[id] = oldHTML;
             input(protyle, blockElement as HTMLElement, range);
->>>>>>> 802df1e2
             return;
         }
     }
