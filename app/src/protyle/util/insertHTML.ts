import {hasClosestBlock, hasClosestByAttribute, hasClosestByClassName} from "./hasClosest";
// import * as dayjs from "dayjs";
import {format} from "date-fns";
import {transaction, updateTransaction} from "../wysiwyg/transaction";
import {getContenteditableElement} from "../wysiwyg/getBlock";
import {fixTableRange, focusBlock, focusByWbr, getEditorRange} from "./selection";
import {mathRender} from "../markdown/mathRender";
import {Constants} from "../../constants";
import {highlightRender} from "../markdown/highlightRender";
import {scrollCenter} from "../../util/highlightById";

export const insertHTML = (html: string, protyle: IProtyle, isBlock = false,
                           // 移动端插入嵌入块时，获取到的 range 为旧值
                           useProtyleRange = false) => {
    if (html === "") {
        return;
    }
    const range = useProtyleRange ? protyle.toolbar.range : getEditorRange(protyle.wysiwyg.element);
    fixTableRange(range);
    if (hasClosestByAttribute(range.startContainer, "data-type", "NodeTable") && !isBlock) {
        html = protyle.lute.BlockDOM2InlineBlockDOM(html);
    }
    let blockElement = hasClosestBlock(range.startContainer) as Element;
    if (!blockElement) {
        // 使用鼠标点击选则模版提示列表后 range 丢失
        if (protyle.toolbar.range) {
            blockElement = hasClosestBlock(protyle.toolbar.range.startContainer) as Element;
        } else {
            blockElement = protyle.wysiwyg.element.firstElementChild as Element;
        }
    }
    if (!blockElement) {
        return;
    }
    let id = blockElement.getAttribute("data-node-id");
    range.insertNode(document.createElement("wbr"));
    let oldHTML = blockElement.outerHTML;
    const isNodeCodeBlock = blockElement.getAttribute("data-type") === "NodeCodeBlock"
    if (!isBlock &&
        (isNodeCodeBlock || protyle.toolbar.getCurrentType(range).includes("code"))) {
        range.deleteContents();
        range.insertNode(document.createTextNode(html.replace(/\r\n|\r|\u2028|\u2029/g, "\n")));
        range.collapse(false);
        range.insertNode(document.createElement("wbr"));
<<<<<<< HEAD
        getContenteditableElement(blockElement).removeAttribute("data-render");
        highlightRender(blockElement);
        blockElement.setAttribute("updated", format(new Date(), 'yyyyMMddHHmmss'));
=======
        if (isNodeCodeBlock) {
            getContenteditableElement(blockElement).removeAttribute("data-render");
            highlightRender(blockElement);
        } else {
            focusByWbr(blockElement, range);
        }
        blockElement.setAttribute("updated", dayjs().format("YYYYMMDDHHmmss"));
>>>>>>> a5c21e3c
        updateTransaction(protyle, id, blockElement.outerHTML, oldHTML);
        setTimeout(() => {
            scrollCenter(protyle, blockElement, false, "smooth");
        }, Constants.TIMEOUT_BLOCKLOAD);
        return;
    }

    const undoOperation: IOperation[] = [];
    const doOperation: IOperation[] = [];
    if (range.toString() !== "") {
        const inlineMathElement = hasClosestByAttribute(range.commonAncestorContainer, "data-type", "inline-math");
        if (inlineMathElement) {
            // 表格内选中数学公式 https://ld246.com/article/1631708573504
            inlineMathElement.remove();
        } else if (range.startContainer.nodeType === 3 && range.startContainer.parentElement.getAttribute("data-type")?.indexOf("block-ref") > -1) {
            // ref 选中处理 https://ld246.com/article/1629214377537
            range.startContainer.parentElement.remove();
            // 选中 ref**bbb** 后 alt+[
            range.deleteContents();
        } else {
            range.deleteContents();
        }
        range.insertNode(document.createElement("wbr"));
        undoOperation.push({
            action: "update",
            id,
            data: oldHTML
        });
        doOperation.push({
            action: "update",
            id,
            data: blockElement.outerHTML
        });
    }
    const tempElement = document.createElement("template");
    // 需要再 spin 一次 https://github.com/siyuan-note/siyuan/issues/7118
    tempElement.innerHTML = protyle.lute.SpinBlockDOM(html);
    const editableElement = getContenteditableElement(blockElement);
    // 使用 lute 方法会添加 p 元素，只有一个 p 元素或者只有一个字符串或者为 <u>b</u> 时的时候只拷贝内部
    if (!isBlock) {
        if (tempElement.content.firstChild.nodeType === 3 ||
            (tempElement.content.firstChild.nodeType !== 3 &&
                ((tempElement.content.firstElementChild.classList.contains("p") && tempElement.content.childElementCount === 1) ||
                    tempElement.content.firstElementChild.tagName !== "DIV"))) {
            if (tempElement.content.firstChild.nodeType !== 3 && tempElement.content.firstElementChild.classList.contains("p")) {
                tempElement.innerHTML = tempElement.content.firstElementChild.firstElementChild.innerHTML.trim();
            }
            // 粘贴带样式的行内元素到另一个行内元素中需进行切割
            const spanElement = range.startContainer.nodeType === 3 ? range.startContainer.parentElement : range.startContainer as HTMLElement;
            if (spanElement.tagName === "SPAN" && spanElement.isSameNode(range.endContainer.nodeType === 3 ? range.endContainer.parentElement : range.endContainer) &&
                tempElement.content.querySelector("span") // 粘贴纯文本不需切割 https://ld246.com/article/1665556907936
            ) {
                const afterElement = document.createElement("span");
                const attributes = spanElement.attributes;
                for (let i = 0; i < attributes.length; i++) {
                    afterElement.setAttribute(attributes[i].name, attributes[i].value);
                }
                range.setEnd(spanElement.lastChild, spanElement.lastChild.textContent.length);
                afterElement.append(range.extractContents());
                spanElement.after(afterElement);
                range.setStartBefore(afterElement);
                range.collapse(true);
            }
            range.insertNode(tempElement.content.cloneNode(true));
            range.collapse(false);
            blockElement.setAttribute("updated", format(new Date(), 'yyyyMMddHHmmss'));
            // 使用 innerHTML,避免行内元素为代码块
            const trimStartText = editableElement ? editableElement.innerHTML.trimStart() : "";
            if (editableElement && (trimStartText.startsWith("```") || trimStartText.startsWith("~~~") || trimStartText.startsWith("···") ||
                trimStartText.indexOf("\n```") > -1 || trimStartText.indexOf("\n~~~") > -1 || trimStartText.indexOf("\n···") > -1)) {
                if (trimStartText.indexOf("\n") === -1 && trimStartText.replace(/·|~/g, "`").replace(/^`{3,}/g, "").indexOf("`") > -1) {
                    // ```test` 不处理
                } else {
                    let replaceInnerHTML = editableElement.innerHTML.replace(/^(~|·|`){3,}/g, "```").replace(/\n(~|·|`){3,}/g, "\n```").trim();
                    if (!replaceInnerHTML.endsWith("\n```")) {
                        replaceInnerHTML += "\n```";
                    }
                    const languageIndex = replaceInnerHTML.indexOf("```") + 3;
                    replaceInnerHTML = replaceInnerHTML.substring(0, languageIndex) + (localStorage["local-codelang"] || "") + replaceInnerHTML.substring(languageIndex);

                    editableElement.innerHTML = replaceInnerHTML;
                }
            }
            mathRender(blockElement);
            updateTransaction(protyle, id, blockElement.outerHTML, oldHTML);
            focusByWbr(protyle.wysiwyg.element, range);
            return;
        }
    }
    const cursorLiElement = hasClosestByClassName(blockElement, "li");
    // 列表项不能单独进行粘贴 https://ld246.com/article/1628681120576/comment/1628681209731#comments
    if (tempElement.content.children[0]?.getAttribute("data-type") === "NodeListItem") {
        if (cursorLiElement) {
            blockElement = cursorLiElement;
            id = blockElement.getAttribute("data-node-id");
            oldHTML = blockElement.outerHTML;
        } else {
            const liItemElement = tempElement.content.children[0];
            const subType = liItemElement.getAttribute("data-subtype");
            tempElement.innerHTML = `<div${subType === "o" ? " data-marker=\"1.\"" : ""} data-subtype="${subType}" data-node-id="${Lute.NewNodeID()}" data-type="NodeList" class="list">${html}<div class="protyle-attr" contenteditable="false">${Constants.ZWSP}</div></div>`;
        }
    }
    let lastElement: Element;
    Array.from(tempElement.content.children).reverse().forEach((item) => {
        let addId = item.getAttribute("data-node-id");
        if (addId === id) {
            doOperation.push({
                action: "update",
                data: item.outerHTML,
                id: addId,
            });
            undoOperation.push({
                action: "update",
                id: addId,
                data: oldHTML,
            });
        } else {
            if (item.classList.contains("li") && !blockElement.parentElement.classList.contains("list")) {
                // https://github.com/siyuan-note/siyuan/issues/6534
                addId = Lute.NewNodeID();
                const liElement = document.createElement("div");
                liElement.setAttribute("data-subtype", item.getAttribute("data-subtype"));
                liElement.setAttribute("data-node-id", addId);
                liElement.setAttribute("data-type", "NodeList");
                liElement.setAttribute("updated", format(new Date(), 'yyyyMMddHHmmss'));
                liElement.classList.add("list");
                liElement.append(item);
                item = liElement;
            }
            doOperation.push({
                action: "insert",
                data: item.outerHTML,
                id: addId,
                previousID: id
            });
            undoOperation.push({
                action: "delete",
                id: addId,
            });
        }
        blockElement.after(item);
        if (!lastElement) {
            lastElement = item;
        }
    });
    if (editableElement && editableElement.textContent === "" && blockElement.classList.contains("p")) {
        // 选中当前块所有内容粘贴再撤销会导致异常 https://ld246.com/article/1662542137636
        doOperation.find((item, index) => {
            if (item.id === id) {
                doOperation.splice(index, 1);
                return true;
            }
        });
        doOperation.push({
            action: "delete",
            id
        });
        // 选中当前块所有内容粘贴再撤销会导致异常 https://ld246.com/article/1662542137636
        undoOperation.find((item, index) => {
            if (item.id === id && item.action === "update") {
                undoOperation.splice(index, 1);
                return true;
            }
        });
        undoOperation.push({
            action: "insert",
            data: oldHTML,
            id,
            previousID: blockElement.previousElementSibling ? blockElement.previousElementSibling.getAttribute("data-node-id") : "",
            parentID: blockElement.parentElement.getAttribute("data-node-id") || protyle.block.parentID
        });
        blockElement.remove();
    }
    if (lastElement) {
        // https://github.com/siyuan-note/siyuan/issues/5591
        focusBlock(lastElement, undefined, false);
    }
    const wbrElement = protyle.wysiwyg.element.querySelector("wbr");
    if (wbrElement) {
        wbrElement.remove();
    }
    transaction(protyle, doOperation, undoOperation);
};<|MERGE_RESOLUTION|>--- conflicted
+++ resolved
@@ -42,19 +42,13 @@
         range.insertNode(document.createTextNode(html.replace(/\r\n|\r|\u2028|\u2029/g, "\n")));
         range.collapse(false);
         range.insertNode(document.createElement("wbr"));
-<<<<<<< HEAD
-        getContenteditableElement(blockElement).removeAttribute("data-render");
-        highlightRender(blockElement);
-        blockElement.setAttribute("updated", format(new Date(), 'yyyyMMddHHmmss'));
-=======
         if (isNodeCodeBlock) {
             getContenteditableElement(blockElement).removeAttribute("data-render");
             highlightRender(blockElement);
         } else {
             focusByWbr(blockElement, range);
         }
-        blockElement.setAttribute("updated", dayjs().format("YYYYMMDDHHmmss"));
->>>>>>> a5c21e3c
+        blockElement.setAttribute("updated", format(new Date(), 'yyyyMMddHHmmss'));
         updateTransaction(protyle, id, blockElement.outerHTML, oldHTML);
         setTimeout(() => {
             scrollCenter(protyle, blockElement, false, "smooth");
