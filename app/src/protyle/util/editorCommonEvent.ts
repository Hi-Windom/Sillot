import {focusBlock, focusByRange, getRangeByPoint} from "./selection";
import {
    hasClosestBlock,
    hasClosestByAttribute,
    hasClosestByClassName,
    hasClosestByTag,
    hasTopClosestByAttribute
} from "./hasClosest";
import {Constants} from "../../constants";
import {paste} from "./paste";
import {cancelSB, genEmptyElement, genSBElement} from "../../block/util";
import {transaction} from "../wysiwyg/transaction";
import {getTopAloneElement} from "../wysiwyg/getBlock";
import {updateListOrder} from "../wysiwyg/list";
import {fetchPost, fetchSyncPost} from "../../util/fetch";
import {onGet} from "./onGet";
/// #if !MOBILE
import {getInstanceById} from "../../layout/util";
import {Tab} from "../../layout/Tab";
import {updatePanelByEditor} from "../../editor/util";
/// #endif
import {Editor} from "../../editor";
import {blockRender} from "../render/blockRender";
import {uploadLocalFiles} from "../upload";
import {insertHTML} from "./insertHTML";
import {isBrowser} from "../../util/functions";
import {hideElements} from "../ui/hideElements";
import {insertAttrViewBlockAnimation} from "../render/av/row";
import {dragUpload} from "../render/av/asset";
// import * as dayjs from "dayjs";
import {formatDate} from "sofill/mid";

const moveToNew = (protyle: IProtyle, sourceElements: Element[], targetElement: Element, newSourceElement: Element,
                   isSameDoc: boolean, isBottom: boolean, isCopy: boolean) => {
    let topSourceElement;
    const targetId = targetElement.getAttribute("data-node-id");
    const newSourceId = newSourceElement.getAttribute("data-node-id");
    const doOperations: IOperation[] = [];
    const undoOperations: IOperation[] = [];
    targetElement.insertAdjacentElement(isBottom ? "afterend" : "beforebegin", newSourceElement);
    if (isBottom) {
        doOperations.push({
            action: "insert",
            data: newSourceElement.outerHTML,
            id: newSourceId,
            previousID: targetId,
        });
    } else {
        doOperations.push({
            action: "insert",
            data: newSourceElement.outerHTML,
            id: newSourceId,
            nextID: targetId,
        });
    }
    sourceElements.reverse().forEach((item, index) => {
        const itemId = item.getAttribute("data-node-id");
        if (index === sourceElements.length - 1) {
            topSourceElement = getTopAloneElement(item);
            if (topSourceElement.isSameNode(item)) {
                topSourceElement = undefined;
            }
        }
        const copyId = Lute.NewNodeID();
        if (isCopy) {
            undoOperations.push({
                action: "delete",
                id: copyId,
            });
        } else {
            undoOperations.push({
                action: "move",
                id: itemId,
                previousID: item.previousElementSibling?.getAttribute("data-node-id"),
                parentID: item.parentElement.getAttribute("data-node-id") || protyle.block.rootID,
            });
        }
        if (!isSameDoc && !isCopy) {
            // 打开两个相同的文档
            const sameElement = protyle.wysiwyg.element.querySelector(`[data-node-id="${itemId}"]`);
            if (sameElement) {
                sameElement.remove();
            }
        }
        if (isCopy) {
            const copyElement = item.cloneNode(true) as HTMLElement;
            copyElement.setAttribute("data-node-id", copyId);
            copyElement.querySelectorAll("[data-node-id]").forEach((e) => {
                const newId = Lute.NewNodeID();
                e.setAttribute("data-node-id", newId);
                e.setAttribute("updated", newId.split("-")[0]);
            });
            newSourceElement.insertAdjacentElement("afterbegin", copyElement);
            doOperations.push({
                action: "insert",
                id: copyId,
                data: copyElement.outerHTML,
                parentID: newSourceId,
            });
        } else {
            newSourceElement.insertAdjacentElement("afterbegin", item);
            doOperations.push({
                action: "move",
                id: itemId,
                parentID: newSourceId,
            });
        }
    });
    undoOperations.reverse();
    if (newSourceElement.getAttribute("data-subtype") === "o") {
        undoOperations.splice(0, 0, {
            action: "update",
            id: newSourceId,
            data: newSourceElement.outerHTML
        });
        updateListOrder(newSourceElement, 1);
        doOperations.push({
            action: "update",
            id: newSourceId,
            data: newSourceElement.outerHTML
        });
    }
    undoOperations.push({
        action: "delete",
        id: newSourceId,
    });
    return {
        doOperations,
        undoOperations,
        topSourceElement,
    };
};

const moveTo = async (protyle: IProtyle, sourceElements: Element[], targetElement: Element,
                      isSameDoc: boolean, position: InsertPosition, isCopy: boolean) => {
    let topSourceElement;
    const doOperations: IOperation[] = [];
    const undoOperations: IOperation[] = [];
    const foldHeadingIds: { id: string, parentID: string }[] = [];
    const targetId = targetElement.getAttribute("data-node-id");
    let tempTargetElement = targetElement;
    sourceElements.reverse().forEach((item, index) => {
        const id = item.getAttribute("data-node-id");
        const parentID = item.parentElement.getAttribute("data-node-id") || protyle.block.rootID;
        if (index === sourceElements.length - 1) {
            topSourceElement = getTopAloneElement(item);
            if (topSourceElement.isSameNode(item)) {
                topSourceElement = undefined;
            } else if (topSourceElement.contains(item) && topSourceElement.contains(targetElement)) {
                // * * 1 列表项拖拽到父级列表项下 https://ld246.com/article/1665448570858
                topSourceElement = targetElement;
            }
        }
        if (isCopy && item.getAttribute("data-type") === "NodeHeading" && item.getAttribute("fold") === "1") {
            item.removeAttribute("fold");
            foldHeadingIds.push({id, parentID});
        }
        let copyId;
        let copyElement;
        if (isCopy) {
            copyId = Lute.NewNodeID();
            undoOperations.push({
                action: "delete",
                id: copyId,
            });
        } else {
            undoOperations.push({
                action: "move",
                id,
                previousID: item.previousElementSibling?.getAttribute("data-node-id"),
                parentID,
            });
        }
        if (!isSameDoc && !isCopy) {
            // 打开两个相同的文档
            const sameElement = protyle.wysiwyg.element.querySelector(`[data-node-id="${id}"]`);
            if (sameElement) {
                sameElement.remove();
            }
        }

        if (isCopy) {
            copyElement = item.cloneNode(true) as HTMLElement;
            copyElement.setAttribute("data-node-id", copyId);
            copyElement.querySelectorAll("[data-node-id]").forEach((e) => {
                const newId = Lute.NewNodeID();
                e.setAttribute("data-node-id", newId);
                e.setAttribute("updated", newId.split("-")[0]);
            });
            tempTargetElement.insertAdjacentElement(position, copyElement);
            doOperations.push({
                action: "insert",
                id: copyId,
                data: copyElement.outerHTML,
                previousID: position === "afterend" ? targetId : copyElement.previousElementSibling?.getAttribute("data-node-id"), // 不能使用常量，移动后会被修改
                parentID: copyElement.parentElement?.getAttribute("data-node-id") || protyle.block.parentID || protyle.block.rootID,
            });
        } else {
            tempTargetElement.insertAdjacentElement(position, item);
            doOperations.push({
                action: "move",
                id,
                previousID: position === "afterend" ? targetId : item.previousElementSibling?.getAttribute("data-node-id"), // 不能使用常量，移动后会被修改
                parentID: item.parentElement?.getAttribute("data-node-id") || protyle.block.parentID || protyle.block.rootID,
            });
        }
        if (position !== "afterend") {
            tempTargetElement = isCopy ? copyElement : item;
        }
    });
    undoOperations.reverse();
    for (let j = 0; j < foldHeadingIds.length; j++) {
        const childrenItem = foldHeadingIds[j];
        const headingIds = await fetchSyncPost("/api/block/getHeadingChildrenIDs", {id: childrenItem.id});
        headingIds.data.reverse().forEach((headingId: string) => {
            undoOperations.push({
                action: "move",
                id: headingId,
                previousID: childrenItem.id,
                parentID: childrenItem.parentID,
            });
        });
        undoOperations.push({
            action: "foldHeading",
            id: childrenItem.id,
            data: "remove"
        });
        doOperations.push({
            action: "unfoldHeading",
            id: childrenItem.id,
        });
    }
    return {
        doOperations,
        undoOperations,
        topSourceElement,
    };
};

const dragSb = async (protyle: IProtyle, sourceElements: Element[], targetElement: Element, isBottom: boolean,
                      direct: "col" | "row", isCopy: boolean) => {
    const isSameDoc = protyle.element.contains(sourceElements[0]);

    let newSourceElement: HTMLElement;
    if (sourceElements[0].getAttribute("data-type") === "NodeListItem" && targetElement.getAttribute("data-type") !== "NodeListItem") {
        newSourceElement = document.createElement("div");
        newSourceElement.setAttribute("data-node-id", Lute.NewNodeID());
        newSourceElement.setAttribute("data-type", "NodeList");
        newSourceElement.setAttribute("data-subtype", sourceElements[0].getAttribute("data-subtype"));
        newSourceElement.className = "list";
        newSourceElement.insertAdjacentHTML("beforeend", `<div class="protyle-attr" contenteditable="false">${Constants.ZWSP}</div>`);
    }

    const undoOperations: IOperation[] = [{
        action: "move",
        id: targetElement.getAttribute("data-node-id"),
        previousID: targetElement.previousElementSibling?.getAttribute("data-node-id"),
        parentID: targetElement.parentElement?.getAttribute("data-node-id") || protyle.block.parentID || protyle.block.rootID
    }];
    let topSourceElement: Element;
    let oldSourceParentElement = sourceElements[0].parentElement;
    const sbElement = genSBElement(direct);
    targetElement.parentElement.replaceChild(sbElement, targetElement);
    const doOperations: IOperation[] = [{
        action: "insert",
        data: sbElement.outerHTML,
        id: sbElement.getAttribute("data-node-id"),
        nextID: sbElement.nextElementSibling?.getAttribute("data-node-id"),
        previousID: sbElement.previousElementSibling?.getAttribute("data-node-id"),
        parentID: sbElement.parentElement.getAttribute("data-node-id") || protyle.block.parentID || protyle.block.rootID
    }];
    if (newSourceElement) {
        const newSourceId = newSourceElement.getAttribute("data-node-id");
        sbElement.insertAdjacentElement("afterbegin", targetElement);
        doOperations.push({
            action: "move",
            id: targetElement.getAttribute("data-node-id"),
            parentID: sbElement.getAttribute("data-node-id")
        });
        if (isBottom) {
            targetElement.insertAdjacentElement("afterend", newSourceElement);
            doOperations.push({
                action: "insert",
                data: newSourceElement.outerHTML,
                id: newSourceId,
                previousID: targetElement.getAttribute("data-node-id"),
            });
        } else {
            targetElement.insertAdjacentElement("beforebegin", newSourceElement);
            doOperations.push({
                action: "insert",
                data: newSourceElement.outerHTML,
                id: newSourceId,
                nextID: targetElement.getAttribute("data-node-id"),
            });
        }
        sourceElements.reverse().forEach((item, index) => {
            if (index === sourceElements.length - 1) {
                topSourceElement = getTopAloneElement(item);
                if (topSourceElement.isSameNode(item)) {
                    topSourceElement = undefined;
                }
            }
            const copyId = Lute.NewNodeID();
            if (isCopy) {
                undoOperations.push({
                    action: "delete",
                    id: copyId
                });
            } else {
                undoOperations.push({
                    action: "move",
                    id: item.getAttribute("data-node-id"),
                    previousID: item.previousElementSibling?.getAttribute("data-node-id"),
                    parentID: item.parentElement.getAttribute("data-node-id") || protyle.block.rootID,
                });
            }
            if (!isSameDoc && !isCopy) {
                // 打开两个相同的文档
                const sameElement = protyle.wysiwyg.element.querySelector(`[data-node-id="${item.getAttribute("data-node-id")}"]`);
                if (sameElement) {
                    sameElement.remove();
                }
            }
            if (isCopy) {
                const copyElement = item.cloneNode(true) as HTMLElement;
                copyElement.setAttribute("data-node-id", copyId);
                copyElement.querySelectorAll("[data-node-id]").forEach((e) => {
                    const newId = Lute.NewNodeID();
                    e.setAttribute("data-node-id", newId);
                    e.setAttribute("updated", newId.split("-")[0]);
                });
                newSourceElement.insertAdjacentElement("afterbegin", copyElement);
                doOperations.push({
                    action: "insert",
                    id: copyId,
                    data: copyElement.outerHTML,
                    parentID: newSourceId,
                });
            } else {
                newSourceElement.insertAdjacentElement("afterbegin", item);
                doOperations.push({
                    action: "move",
                    id: item.getAttribute("data-node-id"),
                    parentID: newSourceId,
                });
            }
        });
        undoOperations.reverse();
        undoOperations.push({
            action: "delete",
            id: newSourceId,
        });
    } else {
        const foldHeadingIds: { id: string, parentID: string }[] = [];
        let afterPreviousID;
        sourceElements.reverse().forEach((item, index) => {
            const id = item.getAttribute("data-node-id");
            const parentID = item.parentElement.getAttribute("data-node-id") || protyle.block.rootID;
            if (index === sourceElements.length - 1) {
                topSourceElement = getTopAloneElement(item);
                if (topSourceElement.isSameNode(item)) {
                    topSourceElement = undefined;
                }
            }
            const copyId = Lute.NewNodeID();
            if (index === 0) {
                afterPreviousID = isCopy ? copyId : id;
            }
            if (isCopy && item.getAttribute("data-type") === "NodeHeading" && item.getAttribute("fold") === "1") {
                item.removeAttribute("fold");
                foldHeadingIds.push({id, parentID});
            }
            if (isCopy) {
                undoOperations.push({
                    action: "delete",
                    id: copyId,
                });
            } else {
                undoOperations.push({
                    action: "move",
                    id,
                    previousID: item.previousElementSibling?.getAttribute("data-node-id"),
                    parentID
                });
            }
            if (!isSameDoc && !isCopy) {
                // 打开两个相同的文档
                const sameElement = protyle.wysiwyg.element.querySelector(`[data-node-id="${id}"]`);
                if (sameElement) {
                    sameElement.remove();
                }
            }
            if (isCopy) {
                const copyElement = item.cloneNode(true) as HTMLElement;
                copyElement.setAttribute("data-node-id", copyId);
                copyElement.querySelectorAll("[data-node-id]").forEach((e) => {
                    const newId = Lute.NewNodeID();
                    e.setAttribute("data-node-id", newId);
                    e.setAttribute("updated", newId.split("-")[0]);
                });
                sbElement.insertAdjacentElement("afterbegin", copyElement);
                doOperations.push({
                    action: "insert",
                    id: copyId,
                    data: copyElement.outerHTML,
                    parentID: sbElement.getAttribute("data-node-id"),
                });
            } else {
                sbElement.insertAdjacentElement("afterbegin", item);
                doOperations.push({
                    action: "move",
                    id,
                    parentID: sbElement.getAttribute("data-node-id"),
                });
            }
        });
        undoOperations.reverse();
        for (let j = 0; j < foldHeadingIds.length; j++) {
            const childrenItem = foldHeadingIds[j];
            const headingIds = await fetchSyncPost("/api/block/getHeadingChildrenIDs", {id: childrenItem.id});
            headingIds.data.reverse().forEach((headingId: string) => {
                undoOperations.push({
                    action: "move",
                    id: headingId,
                    previousID: childrenItem.id,
                    parentID: childrenItem.parentID,
                });
            });
            if (j === 0) {
                afterPreviousID = headingIds.data[0];
            }
            undoOperations.push({
                action: "foldHeading",
                id: childrenItem.id,
                data: "remove"
            });
            doOperations.push({
                action: "unfoldHeading",
                id: childrenItem.id,
            });
        }
        if (isBottom) {
            sbElement.insertAdjacentElement("afterbegin", targetElement);
            doOperations.push({
                action: "move",
                id: targetElement.getAttribute("data-node-id"),
                parentID: sbElement.getAttribute("data-node-id")
            });
        } else {
            sbElement.lastElementChild.insertAdjacentElement("beforebegin", targetElement);
            doOperations.push({
                action: "move",
                id: targetElement.getAttribute("data-node-id"),
                previousID: afterPreviousID
            });
        }
    }
    undoOperations.push({
        action: "delete",
        id: sbElement.getAttribute("data-node-id"),
    });
    // https://github.com/siyuan-note/insider/issues/536
    if (!isCopy && oldSourceParentElement && oldSourceParentElement.classList.contains("list") &&
        oldSourceParentElement.getAttribute("data-subtype") === "o" &&
        !oldSourceParentElement.isSameNode(sourceElements[0].parentElement) && oldSourceParentElement.childElementCount > 1) {
        Array.from(oldSourceParentElement.children).forEach((item) => {
            if (item.classList.contains("protyle-attr")) {
                return;
            }
            // 撤销更新不能位于最后，否则又更新为最新结果 https://github.com/siyuan-note/siyuan/issues/5725
            undoOperations.splice(0, 0, {
                action: "update",
                id: item.getAttribute("data-node-id"),
                data: item.outerHTML
            });
        });
        updateListOrder(oldSourceParentElement, 1);
        Array.from(oldSourceParentElement.children).forEach((item) => {
            if (item.classList.contains("protyle-attr")) {
                return;
            }
            doOperations.push({
                action: "update",
                id: item.getAttribute("data-node-id"),
                data: item.outerHTML
            });
        });
    }
    // 删除空元素
    if (!isCopy && topSourceElement) {
        doOperations.push({
            action: "delete",
            id: topSourceElement.getAttribute("data-node-id"),
        });
        undoOperations.splice(0, 0, {
            action: "insert",
            data: topSourceElement.outerHTML,
            id: topSourceElement.getAttribute("data-node-id"),
            previousID: topSourceElement.previousElementSibling?.getAttribute("data-node-id"),
            parentID: topSourceElement.parentElement?.getAttribute("data-node-id") || protyle.block.parentID || protyle.block.rootID
        });
        if (!isSameDoc) {
            // 打开两个相同的文档
            const sameElement = protyle.wysiwyg.element.querySelector(`[data-node-id="${topSourceElement.getAttribute("data-node-id")}"]`);
            if (sameElement) {
                sameElement.remove();
            }
        }
        oldSourceParentElement = topSourceElement.parentElement;
        topSourceElement.remove();
    }
    if (!isCopy && oldSourceParentElement && oldSourceParentElement.classList.contains("sb") && oldSourceParentElement.childElementCount === 2) {
        // 拖拽后，sb 只剩下一个元素
        const sbData = cancelSB(protyle, oldSourceParentElement);
        doOperations.push(sbData.doOperations[0], sbData.doOperations[1]);
        undoOperations.splice(0, 0, sbData.undoOperations[0], sbData.undoOperations[1]);
    } else if (!isCopy && oldSourceParentElement && oldSourceParentElement.classList.contains("protyle-wysiwyg") && oldSourceParentElement.innerHTML === "") {
        /// #if !MOBILE
        // 拖拽后，根文档原内容为空，且不为悬浮窗
        const protyleElement = hasClosestByClassName(oldSourceParentElement, "protyle", true);
        if (protyleElement && !protyleElement.classList.contains("block__edit")) {
            const editor = getInstanceById(protyleElement.getAttribute("data-id")) as Tab;
            if (editor && editor.model instanceof Editor && editor.model.editor.protyle.block.id === editor.model.editor.protyle.block.rootID) {
                const newId = Lute.NewNodeID();
                doOperations.splice(0, 0, {
                    action: "insert",
                    id: newId,
                    data: genEmptyElement(false, false, newId).outerHTML,
                    parentID: editor.model.editor.protyle.block.parentID
                });
                undoOperations.splice(0, 0, {
                    action: "delete",
                    id: newId,
                });
            }
        }
        /// #endif
    }
    if (isSameDoc || isCopy) {
        transaction(protyle, doOperations, undoOperations);
    } else {
        // 跨文档不支持撤销
        transaction(protyle, doOperations);
    }
    focusBlock(sourceElements[0]);
};

const dragSame = async (protyle: IProtyle, sourceElements: Element[], targetElement: Element, isBottom: boolean, isCopy: boolean) => {
    const isSameDoc = protyle.element.contains(sourceElements[0]);
    const doOperations: IOperation[] = [];
    const undoOperations: IOperation[] = [];

    let newSourceElement: HTMLElement;
    if (sourceElements[0].getAttribute("data-type") === "NodeListItem" && targetElement.getAttribute("data-type") !== "NodeListItem") {
        newSourceElement = document.createElement("div");
        newSourceElement.setAttribute("data-node-id", Lute.NewNodeID());
        newSourceElement.setAttribute("data-type", "NodeList");
        newSourceElement.setAttribute("data-subtype", sourceElements[0].getAttribute("data-subtype"));
        newSourceElement.className = "list";
        newSourceElement.insertAdjacentHTML("beforeend", `<div class="protyle-attr" contenteditable="false">${Constants.ZWSP}</div>`);
    }
    let topSourceElement: Element;
    let oldSourceParentElement = sourceElements[0].parentElement;
    if (isBottom) {
        if (newSourceElement) {
            const moveToResult = moveToNew(protyle, sourceElements, targetElement, newSourceElement, isSameDoc, isBottom, isCopy);
            doOperations.push(...moveToResult.doOperations);
            undoOperations.push(...moveToResult.undoOperations);
            topSourceElement = moveToResult.topSourceElement;
        } else {
            const moveToResult = await moveTo(protyle, sourceElements, targetElement, isSameDoc, "afterend", isCopy);
            doOperations.push(...moveToResult.doOperations);
            undoOperations.push(...moveToResult.undoOperations);
            topSourceElement = moveToResult.topSourceElement;
        }
    } else {
        if (newSourceElement) {
            const moveToResult = moveToNew(protyle, sourceElements, targetElement, newSourceElement, isSameDoc, isBottom, isCopy);
            doOperations.push(...moveToResult.doOperations);
            undoOperations.push(...moveToResult.undoOperations);
            topSourceElement = moveToResult.topSourceElement;
        } else {
            const moveToResult = await moveTo(protyle, sourceElements, targetElement, isSameDoc, "beforebegin", isCopy);
            doOperations.push(...moveToResult.doOperations);
            undoOperations.push(...moveToResult.undoOperations);
            topSourceElement = moveToResult.topSourceElement;
        }
    }
    if (targetElement.getAttribute("data-type") === "NodeListItem" && targetElement.getAttribute("data-subtype") === "o") {
        // https://github.com/siyuan-note/insider/issues/536
        Array.from(targetElement.parentElement.children).forEach((item) => {
            if (item.classList.contains("protyle-attr")) {
                return;
            }
            undoOperations.splice(0, 0, {
                action: "update",
                id: item.getAttribute("data-node-id"),
                data: item.outerHTML
            });
        });
        updateListOrder(targetElement.parentElement, 1);
        Array.from(targetElement.parentElement.children).forEach((item) => {
            if (item.classList.contains("protyle-attr")) {
                return;
            }
            doOperations.push({
                action: "update",
                id: item.getAttribute("data-node-id"),
                data: item.outerHTML
            });
        });
    }
    if (!isCopy &&
        isSameDoc &&    // 同一文档分屏后，oldSourceParentElement 已经被移走，不可再 update https://github.com/siyuan-note/siyuan/issues/8863
        oldSourceParentElement && oldSourceParentElement.classList.contains("list") &&
        oldSourceParentElement.getAttribute("data-subtype") === "o" &&
        !oldSourceParentElement.isSameNode(sourceElements[0].parentElement) && oldSourceParentElement.childElementCount > 1) {
        Array.from(oldSourceParentElement.children).forEach((item) => {
            if (item.classList.contains("protyle-attr")) {
                return;
            }
            if (oldSourceParentElement.contains(targetElement)) {
                undoOperations.splice(0, 0, {
                    action: "update",
                    id: item.getAttribute("data-node-id"),
                    data: item.outerHTML
                });
            } else {
                undoOperations.splice(targetElement.parentElement.childElementCount - 1, 0, {
                    action: "update",
                    id: item.getAttribute("data-node-id"),
                    data: item.outerHTML
                });
            }
        });
        updateListOrder(oldSourceParentElement, 1);
        Array.from(oldSourceParentElement.children).forEach((item) => {
            if (item.classList.contains("protyle-attr")) {
                return;
            }
            doOperations.push({
                action: "update",
                id: item.getAttribute("data-node-id"),
                data: item.outerHTML
            });
        });
    }

    // 删除空元素
    if (!isCopy && topSourceElement) {
        doOperations.push({
            action: "delete",
            id: topSourceElement.getAttribute("data-node-id"),
        });
        undoOperations.splice(0, 0, {
            action: "insert",
            data: topSourceElement.outerHTML,
            id: topSourceElement.getAttribute("data-node-id"),
            previousID: topSourceElement.previousElementSibling?.getAttribute("data-node-id"),
            parentID: topSourceElement.parentElement?.getAttribute("data-node-id") || protyle.block.parentID || protyle.block.rootID
        });
        oldSourceParentElement = topSourceElement.parentElement;
        topSourceElement.remove();
        if (!isSameDoc) {
            // 打开两个相同的文档
            const sameElement = protyle.wysiwyg.element.querySelector(`[data-node-id="${topSourceElement.getAttribute("data-node-id")}"]`);
            if (sameElement) {
                sameElement.remove();
            }
        }
    }
    if (!isCopy && oldSourceParentElement && oldSourceParentElement.classList.contains("sb") && oldSourceParentElement.childElementCount === 2) {
        // 拖拽后，sb 只剩下一个元素
        const sbData = cancelSB(protyle, oldSourceParentElement);
        doOperations.push(sbData.doOperations[0], sbData.doOperations[1]);
        undoOperations.splice(0, 0, sbData.undoOperations[0], sbData.undoOperations[1]);
    } else if (!isCopy && oldSourceParentElement && oldSourceParentElement.classList.contains("protyle-wysiwyg") && oldSourceParentElement.childElementCount === 0) {
        /// #if !MOBILE
        // 拖拽后，根文档原内容为空，且不为悬浮窗
        const protyleElement = hasClosestByClassName(oldSourceParentElement, "protyle", true);
        if (protyleElement && !protyleElement.classList.contains("block__edit")) {
            const editor = getInstanceById(protyleElement.getAttribute("data-id")) as Tab;
            if (editor && editor.model instanceof Editor && editor.model.editor.protyle.block.id === editor.model.editor.protyle.block.rootID) {
                const newId = Lute.NewNodeID();
                doOperations.splice(0, 0, {
                    action: "insert",
                    id: newId,
                    data: genEmptyElement(false, false, newId).outerHTML,
                    parentID: editor.model.editor.protyle.block.parentID
                });
                undoOperations.splice(0, 0, {
                    action: "delete",
                    id: newId,
                });
            }
        }
        /// #endif
    }
    if (isSameDoc || isCopy) {
        transaction(protyle, doOperations, undoOperations);
    } else {
        // 跨文档不支持撤销
        transaction(protyle, doOperations);
    }
    focusBlock(sourceElements[0]);
};

export const dropEvent = (protyle: IProtyle, editorElement: HTMLElement) => {
    editorElement.addEventListener("dragstart", (event) => {
        const target = event.target as HTMLElement;
        if (target.tagName === "IMG") {
            window.siyuan.dragElement = undefined;
            event.preventDefault();
            return;
        }
        if (target.classList) {
            if (hasClosestByClassName(target, "protyle-wysiwyg__embed")) {
                window.siyuan.dragElement = undefined;
                event.preventDefault();
            } else if (target.classList.contains("protyle-action")) {
                window.siyuan.dragElement = protyle.wysiwyg.element;
                event.dataTransfer.setData(`${Constants.SIYUAN_DROP_GUTTER}NodeListItem${Constants.ZWSP}${target.parentElement.getAttribute("data-subtype")}${Constants.ZWSP}${[target.parentElement.getAttribute("data-node-id")]}`,
                    protyle.wysiwyg.element.innerHTML);
                return;
            } else if (target.classList.contains("av__cell--header")) {
                window.siyuan.dragElement = target;
                event.dataTransfer.setData(`${Constants.SIYUAN_DROP_GUTTER}NodeAttributeView${Constants.ZWSP}Col${Constants.ZWSP}${[target.getAttribute("data-col-id")]}`,
                    target.outerHTML);
                return;
            }
        }
        // 选中编辑器中的文字进行拖拽
        event.dataTransfer.setData(Constants.SIYUAN_DROP_EDITOR, Constants.SIYUAN_DROP_EDITOR);
        protyle.element.style.userSelect = "auto";
        document.onmousemove = null;
        document.onmouseup = null;
    });
    editorElement.addEventListener("drop", async (event: DragEvent & { target: HTMLElement }) => {
        if (protyle.disabled || event.dataTransfer.getData(Constants.SIYUAN_DROP_EDITOR)) {
            // 只读模式/编辑器内选中文字拖拽
            event.preventDefault();
            event.stopPropagation();
            return;
        }
        let gutterType = "";
        for (const item of event.dataTransfer.items) {
            if (item.type.startsWith(Constants.SIYUAN_DROP_GUTTER)) {
                gutterType = item.type;
            }
        }
        const targetElement = editorElement.querySelector(".dragover__left, .dragover__right, .dragover__bottom, .dragover__top");
        if (targetElement) {
            targetElement.classList.remove("protyle-wysiwyg--select");
            targetElement.removeAttribute("select-start");
            targetElement.removeAttribute("select-end");
        }
        if (gutterType) {
            // gutter 或反链面板拖拽
            const sourceElements: Element[] = [];
            const gutterTypes = gutterType.replace(Constants.SIYUAN_DROP_GUTTER, "").split(Constants.ZWSP);
            const selectedIds = gutterTypes[2].split(",");
            if (event.altKey) {
                focusByRange(getRangeByPoint(event.clientX, event.clientY));
                let html = "";
                for (let i = 0; i < selectedIds.length; i++) {
                    const response = await fetchSyncPost("/api/block/getRefText", {id: selectedIds[i]});
                    html += `((${selectedIds[i]} '${response.data}')) `;
                }
                insertHTML(html, protyle);
            } else if (event.shiftKey) {
                focusByRange(getRangeByPoint(event.clientX, event.clientY));
                let html = "";
                selectedIds.forEach(item => {
                    html += `{{select * from blocks where id='${item}'}}\n`;
                });
                insertHTML(protyle.lute.SpinBlockDOM(html), protyle, true);
                blockRender(protyle, protyle.wysiwyg.element);
            } else if (targetElement && targetElement.className.indexOf("dragover__") > -1) {
                let queryClass = "";
                selectedIds.forEach(item => {
                    queryClass += `[data-node-id="${item}"],`;
                });
                if (window.siyuan.dragElement) {
                    window.siyuan.dragElement.querySelectorAll(queryClass.substring(0, queryClass.length - 1)).forEach(elementItem => {
                        if (elementItem.getAttribute("data-type") === "NodeBlockQueryEmbed" ||
                            !hasClosestByAttribute(elementItem, "data-type", "NodeBlockQueryEmbed")) {
                            sourceElements.push(elementItem);
                        }
                    });
                } else {    // 跨窗口拖拽
                    const targetProtyleElement = document.createElement("template");
                    targetProtyleElement.innerHTML = `<div>${event.dataTransfer.getData(gutterType)}</div>`;
                    targetProtyleElement.content.querySelectorAll(queryClass.substring(0, queryClass.length - 1)).forEach(elementItem => {
                        if (elementItem.getAttribute("data-type") === "NodeBlockQueryEmbed" ||
                            !hasClosestByAttribute(elementItem, "data-type", "NodeBlockQueryEmbed")) {
                            sourceElements.push(elementItem);
                        }
                    });
                }

                const sourceIds: string [] = [];
                const srcs: IOperationSrcs[] = [];
                sourceElements.forEach(item => {
                    item.classList.remove("protyle-wysiwyg--select", "protyle-wysiwyg--hl");
                    item.removeAttribute("select-start");
                    item.removeAttribute("select-end");
                    // 反链提及有高亮，如果拖拽到正文的话，应移除
                    item.querySelectorAll('[data-type="search-mark"]').forEach(markItem => {
                        markItem.outerHTML = markItem.innerHTML;
                    });
                    const id = item.getAttribute("data-node-id")
                    sourceIds.push(id);
                    srcs.push({
                        id,
                        isDetached: false,
                    })
                });

                hideElements(["gutter"], protyle);

                const targetClass = targetElement.className.split(" ");
                targetElement.classList.remove("dragover__bottom", "dragover__top", "dragover__left", "dragover__right");

                if (targetElement.classList.contains("av__cell")) {
                    const blockElement = hasClosestBlock(targetElement);
                    if (blockElement) {
                        const avID = blockElement.getAttribute("data-av-id");
                        let previousID = "";
                        if (targetClass.includes("dragover__left")) {
                            if (targetElement.previousElementSibling) {
                                if (targetElement.previousElementSibling.classList.contains("av__colsticky")) {
                                    previousID = targetElement.previousElementSibling.lastElementChild.getAttribute("data-col-id");
                                } else {
                                    previousID = targetElement.previousElementSibling.getAttribute("data-col-id");
                                }
                            }
                        } else {
                            previousID = targetElement.getAttribute("data-col-id");
                        }
                        let oldPreviousID = "";
                        const rowElement = hasClosestByClassName(targetElement, "av__row");
                        if (rowElement) {
                            const oldPreviousElement = rowElement.querySelector(`[data-col-id="${gutterTypes[2]}"`)?.previousElementSibling;
                            if (oldPreviousElement) {
                                if (oldPreviousElement.classList.contains("av__colsticky")) {
                                    oldPreviousID = oldPreviousElement.lastElementChild.getAttribute("data-col-id");
                                } else {
                                    oldPreviousID = oldPreviousElement.getAttribute("data-col-id");
                                }
                            }
                        }
                        if (previousID !== oldPreviousID && previousID !== gutterTypes[2]) {
                            transaction(protyle, [{
                                action: "sortAttrViewCol",
                                avID,
                                previousID,
                                id: gutterTypes[2],
                                blockID: blockElement.dataset.nodeId,
                            }], [{
                                action: "sortAttrViewCol",
                                avID,
                                previousID: oldPreviousID,
                                id: gutterTypes[2],
                                blockID: blockElement.dataset.nodeId,
                            }]);
                        }
                    }
                } else if (targetElement.classList.contains("av__row")) {
                    // 拖拽到属性视图内
                    const blockElement = hasClosestBlock(targetElement);
                    if (blockElement) {
                        let previousID = "";
                        if (targetClass.includes("dragover__bottom")) {
                            previousID = targetElement.getAttribute("data-id") || "";
                        } else {
                            previousID = targetElement.previousElementSibling?.getAttribute("data-id") || "";
                        }
                        const avID = blockElement.getAttribute("data-av-id");
                        if (gutterTypes[0] === "nodeattributeviewrowmenu") {
                            // 行内拖拽
                            const doOperations: IOperation[] = [];
                            const undoOperations: IOperation[] = [];
                            const undoPreviousId = blockElement.querySelector(`[data-id="${selectedIds[0]}"]`).previousElementSibling.getAttribute("data-id") || "";
                            selectedIds.reverse().forEach(item => {
                                if (previousID !== item && undoPreviousId !== previousID) {
                                    doOperations.push({
                                        action: "sortAttrViewRow",
                                        avID,
                                        previousID,
                                        id: item,
                                        blockID: blockElement.dataset.nodeId,
                                    });
                                    undoOperations.push({
                                        action: "sortAttrViewRow",
                                        avID,
                                        previousID: undoPreviousId,
                                        id: item,
                                        blockID: blockElement.dataset.nodeId,
                                    });
                                }
                            });
                            transaction(protyle, doOperations, undoOperations);
                        } else {
                            const newUpdated = formatDate(new Date(), 'yyyyMMddHHmmss');
                            transaction(protyle, [{
                                action: "insertAttrViewBlock",
                                avID,
                                previousID,
                                srcs,
                                blockID: blockElement.dataset.nodeId
                            }, {
                                action: "doUpdateUpdated",
                                id: blockElement.dataset.nodeId,
                                data: newUpdated,
                            }], [{
                                action: "removeAttrViewBlock",
                                srcIDs: sourceIds,
                                avID,
                            }, {
                                action: "doUpdateUpdated",
                                id: blockElement.dataset.nodeId,
                                data: blockElement.getAttribute("updated")
                            }]);
                            blockElement.setAttribute("updated", newUpdated);
                            insertAttrViewBlockAnimation(protyle, blockElement, sourceIds, previousID);
                        }
                    }
                } else if (sourceElements.length > 0) {
                    if (targetElement.parentElement.getAttribute("data-type") === "NodeSuperBlock" &&
                        targetElement.parentElement.getAttribute("data-sb-layout") === "col") {
                        if (targetClass.includes("dragover__left") || targetClass.includes("dragover__right")) {
                            // Mac 上 ⌘ 无法进行拖拽
                            dragSame(protyle, sourceElements, targetElement, targetClass.includes("dragover__right"), event.ctrlKey);
                        } else {
                            dragSb(protyle, sourceElements, targetElement, targetClass.includes("dragover__bottom"), "row", event.ctrlKey);
                        }
                    } else {
                        if (targetClass.includes("dragover__left") || targetClass.includes("dragover__right")) {
                            dragSb(protyle, sourceElements, targetElement, targetClass.includes("dragover__right"), "col", event.ctrlKey);
                        } else {
                            dragSame(protyle, sourceElements, targetElement, targetClass.includes("dragover__bottom"), event.ctrlKey);
                        }
                    }
                    // 超级块内嵌入块无面包屑，需重新渲染 https://github.com/siyuan-note/siyuan/issues/7574
                    sourceElements.forEach(item => {
                        if (item.getAttribute("data-type") === "NodeBlockQueryEmbed") {
                            item.removeAttribute("data-render");
                            blockRender(protyle, item);
                        }
                    });
                    if (targetElement.getAttribute("data-type") === "NodeBlockQueryEmbed") {
                        targetElement.removeAttribute("data-render");
                        blockRender(protyle, targetElement);
                    }
                }
                dragoverElement = undefined;
            }
        } else if (event.dataTransfer.getData(Constants.SIYUAN_DROP_FILE)?.split("-").length > 1
            && targetElement && !protyle.options.backlinkData && targetElement.className.indexOf("dragover__") > -1) {
            // 文件树拖拽
            const scrollTop = protyle.contentElement.scrollTop;
            const ids = event.dataTransfer.getData(Constants.SIYUAN_DROP_FILE).split(",");
            if (targetElement.classList.contains("av__row")) {
                // 拖拽到属性视图内
                const blockElement = hasClosestBlock(targetElement);
                if (blockElement) {
                    let previousID = "";
                    if (targetElement.classList.contains("dragover__bottom")) {
                        previousID = targetElement.getAttribute("data-id") || "";
                    } else {
                        previousID = targetElement.previousElementSibling?.getAttribute("data-id") || "";
                    }
                    const avID = blockElement.getAttribute("data-av-id");
<<<<<<< HEAD
                    const newUpdated = formatDate(new Date(), 'yyyyMMddHHmmss');
=======
                    const newUpdated = dayjs().format("YYYYMMDDHHmmss");
                    const srcs: IOperationSrcs[] = [];
                    ids.forEach(id => {
                        srcs.push({
                            id,
                            isDetached: false,
                        });
                    });
>>>>>>> e16c3cb0
                    transaction(protyle, [{
                        action: "insertAttrViewBlock",
                        avID,
                        previousID,
                        srcs,
                        blockID: blockElement.dataset.nodeId,
                    }, {
                        action: "doUpdateUpdated",
                        id: blockElement.dataset.nodeId,
                        data: newUpdated,
                    }], [{
                        action: "removeAttrViewBlock",
                        srcIDs: ids,
                        avID,
                    }, {
                        action: "doUpdateUpdated",
                        id: blockElement.dataset.nodeId,
                        data: blockElement.getAttribute("updated")
                    }]);
                    insertAttrViewBlockAnimation(protyle, blockElement, ids, previousID);
                    blockElement.setAttribute("updated", newUpdated);
                }
            } else {
                for (let i = 0; i < ids.length; i++) {
                    if (ids[i]) {
                        await fetchSyncPost("/api/filetree/doc2Heading", {
                            srcID: ids[i],
                            after: targetElement.classList.contains("dragover__bottom"),
                            targetID: targetElement.getAttribute("data-node-id"),
                        });
                    }
                }
                fetchPost("/api/filetree/getDoc", {
                    id: protyle.block.id,
                    size: window.siyuan.config.editor.dynamicLoadBlocks,
                }, getResponse => {
                    onGet({data: getResponse, protyle});
                    /// #if !MOBILE
                    // 文档标题互转后，需更新大纲
                    updatePanelByEditor({
                        protyle,
                        focus: false,
                        pushBackStack: false,
                        reload: true,
                        resize: false,
                    });
                    /// #endif
                    // 文档标题互转后，编辑区会跳转到开头 https://github.com/siyuan-note/siyuan/issues/2939
                    setTimeout(() => {
                        protyle.contentElement.scrollTop = scrollTop;
                        protyle.scroll.lastScrollTop = scrollTop - 1;
                    }, Constants.TIMEOUT_LOAD);
                });
            }
            targetElement.classList.remove("dragover__bottom", "dragover__top", "dragover__left", "dragover__right");
        } else if (!window.siyuan.dragElement && (event.dataTransfer.types[0] === "Files" || event.dataTransfer.types.includes("text/html"))) {
            // 外部文件拖入编辑器中或者编辑器内选中文字拖拽
            // https://github.com/siyuan-note/siyuan/issues/9544
            const avElement = hasClosestByClassName(event.target, "av");
            if (!avElement) {
                focusByRange(getRangeByPoint(event.clientX, event.clientY));
                if (event.dataTransfer.types[0] === "Files" && !isBrowser()) {
                    const files: string[] = [];
                    for (let i = 0; i < event.dataTransfer.files.length; i++) {
                        files.push(event.dataTransfer.files[i].path);
                    }
                    uploadLocalFiles(files, protyle, !event.altKey);
                } else {
                    paste(protyle, event);
                }
            } else {
                const cellElement = hasClosestByClassName(event.target, "av__cell");
                if (cellElement) {
                    const cellType = avElement.querySelector(`.av__row--header [data-col-id="${cellElement.dataset.colId}"]`)?.getAttribute("data-dtype");
                    if (cellType === "mAsset" && event.dataTransfer.types[0] === "Files" && !isBrowser()) {
                        const files: string[] = [];
                        for (let i = 0; i < event.dataTransfer.files.length; i++) {
                            files.push(event.dataTransfer.files[i].path);
                        }
                        dragUpload(files, protyle, cellElement, avElement.dataset.avId);
                    }
                }
            }
        }
        if (window.siyuan.dragElement) {
            window.siyuan.dragElement.style.opacity = "";
            window.siyuan.dragElement = undefined;
        }
    });
    let dragoverElement: Element;
    let disabledPosition: string;
    editorElement.addEventListener("dragover", (event: DragEvent & { target: HTMLElement }) => {
        if (protyle.disabled || event.dataTransfer.types.includes(Constants.SIYUAN_DROP_EDITOR)) {
            event.preventDefault();
            event.stopPropagation();
            event.dataTransfer.dropEffect = "none";
            return;
        }
        const contentRect = protyle.contentElement.getBoundingClientRect();
        if (!hasClosestByClassName(event.target, "av__cell") && (event.clientY < contentRect.top + Constants.SIZE_SCROLL_TB || event.clientY > contentRect.bottom - Constants.SIZE_SCROLL_TB)) {
            protyle.contentElement.scroll({
                top: protyle.contentElement.scrollTop + (event.clientY < contentRect.top + Constants.SIZE_SCROLL_TB ? -Constants.SIZE_SCROLL_STEP : Constants.SIZE_SCROLL_STEP),
                behavior: "smooth"
            });
        }
        // 设置了的话 drop 就无法监听 shift/control event.dataTransfer.dropEffect = "move";
        if (event.dataTransfer.types.includes("Files") && event.target.classList.contains("protyle-wysiwyg")) {
            // 文档底部拖拽文件需 preventDefault，否则无法触发 drop 事件 https://github.com/siyuan-note/siyuan/issues/2665
            event.preventDefault();
            return;
        }
        let gutterType = "";
        for (const item of event.dataTransfer.items) {
            if (item.type.startsWith(Constants.SIYUAN_DROP_GUTTER)) {
                gutterType = item.type;
            }
        }
        if (!gutterType && !window.siyuan.dragElement) {
            // https://github.com/siyuan-note/siyuan/issues/6436
            event.preventDefault();
            return;
        }
        if (event.shiftKey || event.altKey) {
            const targetElement = hasClosestBlock(event.target);
            if (targetElement) {
                targetElement.classList.remove("dragover__top", "protyle-wysiwyg--select", "dragover__bottom", "dragover__left", "dragover__right");
                targetElement.removeAttribute("select-start");
                targetElement.removeAttribute("select-end");
            }
            event.preventDefault();
            return;
        }
        // 编辑器内文字拖拽或资源文件拖拽或按住 alt/shift 拖拽反链图标进入编辑器时不能运行 event.preventDefault()， 否则无光标; 需放在 !window.siyuan.dragElement 之后
        event.preventDefault();
        let targetElement = hasClosestByClassName(event.target, "av__row") || hasClosestBlock(event.target);
        const point = {x: event.clientX, y: event.clientY, className: ""};
        if (!targetElement) {
            if (event.clientY > editorElement.lastElementChild.getBoundingClientRect().bottom) {
                // 命中底部
                targetElement = editorElement.lastElementChild as HTMLElement;
                point.className = "dragover__bottom";
            } else if (event.clientY < editorElement.firstElementChild.getBoundingClientRect().top) {
                // 命中顶部
                targetElement = editorElement.firstElementChild as HTMLElement;
                point.className = "dragover__top";
            } else if (contentRect) {
                const editorPosition = {
                    left: contentRect.left + parseInt(editorElement.style.paddingLeft),
                    right: contentRect.left + protyle.contentElement.clientWidth - parseInt(editorElement.style.paddingRight)
                };
                if (event.clientX < editorPosition.left) {
                    // 左侧
                    point.x = editorPosition.left;
                    point.className = "dragover__left";
                } else if (event.clientX >= editorPosition.right) {
                    // 右侧
                    point.x = editorPosition.right - 6;
                    point.className = "dragover__right";
                }
                targetElement = document.elementFromPoint(point.x, point.y) as HTMLElement;
                if (targetElement.classList.contains("protyle-wysiwyg")) {
                    // 命中间隙
                    targetElement = document.elementFromPoint(point.x, point.y - 6) as HTMLElement;
                }
                targetElement = hasTopClosestByAttribute(targetElement, "data-node-id", null);
            }
        } else if (targetElement && targetElement.classList.contains("list")) {
            if (gutterType && gutterType.replace(Constants.SIYUAN_DROP_GUTTER, "").split(Constants.ZWSP)[0] !== "nodelistitem") {
                targetElement = hasClosestBlock(document.elementFromPoint(event.clientX, event.clientY - 6));
            } else {
                targetElement = hasClosestByClassName(document.elementFromPoint(event.clientX, event.clientY - 6), "li");
            }
        }
        if (gutterType && gutterType.startsWith(`${Constants.SIYUAN_DROP_GUTTER}NodeAttributeView${Constants.ZWSP}Col${Constants.ZWSP}`.toLowerCase())) {
            // 表头只能拖拽到当前 av 的表头中
            targetElement = hasClosestByClassName(event.target, "av__cell");
            if (targetElement) {
                const targetRowElement = hasClosestByClassName(targetElement, "av__row--header");
                const dragRowElement = hasClosestByClassName(window.siyuan.dragElement, "av__row--header");
                if (!targetRowElement || !dragRowElement ||
                    (targetRowElement && dragRowElement && !targetRowElement.isSameNode(dragRowElement))
                ) {
                    targetElement = false;
                }
            }
        } else if (targetElement && gutterType && gutterType.startsWith(`${Constants.SIYUAN_DROP_GUTTER}NodeAttributeViewRowMenu${Constants.ZWSP}`.toLowerCase())) {
            // 行只能拖拽当前 av 中
            if (!targetElement.classList.contains("av__row") || !window.siyuan.dragElement.contains(targetElement)) {
                targetElement = false;
            }
        }
        if (!targetElement) {
            return;
        }
        const fileTreeIds = (event.dataTransfer.types.includes(Constants.SIYUAN_DROP_FILE) && window.siyuan.dragElement) ? window.siyuan.dragElement.innerText : "";
        if (targetElement && dragoverElement && targetElement.isSameNode(dragoverElement)) {
            // 性能优化，目标为同一个元素不再进行校验
            const nodeRect = targetElement.getBoundingClientRect();
            editorElement.querySelectorAll(".dragover__left, .dragover__right, .dragover__bottom, .dragover__top").forEach((item: HTMLElement) => {
                item.classList.remove("dragover__top", "dragover__bottom", "dragover__left", "dragover__right", "protyle-wysiwyg--select");
                item.removeAttribute("select-start");
                item.removeAttribute("select-end");
            });
            if (targetElement.getAttribute("data-type") === "NodeAttributeView" && hasClosestByTag(event.target, "TD")) {
                return;
            }
            if (point.className) {
                targetElement.classList.add(point.className);
                return;
            }
            if (targetElement.getAttribute("data-type") === "NodeListItem" || fileTreeIds.indexOf("-") > -1) {
                if (event.clientY > nodeRect.top + nodeRect.height / 2) {
                    targetElement.classList.add("dragover__bottom");
                } else if (!targetElement.classList.contains("av__row--header")) {
                    targetElement.classList.add("dragover__top");
                }
                return;
            }

            if (targetElement.classList.contains("av__cell")) {
                if (event.clientX < nodeRect.left + nodeRect.width / 2 && event.clientX > nodeRect.left &&
                    !targetElement.classList.contains("av__row")) {
                    targetElement.classList.add("dragover__left");
                } else if (event.clientX > nodeRect.right - nodeRect.width / 2 && event.clientX <= nodeRect.right + 1 &&
                    !targetElement.classList.contains("av__row")) {
                    targetElement.classList.add("dragover__right");
                }
                return;
            }
            if (event.clientX < nodeRect.left + 32 && event.clientX >= nodeRect.left - 1 &&
                !targetElement.classList.contains("av__row")) {
                targetElement.classList.add("dragover__left");
            } else if (event.clientX > nodeRect.right - 32 && event.clientX < nodeRect.right &&
                !targetElement.classList.contains("av__row")) {
                targetElement.classList.add("dragover__right");
            } else {
                if (event.clientY > nodeRect.top + nodeRect.height / 2 && disabledPosition !== "bottom") {
                    targetElement.classList.add("dragover__bottom");
                } else if (disabledPosition !== "top") {
                    targetElement.classList.add("dragover__top");
                }
            }
            return;
        }
        if (fileTreeIds.indexOf("-") > -1) {
            if (fileTreeIds.split(",").includes(protyle.block.rootID) && !targetElement.classList.contains("av__row")) {
                dragoverElement = undefined;
            } else {
                dragoverElement = targetElement;
            }
            return;
        }
        if (gutterType) {
            disabledPosition = "";
            // gutter 文档内拖拽限制
            // 排除自己及子孙
            const gutterTypes = gutterType.replace(Constants.SIYUAN_DROP_GUTTER, "").split(Constants.ZWSP);
            if (gutterTypes[0] === "nodeattributeview" && gutterTypes[1] === "col" && targetElement.getAttribute("data-id") === gutterTypes[2]) {
                // 表头不能拖到自己上
                return;
            }
            const isSelf = gutterTypes[2].split(",").find((item: string) => {
                if (item && hasClosestByAttribute(targetElement as HTMLElement, "data-node-id", item)) {
                    return true;
                }
            });
            if (isSelf) {
                return;
            }
            if (hasClosestByAttribute(targetElement.parentElement, "data-type", "NodeBlockQueryEmbed")) {
                // 不允许托入嵌入块
                return;
            }
            if (gutterTypes[0] === "nodelistitem" &&
                gutterTypes[1] !== targetElement.getAttribute("data-subtype") &&
                "NodeListItem" === targetElement.getAttribute("data-type")) {
                // 排除类型不同的列表项
                return;
            }
            if (gutterTypes[0] !== "nodelistitem" && targetElement.getAttribute("data-type") === "NodeListItem") {
                // 非列表项不能拖入列表项周围
                return;
            }
            if (gutterTypes[0] === "nodelistitem" && targetElement.parentElement.classList.contains("li") &&
                targetElement.previousElementSibling?.classList.contains("protyle-action")) {
                // 列表项不能拖入列表项中第一个元素之上
                disabledPosition = "top";
            }
            if (gutterTypes[0] === "nodelistitem" && targetElement.nextElementSibling?.classList.contains("list")) {
                // 列表项不能拖入列表上方块的下面
                disabledPosition = "bottom";
            }
            if (targetElement && targetElement.classList.contains("av__row--header")) {
                // 块不能拖在表头上
                disabledPosition = "top";
            }
            dragoverElement = targetElement;
        }
    });
    editorElement.addEventListener("dragleave", (event) => {
        if (protyle.disabled) {
            event.preventDefault();
            event.stopPropagation();
            return;
        }
        editorElement.querySelectorAll(".dragover__left, .dragover__right, .dragover__bottom, .dragover__top").forEach((item: HTMLElement) => {
            item.classList.remove("dragover__top", "dragover__bottom", "dragover__left", "dragover__right");
        });
    });
};<|MERGE_RESOLUTION|>--- conflicted
+++ resolved
@@ -972,10 +972,7 @@
                         previousID = targetElement.previousElementSibling?.getAttribute("data-id") || "";
                     }
                     const avID = blockElement.getAttribute("data-av-id");
-<<<<<<< HEAD
                     const newUpdated = formatDate(new Date(), 'yyyyMMddHHmmss');
-=======
-                    const newUpdated = dayjs().format("YYYYMMDDHHmmss");
                     const srcs: IOperationSrcs[] = [];
                     ids.forEach(id => {
                         srcs.push({
@@ -983,7 +980,6 @@
                             isDetached: false,
                         });
                     });
->>>>>>> e16c3cb0
                     transaction(protyle, [{
                         action: "insertAttrViewBlock",
                         avID,
