import {focusBlock, focusByRange, getRangeByPoint} from "./selection";
import {
    hasClosestBlock,
    hasClosestByAttribute,
    hasClosestByClassName,
    hasClosestByTag,
    hasTopClosestByAttribute
} from "./hasClosest";
import {Constants} from "../../constants";
import {paste} from "./paste";
import {cancelSB, genEmptyElement, genSBElement} from "../../block/util";
import {transaction} from "../wysiwyg/transaction";
import {getTopAloneElement} from "../wysiwyg/getBlock";
import {updateListOrder} from "../wysiwyg/list";
import {fetchPost, fetchSyncPost} from "../../util/fetch";
import {onGet} from "./onGet";
/// #if !MOBILE
import {getInstanceById} from "../../layout/util";
import type {Tab} from "../../layout/Tab";
import {updatePanelByEditor} from "../../editor/util";
/// #endif
import {Editor} from "../../editor";
import {blockRender} from "../render/blockRender";
import {uploadLocalFiles} from "../upload";
import {insertHTML} from "./insertHTML";
import {isBrowser} from "../../util/functions";
import {hideElements} from "../ui/hideElements";
import {insertAttrViewBlockAnimation} from "../render/av/row";
import {dragUpload} from "../render/av/asset";
<<<<<<< HEAD
// import * as dayjs from "dayjs";
import {formatDate} from "sofill/mid";
=======
import * as dayjs from "dayjs";
import {zoomOut} from "../../menus/protyle";
>>>>>>> 3c5bb6aa

const moveToNew = (protyle: IProtyle, sourceElements: Element[], targetElement: Element, newSourceElement: Element,
                   isSameDoc: boolean, isBottom: boolean, isCopy: boolean) => {
    let topSourceElement;
    const targetId = targetElement.getAttribute("data-node-id");
    const newSourceId = newSourceElement.getAttribute("data-node-id");
    const doOperations: IOperation[] = [];
    const undoOperations: IOperation[] = [];
    targetElement.insertAdjacentElement(isBottom ? "afterend" : "beforebegin", newSourceElement);
    if (isBottom) {
        doOperations.push({
            action: "insert",
            data: newSourceElement.outerHTML,
            id: newSourceId,
            previousID: targetId,
        });
    } else {
        doOperations.push({
            action: "insert",
            data: newSourceElement.outerHTML,
            id: newSourceId,
            nextID: targetId,
        });
    }
    sourceElements.reverse().forEach((item, index) => {
        const itemId = item.getAttribute("data-node-id");
        if (index === sourceElements.length - 1) {
            topSourceElement = getTopAloneElement(item);
            if (topSourceElement.isSameNode(item)) {
                topSourceElement = undefined;
            }
        }
        const copyId = Lute.NewNodeID();
        if (isCopy) {
            undoOperations.push({
                action: "delete",
                id: copyId,
            });
        } else {
            undoOperations.push({
                action: "move",
                id: itemId,
                previousID: item.previousElementSibling?.getAttribute("data-node-id"),
                parentID: item.parentElement.getAttribute("data-node-id") || protyle.block.rootID,
            });
        }
        if (!isSameDoc && !isCopy) {
            // 打开两个相同的文档
            const sameElement = protyle.wysiwyg.element.querySelector(`[data-node-id="${itemId}"]`);
            if (sameElement) {
                sameElement.remove();
            }
        }
        if (isCopy) {
            const copyElement = item.cloneNode(true) as HTMLElement;
            copyElement.setAttribute("data-node-id", copyId);
            copyElement.querySelectorAll("[data-node-id]").forEach((e) => {
                const newId = Lute.NewNodeID();
                e.setAttribute("data-node-id", newId);
                e.setAttribute("updated", newId.split("-")[0]);
            });
            newSourceElement.insertAdjacentElement("afterbegin", copyElement);
            doOperations.push({
                action: "insert",
                id: copyId,
                data: copyElement.outerHTML,
                parentID: newSourceId,
            });
        } else {
            newSourceElement.insertAdjacentElement("afterbegin", item);
            doOperations.push({
                action: "move",
                id: itemId,
                parentID: newSourceId,
            });
        }
    });
    undoOperations.reverse();
    if (newSourceElement.getAttribute("data-subtype") === "o") {
        undoOperations.splice(0, 0, {
            action: "update",
            id: newSourceId,
            data: newSourceElement.outerHTML
        });
        updateListOrder(newSourceElement, 1);
        doOperations.push({
            action: "update",
            id: newSourceId,
            data: newSourceElement.outerHTML
        });
    }
    undoOperations.push({
        action: "delete",
        id: newSourceId,
    });
    return {
        doOperations,
        undoOperations,
        topSourceElement,
    };
};

const moveTo = async (protyle: IProtyle, sourceElements: Element[], targetElement: Element,
                      isSameDoc: boolean, position: InsertPosition, isCopy: boolean) => {
    let topSourceElement;
    const doOperations: IOperation[] = [];
    const undoOperations: IOperation[] = [];
    const foldHeadingIds: { id: string, parentID: string }[] = [];
    const targetId = targetElement.getAttribute("data-node-id");
    let tempTargetElement = targetElement;
    sourceElements.reverse().forEach((item, index) => {
        const id = item.getAttribute("data-node-id");
        const parentID = item.parentElement.getAttribute("data-node-id") || protyle.block.rootID;
        if (index === sourceElements.length - 1) {
            topSourceElement = getTopAloneElement(item);
            if (topSourceElement.isSameNode(item)) {
                topSourceElement = undefined;
            } else if (topSourceElement.contains(item) && topSourceElement.contains(targetElement)) {
                // * * 1 列表项拖拽到父级列表项下 https://ld246.com/article/1665448570858
                topSourceElement = targetElement;
            }
        }
        if (isCopy && item.getAttribute("data-type") === "NodeHeading" && item.getAttribute("fold") === "1") {
            item.removeAttribute("fold");
            foldHeadingIds.push({id, parentID});
        }
        let copyId;
        let copyElement;
        if (isCopy) {
            copyId = Lute.NewNodeID();
            undoOperations.push({
                action: "delete",
                id: copyId,
            });
        } else {
            undoOperations.push({
                action: "move",
                id,
                previousID: item.previousElementSibling?.getAttribute("data-node-id"),
                parentID,
            });
        }
        if (!isSameDoc && !isCopy) {
            // 打开两个相同的文档
            const sameElement = protyle.wysiwyg.element.querySelector(`[data-node-id="${id}"]`);
            if (sameElement) {
                sameElement.remove();
            }
        }

        if (isCopy) {
            copyElement = item.cloneNode(true) as HTMLElement;
            copyElement.setAttribute("data-node-id", copyId);
            copyElement.querySelectorAll("[data-node-id]").forEach((e) => {
                const newId = Lute.NewNodeID();
                e.setAttribute("data-node-id", newId);
                e.setAttribute("updated", newId.split("-")[0]);
            });
            tempTargetElement.insertAdjacentElement(position, copyElement);
            doOperations.push({
                action: "insert",
                id: copyId,
                data: copyElement.outerHTML,
                previousID: position === "afterend" ? targetId : copyElement.previousElementSibling?.getAttribute("data-node-id"), // 不能使用常量，移动后会被修改
                parentID: copyElement.parentElement?.getAttribute("data-node-id") || protyle.block.parentID || protyle.block.rootID,
            });
        } else {
            tempTargetElement.insertAdjacentElement(position, item);
            doOperations.push({
                action: "move",
                id,
                previousID: position === "afterend" ? targetId : item.previousElementSibling?.getAttribute("data-node-id"), // 不能使用常量，移动后会被修改
                parentID: item.parentElement?.getAttribute("data-node-id") || protyle.block.parentID || protyle.block.rootID,
            });
        }
        if (position !== "afterend") {
            tempTargetElement = isCopy ? copyElement : item;
        }
    });
    undoOperations.reverse();
    for (let j = 0; j < foldHeadingIds.length; j++) {
        const childrenItem = foldHeadingIds[j];
        const headingIds = await fetchSyncPost("/api/block/getHeadingChildrenIDs", {id: childrenItem.id});
        headingIds.data.reverse().forEach((headingId: string) => {
            undoOperations.push({
                action: "move",
                id: headingId,
                previousID: childrenItem.id,
                parentID: childrenItem.parentID,
            });
        });
        undoOperations.push({
            action: "foldHeading",
            id: childrenItem.id,
            data: "remove"
        });
        doOperations.push({
            action: "unfoldHeading",
            id: childrenItem.id,
        });
    }
    return {
        doOperations,
        undoOperations,
        topSourceElement,
    };
};

const dragSb = async (protyle: IProtyle, sourceElements: Element[], targetElement: Element, isBottom: boolean,
                      direct: "col" | "row", isCopy: boolean) => {
    const isSameDoc = protyle.element.contains(sourceElements[0]);

    let newSourceElement: HTMLElement;
    if (sourceElements[0].getAttribute("data-type") === "NodeListItem" && targetElement.getAttribute("data-type") !== "NodeListItem") {
        newSourceElement = document.createElement("div");
        newSourceElement.setAttribute("data-node-id", Lute.NewNodeID());
        newSourceElement.setAttribute("data-type", "NodeList");
        newSourceElement.setAttribute("data-subtype", sourceElements[0].getAttribute("data-subtype"));
        newSourceElement.className = "list";
        newSourceElement.insertAdjacentHTML("beforeend", `<div class="protyle-attr" contenteditable="false">${Constants.ZWSP}</div>`);
    }

    const undoOperations: IOperation[] = [{
        action: "move",
        id: targetElement.getAttribute("data-node-id"),
        previousID: targetElement.previousElementSibling?.getAttribute("data-node-id"),
        parentID: targetElement.parentElement?.getAttribute("data-node-id") || protyle.block.parentID || protyle.block.rootID
    }];
    let topSourceElement: Element;
    let oldSourceParentElement = sourceElements[0].parentElement;
    const sbElement = genSBElement(direct);
    targetElement.parentElement.replaceChild(sbElement, targetElement);
    const doOperations: IOperation[] = [{
        action: "insert",
        data: sbElement.outerHTML,
        id: sbElement.getAttribute("data-node-id"),
        nextID: sbElement.nextElementSibling?.getAttribute("data-node-id"),
        previousID: sbElement.previousElementSibling?.getAttribute("data-node-id"),
        parentID: sbElement.parentElement.getAttribute("data-node-id") || protyle.block.parentID || protyle.block.rootID
    }];
    if (newSourceElement) {
        const newSourceId = newSourceElement.getAttribute("data-node-id");
        sbElement.insertAdjacentElement("afterbegin", targetElement);
        doOperations.push({
            action: "move",
            id: targetElement.getAttribute("data-node-id"),
            parentID: sbElement.getAttribute("data-node-id")
        });
        if (isBottom) {
            targetElement.insertAdjacentElement("afterend", newSourceElement);
            doOperations.push({
                action: "insert",
                data: newSourceElement.outerHTML,
                id: newSourceId,
                previousID: targetElement.getAttribute("data-node-id"),
            });
        } else {
            targetElement.insertAdjacentElement("beforebegin", newSourceElement);
            doOperations.push({
                action: "insert",
                data: newSourceElement.outerHTML,
                id: newSourceId,
                nextID: targetElement.getAttribute("data-node-id"),
            });
        }
        sourceElements.reverse().forEach((item, index) => {
            if (index === sourceElements.length - 1) {
                topSourceElement = getTopAloneElement(item);
                if (topSourceElement.isSameNode(item)) {
                    topSourceElement = undefined;
                }
            }
            const copyId = Lute.NewNodeID();
            if (isCopy) {
                undoOperations.push({
                    action: "delete",
                    id: copyId
                });
            } else {
                undoOperations.push({
                    action: "move",
                    id: item.getAttribute("data-node-id"),
                    previousID: item.previousElementSibling?.getAttribute("data-node-id"),
                    parentID: item.parentElement.getAttribute("data-node-id") || protyle.block.rootID,
                });
            }
            if (!isSameDoc && !isCopy) {
                // 打开两个相同的文档
                const sameElement = protyle.wysiwyg.element.querySelector(`[data-node-id="${item.getAttribute("data-node-id")}"]`);
                if (sameElement) {
                    sameElement.remove();
                }
            }
            if (isCopy) {
                const copyElement = item.cloneNode(true) as HTMLElement;
                copyElement.setAttribute("data-node-id", copyId);
                copyElement.querySelectorAll("[data-node-id]").forEach((e) => {
                    const newId = Lute.NewNodeID();
                    e.setAttribute("data-node-id", newId);
                    e.setAttribute("updated", newId.split("-")[0]);
                });
                newSourceElement.insertAdjacentElement("afterbegin", copyElement);
                doOperations.push({
                    action: "insert",
                    id: copyId,
                    data: copyElement.outerHTML,
                    parentID: newSourceId,
                });
            } else {
                newSourceElement.insertAdjacentElement("afterbegin", item);
                doOperations.push({
                    action: "move",
                    id: item.getAttribute("data-node-id"),
                    parentID: newSourceId,
                });
            }
        });
        undoOperations.reverse();
        undoOperations.push({
            action: "delete",
            id: newSourceId,
        });
    } else {
        const foldHeadingIds: { id: string, parentID: string }[] = [];
        let afterPreviousID;
        sourceElements.reverse().forEach((item, index) => {
            const id = item.getAttribute("data-node-id");
            const parentID = item.parentElement.getAttribute("data-node-id") || protyle.block.rootID;
            if (index === sourceElements.length - 1) {
                topSourceElement = getTopAloneElement(item);
                if (topSourceElement.isSameNode(item)) {
                    topSourceElement = undefined;
                }
            }
            const copyId = Lute.NewNodeID();
            if (index === 0) {
                afterPreviousID = isCopy ? copyId : id;
            }
            if (isCopy && item.getAttribute("data-type") === "NodeHeading" && item.getAttribute("fold") === "1") {
                item.removeAttribute("fold");
                foldHeadingIds.push({id, parentID});
            }
            if (isCopy) {
                undoOperations.push({
                    action: "delete",
                    id: copyId,
                });
            } else {
                undoOperations.push({
                    action: "move",
                    id,
                    previousID: item.previousElementSibling?.getAttribute("data-node-id"),
                    parentID
                });
            }
            if (!isSameDoc && !isCopy) {
                // 打开两个相同的文档
                const sameElement = protyle.wysiwyg.element.querySelector(`[data-node-id="${id}"]`);
                if (sameElement) {
                    sameElement.remove();
                }
            }
            if (isCopy) {
                const copyElement = item.cloneNode(true) as HTMLElement;
                copyElement.setAttribute("data-node-id", copyId);
                copyElement.querySelectorAll("[data-node-id]").forEach((e) => {
                    const newId = Lute.NewNodeID();
                    e.setAttribute("data-node-id", newId);
                    e.setAttribute("updated", newId.split("-")[0]);
                });
                sbElement.insertAdjacentElement("afterbegin", copyElement);
                doOperations.push({
                    action: "insert",
                    id: copyId,
                    data: copyElement.outerHTML,
                    parentID: sbElement.getAttribute("data-node-id"),
                });
            } else {
                sbElement.insertAdjacentElement("afterbegin", item);
                doOperations.push({
                    action: "move",
                    id,
                    parentID: sbElement.getAttribute("data-node-id"),
                });
            }
        });
        undoOperations.reverse();
        for (let j = 0; j < foldHeadingIds.length; j++) {
            const childrenItem = foldHeadingIds[j];
            const headingIds = await fetchSyncPost("/api/block/getHeadingChildrenIDs", {id: childrenItem.id});
            headingIds.data.reverse().forEach((headingId: string) => {
                undoOperations.push({
                    action: "move",
                    id: headingId,
                    previousID: childrenItem.id,
                    parentID: childrenItem.parentID,
                });
            });
            if (j === 0) {
                afterPreviousID = headingIds.data[0];
            }
            undoOperations.push({
                action: "foldHeading",
                id: childrenItem.id,
                data: "remove"
            });
            doOperations.push({
                action: "unfoldHeading",
                id: childrenItem.id,
            });
        }
        if (isBottom) {
            sbElement.insertAdjacentElement("afterbegin", targetElement);
            doOperations.push({
                action: "move",
                id: targetElement.getAttribute("data-node-id"),
                parentID: sbElement.getAttribute("data-node-id")
            });
        } else {
            sbElement.lastElementChild.insertAdjacentElement("beforebegin", targetElement);
            doOperations.push({
                action: "move",
                id: targetElement.getAttribute("data-node-id"),
                previousID: afterPreviousID
            });
        }
    }
    undoOperations.push({
        action: "delete",
        id: sbElement.getAttribute("data-node-id"),
    });
    // https://github.com/siyuan-note/insider/issues/536
    if (!isCopy && oldSourceParentElement && oldSourceParentElement.classList.contains("list") &&
        oldSourceParentElement.getAttribute("data-subtype") === "o" &&
        !oldSourceParentElement.isSameNode(sourceElements[0].parentElement) && oldSourceParentElement.childElementCount > 1) {
        Array.from(oldSourceParentElement.children).forEach((item) => {
            if (item.classList.contains("protyle-attr")) {
                return;
            }
            // 撤销更新不能位于最后，否则又更新为最新结果 https://github.com/siyuan-note/siyuan/issues/5725
            undoOperations.splice(0, 0, {
                action: "update",
                id: item.getAttribute("data-node-id"),
                data: item.outerHTML
            });
        });
        updateListOrder(oldSourceParentElement, 1);
        Array.from(oldSourceParentElement.children).forEach((item) => {
            if (item.classList.contains("protyle-attr")) {
                return;
            }
            doOperations.push({
                action: "update",
                id: item.getAttribute("data-node-id"),
                data: item.outerHTML
            });
        });
    }
    // 删除空元素
    if (!isCopy && topSourceElement) {
        doOperations.push({
            action: "delete",
            id: topSourceElement.getAttribute("data-node-id"),
        });
        undoOperations.splice(0, 0, {
            action: "insert",
            data: topSourceElement.outerHTML,
            id: topSourceElement.getAttribute("data-node-id"),
            previousID: topSourceElement.previousElementSibling?.getAttribute("data-node-id"),
            parentID: topSourceElement.parentElement?.getAttribute("data-node-id") || protyle.block.parentID || protyle.block.rootID
        });
        if (!isSameDoc) {
            // 打开两个相同的文档
            const sameElement = protyle.wysiwyg.element.querySelector(`[data-node-id="${topSourceElement.getAttribute("data-node-id")}"]`);
            if (sameElement) {
                sameElement.remove();
            }
        }
        oldSourceParentElement = topSourceElement.parentElement;
        topSourceElement.remove();
    }
    if (!isCopy && oldSourceParentElement && oldSourceParentElement.classList.contains("sb") && oldSourceParentElement.childElementCount === 2) {
        // 拖拽后，sb 只剩下一个元素
        const sbData = cancelSB(protyle, oldSourceParentElement);
        doOperations.push(sbData.doOperations[0], sbData.doOperations[1]);
        undoOperations.splice(0, 0, sbData.undoOperations[0], sbData.undoOperations[1]);
    } else if (!isCopy && oldSourceParentElement && oldSourceParentElement.classList.contains("protyle-wysiwyg") && oldSourceParentElement.innerHTML === "") {
        /// #if !MOBILE
        // 拖拽后，根文档原内容为空，且不为悬浮窗
        const protyleElement = hasClosestByClassName(oldSourceParentElement, "protyle", true);
        if (protyleElement && !protyleElement.classList.contains("block__edit")) {
            const editor = getInstanceById(protyleElement.getAttribute("data-id")) as Tab;
            if (editor && editor.model instanceof Editor) {
                if (editor.model.editor.protyle.block.id === editor.model.editor.protyle.block.rootID) {
                    const newId = Lute.NewNodeID();
                    doOperations.splice(0, 0, {
                        action: "insert",
                        id: newId,
                        data: genEmptyElement(false, false, newId).outerHTML,
                        parentID: editor.model.editor.protyle.block.parentID
                    });
                    undoOperations.splice(0, 0, {
                        action: "delete",
                        id: newId,
                    });
                } else {
                    zoomOut({protyle: editor.model.editor.protyle, id: editor.model.editor.protyle.block.rootID});
                }
            }
        }
        /// #endif
    }
    if (isSameDoc || isCopy) {
        transaction(protyle, doOperations, undoOperations);
    } else {
        // 跨文档不支持撤销
        transaction(protyle, doOperations);
    }
    focusBlock(sourceElements[0]);
};

const dragSame = async (protyle: IProtyle, sourceElements: Element[], targetElement: Element, isBottom: boolean, isCopy: boolean) => {
    const isSameDoc = protyle.element.contains(sourceElements[0]);
    const doOperations: IOperation[] = [];
    const undoOperations: IOperation[] = [];

    let newSourceElement: HTMLElement;
    if (sourceElements[0].getAttribute("data-type") === "NodeListItem" && targetElement.getAttribute("data-type") !== "NodeListItem") {
        newSourceElement = document.createElement("div");
        newSourceElement.setAttribute("data-node-id", Lute.NewNodeID());
        newSourceElement.setAttribute("data-type", "NodeList");
        newSourceElement.setAttribute("data-subtype", sourceElements[0].getAttribute("data-subtype"));
        newSourceElement.className = "list";
        newSourceElement.insertAdjacentHTML("beforeend", `<div class="protyle-attr" contenteditable="false">${Constants.ZWSP}</div>`);
    }
    let topSourceElement: Element;
    let oldSourceParentElement = sourceElements[0].parentElement;
    if (isBottom) {
        if (newSourceElement) {
            const moveToResult = moveToNew(protyle, sourceElements, targetElement, newSourceElement, isSameDoc, isBottom, isCopy);
            doOperations.push(...moveToResult.doOperations);
            undoOperations.push(...moveToResult.undoOperations);
            topSourceElement = moveToResult.topSourceElement;
        } else {
            const moveToResult = await moveTo(protyle, sourceElements, targetElement, isSameDoc, "afterend", isCopy);
            doOperations.push(...moveToResult.doOperations);
            undoOperations.push(...moveToResult.undoOperations);
            topSourceElement = moveToResult.topSourceElement;
        }
    } else {
        if (newSourceElement) {
            const moveToResult = moveToNew(protyle, sourceElements, targetElement, newSourceElement, isSameDoc, isBottom, isCopy);
            doOperations.push(...moveToResult.doOperations);
            undoOperations.push(...moveToResult.undoOperations);
            topSourceElement = moveToResult.topSourceElement;
        } else {
            const moveToResult = await moveTo(protyle, sourceElements, targetElement, isSameDoc, "beforebegin", isCopy);
            doOperations.push(...moveToResult.doOperations);
            undoOperations.push(...moveToResult.undoOperations);
            topSourceElement = moveToResult.topSourceElement;
        }
    }
    if (targetElement.getAttribute("data-type") === "NodeListItem" && targetElement.getAttribute("data-subtype") === "o") {
        // https://github.com/siyuan-note/insider/issues/536
        Array.from(targetElement.parentElement.children).forEach((item) => {
            if (item.classList.contains("protyle-attr")) {
                return;
            }
            undoOperations.splice(0, 0, {
                action: "update",
                id: item.getAttribute("data-node-id"),
                data: item.outerHTML
            });
        });
        updateListOrder(targetElement.parentElement, 1);
        Array.from(targetElement.parentElement.children).forEach((item) => {
            if (item.classList.contains("protyle-attr")) {
                return;
            }
            doOperations.push({
                action: "update",
                id: item.getAttribute("data-node-id"),
                data: item.outerHTML
            });
        });
    }
    if (!isCopy &&
        isSameDoc &&    // 同一文档分屏后，oldSourceParentElement 已经被移走，不可再 update https://github.com/siyuan-note/siyuan/issues/8863
        oldSourceParentElement && oldSourceParentElement.classList.contains("list") &&
        oldSourceParentElement.getAttribute("data-subtype") === "o" &&
        !oldSourceParentElement.isSameNode(sourceElements[0].parentElement) && oldSourceParentElement.childElementCount > 1) {
        Array.from(oldSourceParentElement.children).forEach((item) => {
            if (item.classList.contains("protyle-attr")) {
                return;
            }
            if (oldSourceParentElement.contains(targetElement)) {
                undoOperations.splice(0, 0, {
                    action: "update",
                    id: item.getAttribute("data-node-id"),
                    data: item.outerHTML
                });
            } else {
                undoOperations.splice(targetElement.parentElement.childElementCount - 1, 0, {
                    action: "update",
                    id: item.getAttribute("data-node-id"),
                    data: item.outerHTML
                });
            }
        });
        updateListOrder(oldSourceParentElement, 1);
        Array.from(oldSourceParentElement.children).forEach((item) => {
            if (item.classList.contains("protyle-attr")) {
                return;
            }
            doOperations.push({
                action: "update",
                id: item.getAttribute("data-node-id"),
                data: item.outerHTML
            });
        });
    }

    // 删除空元素
    if (!isCopy && topSourceElement) {
        doOperations.push({
            action: "delete",
            id: topSourceElement.getAttribute("data-node-id"),
        });
        undoOperations.splice(0, 0, {
            action: "insert",
            data: topSourceElement.outerHTML,
            id: topSourceElement.getAttribute("data-node-id"),
            previousID: topSourceElement.previousElementSibling?.getAttribute("data-node-id"),
            parentID: topSourceElement.parentElement?.getAttribute("data-node-id") || protyle.block.parentID || protyle.block.rootID
        });
        oldSourceParentElement = topSourceElement.parentElement;
        topSourceElement.remove();
        if (!isSameDoc) {
            // 打开两个相同的文档
            const sameElement = protyle.wysiwyg.element.querySelector(`[data-node-id="${topSourceElement.getAttribute("data-node-id")}"]`);
            if (sameElement) {
                sameElement.remove();
            }
        }
    }
    if (!isCopy && oldSourceParentElement && oldSourceParentElement.classList.contains("sb") && oldSourceParentElement.childElementCount === 2) {
        // 拖拽后，sb 只剩下一个元素
        const sbData = cancelSB(protyle, oldSourceParentElement);
        doOperations.push(sbData.doOperations[0], sbData.doOperations[1]);
        undoOperations.splice(0, 0, sbData.undoOperations[0], sbData.undoOperations[1]);
    } else if (!isCopy && oldSourceParentElement && oldSourceParentElement.classList.contains("protyle-wysiwyg") && oldSourceParentElement.childElementCount === 0) {
        /// #if !MOBILE
        // 拖拽后，根文档原内容为空，且不为悬浮窗
        const protyleElement = hasClosestByClassName(oldSourceParentElement, "protyle", true);
        if (protyleElement && !protyleElement.classList.contains("block__edit")) {
            const editor = getInstanceById(protyleElement.getAttribute("data-id")) as Tab;
            if (editor && editor.model instanceof Editor) {
                if (editor.model.editor.protyle.block.id === editor.model.editor.protyle.block.rootID) {
                    const newId = Lute.NewNodeID();
                    doOperations.splice(0, 0, {
                        action: "insert",
                        id: newId,
                        data: genEmptyElement(false, false, newId).outerHTML,
                        parentID: editor.model.editor.protyle.block.parentID
                    });
                    undoOperations.splice(0, 0, {
                        action: "delete",
                        id: newId,
                    });
                } else {
                    zoomOut({protyle: editor.model.editor.protyle, id: editor.model.editor.protyle.block.rootID});
                }

            }
        }
        /// #endif
    }
    if (isSameDoc || isCopy) {
        transaction(protyle, doOperations, undoOperations);
    } else {
        // 跨文档不支持撤销
        transaction(protyle, doOperations);
    }
    focusBlock(sourceElements[0]);
};

export const dropEvent = (protyle: IProtyle, editorElement: HTMLElement) => {
    editorElement.addEventListener("dragstart", (event) => {
        const target = event.target as HTMLElement;
        if (target.tagName === "IMG") {
            window.siyuan.dragElement = undefined;
            event.preventDefault();
            return;
        }
        if (target.classList) {
            if (hasClosestByClassName(target, "protyle-wysiwyg__embed")) {
                window.siyuan.dragElement = undefined;
                event.preventDefault();
            } else if (target.classList.contains("protyle-action")) {
                window.siyuan.dragElement = protyle.wysiwyg.element;
                event.dataTransfer.setData(`${Constants.SIYUAN_DROP_GUTTER}NodeListItem${Constants.ZWSP}${target.parentElement.getAttribute("data-subtype")}${Constants.ZWSP}${[target.parentElement.getAttribute("data-node-id")]}`,
                    protyle.wysiwyg.element.innerHTML);
                return;
            } else if (target.classList.contains("av__cell--header")) {
                window.siyuan.dragElement = target;
                event.dataTransfer.setData(`${Constants.SIYUAN_DROP_GUTTER}NodeAttributeView${Constants.ZWSP}Col${Constants.ZWSP}${[target.getAttribute("data-col-id")]}`,
                    target.outerHTML);
                return;
            }
        }
        // 选中编辑器中的文字进行拖拽
        event.dataTransfer.setData(Constants.SIYUAN_DROP_EDITOR, Constants.SIYUAN_DROP_EDITOR);
        protyle.element.style.userSelect = "auto";
        document.onmousemove = null;
        document.onmouseup = null;
    });
    editorElement.addEventListener("drop", async (event: DragEvent & { target: HTMLElement }) => {
        if (protyle.disabled || event.dataTransfer.getData(Constants.SIYUAN_DROP_EDITOR)) {
            // 只读模式/编辑器内选中文字拖拽
            event.preventDefault();
            event.stopPropagation();
            return;
        }
        let gutterType = "";
        for (const item of event.dataTransfer.items) {
            if (item.type.startsWith(Constants.SIYUAN_DROP_GUTTER)) {
                gutterType = item.type;
            }
        }
        const targetElement = editorElement.querySelector(".dragover__left, .dragover__right, .dragover__bottom, .dragover__top");
        if (targetElement) {
            targetElement.classList.remove("protyle-wysiwyg--select");
            targetElement.removeAttribute("select-start");
            targetElement.removeAttribute("select-end");
        }
        if (gutterType) {
            // gutter 或反链面板拖拽
            const sourceElements: Element[] = [];
            const gutterTypes = gutterType.replace(Constants.SIYUAN_DROP_GUTTER, "").split(Constants.ZWSP);
            const selectedIds = gutterTypes[2].split(",");
            if (event.altKey) {
                focusByRange(getRangeByPoint(event.clientX, event.clientY));
                let html = "";
                for (let i = 0; i < selectedIds.length; i++) {
                    const response = await fetchSyncPost("/api/block/getRefText", {id: selectedIds[i]});
                    html += `((${selectedIds[i]} '${response.data}')) `;
                }
                insertHTML(html, protyle);
            } else if (event.shiftKey) {
                focusByRange(getRangeByPoint(event.clientX, event.clientY));
                let html = "";
                selectedIds.forEach(item => {
                    html += `{{select * from blocks where id='${item}'}}\n`;
                });
                insertHTML(protyle.lute.SpinBlockDOM(html), protyle, true);
                blockRender(protyle, protyle.wysiwyg.element);
            } else if (targetElement && targetElement.className.indexOf("dragover__") > -1) {
                let queryClass = "";
                selectedIds.forEach(item => {
                    queryClass += `[data-node-id="${item}"],`;
                });
                if (window.siyuan.dragElement) {
                    window.siyuan.dragElement.querySelectorAll(queryClass.substring(0, queryClass.length - 1)).forEach(elementItem => {
                        if (elementItem.getAttribute("data-type") === "NodeBlockQueryEmbed" ||
                            !hasClosestByAttribute(elementItem, "data-type", "NodeBlockQueryEmbed")) {
                            sourceElements.push(elementItem);
                        }
                    });
                } else {    // 跨窗口拖拽
                    const targetProtyleElement = document.createElement("template");
                    targetProtyleElement.innerHTML = `<div>${event.dataTransfer.getData(gutterType)}</div>`;
                    targetProtyleElement.content.querySelectorAll(queryClass.substring(0, queryClass.length - 1)).forEach(elementItem => {
                        if (elementItem.getAttribute("data-type") === "NodeBlockQueryEmbed" ||
                            !hasClosestByAttribute(elementItem, "data-type", "NodeBlockQueryEmbed")) {
                            sourceElements.push(elementItem);
                        }
                    });
                }

                const sourceIds: string [] = [];
                const srcs: IOperationSrcs[] = [];
                sourceElements.forEach(item => {
                    item.classList.remove("protyle-wysiwyg--select", "protyle-wysiwyg--hl");
                    item.removeAttribute("select-start");
                    item.removeAttribute("select-end");
                    // 反链提及有高亮，如果拖拽到正文的话，应移除
                    item.querySelectorAll('[data-type="search-mark"]').forEach(markItem => {
                        markItem.outerHTML = markItem.innerHTML;
                    });
                    const id = item.getAttribute("data-node-id");
                    sourceIds.push(id);
                    srcs.push({
                        id,
                        isDetached: false,
                    });
                });

                hideElements(["gutter"], protyle);

                const targetClass = targetElement.className.split(" ");
                targetElement.classList.remove("dragover__bottom", "dragover__top", "dragover__left", "dragover__right");

                if (targetElement.classList.contains("av__cell")) {
                    const blockElement = hasClosestBlock(targetElement);
                    if (blockElement) {
                        const avID = blockElement.getAttribute("data-av-id");
                        let previousID = "";
                        if (targetClass.includes("dragover__left")) {
                            if (targetElement.previousElementSibling) {
                                if (targetElement.previousElementSibling.classList.contains("av__colsticky")) {
                                    previousID = targetElement.previousElementSibling.lastElementChild.getAttribute("data-col-id");
                                } else {
                                    previousID = targetElement.previousElementSibling.getAttribute("data-col-id");
                                }
                            }
                        } else {
                            previousID = targetElement.getAttribute("data-col-id");
                        }
                        let oldPreviousID = "";
                        const rowElement = hasClosestByClassName(targetElement, "av__row");
                        if (rowElement) {
                            const oldPreviousElement = rowElement.querySelector(`[data-col-id="${gutterTypes[2]}"`)?.previousElementSibling;
                            if (oldPreviousElement) {
                                if (oldPreviousElement.classList.contains("av__colsticky")) {
                                    oldPreviousID = oldPreviousElement.lastElementChild.getAttribute("data-col-id");
                                } else {
                                    oldPreviousID = oldPreviousElement.getAttribute("data-col-id");
                                }
                            }
                        }
                        if (previousID !== oldPreviousID && previousID !== gutterTypes[2]) {
                            transaction(protyle, [{
                                action: "sortAttrViewCol",
                                avID,
                                previousID,
                                id: gutterTypes[2],
                                blockID: blockElement.dataset.nodeId,
                            }], [{
                                action: "sortAttrViewCol",
                                avID,
                                previousID: oldPreviousID,
                                id: gutterTypes[2],
                                blockID: blockElement.dataset.nodeId,
                            }]);
                        }
                    }
                } else if (targetElement.classList.contains("av__row")) {
                    // 拖拽到属性视图内
                    const blockElement = hasClosestBlock(targetElement);
                    if (blockElement) {
                        let previousID = "";
                        if (targetClass.includes("dragover__bottom")) {
                            previousID = targetElement.getAttribute("data-id") || "";
                        } else {
                            previousID = targetElement.previousElementSibling?.getAttribute("data-id") || "";
                        }
                        const avID = blockElement.getAttribute("data-av-id");
                        if (gutterTypes[0] === "nodeattributeviewrowmenu") {
                            // 行内拖拽
                            const doOperations: IOperation[] = [];
                            const undoOperations: IOperation[] = [];
                            const undoPreviousId = blockElement.querySelector(`[data-id="${selectedIds[0]}"]`).previousElementSibling.getAttribute("data-id") || "";
                            selectedIds.reverse().forEach(item => {
                                if (previousID !== item && undoPreviousId !== previousID) {
                                    doOperations.push({
                                        action: "sortAttrViewRow",
                                        avID,
                                        previousID,
                                        id: item,
                                        blockID: blockElement.dataset.nodeId,
                                    });
                                    undoOperations.push({
                                        action: "sortAttrViewRow",
                                        avID,
                                        previousID: undoPreviousId,
                                        id: item,
                                        blockID: blockElement.dataset.nodeId,
                                    });
                                }
                            });
                            transaction(protyle, doOperations, undoOperations);
                        } else {
                            const newUpdated = formatDate(new Date(), 'yyyyMMddHHmmss');
                            transaction(protyle, [{
                                action: "insertAttrViewBlock",
                                avID,
                                previousID,
                                srcs,
                                blockID: blockElement.dataset.nodeId
                            }, {
                                action: "doUpdateUpdated",
                                id: blockElement.dataset.nodeId,
                                data: newUpdated,
                            }], [{
                                action: "removeAttrViewBlock",
                                srcIDs: sourceIds,
                                avID,
                            }, {
                                action: "doUpdateUpdated",
                                id: blockElement.dataset.nodeId,
                                data: blockElement.getAttribute("updated")
                            }]);
                            blockElement.setAttribute("updated", newUpdated);
                            insertAttrViewBlockAnimation(protyle, blockElement, sourceIds, previousID);
                        }
                    }
                } else if (sourceElements.length > 0) {
                    if (targetElement.parentElement.getAttribute("data-type") === "NodeSuperBlock" &&
                        targetElement.parentElement.getAttribute("data-sb-layout") === "col") {
                        if (targetClass.includes("dragover__left") || targetClass.includes("dragover__right")) {
                            // Mac 上 ⌘ 无法进行拖拽
                            dragSame(protyle, sourceElements, targetElement, targetClass.includes("dragover__right"), event.ctrlKey);
                        } else {
                            dragSb(protyle, sourceElements, targetElement, targetClass.includes("dragover__bottom"), "row", event.ctrlKey);
                        }
                    } else {
                        if (targetClass.includes("dragover__left") || targetClass.includes("dragover__right")) {
                            dragSb(protyle, sourceElements, targetElement, targetClass.includes("dragover__right"), "col", event.ctrlKey);
                        } else {
                            dragSame(protyle, sourceElements, targetElement, targetClass.includes("dragover__bottom"), event.ctrlKey);
                        }
                    }
                    // 超级块内嵌入块无面包屑，需重新渲染 https://github.com/siyuan-note/siyuan/issues/7574
                    sourceElements.forEach(item => {
                        if (item.getAttribute("data-type") === "NodeBlockQueryEmbed") {
                            item.removeAttribute("data-render");
                            blockRender(protyle, item);
                        }
                    });
                    if (targetElement.getAttribute("data-type") === "NodeBlockQueryEmbed") {
                        targetElement.removeAttribute("data-render");
                        blockRender(protyle, targetElement);
                    }
                }
                dragoverElement = undefined;
            }
        } else if (event.dataTransfer.getData(Constants.SIYUAN_DROP_FILE)?.split("-").length > 1
            && targetElement && !protyle.options.backlinkData && targetElement.className.indexOf("dragover__") > -1) {
            // 文件树拖拽
            const scrollTop = protyle.contentElement.scrollTop;
            const ids = event.dataTransfer.getData(Constants.SIYUAN_DROP_FILE).split(",");
            if (targetElement.classList.contains("av__row")) {
                // 拖拽到属性视图内
                const blockElement = hasClosestBlock(targetElement);
                if (blockElement) {
                    let previousID = "";
                    if (targetElement.classList.contains("dragover__bottom")) {
                        previousID = targetElement.getAttribute("data-id") || "";
                    } else {
                        previousID = targetElement.previousElementSibling?.getAttribute("data-id") || "";
                    }
                    const avID = blockElement.getAttribute("data-av-id");
                    const newUpdated = formatDate(new Date(), 'yyyyMMddHHmmss');
                    const srcs: IOperationSrcs[] = [];
                    ids.forEach(id => {
                        srcs.push({
                            id,
                            isDetached: false,
                        });
                    });
                    transaction(protyle, [{
                        action: "insertAttrViewBlock",
                        avID,
                        previousID,
                        srcs,
                        blockID: blockElement.dataset.nodeId,
                    }, {
                        action: "doUpdateUpdated",
                        id: blockElement.dataset.nodeId,
                        data: newUpdated,
                    }], [{
                        action: "removeAttrViewBlock",
                        srcIDs: ids,
                        avID,
                    }, {
                        action: "doUpdateUpdated",
                        id: blockElement.dataset.nodeId,
                        data: blockElement.getAttribute("updated")
                    }]);
                    insertAttrViewBlockAnimation(protyle, blockElement, ids, previousID);
                    blockElement.setAttribute("updated", newUpdated);
                }
            } else {
                for (let i = 0; i < ids.length; i++) {
                    if (ids[i]) {
                        await fetchSyncPost("/api/filetree/doc2Heading", {
                            srcID: ids[i],
                            after: targetElement.classList.contains("dragover__bottom"),
                            targetID: targetElement.getAttribute("data-node-id"),
                        });
                    }
                }
                fetchPost("/api/filetree/getDoc", {
                    id: protyle.block.id,
                    size: window.siyuan.config.editor.dynamicLoadBlocks,
                }, getResponse => {
                    onGet({data: getResponse, protyle});
                    /// #if !MOBILE
                    // 文档标题互转后，需更新大纲
                    updatePanelByEditor({
                        protyle,
                        focus: false,
                        pushBackStack: false,
                        reload: true,
                        resize: false,
                    });
                    /// #endif
                    // 文档标题互转后，编辑区会跳转到开头 https://github.com/siyuan-note/siyuan/issues/2939
                    setTimeout(() => {
                        protyle.contentElement.scrollTop = scrollTop;
                        protyle.scroll.lastScrollTop = scrollTop - 1;
                    }, Constants.TIMEOUT_LOAD);
                });
            }
            targetElement.classList.remove("dragover__bottom", "dragover__top", "dragover__left", "dragover__right");
        } else if (!window.siyuan.dragElement && (event.dataTransfer.types[0] === "Files" || event.dataTransfer.types.includes("text/html"))) {
            // 外部文件拖入编辑器中或者编辑器内选中文字拖拽
            // https://github.com/siyuan-note/siyuan/issues/9544
            const avElement = hasClosestByClassName(event.target, "av");
            if (!avElement) {
                focusByRange(getRangeByPoint(event.clientX, event.clientY));
                if (event.dataTransfer.types[0] === "Files" && !isBrowser()) {
                    const files: string[] = [];
                    for (let i = 0; i < event.dataTransfer.files.length; i++) {
                        files.push(event.dataTransfer.files[i].path);
                    }
                    uploadLocalFiles(files, protyle, !event.altKey);
                } else {
                    paste(protyle, event);
                }
            } else {
                const cellElement = hasClosestByClassName(event.target, "av__cell");
                if (cellElement) {
                    const cellType = avElement.querySelector(`.av__row--header [data-col-id="${cellElement.dataset.colId}"]`)?.getAttribute("data-dtype");
                    if (cellType === "mAsset" && event.dataTransfer.types[0] === "Files" && !isBrowser()) {
                        const files: string[] = [];
                        for (let i = 0; i < event.dataTransfer.files.length; i++) {
                            files.push(event.dataTransfer.files[i].path);
                        }
                        dragUpload(files, protyle, cellElement);
                    }
                }
            }
        }
        if (window.siyuan.dragElement) {
            window.siyuan.dragElement.style.opacity = "";
            window.siyuan.dragElement = undefined;
        }
    });
    let dragoverElement: Element;
    let disabledPosition: string;
    editorElement.addEventListener("dragover", (event: DragEvent & { target: HTMLElement }) => {
        if (protyle.disabled || event.dataTransfer.types.includes(Constants.SIYUAN_DROP_EDITOR)) {
            event.preventDefault();
            event.stopPropagation();
            event.dataTransfer.dropEffect = "none";
            return;
        }
        const contentRect = protyle.contentElement.getBoundingClientRect();
        if (!hasClosestByClassName(event.target, "av__cell") && (event.clientY < contentRect.top + Constants.SIZE_SCROLL_TB || event.clientY > contentRect.bottom - Constants.SIZE_SCROLL_TB)) {
            protyle.contentElement.scroll({
                top: protyle.contentElement.scrollTop + (event.clientY < contentRect.top + Constants.SIZE_SCROLL_TB ? -Constants.SIZE_SCROLL_STEP : Constants.SIZE_SCROLL_STEP),
                behavior: "smooth"
            });
        }
        // 设置了的话 drop 就无法监听 shift/control event.dataTransfer.dropEffect = "move";
        if (event.dataTransfer.types.includes("Files") && event.target.classList.contains("protyle-wysiwyg")) {
            // 文档底部拖拽文件需 preventDefault，否则无法触发 drop 事件 https://github.com/siyuan-note/siyuan/issues/2665
            event.preventDefault();
            return;
        }
        let gutterType = "";
        for (const item of event.dataTransfer.items) {
            if (item.type.startsWith(Constants.SIYUAN_DROP_GUTTER)) {
                gutterType = item.type;
            }
        }
        if (!gutterType && !window.siyuan.dragElement) {
            // https://github.com/siyuan-note/siyuan/issues/6436
            event.preventDefault();
            return;
        }
        if (event.shiftKey || event.altKey) {
            const targetElement = hasClosestBlock(event.target);
            if (targetElement) {
                targetElement.classList.remove("dragover__top", "protyle-wysiwyg--select", "dragover__bottom", "dragover__left", "dragover__right");
                targetElement.removeAttribute("select-start");
                targetElement.removeAttribute("select-end");
            }
            event.preventDefault();
            return;
        }
        // 编辑器内文字拖拽或资源文件拖拽或按住 alt/shift 拖拽反链图标进入编辑器时不能运行 event.preventDefault()， 否则无光标; 需放在 !window.siyuan.dragElement 之后
        event.preventDefault();
        let targetElement = hasClosestByClassName(event.target, "av__row") || hasClosestBlock(event.target);
        const point = {x: event.clientX, y: event.clientY, className: ""};
        if (!targetElement) {
            if (event.clientY > editorElement.lastElementChild.getBoundingClientRect().bottom) {
                // 命中底部
                targetElement = editorElement.lastElementChild as HTMLElement;
                point.className = "dragover__bottom";
            } else if (event.clientY < editorElement.firstElementChild.getBoundingClientRect().top) {
                // 命中顶部
                targetElement = editorElement.firstElementChild as HTMLElement;
                point.className = "dragover__top";
            } else if (contentRect) {
                const editorPosition = {
                    left: contentRect.left + Number.parseInt(editorElement.style.paddingLeft),
                    right: contentRect.left + protyle.contentElement.clientWidth - Number.parseInt(editorElement.style.paddingRight)
                };
                if (event.clientX < editorPosition.left) {
                    // 左侧
                    point.x = editorPosition.left;
                    point.className = "dragover__left";
                } else if (event.clientX >= editorPosition.right) {
                    // 右侧
                    point.x = editorPosition.right - 6;
                    point.className = "dragover__right";
                }
                targetElement = document.elementFromPoint(point.x, point.y) as HTMLElement;
                if (targetElement.classList.contains("protyle-wysiwyg")) {
                    // 命中间隙
                    targetElement = document.elementFromPoint(point.x, point.y - 6) as HTMLElement;
                }
                targetElement = hasTopClosestByAttribute(targetElement, "data-node-id", null);
            }
        } else if (targetElement && targetElement.classList.contains("list")) {
            if (gutterType && gutterType.replace(Constants.SIYUAN_DROP_GUTTER, "").split(Constants.ZWSP)[0] !== "nodelistitem") {
                targetElement = hasClosestBlock(document.elementFromPoint(event.clientX, event.clientY - 6));
            } else {
                targetElement = hasClosestByClassName(document.elementFromPoint(event.clientX, event.clientY - 6), "li");
            }
        }
        if (gutterType && gutterType.startsWith(`${Constants.SIYUAN_DROP_GUTTER}NodeAttributeView${Constants.ZWSP}Col${Constants.ZWSP}`.toLowerCase())) {
            // 表头只能拖拽到当前 av 的表头中
            targetElement = hasClosestByClassName(event.target, "av__cell");
            if (targetElement) {
                const targetRowElement = hasClosestByClassName(targetElement, "av__row--header");
                const dragRowElement = hasClosestByClassName(window.siyuan.dragElement, "av__row--header");
                if (targetElement.isSameNode(window.siyuan.dragElement) || !targetRowElement || !dragRowElement ||
                    (targetRowElement && dragRowElement && !targetRowElement.isSameNode(dragRowElement))
                ) {
                    targetElement = false;
                }
            }
        } else if (targetElement && gutterType && gutterType.startsWith(`${Constants.SIYUAN_DROP_GUTTER}NodeAttributeViewRowMenu${Constants.ZWSP}`.toLowerCase())) {
            // 行只能拖拽当前 av 中
            if (!targetElement.classList.contains("av__row") || !window.siyuan.dragElement.contains(targetElement)) {
                targetElement = false;
            }
        }
        if (!targetElement) {
            return;
        }
        const fileTreeIds = (event.dataTransfer.types.includes(Constants.SIYUAN_DROP_FILE) && window.siyuan.dragElement) ? window.siyuan.dragElement.innerText : "";
        if (targetElement && dragoverElement && targetElement.isSameNode(dragoverElement)) {
            // 性能优化，目标为同一个元素不再进行校验
            const nodeRect = targetElement.getBoundingClientRect();
            editorElement.querySelectorAll(".dragover__left, .dragover__right, .dragover__bottom, .dragover__top").forEach((item: HTMLElement) => {
                item.classList.remove("dragover__top", "dragover__bottom", "dragover__left", "dragover__right", "protyle-wysiwyg--select");
                item.removeAttribute("select-start");
                item.removeAttribute("select-end");
            });
            if (targetElement.getAttribute("data-type") === "NodeAttributeView" && hasClosestByTag(event.target, "TD")) {
                return;
            }
            if (point.className) {
                targetElement.classList.add(point.className);
                return;
            }
            if (targetElement.getAttribute("data-type") === "NodeListItem" || fileTreeIds.indexOf("-") > -1) {
                if (event.clientY > nodeRect.top + nodeRect.height / 2) {
                    targetElement.classList.add("dragover__bottom");
                } else if (!targetElement.classList.contains("av__row--header")) {
                    targetElement.classList.add("dragover__top");
                }
                return;
            }

            if (targetElement.classList.contains("av__cell")) {
                if (event.clientX < nodeRect.left + nodeRect.width / 2 && event.clientX > nodeRect.left &&
                    !targetElement.classList.contains("av__row") && !targetElement.previousElementSibling.isSameNode(window.siyuan.dragElement)) {
                    targetElement.classList.add("dragover__left");
                } else if (event.clientX > nodeRect.right - nodeRect.width / 2 && event.clientX <= nodeRect.right + 1 &&
                    !targetElement.classList.contains("av__row") && !targetElement.isSameNode(window.siyuan.dragElement.previousElementSibling)) {
                    if (window.siyuan.dragElement.previousElementSibling.classList.contains("av__colsticky") && targetElement.isSameNode(window.siyuan.dragElement.previousElementSibling.lastElementChild)) {
                        // 拖拽到固定列的最后一个元素
                    } else {
                        targetElement.classList.add("dragover__right");
                    }
                }
                return;
            }
            if (event.clientX < nodeRect.left + 32 && event.clientX >= nodeRect.left - 1 &&
                !targetElement.classList.contains("av__row")) {
                targetElement.classList.add("dragover__left");
            } else if (event.clientX > nodeRect.right - 32 && event.clientX < nodeRect.right &&
                !targetElement.classList.contains("av__row")) {
                targetElement.classList.add("dragover__right");
            } else {
                if (event.clientY > nodeRect.top + nodeRect.height / 2 && disabledPosition !== "bottom") {
                    targetElement.classList.add("dragover__bottom");
                } else if (disabledPosition !== "top") {
                    targetElement.classList.add("dragover__top");
                }
            }
            return;
        }
        if (fileTreeIds.indexOf("-") > -1) {
            if (fileTreeIds.split(",").includes(protyle.block.rootID) && !targetElement.classList.contains("av__row")) {
                dragoverElement = undefined;
            } else {
                dragoverElement = targetElement;
            }
            return;
        }
        if (gutterType) {
            disabledPosition = "";
            // gutter 文档内拖拽限制
            // 排除自己及子孙
            const gutterTypes = gutterType.replace(Constants.SIYUAN_DROP_GUTTER, "").split(Constants.ZWSP);
            if (gutterTypes[0] === "nodeattributeview" && gutterTypes[1] === "col" && targetElement.getAttribute("data-id") === gutterTypes[2]) {
                // 表头不能拖到自己上
                return;
            }
            if (gutterTypes[0] === "nodeattributeviewrowmenu" && gutterTypes[2] === targetElement.getAttribute("data-id")) {
                // 行不能拖到自己上
                return;
            }
            const isSelf = gutterTypes[2].split(",").find((item: string) => {
                if (item && hasClosestByAttribute(targetElement as HTMLElement, "data-node-id", item)) {
                    return true;
                }
            });
            if (isSelf) {
                return;
            }
            if (hasClosestByAttribute(targetElement.parentElement, "data-type", "NodeBlockQueryEmbed")) {
                // 不允许托入嵌入块
                return;
            }
            if (gutterTypes[0] === "nodelistitem" &&
                gutterTypes[1] !== targetElement.getAttribute("data-subtype") &&
                "NodeListItem" === targetElement.getAttribute("data-type")) {
                // 排除类型不同的列表项
                return;
            }
            if (gutterTypes[0] !== "nodelistitem" && targetElement.getAttribute("data-type") === "NodeListItem") {
                // 非列表项不能拖入列表项周围
                return;
            }
            if (gutterTypes[0] === "nodelistitem" && targetElement.parentElement.classList.contains("li") &&
                targetElement.previousElementSibling?.classList.contains("protyle-action")) {
                // 列表项不能拖入列表项中第一个元素之上
                disabledPosition = "top";
            }
            if (gutterTypes[0] === "nodelistitem" && targetElement.nextElementSibling?.classList.contains("list")) {
                // 列表项不能拖入列表上方块的下面
                disabledPosition = "bottom";
            }
            if (targetElement && targetElement.classList.contains("av__row--header")) {
                // 块不能拖在表头上
                disabledPosition = "top";
            }
            dragoverElement = targetElement;
        }
    });
    editorElement.addEventListener("dragleave", (event) => {
        if (protyle.disabled) {
            event.preventDefault();
            event.stopPropagation();
            return;
        }
        editorElement.querySelectorAll(".dragover__left, .dragover__right, .dragover__bottom, .dragover__top").forEach((item: HTMLElement) => {
            item.classList.remove("dragover__top", "dragover__bottom", "dragover__left", "dragover__right");
        });
    });
};<|MERGE_RESOLUTION|>--- conflicted
+++ resolved
@@ -27,13 +27,9 @@
 import {hideElements} from "../ui/hideElements";
 import {insertAttrViewBlockAnimation} from "../render/av/row";
 import {dragUpload} from "../render/av/asset";
-<<<<<<< HEAD
 // import * as dayjs from "dayjs";
+import {zoomOut} from "../../menus/protyle";
 import {formatDate} from "sofill/mid";
-=======
-import * as dayjs from "dayjs";
-import {zoomOut} from "../../menus/protyle";
->>>>>>> 3c5bb6aa
 
 const moveToNew = (protyle: IProtyle, sourceElements: Element[], targetElement: Element, newSourceElement: Element,
                    isSameDoc: boolean, isBottom: boolean, isCopy: boolean) => {
