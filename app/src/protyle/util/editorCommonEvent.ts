import {focusBlock, focusByRange, getRangeByPoint} from "./selection";
import {
    hasClosestBlock,
    hasClosestByAttribute,
    hasClosestByClassName,
    hasClosestByTag,
    hasTopClosestByAttribute
} from "./hasClosest";
import {Constants} from "../../constants";
import {paste} from "./paste";
import {cancelSB, genEmptyElement, genSBElement} from "../../block/util";
import {transaction} from "../wysiwyg/transaction";
import {getTopAloneElement} from "../wysiwyg/getBlock";
import {updateListOrder} from "../wysiwyg/list";
import {fetchPost, fetchSyncPost} from "../../util/fetch";
import {onGet} from "./onGet";
/// #if !MOBILE
import {getInstanceById} from "../../layout/util";
import {Tab} from "../../layout/Tab";
import {updatePanelByEditor} from "../../editor/util";
/// #endif
import {Editor} from "../../editor";
import {blockRender} from "../render/blockRender";
import {uploadLocalFiles} from "../upload";
import {insertHTML} from "./insertHTML";
import {isBrowser} from "../../util/functions";
import {hideElements} from "../ui/hideElements";
import {insertAttrViewBlockAnimation} from "../render/av/row";
import {dragUpload} from "../render/av/asset";

const moveToNew = (protyle: IProtyle, sourceElements: Element[], targetElement: Element, newSourceElement: Element,
                   isSameDoc: boolean, isBottom: boolean, isCopy: boolean) => {
    let topSourceElement;
    const targetId = targetElement.getAttribute("data-node-id");
    const newSourceId = newSourceElement.getAttribute("data-node-id");
    const doOperations: IOperation[] = [];
    const undoOperations: IOperation[] = [];
    targetElement.insertAdjacentElement(isBottom ? "afterend" : "beforebegin", newSourceElement);
    if (isBottom) {
        doOperations.push({
            action: "insert",
            data: newSourceElement.outerHTML,
            id: newSourceId,
            previousID: targetId,
        });
    } else {
        doOperations.push({
            action: "insert",
            data: newSourceElement.outerHTML,
            id: newSourceId,
            nextID: targetId,
        });
    }
    sourceElements.reverse().forEach((item, index) => {
        const itemId = item.getAttribute("data-node-id");
        if (index === sourceElements.length - 1) {
            topSourceElement = getTopAloneElement(item);
            if (topSourceElement.isSameNode(item)) {
                topSourceElement = undefined;
            }
        }
        const copyId = Lute.NewNodeID();
        if (isCopy) {
            undoOperations.push({
                action: "delete",
                id: copyId,
            });
        } else {
            undoOperations.push({
                action: "move",
                id: itemId,
                previousID: item.previousElementSibling?.getAttribute("data-node-id"),
                parentID: item.parentElement.getAttribute("data-node-id") || protyle.block.rootID,
            });
        }
        if (!isSameDoc && !isCopy) {
            // 打开两个相同的文档
            const sameElement = protyle.wysiwyg.element.querySelector(`[data-node-id="${itemId}"]`);
            if (sameElement) {
                sameElement.remove();
            }
        }
        if (isCopy) {
            const copyElement = item.cloneNode(true) as HTMLElement;
            copyElement.setAttribute("data-node-id", copyId);
            copyElement.querySelectorAll("[data-node-id]").forEach((e) => {
                const newId = Lute.NewNodeID();
                e.setAttribute("data-node-id", newId);
                e.setAttribute("updated", newId.split("-")[0]);
            });
            newSourceElement.insertAdjacentElement("afterbegin", copyElement);
            doOperations.push({
                action: "insert",
                id: copyId,
                data: copyElement.outerHTML,
                parentID: newSourceId,
            });
        } else {
            newSourceElement.insertAdjacentElement("afterbegin", item);
            doOperations.push({
                action: "move",
                id: itemId,
                parentID: newSourceId,
            });
        }
    });
    undoOperations.reverse();
    if (newSourceElement.getAttribute("data-subtype") === "o") {
        undoOperations.splice(0, 0, {
            action: "update",
            id: newSourceId,
            data: newSourceElement.outerHTML
        });
        updateListOrder(newSourceElement, 1);
        doOperations.push({
            action: "update",
            id: newSourceId,
            data: newSourceElement.outerHTML
        });
    }
    undoOperations.push({
        action: "delete",
        id: newSourceId,
    });
    return {
        doOperations,
        undoOperations,
        topSourceElement,
    };
};

const moveTo = async (protyle: IProtyle, sourceElements: Element[], targetElement: Element,
                      isSameDoc: boolean, position: InsertPosition, isCopy: boolean) => {
    let topSourceElement;
    const doOperations: IOperation[] = [];
    const undoOperations: IOperation[] = [];
    const foldHeadingIds: { id: string, parentID: string }[] = [];
    const targetId = targetElement.getAttribute("data-node-id");
    let tempTargetElement = targetElement;
    sourceElements.reverse().forEach((item, index) => {
        const id = item.getAttribute("data-node-id");
        const parentID = item.parentElement.getAttribute("data-node-id") || protyle.block.rootID;
        if (index === sourceElements.length - 1) {
            topSourceElement = getTopAloneElement(item);
            if (topSourceElement.isSameNode(item)) {
                topSourceElement = undefined;
            } else if (topSourceElement.contains(item) && topSourceElement.contains(targetElement)) {
                // * * 1 列表项拖拽到父级列表项下 https://ld246.com/article/1665448570858
                topSourceElement = targetElement;
            }
        }
        if (isCopy && item.getAttribute("data-type") === "NodeHeading" && item.getAttribute("fold") === "1") {
            item.removeAttribute("fold");
            foldHeadingIds.push({id, parentID});
        }
        let copyId;
        let copyElement;
        if (isCopy) {
            copyId = Lute.NewNodeID();
            undoOperations.push({
                action: "delete",
                id: copyId,
            });
        } else {
            undoOperations.push({
                action: "move",
                id,
                previousID: item.previousElementSibling?.getAttribute("data-node-id"),
                parentID,
            });
        }
        if (!isSameDoc && !isCopy) {
            // 打开两个相同的文档
            const sameElement = protyle.wysiwyg.element.querySelector(`[data-node-id="${id}"]`);
            if (sameElement) {
                sameElement.remove();
            }
        }

        if (isCopy) {
            copyElement = item.cloneNode(true) as HTMLElement;
            copyElement.setAttribute("data-node-id", copyId);
            copyElement.querySelectorAll("[data-node-id]").forEach((e) => {
                const newId = Lute.NewNodeID();
                e.setAttribute("data-node-id", newId);
                e.setAttribute("updated", newId.split("-")[0]);
            });
            tempTargetElement.insertAdjacentElement(position, copyElement);
            doOperations.push({
                action: "insert",
                id: copyId,
                data: copyElement.outerHTML,
                previousID: position === "afterend" ? targetId : copyElement.previousElementSibling?.getAttribute("data-node-id"), // 不能使用常量，移动后会被修改
                parentID: copyElement.parentElement?.getAttribute("data-node-id") || protyle.block.parentID || protyle.block.rootID,
            });
        } else {
            tempTargetElement.insertAdjacentElement(position, item);
            doOperations.push({
                action: "move",
                id,
                previousID: position === "afterend" ? targetId : item.previousElementSibling?.getAttribute("data-node-id"), // 不能使用常量，移动后会被修改
                parentID: item.parentElement?.getAttribute("data-node-id") || protyle.block.parentID || protyle.block.rootID,
            });
        }
        if (position !== "afterend") {
            tempTargetElement = isCopy ? copyElement : item;
        }
    });
    undoOperations.reverse();
    for (let j = 0; j < foldHeadingIds.length; j++) {
        const childrenItem = foldHeadingIds[j];
        const headingIds = await fetchSyncPost("/api/block/getHeadingChildrenIDs", {id: childrenItem.id});
        headingIds.data.reverse().forEach((headingId: string) => {
            undoOperations.push({
                action: "move",
                id: headingId,
                previousID: childrenItem.id,
                parentID: childrenItem.parentID,
            });
        });
        undoOperations.push({
            action: "foldHeading",
            id: childrenItem.id,
            data: "remove"
        });
        doOperations.push({
            action: "unfoldHeading",
            id: childrenItem.id,
        });
    }
    return {
        doOperations,
        undoOperations,
        topSourceElement,
    };
};

const dragSb = async (protyle: IProtyle, sourceElements: Element[], targetElement: Element, isBottom: boolean,
                      direct: "col" | "row", isCopy: boolean) => {
    const isSameDoc = protyle.element.contains(sourceElements[0]);

    let newSourceElement: HTMLElement;
    if (sourceElements[0].getAttribute("data-type") === "NodeListItem" && targetElement.getAttribute("data-type") !== "NodeListItem") {
        newSourceElement = document.createElement("div");
        newSourceElement.setAttribute("data-node-id", Lute.NewNodeID());
        newSourceElement.setAttribute("data-type", "NodeList");
        newSourceElement.setAttribute("data-subtype", sourceElements[0].getAttribute("data-subtype"));
        newSourceElement.className = "list";
        newSourceElement.insertAdjacentHTML("beforeend", `<div class="protyle-attr" contenteditable="false">${Constants.ZWSP}</div>`);
    }

    const undoOperations: IOperation[] = [{
        action: "move",
        id: targetElement.getAttribute("data-node-id"),
        previousID: targetElement.previousElementSibling?.getAttribute("data-node-id"),
        parentID: targetElement.parentElement?.getAttribute("data-node-id") || protyle.block.parentID || protyle.block.rootID
    }];
    let topSourceElement: Element;
    let oldSourceParentElement = sourceElements[0].parentElement;
    const sbElement = genSBElement(direct);
    targetElement.parentElement.replaceChild(sbElement, targetElement);
    const doOperations: IOperation[] = [{
        action: "insert",
        data: sbElement.outerHTML,
        id: sbElement.getAttribute("data-node-id"),
        nextID: sbElement.nextElementSibling?.getAttribute("data-node-id"),
        previousID: sbElement.previousElementSibling?.getAttribute("data-node-id"),
        parentID: sbElement.parentElement.getAttribute("data-node-id") || protyle.block.parentID || protyle.block.rootID
    }];
    if (newSourceElement) {
        const newSourceId = newSourceElement.getAttribute("data-node-id");
        sbElement.insertAdjacentElement("afterbegin", targetElement);
        doOperations.push({
            action: "move",
            id: targetElement.getAttribute("data-node-id"),
            parentID: sbElement.getAttribute("data-node-id")
        });
        if (isBottom) {
            targetElement.insertAdjacentElement("afterend", newSourceElement);
            doOperations.push({
                action: "insert",
                data: newSourceElement.outerHTML,
                id: newSourceId,
                previousID: targetElement.getAttribute("data-node-id"),
            });
        } else {
            targetElement.insertAdjacentElement("beforebegin", newSourceElement);
            doOperations.push({
                action: "insert",
                data: newSourceElement.outerHTML,
                id: newSourceId,
                nextID: targetElement.getAttribute("data-node-id"),
            });
        }
        sourceElements.reverse().forEach((item, index) => {
            if (index === sourceElements.length - 1) {
                topSourceElement = getTopAloneElement(item);
                if (topSourceElement.isSameNode(item)) {
                    topSourceElement = undefined;
                }
            }
            const copyId = Lute.NewNodeID();
            if (isCopy) {
                undoOperations.push({
                    action: "delete",
                    id: copyId
                });
            } else {
                undoOperations.push({
                    action: "move",
                    id: item.getAttribute("data-node-id"),
                    previousID: item.previousElementSibling?.getAttribute("data-node-id"),
                    parentID: item.parentElement.getAttribute("data-node-id") || protyle.block.rootID,
                });
            }
            if (!isSameDoc && !isCopy) {
                // 打开两个相同的文档
                const sameElement = protyle.wysiwyg.element.querySelector(`[data-node-id="${item.getAttribute("data-node-id")}"]`);
                if (sameElement) {
                    sameElement.remove();
                }
            }
            if (isCopy) {
                const copyElement = item.cloneNode(true) as HTMLElement;
                copyElement.setAttribute("data-node-id", copyId);
                copyElement.querySelectorAll("[data-node-id]").forEach((e) => {
                    const newId = Lute.NewNodeID();
                    e.setAttribute("data-node-id", newId);
                    e.setAttribute("updated", newId.split("-")[0]);
                });
                newSourceElement.insertAdjacentElement("afterbegin", copyElement);
                doOperations.push({
                    action: "insert",
                    id: copyId,
                    data: copyElement.outerHTML,
                    parentID: newSourceId,
                });
            } else {
                newSourceElement.insertAdjacentElement("afterbegin", item);
                doOperations.push({
                    action: "move",
                    id: item.getAttribute("data-node-id"),
                    parentID: newSourceId,
                });
            }
        });
        undoOperations.reverse();
        undoOperations.push({
            action: "delete",
            id: newSourceId,
        });
    } else {
        const foldHeadingIds: { id: string, parentID: string }[] = [];
        let afterPreviousID;
        sourceElements.reverse().forEach((item, index) => {
            const id = item.getAttribute("data-node-id");
            const parentID = item.parentElement.getAttribute("data-node-id") || protyle.block.rootID;
            if (index === sourceElements.length - 1) {
                topSourceElement = getTopAloneElement(item);
                if (topSourceElement.isSameNode(item)) {
                    topSourceElement = undefined;
                }
            }
            const copyId = Lute.NewNodeID();
            if (index === 0) {
                afterPreviousID = isCopy ? copyId : id;
            }
            if (isCopy && item.getAttribute("data-type") === "NodeHeading" && item.getAttribute("fold") === "1") {
                item.removeAttribute("fold");
                foldHeadingIds.push({id, parentID});
            }
            if (isCopy) {
                undoOperations.push({
                    action: "delete",
                    id: copyId,
                });
            } else {
                undoOperations.push({
                    action: "move",
                    id,
                    previousID: item.previousElementSibling?.getAttribute("data-node-id"),
                    parentID
                });
            }
            if (!isSameDoc && !isCopy) {
                // 打开两个相同的文档
                const sameElement = protyle.wysiwyg.element.querySelector(`[data-node-id="${id}"]`);
                if (sameElement) {
                    sameElement.remove();
                }
            }
            if (isCopy) {
                const copyElement = item.cloneNode(true) as HTMLElement;
                copyElement.setAttribute("data-node-id", copyId);
                copyElement.querySelectorAll("[data-node-id]").forEach((e) => {
                    const newId = Lute.NewNodeID();
                    e.setAttribute("data-node-id", newId);
                    e.setAttribute("updated", newId.split("-")[0]);
                });
                sbElement.insertAdjacentElement("afterbegin", copyElement);
                doOperations.push({
                    action: "insert",
                    id: copyId,
                    data: copyElement.outerHTML,
                    parentID: sbElement.getAttribute("data-node-id"),
                });
            } else {
                sbElement.insertAdjacentElement("afterbegin", item);
                doOperations.push({
                    action: "move",
                    id,
                    parentID: sbElement.getAttribute("data-node-id"),
                });
            }
        });
        undoOperations.reverse();
        for (let j = 0; j < foldHeadingIds.length; j++) {
            const childrenItem = foldHeadingIds[j];
            const headingIds = await fetchSyncPost("/api/block/getHeadingChildrenIDs", {id: childrenItem.id});
            headingIds.data.reverse().forEach((headingId: string) => {
                undoOperations.push({
                    action: "move",
                    id: headingId,
                    previousID: childrenItem.id,
                    parentID: childrenItem.parentID,
                });
            });
            if (j === 0) {
                afterPreviousID = headingIds.data[0];
            }
            undoOperations.push({
                action: "foldHeading",
                id: childrenItem.id,
                data: "remove"
            });
            doOperations.push({
                action: "unfoldHeading",
                id: childrenItem.id,
            });
        }
        if (isBottom) {
            sbElement.insertAdjacentElement("afterbegin", targetElement);
            doOperations.push({
                action: "move",
                id: targetElement.getAttribute("data-node-id"),
                parentID: sbElement.getAttribute("data-node-id")
            });
        } else {
            sbElement.lastElementChild.insertAdjacentElement("beforebegin", targetElement);
            doOperations.push({
                action: "move",
                id: targetElement.getAttribute("data-node-id"),
                previousID: afterPreviousID
            });
        }
    }
    undoOperations.push({
        action: "delete",
        id: sbElement.getAttribute("data-node-id"),
    });
    // https://github.com/siyuan-note/insider/issues/536
    if (!isCopy && oldSourceParentElement && oldSourceParentElement.classList.contains("list") &&
        oldSourceParentElement.getAttribute("data-subtype") === "o" &&
        !oldSourceParentElement.isSameNode(sourceElements[0].parentElement) && oldSourceParentElement.childElementCount > 1) {
        Array.from(oldSourceParentElement.children).forEach((item) => {
            if (item.classList.contains("protyle-attr")) {
                return;
            }
            // 撤销更新不能位于最后，否则又更新为最新结果 https://github.com/siyuan-note/siyuan/issues/5725
            undoOperations.splice(0, 0, {
                action: "update",
                id: item.getAttribute("data-node-id"),
                data: item.outerHTML
            });
        });
        updateListOrder(oldSourceParentElement, 1);
        Array.from(oldSourceParentElement.children).forEach((item) => {
            if (item.classList.contains("protyle-attr")) {
                return;
            }
            doOperations.push({
                action: "update",
                id: item.getAttribute("data-node-id"),
                data: item.outerHTML
            });
        });
    }
    // 删除空元素
    if (!isCopy && topSourceElement) {
        doOperations.push({
            action: "delete",
            id: topSourceElement.getAttribute("data-node-id"),
        });
        undoOperations.splice(0, 0, {
            action: "insert",
            data: topSourceElement.outerHTML,
            id: topSourceElement.getAttribute("data-node-id"),
            previousID: topSourceElement.previousElementSibling?.getAttribute("data-node-id"),
            parentID: topSourceElement.parentElement?.getAttribute("data-node-id") || protyle.block.parentID || protyle.block.rootID
        });
        if (!isSameDoc) {
            // 打开两个相同的文档
            const sameElement = protyle.wysiwyg.element.querySelector(`[data-node-id="${topSourceElement.getAttribute("data-node-id")}"]`);
            if (sameElement) {
                sameElement.remove();
            }
        }
        oldSourceParentElement = topSourceElement.parentElement;
        topSourceElement.remove();
    }
    if (!isCopy && oldSourceParentElement && oldSourceParentElement.classList.contains("sb") && oldSourceParentElement.childElementCount === 2) {
        // 拖拽后，sb 只剩下一个元素
        const sbData = cancelSB(protyle, oldSourceParentElement);
        doOperations.push(sbData.doOperations[0], sbData.doOperations[1]);
        undoOperations.splice(0, 0, sbData.undoOperations[0], sbData.undoOperations[1]);
    } else if (!isCopy && oldSourceParentElement && oldSourceParentElement.classList.contains("protyle-wysiwyg") && oldSourceParentElement.innerHTML === "") {
        /// #if !MOBILE
        // 拖拽后，根文档原内容为空，且不为悬浮窗
        const protyleElement = hasClosestByClassName(oldSourceParentElement, "protyle", true);
        if (protyleElement && !protyleElement.classList.contains("block__edit")) {
            const editor = getInstanceById(protyleElement.getAttribute("data-id")) as Tab;
            if (editor && editor.model instanceof Editor && editor.model.editor.protyle.block.id === editor.model.editor.protyle.block.rootID) {
                const newId = Lute.NewNodeID();
                doOperations.splice(0, 0, {
                    action: "insert",
                    id: newId,
                    data: genEmptyElement(false, false, newId).outerHTML,
                    parentID: editor.model.editor.protyle.block.parentID
                });
                undoOperations.splice(0, 0, {
                    action: "delete",
                    id: newId,
                });
            }
        }
        /// #endif
    }
    if (isSameDoc || isCopy) {
        transaction(protyle, doOperations, undoOperations);
    } else {
        // 跨文档不支持撤销
        transaction(protyle, doOperations);
    }
    focusBlock(sourceElements[0]);
};

const dragSame = async (protyle: IProtyle, sourceElements: Element[], targetElement: Element, isBottom: boolean, isCopy: boolean) => {
    const isSameDoc = protyle.element.contains(sourceElements[0]);
    const doOperations: IOperation[] = [];
    const undoOperations: IOperation[] = [];

    let newSourceElement: HTMLElement;
    if (sourceElements[0].getAttribute("data-type") === "NodeListItem" && targetElement.getAttribute("data-type") !== "NodeListItem") {
        newSourceElement = document.createElement("div");
        newSourceElement.setAttribute("data-node-id", Lute.NewNodeID());
        newSourceElement.setAttribute("data-type", "NodeList");
        newSourceElement.setAttribute("data-subtype", sourceElements[0].getAttribute("data-subtype"));
        newSourceElement.className = "list";
        newSourceElement.insertAdjacentHTML("beforeend", `<div class="protyle-attr" contenteditable="false">${Constants.ZWSP}</div>`);
    }
    let topSourceElement: Element;
    let oldSourceParentElement = sourceElements[0].parentElement;
    if (isBottom) {
        if (newSourceElement) {
            const moveToResult = moveToNew(protyle, sourceElements, targetElement, newSourceElement, isSameDoc, isBottom, isCopy);
            doOperations.push(...moveToResult.doOperations);
            undoOperations.push(...moveToResult.undoOperations);
            topSourceElement = moveToResult.topSourceElement;
        } else {
            const moveToResult = await moveTo(protyle, sourceElements, targetElement, isSameDoc, "afterend", isCopy);
            doOperations.push(...moveToResult.doOperations);
            undoOperations.push(...moveToResult.undoOperations);
            topSourceElement = moveToResult.topSourceElement;
        }
    } else {
        if (newSourceElement) {
            const moveToResult = moveToNew(protyle, sourceElements, targetElement, newSourceElement, isSameDoc, isBottom, isCopy);
            doOperations.push(...moveToResult.doOperations);
            undoOperations.push(...moveToResult.undoOperations);
            topSourceElement = moveToResult.topSourceElement;
        } else {
            const moveToResult = await moveTo(protyle, sourceElements, targetElement, isSameDoc, "beforebegin", isCopy);
            doOperations.push(...moveToResult.doOperations);
            undoOperations.push(...moveToResult.undoOperations);
            topSourceElement = moveToResult.topSourceElement;
        }
    }
    if (targetElement.getAttribute("data-type") === "NodeListItem" && targetElement.getAttribute("data-subtype") === "o") {
        // https://github.com/siyuan-note/insider/issues/536
        Array.from(targetElement.parentElement.children).forEach((item) => {
            if (item.classList.contains("protyle-attr")) {
                return;
            }
            undoOperations.splice(0, 0, {
                action: "update",
                id: item.getAttribute("data-node-id"),
                data: item.outerHTML
            });
        });
        updateListOrder(targetElement.parentElement, 1);
        Array.from(targetElement.parentElement.children).forEach((item) => {
            if (item.classList.contains("protyle-attr")) {
                return;
            }
            doOperations.push({
                action: "update",
                id: item.getAttribute("data-node-id"),
                data: item.outerHTML
            });
        });
    }
    if (!isCopy &&
        isSameDoc &&    // 同一文档分屏后，oldSourceParentElement 已经被移走，不可再 update https://github.com/siyuan-note/siyuan/issues/8863
        oldSourceParentElement && oldSourceParentElement.classList.contains("list") &&
        oldSourceParentElement.getAttribute("data-subtype") === "o" &&
        !oldSourceParentElement.isSameNode(sourceElements[0].parentElement) && oldSourceParentElement.childElementCount > 1) {
        Array.from(oldSourceParentElement.children).forEach((item) => {
            if (item.classList.contains("protyle-attr")) {
                return;
            }
            if (oldSourceParentElement.contains(targetElement)) {
                undoOperations.splice(0, 0, {
                    action: "update",
                    id: item.getAttribute("data-node-id"),
                    data: item.outerHTML
                });
            } else {
                undoOperations.splice(targetElement.parentElement.childElementCount - 1, 0, {
                    action: "update",
                    id: item.getAttribute("data-node-id"),
                    data: item.outerHTML
                });
            }
        });
        updateListOrder(oldSourceParentElement, 1);
        Array.from(oldSourceParentElement.children).forEach((item) => {
            if (item.classList.contains("protyle-attr")) {
                return;
            }
            doOperations.push({
                action: "update",
                id: item.getAttribute("data-node-id"),
                data: item.outerHTML
            });
        });
    }

    // 删除空元素
    if (!isCopy && topSourceElement) {
        doOperations.push({
            action: "delete",
            id: topSourceElement.getAttribute("data-node-id"),
        });
        undoOperations.splice(0, 0, {
            action: "insert",
            data: topSourceElement.outerHTML,
            id: topSourceElement.getAttribute("data-node-id"),
            previousID: topSourceElement.previousElementSibling?.getAttribute("data-node-id"),
            parentID: topSourceElement.parentElement?.getAttribute("data-node-id") || protyle.block.parentID || protyle.block.rootID
        });
        oldSourceParentElement = topSourceElement.parentElement;
        topSourceElement.remove();
        if (!isSameDoc) {
            // 打开两个相同的文档
            const sameElement = protyle.wysiwyg.element.querySelector(`[data-node-id="${topSourceElement.getAttribute("data-node-id")}"]`);
            if (sameElement) {
                sameElement.remove();
            }
        }
    }
    if (!isCopy && oldSourceParentElement && oldSourceParentElement.classList.contains("sb") && oldSourceParentElement.childElementCount === 2) {
        // 拖拽后，sb 只剩下一个元素
        const sbData = cancelSB(protyle, oldSourceParentElement);
        doOperations.push(sbData.doOperations[0], sbData.doOperations[1]);
        undoOperations.splice(0, 0, sbData.undoOperations[0], sbData.undoOperations[1]);
    } else if (!isCopy && oldSourceParentElement && oldSourceParentElement.classList.contains("protyle-wysiwyg") && oldSourceParentElement.childElementCount === 0) {
        /// #if !MOBILE
        // 拖拽后，根文档原内容为空，且不为悬浮窗
        const protyleElement = hasClosestByClassName(oldSourceParentElement, "protyle", true);
        if (protyleElement && !protyleElement.classList.contains("block__edit")) {
            const editor = getInstanceById(protyleElement.getAttribute("data-id")) as Tab;
            if (editor && editor.model instanceof Editor && editor.model.editor.protyle.block.id === editor.model.editor.protyle.block.rootID) {
                const newId = Lute.NewNodeID();
                doOperations.splice(0, 0, {
                    action: "insert",
                    id: newId,
                    data: genEmptyElement(false, false, newId).outerHTML,
                    parentID: editor.model.editor.protyle.block.parentID
                });
                undoOperations.splice(0, 0, {
                    action: "delete",
                    id: newId,
                });
            }
        }
        /// #endif
    }
    if (isSameDoc || isCopy) {
        transaction(protyle, doOperations, undoOperations);
    } else {
        // 跨文档不支持撤销
        transaction(protyle, doOperations);
    }
    focusBlock(sourceElements[0]);
};

export const dropEvent = (protyle: IProtyle, editorElement: HTMLElement) => {
    editorElement.addEventListener("dragstart", (event) => {
        const target = event.target as HTMLElement;
        if (target.tagName === "IMG") {
            window.siyuan.dragElement = undefined;
            event.preventDefault();
            return;
        }
<<<<<<< HEAD
        if (target.classList?.contains("protyle-action")) {
=======
        if (target.classList) {
>>>>>>> af2fd13a
            if (hasClosestByClassName(target, "protyle-wysiwyg__embed")) {
                window.siyuan.dragElement = undefined;
                event.preventDefault();
            } else if (target.classList.contains("protyle-action")) {
                window.siyuan.dragElement = protyle.wysiwyg.element;
                event.dataTransfer.setData(`${Constants.SIYUAN_DROP_GUTTER}NodeListItem${Constants.ZWSP}${target.parentElement.getAttribute("data-subtype")}${Constants.ZWSP}${[target.parentElement.getAttribute("data-node-id")]}`,
                    protyle.wysiwyg.element.innerHTML);
                return;
            } else if (target.classList.contains("av__cellheader")) {
                window.siyuan.dragElement = target.parentElement;
                event.dataTransfer.setData(`${Constants.SIYUAN_DROP_GUTTER}NodeAttributeView${Constants.ZWSP}Col${Constants.ZWSP}${[target.parentElement.getAttribute("data-col-id")]}`,
                    target.innerHTML);
                return;
            } else if (target.classList.contains("ariaLabel")) {
                const blockElement = hasClosestBlock(target);
                if (!blockElement) {
                    return;
                }
                const rowElement = target.parentElement.parentElement;
                const selectIds = [];
                const rowElements = [];
                if (rowElement.classList.contains("av__row--select")) {
                    rowElement.parentElement.querySelectorAll(".av__row--select:not(.av__row--header)").forEach((item) => {
                        selectIds.push(item.getAttribute("data-id"));
                        rowElements.push(item);
                    });
                } else {
                    selectIds.push(rowElement.getAttribute("data-id"));
                    rowElements.push(rowElement);
                }

                const ghostElement = document.createElement("div");
                ghostElement.className = protyle.wysiwyg.element.className;
                rowElements.forEach(item => {
                    ghostElement.append(item.cloneNode(true));
                });
                ghostElement.setAttribute("style", `position:fixed;opacity:.1;width:${rowElements[0].clientWidth}px;padding:0;`);
                document.body.append(ghostElement);
                event.dataTransfer.setDragImage(ghostElement, 0, 0);
                setTimeout(() => {
                    ghostElement.remove();
                });

                window.siyuan.dragElement = rowElement;
                event.dataTransfer.setData(`${Constants.SIYUAN_DROP_GUTTER}NodeAttributeView${Constants.ZWSP}Row${Constants.ZWSP}${selectIds}`,
                    rowElement.innerHTML);
                return;
            }
        }
        // 选中编辑器中的文字进行拖拽
        event.dataTransfer.setData(Constants.SIYUAN_DROP_EDITOR, Constants.SIYUAN_DROP_EDITOR);
        protyle.element.style.userSelect = "auto";
        document.onmousemove = null;
        document.onmouseup = null;
    });
    editorElement.addEventListener("drop", async (event: DragEvent & { target: HTMLElement }) => {
        if (protyle.disabled || event.dataTransfer.getData(Constants.SIYUAN_DROP_EDITOR)) {
            // 只读模式/编辑器内选中文字拖拽
            event.preventDefault();
            event.stopPropagation();
            return;
        }
        let gutterType = "";
        for (const item of event.dataTransfer.items) {
            if (item.type.startsWith(Constants.SIYUAN_DROP_GUTTER)) {
                gutterType = item.type;
            }
        }
        const targetElement = editorElement.querySelector(".dragover__left, .dragover__right, .dragover__bottom, .dragover__top");
        if (targetElement) {
            targetElement.classList.remove("protyle-wysiwyg--select");
            targetElement.removeAttribute("select-start");
            targetElement.removeAttribute("select-end");
        }
        if (gutterType) {
            // gutter 或反链面板拖拽
            const sourceElements: Element[] = [];
            const gutterTypes = gutterType.replace(Constants.SIYUAN_DROP_GUTTER, "").split(Constants.ZWSP);
            const selectedIds = gutterTypes[2].split(",");
            if (event.altKey) {
                focusByRange(getRangeByPoint(event.clientX, event.clientY));
                let html = "";
                for (let i = 0; i < selectedIds.length; i++) {
                    const response = await fetchSyncPost("/api/block/getRefText", {id: selectedIds[i]});
                    html += `((${selectedIds[i]} '${response.data}')) `;
                }
                insertHTML(html, protyle);
            } else if (event.shiftKey) {
                focusByRange(getRangeByPoint(event.clientX, event.clientY));
                let html = "";
                selectedIds.forEach(item => {
                    html += `{{select * from blocks where id='${item}'}}\n`;
                });
                insertHTML(protyle.lute.SpinBlockDOM(html), protyle, true);
                blockRender(protyle, protyle.wysiwyg.element);
            } else if (targetElement && targetElement.className.indexOf("dragover__") > -1) {
                let queryClass = "";
                selectedIds.forEach(item => {
                    queryClass += `[data-node-id="${item}"],`;
                });
                if (window.siyuan.dragElement) {
                    window.siyuan.dragElement.querySelectorAll(queryClass.substring(0, queryClass.length - 1)).forEach(elementItem => {
                        if (elementItem.getAttribute("data-type") === "NodeBlockQueryEmbed" ||
                            !hasClosestByAttribute(elementItem, "data-type", "NodeBlockQueryEmbed")) {
                            sourceElements.push(elementItem);
                        }
                    });
                } else {    // 跨窗口拖拽
                    const targetProtyleElement = document.createElement("template");
                    targetProtyleElement.innerHTML = `<div>${event.dataTransfer.getData(gutterType)}</div>`;
                    targetProtyleElement.content.querySelectorAll(queryClass.substring(0, queryClass.length - 1)).forEach(elementItem => {
                        if (elementItem.getAttribute("data-type") === "NodeBlockQueryEmbed" ||
                            !hasClosestByAttribute(elementItem, "data-type", "NodeBlockQueryEmbed")) {
                            sourceElements.push(elementItem);
                        }
                    });
                }

                const sourceIds: string [] = [];
                sourceElements.forEach(item => {
                    item.classList.remove("protyle-wysiwyg--select", "protyle-wysiwyg--hl");
                    item.removeAttribute("select-start");
                    item.removeAttribute("select-end");
                    // 反链提及有高亮，如果拖拽到正文的话，应移除
                    item.querySelectorAll('[data-type="search-mark"]').forEach(markItem => {
                        markItem.outerHTML = markItem.innerHTML;
                    });
                    sourceIds.push(item.getAttribute("data-node-id"));
                });

                hideElements(["gutter"], protyle);

                const targetClass = targetElement.className.split(" ");
                targetElement.classList.remove("dragover__bottom", "dragover__top", "dragover__left", "dragover__right");

                if (targetElement.classList.contains("av__cell")) {
                    const blockElement = hasClosestBlock(targetElement);
                    if (blockElement) {
                        const avID = blockElement.getAttribute("data-av-id");
                        let previousID = "";
                        if (targetClass.includes("dragover__left")) {
                            if (targetElement.previousElementSibling) {
                                if (targetElement.previousElementSibling.classList.contains("av__colsticky")) {
                                    previousID = targetElement.previousElementSibling.lastElementChild.getAttribute("data-col-id");
                                } else {
                                    previousID = targetElement.previousElementSibling.getAttribute("data-col-id");
                                }
                            }
                        } else {
                            previousID = targetElement.getAttribute("data-col-id");
                        }
                        let oldPreviousID = "";
                        const rowElement = hasClosestByClassName(targetElement, "av__row");
                        if (rowElement) {
                            const oldPreviousElement = rowElement.querySelector(`[data-col-id="${gutterTypes[2]}"`)?.previousElementSibling;
                            if (oldPreviousElement) {
                                if (oldPreviousElement.classList.contains("av__colsticky")) {
                                    oldPreviousID = oldPreviousElement.lastElementChild.getAttribute("data-col-id");
                                } else {
                                    oldPreviousID = oldPreviousElement.getAttribute("data-col-id");
                                }
                            }
                        }
                        transaction(protyle, [{
                            action: "sortAttrViewCol",
                            avID,
                            previousID,
                            id: gutterTypes[2],
                        }], [{
                            action: "sortAttrViewCol",
                            avID,
                            previousID: oldPreviousID,
                            id: gutterTypes[2],
                        }]);
                    }
                } else if (targetElement.classList.contains("av__row")) {
                    // 拖拽到属性视图内
                    const blockElement = hasClosestBlock(targetElement);
                    if (blockElement) {
                        let previousID = "";
                        if (targetClass.includes("dragover__bottom")) {
                            previousID = targetElement.getAttribute("data-id") || "";
                        } else {
                            previousID = targetElement.previousElementSibling?.getAttribute("data-id") || "";
                        }
                        const avID = blockElement.getAttribute("data-av-id");
                        if (gutterTypes[0] === "nodeattributeview" && gutterTypes[1] === "row") {
                            // 行内拖拽
                            const doOperations: IOperation[] = [];
                            const undoOperations: IOperation[] = [];
                            const undoPreviousId = blockElement.querySelector(`[data-id="${selectedIds[0]}"]`).previousElementSibling.getAttribute("data-id") || "";
                            selectedIds.reverse().forEach(item => {
                                doOperations.push({
                                    action: "sortAttrViewRow",
                                    avID,
                                    previousID,
                                    id: item,
                                });
                                undoOperations.push({
                                    action: "sortAttrViewRow",
                                    avID,
                                    previousID: undoPreviousId,
                                    id: item,
                                });
                            });
                            transaction(protyle, doOperations, undoOperations);
                        } else {
                            transaction(protyle, [{
                                action: "insertAttrViewBlock",
                                avID,
                                previousID,
                                srcIDs: sourceIds,
                                isDetached: false,
                            }], [{
                                action: "removeAttrViewBlock",
                                srcIDs: sourceIds,
                                avID,
                            }]);
                            insertAttrViewBlockAnimation(blockElement, sourceIds.length, previousID);
                        }
                    }
                } else if (sourceElements.length > 0) {
                    if (targetElement.parentElement.getAttribute("data-type") === "NodeSuperBlock" &&
                        targetElement.parentElement.getAttribute("data-sb-layout") === "col") {
                        if (targetClass.includes("dragover__left") || targetClass.includes("dragover__right")) {
                            // Mac 上 ⌘ 无法进行拖拽
                            dragSame(protyle, sourceElements, targetElement, targetClass.includes("dragover__right"), event.ctrlKey);
                        } else {
                            dragSb(protyle, sourceElements, targetElement, targetClass.includes("dragover__bottom"), "row", event.ctrlKey);
                        }
                    } else {
                        if (targetClass.includes("dragover__left") || targetClass.includes("dragover__right")) {
                            dragSb(protyle, sourceElements, targetElement, targetClass.includes("dragover__right"), "col", event.ctrlKey);
                        } else {
                            dragSame(protyle, sourceElements, targetElement, targetClass.includes("dragover__bottom"), event.ctrlKey);
                        }
                    }
                    // 超级块内嵌入块无面包屑，需重新渲染 https://github.com/siyuan-note/siyuan/issues/7574
                    sourceElements.forEach(item => {
                        if (item.getAttribute("data-type") === "NodeBlockQueryEmbed") {
                            item.removeAttribute("data-render");
                            blockRender(protyle, item);
                        }
                    });
                    if (targetElement.getAttribute("data-type") === "NodeBlockQueryEmbed") {
                        targetElement.removeAttribute("data-render");
                        blockRender(protyle, targetElement);
                    }
                }
            }
        } else if (event.dataTransfer.getData(Constants.SIYUAN_DROP_FILE)?.split("-").length > 1
            && targetElement && !protyle.options.backlinkData && targetElement.className.indexOf("dragover__") > -1) {
            // 文件树拖拽
            const scrollTop = protyle.contentElement.scrollTop;
            const ids = event.dataTransfer.getData(Constants.SIYUAN_DROP_FILE).split(",");
            if (targetElement.classList.contains("av__row")) {
                // 拖拽到属性视图内
                const blockElement = hasClosestBlock(targetElement);
                if (blockElement) {
                    let previousID = "";
                    if (targetElement.classList.contains("dragover__bottom")) {
                        previousID = targetElement.getAttribute("data-id") || "";
                    } else {
                        previousID = targetElement.previousElementSibling?.getAttribute("data-id") || "";
                    }
                    const avID = blockElement.getAttribute("data-av-id");
                    transaction(protyle, [{
                        action: "insertAttrViewBlock",
                        avID,
                        previousID,
                        srcIDs: ids,
                        isDetached: false,
                    }], [{
                        action: "removeAttrViewBlock",
                        srcIDs: ids,
                        avID,
                    }]);
                    insertAttrViewBlockAnimation(blockElement, ids.length, previousID);
                }
            } else {
                for (let i = 0; i < ids.length; i++) {
                    if (ids[i]) {
                        await fetchSyncPost("/api/filetree/doc2Heading", {
                            srcID: ids[i],
                            after: targetElement.classList.contains("dragover__bottom"),
                            targetID: targetElement.getAttribute("data-node-id"),
                        });
                    }
                }
                fetchPost("/api/filetree/getDoc", {
                    id: protyle.block.id,
                    size: window.siyuan.config.editor.dynamicLoadBlocks,
                }, getResponse => {
                    onGet({data: getResponse, protyle});
                    /// #if !MOBILE
                    // 文档标题互转后，需更新大纲
                    updatePanelByEditor({
                        protyle,
                        focus: false,
                        pushBackStack: false,
                        reload: true,
                        resize: false,
                    });
                    /// #endif
                    // 文档标题互转后，编辑区会跳转到开头 https://github.com/siyuan-note/siyuan/issues/2939
                    setTimeout(() => {
                        protyle.contentElement.scrollTop = scrollTop;
                        protyle.scroll.lastScrollTop = scrollTop - 1;
                    }, Constants.TIMEOUT_LOAD);
                });
            }
            targetElement.classList.remove("dragover__bottom", "dragover__top", "dragover__left", "dragover__right");
        } else if (!window.siyuan.dragElement && (event.dataTransfer.types[0] === "Files" || event.dataTransfer.types.includes("text/html"))) {
            // 外部文件拖入编辑器中或者编辑器内选中文字拖拽
            // https://github.com/siyuan-note/siyuan/issues/9544
            const avElement = hasClosestByClassName(event.target, "av");
            if (!avElement) {
                focusByRange(getRangeByPoint(event.clientX, event.clientY));
                if (event.dataTransfer.types[0] === "Files" && !isBrowser()) {
                    const files: string[] = [];
                    for (let i = 0; i < event.dataTransfer.files.length; i++) {
                        files.push(event.dataTransfer.files[i].path);
                    }
                    uploadLocalFiles(files, protyle, !event.altKey);
                } else {
                    paste(protyle, event);
                }
            } else {
                const cellElement = hasClosestByClassName(event.target, "av__cell");
                if (cellElement) {
                    const cellType = avElement.querySelector(`.av__row--header [data-col-id="${cellElement.dataset.colId}"]`)?.getAttribute("data-dtype");
                    if (cellType === "mAsset" && event.dataTransfer.types[0] === "Files" && !isBrowser()) {
                        const files: string[] = [];
                        for (let i = 0; i < event.dataTransfer.files.length; i++) {
                            files.push(event.dataTransfer.files[i].path);
                        }
                        dragUpload(files, protyle, cellElement, avElement.dataset.avId);
                    }
                }
            }
        }
        if (window.siyuan.dragElement) {
            window.siyuan.dragElement.style.opacity = "";
            window.siyuan.dragElement = undefined;
        }
    });
    let dragoverElement: Element;
    let disabledPosition: string;
    editorElement.addEventListener("dragover", (event: DragEvent & { target: HTMLElement }) => {
        // 设置了的话 drop 就无法监听 shift/control event.dataTransfer.dropEffect = "move";
        if (event.dataTransfer.types.includes("Files") && event.target.classList.contains("protyle-wysiwyg")) {
            // 文档底部拖拽文件需 preventDefault，否则无法触发 drop 事件 https://github.com/siyuan-note/siyuan/issues/2665
            event.preventDefault();
            return;
        }
        let gutterType = "";
        for (const item of event.dataTransfer.items) {
            if (item.type.startsWith(Constants.SIYUAN_DROP_GUTTER)) {
                gutterType = item.type;
            }
        }
        if (!gutterType && !window.siyuan.dragElement) {
            // https://github.com/siyuan-note/siyuan/issues/6436
            event.preventDefault();
            return;
        }
        if (event.shiftKey || event.altKey) {
            const targetElement = hasClosestBlock(event.target);
            if (targetElement) {
                targetElement.classList.remove("dragover__top", "protyle-wysiwyg--select", "dragover__bottom", "dragover__left", "dragover__right");
                targetElement.removeAttribute("select-start");
                targetElement.removeAttribute("select-end");
            }
            event.preventDefault();
            return;
        }
        // 编辑器内文字拖拽或资源文件拖拽或按住 alt/shift 拖拽反链图标进入编辑器时不能运行 event.preventDefault()， 否则无光标; 需放在 !window.siyuan.dragElement 之后
        event.preventDefault();
        let targetElement = hasClosestByClassName(event.target, "av__row") || hasClosestBlock(event.target);
        const point = {x: event.clientX, y: event.clientY, className: ""};
        if (!targetElement) {
            const editorRect = editorElement.getBoundingClientRect();
            const editorPosition = {
                left: editorRect.left + parseInt(editorElement.style.paddingLeft),
                right: editorRect.right - parseInt(editorElement.style.paddingRight),
                top: editorRect.top - 16,
            };
            if (event.clientY > editorElement.lastElementChild.getBoundingClientRect().bottom) {
                // 命中底部
                targetElement = editorElement.lastElementChild as HTMLElement;
                point.className = "dragover__bottom";
            } else if (event.clientY < editorElement.firstElementChild.getBoundingClientRect().top) {
                // 命中顶部
                targetElement = editorElement.firstElementChild as HTMLElement;
                point.className = "dragover__top";
            } else {
                if (event.clientX < editorPosition.left) {
                    // 左侧
                    point.x = editorPosition.left;
                    point.className = "dragover__left";
                } else if (event.clientX >= editorPosition.right) {
                    // 右侧
                    point.x = editorPosition.right - 6;
                    point.className = "dragover__right";
                }
                targetElement = document.elementFromPoint(point.x, point.y) as HTMLElement;
                if (targetElement.classList.contains("protyle-wysiwyg")) {
                    // 命中间隙
                    targetElement = document.elementFromPoint(point.x, point.y - 6) as HTMLElement;
                }
                targetElement = hasTopClosestByAttribute(targetElement, "data-node-id", null);
            }
        } else if (targetElement && targetElement.classList.contains("list")) {
            if (gutterType && gutterType.replace(Constants.SIYUAN_DROP_GUTTER, "").split(Constants.ZWSP)[0] !== "nodelistitem") {
                targetElement = hasClosestBlock(document.elementFromPoint(event.clientX, event.clientY - 6));
            } else {
                targetElement = hasClosestByClassName(document.elementFromPoint(event.clientX, event.clientY - 6), "li");
            }
        }
        if (gutterType && gutterType.startsWith(`${Constants.SIYUAN_DROP_GUTTER}NodeAttributeView${Constants.ZWSP}Col${Constants.ZWSP}`.toLowerCase())) {
            // 表头只能拖拽到当前 av 的表头中
            targetElement = hasClosestByClassName(event.target, "av__cell");
            if (targetElement) {
                const targetRowElement = hasClosestByClassName(targetElement, "av__row--header");
                const dragRowElement = hasClosestByClassName(window.siyuan.dragElement, "av__row--header");
                if (!targetRowElement || !dragRowElement ||
                    (targetRowElement && dragRowElement && !targetRowElement.isSameNode(dragRowElement))
                ) {
                    targetElement = false;
                }
            }
        } else if (targetElement && gutterType && gutterType.startsWith(`${Constants.SIYUAN_DROP_GUTTER}NodeAttributeView${Constants.ZWSP}Row${Constants.ZWSP}`.toLowerCase())) {
            // 行只能拖拽当前 av 中
            if (!targetElement.classList.contains("av__row") || !targetElement.parentElement.isSameNode(window.siyuan.dragElement.parentElement)) {
                targetElement = false;
            }
        }
        if (!targetElement) {
            return;
        }
        const fileTreeIds = (event.dataTransfer.types.includes(Constants.SIYUAN_DROP_FILE) && window.siyuan.dragElement) ? window.siyuan.dragElement.innerText : "";
        if (targetElement && dragoverElement && targetElement.isSameNode(dragoverElement)) {
            // 性能优化，目标为同一个元素不再进行校验
            const nodeRect = targetElement.getBoundingClientRect();
            editorElement.querySelectorAll(".dragover__left, .dragover__right, .dragover__bottom, .dragover__top").forEach((item: HTMLElement) => {
                item.classList.remove("dragover__top", "dragover__bottom", "dragover__left", "dragover__right", "protyle-wysiwyg--select");
                item.removeAttribute("select-start");
                item.removeAttribute("select-end");
            });
            if (targetElement.getAttribute("data-type") === "NodeAttributeView" && hasClosestByTag(event.target, "TD")) {
                return;
            }
            if (point.className) {
                targetElement.classList.add(point.className);
                return;
            }
            if (targetElement.getAttribute("data-type") === "NodeListItem" || fileTreeIds.indexOf("-") > -1) {
                if (event.clientY > nodeRect.top + nodeRect.height / 2) {
                    targetElement.classList.add("dragover__bottom");
                } else if (!targetElement.classList.contains("av__row--header")) {
                    targetElement.classList.add("dragover__top");
                }
                return;
            }

            if (targetElement.classList.contains("av__cell")) {
                if (event.clientX < nodeRect.left + nodeRect.width / 2 && event.clientX > nodeRect.left &&
                    !targetElement.classList.contains("av__row")) {
                    targetElement.classList.add("dragover__left");
                } else if (event.clientX > nodeRect.right - nodeRect.width / 2 && event.clientX <= nodeRect.right + 1 &&
                    !targetElement.classList.contains("av__row")) {
                    targetElement.classList.add("dragover__right");
                }
                return;
            }
            if (event.clientX < nodeRect.left + 32 && event.clientX >= nodeRect.left - 1 &&
                !targetElement.classList.contains("av__row")) {
                targetElement.classList.add("dragover__left");
            } else if (event.clientX > nodeRect.right - 32 && event.clientX < nodeRect.right &&
                !targetElement.classList.contains("av__row")) {
                targetElement.classList.add("dragover__right");
            } else {
                if (event.clientY > nodeRect.top + nodeRect.height / 2 && disabledPosition !== "bottom") {
                    targetElement.classList.add("dragover__bottom");
                } else if (disabledPosition !== "top") {
                    targetElement.classList.add("dragover__top");
                }
            }
            return;
        }
        if (fileTreeIds.indexOf("-") > -1) {
            if (fileTreeIds.split(",").includes(protyle.block.rootID) && !targetElement.classList.contains("av__row")) {
                dragoverElement = undefined;
            } else {
                dragoverElement = targetElement;
            }
            return;
        }
        if (gutterType) {
            disabledPosition = "";
            // gutter 文档内拖拽限制
            // 排除自己及子孙
            const gutterTypes = gutterType.replace(Constants.SIYUAN_DROP_GUTTER, "").split(Constants.ZWSP);
            if (gutterTypes[0] === "nodeattributeview" && gutterTypes[1] === "col" && targetElement.getAttribute("data-id") === gutterTypes[2]) {
                // 表头不能拖到自己上
                return;
            }
            const isSelf = gutterTypes[2].split(",").find((item: string) => {
                if (item && hasClosestByAttribute(targetElement as HTMLElement, "data-node-id", item)) {
                    return true;
                }
            });
            if (isSelf) {
                return;
            }
            if (hasClosestByAttribute(targetElement.parentElement, "data-type", "NodeBlockQueryEmbed")) {
                // 不允许托入嵌入块
                return;
            }
            if (gutterTypes[0] === "nodelistitem" &&
                gutterTypes[1] !== targetElement.getAttribute("data-subtype") &&
                "NodeListItem" === targetElement.getAttribute("data-type")) {
                // 排除类型不同的列表项
                return;
            }
            if (gutterTypes[0] !== "nodelistitem" && targetElement.getAttribute("data-type") === "NodeListItem") {
                // 非列表项不能拖入列表项周围
                return;
            }
            if (gutterTypes[0] === "nodelistitem" && targetElement.parentElement.classList.contains("li") &&
                targetElement.previousElementSibling?.classList.contains("protyle-action")) {
                // 列表项不能拖入列表项中第一个元素之上
                disabledPosition = "top";
            }
            if (gutterTypes[0] === "nodelistitem" && targetElement.nextElementSibling?.classList.contains("list")) {
                // 列表项不能拖入列表上方块的下面
                disabledPosition = "bottom";
            }
            if (targetElement && targetElement.classList.contains("av__row--header")) {
                // 块不能拖在表头上
                disabledPosition = "top";
            }
            dragoverElement = targetElement;
        }
    });
    editorElement.addEventListener("dragleave", () => {
        editorElement.querySelectorAll(".dragover__left, .dragover__right, .dragover__bottom, .dragover__top").forEach((item: HTMLElement) => {
            item.classList.remove("dragover__top", "dragover__bottom", "dragover__left", "dragover__right");
        });
    });
};<|MERGE_RESOLUTION|>--- conflicted
+++ resolved
@@ -712,11 +712,7 @@
             event.preventDefault();
             return;
         }
-<<<<<<< HEAD
-        if (target.classList?.contains("protyle-action")) {
-=======
         if (target.classList) {
->>>>>>> af2fd13a
             if (hasClosestByClassName(target, "protyle-wysiwyg__embed")) {
                 window.siyuan.dragElement = undefined;
                 event.preventDefault();
