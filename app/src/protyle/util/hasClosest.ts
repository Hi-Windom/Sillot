--- conflicted
+++ resolved
@@ -1,307 +1,161 @@
-<<<<<<< HEAD
-export const hasClosestByTag = (element: Node, nodeName: string) => {
-    window.sout.tracker("invoked");
-    if (!element) {
-        return false;
-    }
-    if (element.nodeType === 3) {
-        element = element.parentElement;
-    }
-    let e = element as HTMLElement;
-    let isClosest = false;
-    while (e && !isClosest && !e.classList.contains("b3-typography")) {
-        if (e.nodeName.indexOf(nodeName) === 0) {
-            isClosest = true;
-        } else {
-            e = e.parentElement;
-        }
-    }
-    return isClosest && e;
-};
-
-export const hasTopClosestByClassName = (element: Node, className: string, top = false) => {
-    // window.sout.tracker("invoked"); // 这里调用频繁
-    let closest = hasClosestByClassName(element, className, top);
-    let parentClosest: boolean | HTMLElement = false;
-    let findTop = false;
-    while (closest && (top ? closest.tagName !== "BODY" : !closest.classList.contains("protyle-wysiwyg")) && !findTop) {
-        parentClosest = hasClosestByClassName(closest.parentElement, className, top);
-        if (parentClosest) {
-            closest = parentClosest;
-        } else {
-            findTop = true;
-        }
-    }
-    return closest || false;
-};
-
-export const hasTopClosestByTag = (element: Node, nodeName: string) => {
-    window.sout.tracker("invoked");
-    let closest = hasClosestByTag(element, nodeName);
-    let parentClosest: boolean | HTMLElement = false;
-    let findTop = false;
-    while (closest && !closest.classList.contains("protyle-wysiwyg") && !findTop) {
-        parentClosest = hasClosestByTag(closest.parentElement, nodeName);
-        if (parentClosest) {
-            closest = parentClosest;
-        } else {
-            findTop = true;
-        }
-    }
-    return closest || false;
-};
-
-export const hasTopClosestByAttribute = (element: Node, attr: string, value: string | null, top = false) => {
-    window.sout.tracker("invoked");
-    let closest = hasClosestByAttribute(element, attr, value, top);
-    let parentClosest: boolean | HTMLElement = false;
-    let findTop = false;
-    while (closest && !closest.classList.contains("protyle-wysiwyg") && !findTop) {
-        parentClosest = hasClosestByAttribute(closest.parentElement, attr, value, top);
-        if (parentClosest) {
-            closest = parentClosest;
-        } else {
-            findTop = true;
-        }
-    }
-    return closest || false;
-};
-
-/**
- * 查找具有特定属性和值的最近的父元素
- * 
- * @param {Node} element - 起始元素，用于在其父元素中搜索
- * @param {string} attr - 要检查的属性名
- * @param {string | null} value - 要匹配的属性值，如果是null，则检查属性的存在
- * @param {boolean} [top=false] - 是否在到达BODY元素之前停止搜索
- * 
- * @returns {boolean | HTMLElement} - 如果找到匹配的元素，则返回该元素；否则返回false
- */
-export const hasClosestByAttribute = (element: Node, attr: string, value: string | null, top = false) => {
-    // window.sout.tracker("invoked"); // 这里调用频繁
-    if (!element) {
-        return false;
-    }
-    if (element.nodeType === 3) {
-        element = element.parentElement;
-    }
-    let e = element as HTMLElement;
-    let isClosest = false;
-    while (e && !isClosest && (top ? e.tagName !== "BODY" : !e.classList.contains("protyle-wysiwyg"))) {
-        if (typeof value === "string" && e.getAttribute(attr)?.split(" ").includes(value)) {
-            isClosest = true;
-        } else if (typeof value !== "string" && e.hasAttribute(attr)) {
-            isClosest = true;
-        } else {
-            e = e.parentElement;
-        }
-    }
-    return isClosest && e;
-};
-
-export const hasClosestBlock = (element: Node) => {
-    // window.sout.tracker("invoked"); // 这里调用频繁
-    const nodeElement = hasClosestByAttribute(element, "data-node-id", null);
-    if (nodeElement && nodeElement.tagName !== "BUTTON" && nodeElement.getAttribute("data-type")?.startsWith("Node")) {
-        return nodeElement;
-    }
-    return false;
-};
-
-export const hasClosestByMatchTag = (element: Node, nodeName: string) => {
-    // window.sout.tracker("invoked"); // 这里调用频繁
-    if (!element) {
-        return false;
-    }
-    if (element.nodeType === 3) {
-        element = element.parentElement;
-    }
-    let e = element as HTMLElement;
-    let isClosest = false;
-    while (e && !isClosest && !e.classList.contains("protyle-wysiwyg")) {
-        if (e.nodeName === nodeName) {
-            isClosest = true;
-        } else {
-            e = e.parentElement;
-        }
-    }
-    return isClosest && e;
-};
-
-export const hasClosestByClassName = (element: Node, className: string, top = false) => {
-    // window.sout.tracker("invoked"); // 这里调用频繁
-    if (!element) {
-        return false;
-    }
-    if (element.nodeType === 3) {
-        element = element.parentElement;
-    }
-    let e = element as HTMLElement;
-    let isClosest = false;
-    while (e && !isClosest && (top ? e.tagName !== "BODY" : !e.classList.contains("protyle-wysiwyg"))) {
-        if (e.classList?.contains(className)) {
-            isClosest = true;
-        } else {
-            e = e.parentElement;
-        }
-    }
-    return isClosest && e;
-};
-
-export const isInEmbedBlock = (element: Element) => {
-    const embedElement = hasTopClosestByAttribute(element, "data-type", "NodeBlockQueryEmbed");
-    if (embedElement) {
-        if (embedElement.isSameNode(element)) {
-            return false;
-        } else {
-            return embedElement;
-        }
-    } else {
-        return false;
-    }
-}
-=======
-export const hasClosestByTag = (element: Node, nodeName: string) => {
-    if (!element) {
-        return false;
-    }
-    if (element.nodeType === 3) {
-        element = element.parentElement;
-    }
-    let e = element as HTMLElement;
-    let isClosest = false;
-    while (e && !isClosest && !e.classList.contains("b3-typography")) {
-        if (e.nodeName.indexOf(nodeName) === 0) {
-            isClosest = true;
-        } else {
-            e = e.parentElement;
-        }
-    }
-    return isClosest && e;
-};
-
-export const hasTopClosestByClassName = (element: Node, className: string, top = false) => {
-    let closest = hasClosestByClassName(element, className, top);
-    let parentClosest: boolean | HTMLElement = false;
-    let findTop = false;
-    while (closest && (top ? closest.tagName !== "BODY" : !closest.classList.contains("protyle-wysiwyg")) && !findTop) {
-        parentClosest = hasClosestByClassName(closest.parentElement, className, top);
-        if (parentClosest) {
-            closest = parentClosest;
-        } else {
-            findTop = true;
-        }
-    }
-    return closest || false;
-};
-
-export const hasTopClosestByTag = (element: Node, nodeName: string) => {
-    let closest = hasClosestByTag(element, nodeName);
-    let parentClosest: boolean | HTMLElement = false;
-    let findTop = false;
-    while (closest && !closest.classList.contains("protyle-wysiwyg") && !findTop) {
-        parentClosest = hasClosestByTag(closest.parentElement, nodeName);
-        if (parentClosest) {
-            closest = parentClosest;
-        } else {
-            findTop = true;
-        }
-    }
-    return closest || false;
-};
-
-export const hasTopClosestByAttribute = (element: Node, attr: string, value: string | null, top = false) => {
-    let closest = hasClosestByAttribute(element, attr, value, top);
-    let parentClosest: boolean | HTMLElement = false;
-    let findTop = false;
-    while (closest && !closest.classList.contains("protyle-wysiwyg") && !findTop) {
-        parentClosest = hasClosestByAttribute(closest.parentElement, attr, value, top);
-        if (parentClosest) {
-            closest = parentClosest;
-        } else {
-            findTop = true;
-        }
-    }
-    return closest || false;
-};
-
-export const hasClosestByAttribute = (element: Node, attr: string, value: string | null, top = false) => {
-    if (!element) {
-        return false;
-    }
-    if (element.nodeType === 3) {
-        element = element.parentElement;
-    }
-    let e = element as HTMLElement;
-    let isClosest = false;
-    while (e && !isClosest && (top ? e.tagName !== "BODY" : !e.classList.contains("protyle-wysiwyg"))) {
-        if (typeof value === "string" && e.getAttribute(attr)?.split(" ").includes(value)) {
-            isClosest = true;
-        } else if (typeof value !== "string" && e.hasAttribute(attr)) {
-            isClosest = true;
-        } else {
-            e = e.parentElement;
-        }
-    }
-    return isClosest && e;
-};
-
-export const hasClosestBlock = (element: Node) => {
-    const nodeElement = hasClosestByAttribute(element, "data-node-id", null);
-    if (nodeElement && nodeElement.tagName !== "BUTTON" && nodeElement.getAttribute("data-type")?.startsWith("Node")) {
-        return nodeElement;
-    }
-    return false;
-};
-
-export const hasClosestByMatchTag = (element: Node, nodeName: string) => {
-    if (!element) {
-        return false;
-    }
-    if (element.nodeType === 3) {
-        element = element.parentElement;
-    }
-    let e = element as HTMLElement;
-    let isClosest = false;
-    while (e && !isClosest && !e.classList.contains("protyle-wysiwyg")) {
-        if (e.nodeName === nodeName) {
-            isClosest = true;
-        } else {
-            e = e.parentElement;
-        }
-    }
-    return isClosest && e;
-};
-
-export const hasClosestByClassName = (element: Node, className: string, top = false) => {
-    if (!element) {
-        return false;
-    }
-    if (element.nodeType === 3) {
-        element = element.parentElement;
-    }
-    let e = element as HTMLElement;
-    let isClosest = false;
-    while (e && !isClosest && (top ? e.tagName !== "BODY" : !e.classList.contains("protyle-wysiwyg"))) {
-        if (e.classList?.contains(className)) {
-            isClosest = true;
-        } else {
-            e = e.parentElement;
-        }
-    }
-    return isClosest && e;
-};
-
-export const isInEmbedBlock = (element: Element) => {
-    const embedElement = hasTopClosestByAttribute(element, "data-type", "NodeBlockQueryEmbed");
-    if (embedElement) {
-        if (embedElement.isSameNode(element)) {
-            return false;
-        } else {
-            return embedElement;
-        }
-    } else {
-        return false;
-    }
-};
->>>>>>> 0ea75995
+export const hasClosestByTag = (element: Node, nodeName: string) => {
+    window.sout.tracker("invoked");
+    if (!element) {
+        return false;
+    }
+    if (element.nodeType === 3) {
+        element = element.parentElement;
+    }
+    let e = element as HTMLElement;
+    let isClosest = false;
+    while (e && !isClosest && !e.classList.contains("b3-typography")) {
+        if (e.nodeName.indexOf(nodeName) === 0) {
+            isClosest = true;
+        } else {
+            e = e.parentElement;
+        }
+    }
+    return isClosest && e;
+};
+
+export const hasTopClosestByClassName = (element: Node, className: string, top = false) => {
+    // window.sout.tracker("invoked"); // 这里调用频繁
+    let closest = hasClosestByClassName(element, className, top);
+    let parentClosest: boolean | HTMLElement = false;
+    let findTop = false;
+    while (closest && (top ? closest.tagName !== "BODY" : !closest.classList.contains("protyle-wysiwyg")) && !findTop) {
+        parentClosest = hasClosestByClassName(closest.parentElement, className, top);
+        if (parentClosest) {
+            closest = parentClosest;
+        } else {
+            findTop = true;
+        }
+    }
+    return closest || false;
+};
+
+export const hasTopClosestByTag = (element: Node, nodeName: string) => {
+    window.sout.tracker("invoked");
+    let closest = hasClosestByTag(element, nodeName);
+    let parentClosest: boolean | HTMLElement = false;
+    let findTop = false;
+    while (closest && !closest.classList.contains("protyle-wysiwyg") && !findTop) {
+        parentClosest = hasClosestByTag(closest.parentElement, nodeName);
+        if (parentClosest) {
+            closest = parentClosest;
+        } else {
+            findTop = true;
+        }
+    }
+    return closest || false;
+};
+
+export const hasTopClosestByAttribute = (element: Node, attr: string, value: string | null, top = false) => {
+    window.sout.tracker("invoked");
+    let closest = hasClosestByAttribute(element, attr, value, top);
+    let parentClosest: boolean | HTMLElement = false;
+    let findTop = false;
+    while (closest && !closest.classList.contains("protyle-wysiwyg") && !findTop) {
+        parentClosest = hasClosestByAttribute(closest.parentElement, attr, value, top);
+        if (parentClosest) {
+            closest = parentClosest;
+        } else {
+            findTop = true;
+        }
+    }
+    return closest || false;
+};
+
+/**
+ * 查找具有特定属性和值的最近的父元素
+ * 
+ * @param {Node} element - 起始元素，用于在其父元素中搜索
+ * @param {string} attr - 要检查的属性名
+ * @param {string | null} value - 要匹配的属性值，如果是null，则检查属性的存在
+ * @param {boolean} [top=false] - 是否在到达BODY元素之前停止搜索
+ * 
+ * @returns {boolean | HTMLElement} - 如果找到匹配的元素，则返回该元素；否则返回false
+ */
+export const hasClosestByAttribute = (element: Node, attr: string, value: string | null, top = false) => {
+    // window.sout.tracker("invoked"); // 这里调用频繁
+    if (!element) {
+        return false;
+    }
+    if (element.nodeType === 3) {
+        element = element.parentElement;
+    }
+    let e = element as HTMLElement;
+    let isClosest = false;
+    while (e && !isClosest && (top ? e.tagName !== "BODY" : !e.classList.contains("protyle-wysiwyg"))) {
+        if (typeof value === "string" && e.getAttribute(attr)?.split(" ").includes(value)) {
+            isClosest = true;
+        } else if (typeof value !== "string" && e.hasAttribute(attr)) {
+            isClosest = true;
+        } else {
+            e = e.parentElement;
+        }
+    }
+    return isClosest && e;
+};
+
+export const hasClosestBlock = (element: Node) => {
+    // window.sout.tracker("invoked"); // 这里调用频繁
+    const nodeElement = hasClosestByAttribute(element, "data-node-id", null);
+    if (nodeElement && nodeElement.tagName !== "BUTTON" && nodeElement.getAttribute("data-type")?.startsWith("Node")) {
+        return nodeElement;
+    }
+    return false;
+};
+
+export const hasClosestByMatchTag = (element: Node, nodeName: string) => {
+    // window.sout.tracker("invoked"); // 这里调用频繁
+    if (!element) {
+        return false;
+    }
+    if (element.nodeType === 3) {
+        element = element.parentElement;
+    }
+    let e = element as HTMLElement;
+    let isClosest = false;
+    while (e && !isClosest && !e.classList.contains("protyle-wysiwyg")) {
+        if (e.nodeName === nodeName) {
+            isClosest = true;
+        } else {
+            e = e.parentElement;
+        }
+    }
+    return isClosest && e;
+};
+
+export const hasClosestByClassName = (element: Node, className: string, top = false) => {
+    // window.sout.tracker("invoked"); // 这里调用频繁
+    if (!element) {
+        return false;
+    }
+    if (element.nodeType === 3) {
+        element = element.parentElement;
+    }
+    let e = element as HTMLElement;
+    let isClosest = false;
+    while (e && !isClosest && (top ? e.tagName !== "BODY" : !e.classList.contains("protyle-wysiwyg"))) {
+        if (e.classList?.contains(className)) {
+            isClosest = true;
+        } else {
+            e = e.parentElement;
+        }
+    }
+    return isClosest && e;
+};
+
+export const isInEmbedBlock = (element: Element) => {
+    const embedElement = hasTopClosestByAttribute(element, "data-type", "NodeBlockQueryEmbed");
+    if (embedElement) {
+        if (embedElement.isSameNode(element)) {
+            return false;
+        } else {
+            return embedElement;
+        }
+    } else {
+        return false;
+    }
+};