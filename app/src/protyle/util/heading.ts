--- conflicted
+++ resolved
@@ -2,33 +2,7 @@
     const nodeH = parseInt(nodeElement.getAttribute("data-subtype").substring(1));
     let nextElement = nodeElement.nextElementSibling;
     while (nextElement) {
-<<<<<<< HEAD
-        if (nextElement.classList.contains("sb")) {
-            let nextFirstElement = nextElement.firstElementChild;
-            while (nextFirstElement?.classList.contains("sb")) {
-                nextFirstElement = nextFirstElement.firstElementChild;
-            }
-            if ((nextFirstElement.getAttribute("data-type") === "NodeHeading" &&
-                    parseInt(nextFirstElement.getAttribute("data-subtype").substring(1)) > nodeH) ||
-                nextFirstElement.getAttribute("data-type") !== "NodeHeading") {
-                const tempElement = nextElement;
-                nextElement = nextElement.nextElementSibling;
-                tempElement.remove();
-            } else {
-                break;
-            }
-        } else {
-            const currentH = parseInt(nextElement.getAttribute("data-subtype")?.substring(1));
-            if (!nextElement.classList.contains("protyle-attr") && // 超级块末尾为属性
-                (isNaN(currentH) || currentH > nodeH)) {
-                const tempElement = nextElement;
-                nextElement = nextElement.nextElementSibling;
-                tempElement.remove();
-            } else {
-                break;
-            }
-=======
-        const currentH = parseInt(nextElement.getAttribute("data-subtype")?.substr(1));
+        const currentH = parseInt(nextElement.getAttribute("data-subtype")?.substring(1));
         if (!nextElement.classList.contains("protyle-attr") && // 超级块末尾为属性
             (isNaN(currentH) || currentH > nodeH)) {
             const tempElement = nextElement;
@@ -36,7 +10,6 @@
             tempElement.remove();
         } else {
             break;
->>>>>>> af2fd13a
         }
     }
 };