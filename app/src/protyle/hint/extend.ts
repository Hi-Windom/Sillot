--- conflicted
+++ resolved
@@ -281,13 +281,10 @@
 };
 
 export const hintTag = (key: string, protyle: IProtyle): IHintData[] => {
-<<<<<<< HEAD
-    window.sout.tracker("invoked");
-=======
+    window.sout.tracker("invoked");
     if (!window.siyuan.config.editor.markdown.inlineTag) {
         return [];
     }
->>>>>>> 241a3503
     protyle.hint.genLoading(protyle);
     fetchPost("/api/search/searchTag", {
         k: key,
