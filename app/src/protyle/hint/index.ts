--- conflicted
+++ resolved
@@ -80,13 +80,8 @@
                     const index = titleElement.nextElementSibling.getAttribute("data-index");
                     if (index) {
                         let html = "";
-<<<<<<< HEAD
                         window.siyuan.emojis[Number.parseInt(index)].items.forEach(emoji => {
-                            html += `<button data-unicode="${emoji.unicode}" class="emojis__item ariaLabel" aria-label="${window.siyuan.config.lang === "zh_CN" ? emoji.description_zh_cn : emoji.description}">
-=======
-                        window.siyuan.emojis[parseInt(index)].items.forEach(emoji => {
                             html += `<button data-unicode="${emoji.unicode}" class="emojis__item ariaLabel" aria-label="${getEmojiDesc(emoji)}">
->>>>>>> 7a3d4a05
 ${unicode2Emoji(emoji.unicode)}</button>`;
                         });
                         titleElement.nextElementSibling.innerHTML = html;
