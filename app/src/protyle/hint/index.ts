import {Constants} from "../../constants";
import {hasClosestBlock, hasClosestByAttribute, hasClosestByClassName, hasClosestByMatchTag} from "../util/hasClosest";
import {
    focusBlock,
    focusByRange,
    focusByWbr,
    getEditorRange,
    getSelectionOffset,
    getSelectionPosition
} from "../util/selection";
import {genHintItemHTML, hintEmbed, hintRef, hintSlash} from "./extend";
import {getSavePath} from "../../util/newFile";
import {upDownHint} from "../../util/upDownHint";
import {setPosition} from "../../util/setPosition";
import {getContenteditableElement, hasNextSibling, hasPreviousSibling} from "../wysiwyg/getBlock";
import {transaction, updateTransaction} from "../wysiwyg/transaction";
import {insertHTML} from "../util/insertHTML";
import {highlightRender} from "../render/highlightRender";
import {assetMenu, imgMenu} from "../../menus/protyle";
import {hideElements} from "../ui/hideElements";
import {fetchPost} from "../../util/fetch";
import {getDisplayName, pathPosix} from "../../util/pathName";
import {addEmoji, filterEmoji, lazyLoadEmoji, lazyLoadEmojiImg, unicode2Emoji} from "../../emoji";
import {blockRender} from "../render/blockRender";
import {uploadFiles} from "../upload";
/// #if !MOBILE
import {openFileById} from "../../editor/util";
/// #endif
import {openMobileFileById} from "../../mobile/editor";
import {processRender} from "../util/processCode";
import {AIChat} from "../../ai/chat";
import {isMobile} from "../../util/functions";
import {isIPhone, isNotCtrl, isOnlyMeta} from "../util/compatibility";
import {avRender} from "../render/av/render";
import {genIconHTML} from "../render/util";

export class Hint {
    public timeId: number;
    public element: HTMLDivElement;
    public enableSlash = true;
    private enableEmoji = true;
    public enableExtend = false;
    public splitChar = "";
    public lastIndex = -1;
    private source: THintSource;

    constructor(protyle: IProtyle) {
        this.element = document.createElement("div");
        this.element.setAttribute("data-close", "false");
        // height 402 根据 .emojis max-height+8 得来
        this.element.setAttribute("style", `width:${Math.max(protyle.element.clientWidth / 2, 320)}px;`);
        this.element.className = "protyle-hint b3-list b3-list--background fn__none";
        this.element.addEventListener("click", (event) => {
            const eventTarget = event.target as HTMLElement;
            if (eventTarget.tagName === "INPUT") {
                event.stopPropagation();
                return;
            }
            const btnElement = hasClosestByMatchTag(eventTarget, "BUTTON");
            if (btnElement && !btnElement.classList.contains("emojis__item") && !btnElement.classList.contains("emojis__type")) {
                this.fill(decodeURIComponent(btnElement.getAttribute("data-value")), protyle, false, this.source === "search" ? isNotCtrl(event) : isOnlyMeta(event));
                event.preventDefault();
                event.stopPropagation(); // https://github.com/siyuan-note/siyuan/issues/3710
                return;
            }
            const emojisContentElement = this.element.querySelector(".emojis__panel");
            const typeElement = hasClosestByClassName(eventTarget, "emojis__type");
            if (typeElement) {
                const titleElement = emojisContentElement.querySelector(`[data-type="${typeElement.getAttribute("data-type")}"]`) as HTMLElement;
                if (titleElement) {
                    const index = titleElement.nextElementSibling.getAttribute("data-index");
                    if (index) {
                        let html = "";
                        window.siyuan.emojis[parseInt(index)].items.forEach(emoji => {
                            html += `<button data-unicode="${emoji.unicode}" class="emojis__item ariaLabel" aria-label="${window.siyuan.config.lang === "zh_CN" ? emoji.description_zh_cn : emoji.description}">
${unicode2Emoji(emoji.unicode)}</button>`;
                        });
                        titleElement.nextElementSibling.innerHTML = html;
                        titleElement.nextElementSibling.removeAttribute("data-index");
                    }

                    emojisContentElement.scrollTo({
                        top: titleElement.offsetTop,
                        // behavior: "smooth"  不能使用，否则无法定位
                    });
                }
                return;
            }
            const emojiElement = hasClosestByClassName(eventTarget, "emojis__item");
            if (emojiElement) {
                const unicode = emojiElement.getAttribute("data-unicode");
                if (this.element.querySelectorAll(".emojis__title").length > 2) {
                    // /emoji 后会自动添加冒号，导致 range 无法计算，因此不依赖 this.fill
                    const range = getSelection().getRangeAt(0);
                    if (range.endContainer.nodeType !== 3) {
                        range.endContainer.childNodes[range.endOffset - 1]?.remove();
                    } else if (range.endContainer.textContent === ":") {
                        // iphone
                        range.endContainer.textContent = "";
                    }
                    addEmoji(unicode);
                    let emoji;
                    if (unicode.indexOf(".") > -1) {
                        emoji = `:${unicode.split(".")[0]}: `;
                    } else {
                        emoji = unicode2Emoji(unicode) + " ";
                    }
                    insertHTML(protyle.lute.SpinBlockDOM(emoji), protyle, false, true);
                    this.element.classList.add("fn__none");
                } else {
                    this.fill(unicode, protyle);
                }
            }
        });
    }

    public render(protyle: IProtyle) {
        if (!window.getSelection().focusNode) {
            this.element.classList.add("fn__none");
            clearTimeout(this.timeId);
            return;
        }
        if (!this.enableExtend) {
            clearTimeout(this.timeId);
            return;
        }
        protyle.toolbar.range = getSelection().getRangeAt(0);
        // 粘贴后 range.startContainer 为空 https://github.com/siyuan-note/siyuan/issues/7360
        if (protyle.toolbar.range.startContainer.nodeType === 3 && protyle.toolbar.range.startContainer.textContent === "") {
            const lastSibling = hasPreviousSibling(protyle.toolbar.range.startContainer) as Text;
            if (lastSibling && lastSibling.nodeType === 3) {
                if (lastSibling.wholeText !== lastSibling.textContent) {
                    let previousSibling = lastSibling.previousSibling;
                    while (previousSibling && previousSibling.nodeType === 3) {
                        if (previousSibling.textContent === "") {
                            previousSibling = previousSibling.previousSibling;
                            previousSibling.nextSibling.remove();
                        } else {
                            lastSibling.textContent = previousSibling.textContent + lastSibling.textContent;
                            previousSibling.remove();
                            break;
                        }
                    }
                }
                protyle.toolbar.range.setStart(lastSibling, lastSibling.textContent.length);
                protyle.toolbar.range.collapse(true);
            }
        }
        const start = getSelectionOffset(protyle.toolbar.range.startContainer, protyle.wysiwyg.element).start;
        const currentLineValue = protyle.toolbar.range.startContainer.textContent.substring(0, start) || "";
        const key = this.getKey(currentLineValue, protyle.options.hint.extend);
        if (typeof key === "undefined" ||
            hasClosestByAttribute(protyle.toolbar.range.startContainer, "data-type", "code") ||
            hasClosestByAttribute(protyle.toolbar.range.startContainer, "data-type", "NodeCodeBlock")) {
            this.element.classList.add("fn__none");
            clearTimeout(this.timeId);
            return;
        }

        // https://github.com/siyuan-note/siyuan/issues/7933
        if (this.splitChar === "#") {
            const blockElement = hasClosestBlock(protyle.toolbar.range.startContainer);
            if (blockElement && blockElement.getAttribute("data-type") === "NodeHeading") {
                const blockIndex = getSelectionOffset(protyle.toolbar.range.startContainer, blockElement).start;
                if (blockElement.textContent.startsWith("#".repeat(blockIndex))) {
                    this.element.classList.add("fn__none");
                    clearTimeout(this.timeId);
                    return;
                }
            }
        }

        if (this.splitChar === ":") {
            clearTimeout(this.timeId);
            if (key) {
                this.genEmojiHTML(protyle, key);
            } else {
                this.element.classList.add("fn__none");
            }
            return;
        }
        // https://github.com/siyuan-note/siyuan/issues/5083
        if (this.splitChar === "/" || this.splitChar === "、") {
            clearTimeout(this.timeId);
            if (this.enableSlash && !isMobile()) {
                this.genHTML(hintSlash(key, protyle), protyle, false, "hint");
            }
            return;
        }

        protyle.options.hint.extend.forEach((item) => {
            if (item.key === this.splitChar) {
                clearTimeout(this.timeId);
                this.timeId = window.setTimeout(() => {
                    this.genHTML(item.hint(key, protyle, "hint"), protyle, false, "hint");
                }, protyle.options.hint.delay);
            }
        });
    }

    public genLoading(protyle: IProtyle) {
        if (this.element.classList.contains("fn__none")) {
            this.element.innerHTML = '<div class="fn__loading" style="height: 128px;position: initial"><img width="64px" src="/stage/loading-pure.svg"></div>';
            this.element.classList.remove("fn__none");
            const textareaPosition = getSelectionPosition(protyle.wysiwyg.element);
            setPosition(this.element, textareaPosition.left, textareaPosition.top + 26, 30);
        } else {
            this.element.insertAdjacentHTML("beforeend", '<div class="fn__loading"><img width="64px" src="/stage/loading-pure.svg"></div>');
        }
    }

    public bindUploadEvent(protyle: IProtyle, element: HTMLElement) {
        element.querySelectorAll('input[type="file"]').forEach(item => {
            item.addEventListener("change", (event: InputEvent & { target: HTMLInputElement }) => {
                if (event.target.files.length === 0) {
                    return;
                }
                const range = getEditorRange(protyle.wysiwyg.element);
                if (this.lastIndex > -1) {
                    range.setStart(range.startContainer, this.lastIndex);
                }
                range.deleteContents();
                uploadFiles(protyle, event.target.files, event.target);
                hideElements(["hint", "toolbar"], protyle);
            });
        });
    }

    private getHTMLByData(data: IHintData[]) {
        let hintsHTML = '<div style="flex: 1;overflow:auto;">';
        if (this.source !== "hint") {
            hintsHTML = '<input style="margin:0 8px 4px 8px" class="b3-text-field"><div style="flex: 1;overflow:auto;">';
        }
        data.forEach((hintData, i) => {
            // https://github.com/siyuan-note/siyuan/issues/1229 提示时，新建文件不应默认选中
            let focusClass = "";
            if ((i === 1 && data[i].focus) ||
                (i === 0 && (data.length === 1 || !data[1].focus))) {
                focusClass = " b3-list-item--focus";
            }
            if (hintData.html === "separator") {
                hintsHTML += '<div class="b3-menu__separator"></div>';
            } else {
                hintsHTML += `<button style="width: calc(100% - 16px)" class="b3-list-item b3-list-item--two${focusClass}" data-value="${encodeURIComponent(hintData.value)}">${hintData.html}</button>`;
            }
        });
        return `${hintsHTML}</div>`;
    }

    public genHTML(data: IHintData[], protyle: IProtyle, hide = false, source: THintSource) {
        this.source = source;
        if (data.length === 0) {
            if (!this.element.querySelector(".fn__loading") || hide) {
                this.element.classList.add("fn__none");
            }
            return;
        }

        this.element.innerHTML = this.getHTMLByData(data);
        this.element.classList.remove("fn__none");
        // https://github.com/siyuan-note/siyuan/issues/4575
        if (data[0].filter) {
            this.element.classList.add("hint--menu");
        } else {
            this.element.classList.remove("hint--menu");
        }
        this.element.style.width = Math.max(protyle.element.clientWidth / 2, 320) + "px";
        if (this.source === "av") {
            const cellElement = hasClosestByClassName(protyle.toolbar.range.startContainer, "av__cell");
            if (cellElement) {
                const cellRect = cellElement.getBoundingClientRect();
                setPosition(this.element, cellRect.left, cellRect.bottom, cellRect.height);
            }
        } else {
            const textareaPosition = getSelectionPosition(protyle.wysiwyg.element);
            setPosition(this.element, textareaPosition.left, textareaPosition.top + 26, 30);
        }
        this.element.scrollTop = 0;
        this.bindUploadEvent(protyle, this.element);
        if (this.source !== "hint") {
            const searchElement = this.element.querySelector("input.b3-text-field") as HTMLInputElement;
            const oldValue = this.element.querySelector("mark")?.textContent || "";
            searchElement.value = oldValue;
            searchElement.select();
            searchElement.addEventListener("keydown", (event: KeyboardEvent) => {
                if (event.key !== "Meta" && event.key !== "Control") {
                    // 需要冒泡以满足光标在块标位置时 ctrl 弹出悬浮层
                    event.stopPropagation();
                }
                if (event.isComposing) {
                    return;
                }
                upDownHint(this.element.lastElementChild, event);
                if (event.key === "Enter") {
                    this.fill(decodeURIComponent(this.element.querySelector(".b3-list-item--focus").getAttribute("data-value")), protyle, false, isNotCtrl(event));
                    event.preventDefault();
                } else if (event.key === "Escape") {
                    this.element.classList.add("fn__none");
                    focusByRange(protyle.toolbar.range);
                }
            });
            const nodeElement = protyle.toolbar.range ? hasClosestBlock(protyle.toolbar.range.startContainer) : false;
            searchElement.addEventListener("input", (event: InputEvent) => {
                if (event.isComposing) {
                    return;
                }
                event.stopPropagation();
                this.genSearchHTML(protyle, searchElement, nodeElement, oldValue);
            });
            searchElement.addEventListener("compositionend", (event: InputEvent) => {
                event.stopPropagation();
                this.genSearchHTML(protyle, searchElement, nodeElement, oldValue);
            });
        }
    }

    private genSearchHTML(protyle: IProtyle, searchElement: HTMLInputElement, nodeElement: false | HTMLElement, oldValue: string) {
        this.element.lastElementChild.innerHTML = '<div class="ft__center"><img style="height:32px;width:32px;" src="/stage/loading-pure.svg"></div>';
        fetchPost("/api/search/searchRefBlock", {
            k: searchElement.value,
            id: nodeElement ? nodeElement.getAttribute("data-node-id") : protyle.block.parentID,
            beforeLen: Math.floor((Math.max(protyle.element.clientWidth / 2, 320) - 58) / 28.8),
            rootID: protyle.block.rootID,
        }, (response) => {
            let searchHTML = "";
            if (response.data.newDoc) {
                const blockRefText = `((newFile "${oldValue}"${Constants.ZWSP}'${response.data.k}${Lute.Caret}'))`;
                searchHTML += `<button style="width: calc(100% - 16px)" class="b3-list-item b3-list-item--two${response.data.blocks.length === 0 ? " b3-list-item--focus" : ""}" data-value="${encodeURIComponent(blockRefText)}"><div class="b3-list-item__first"><svg class="b3-list-item__graphic"><use xlink:href="#iconFile"></use></svg>
<span class="b3-list-item__text">${window.siyuan.languages.newFile} <mark>${response.data.k}</mark></span></div></button>`;
            }
            response.data.blocks.forEach((item: IBlock, index: number) => {
                const blockRefHTML = `<span data-type="block-ref" data-id="${item.id}" data-subtype="s">${oldValue}</span>`;
                searchHTML += `<button style="width: calc(100% - 16px)" class="b3-list-item b3-list-item--two${index === 0 ? " b3-list-item--focus" : ""}" data-value="${encodeURIComponent(blockRefHTML)}">
${genHintItemHTML(item)}
</button>`;
            });
            if (searchHTML === "") {
                searchHTML = `<button style="width: calc(100% - 16px)" class="b3-list-item b3-list-item--two" data-value="">${window.siyuan.languages.emptyContent}</button>`;
            }
            this.element.lastElementChild.innerHTML = searchHTML;
            setPosition(this.element, parseInt(this.element.style.left), parseInt(this.element.style.right));
        });
    }

    private genEmojiHTML(protyle: IProtyle, value = "") {
        if (value && !this.enableEmoji) {
            return;
        }
        const panelElement = this.element.querySelector(".emojis__panel");
        if (panelElement) {
            panelElement.innerHTML = filterEmoji(value, 256);
            if (value) {
                panelElement.nextElementSibling.classList.add("fn__none");
            } else {
                panelElement.nextElementSibling.classList.remove("fn__none");
            }
            lazyLoadEmojiImg(panelElement);
        } else {
            this.element.innerHTML = `<div style="padding: 0;max-height:402px" class="emojis">
<div class="emojis__panel">${filterEmoji(value, 256)}</div>
<div class="fn__flex${value ? " fn__none" : ""}">
    <button data-type="0" class="emojis__type ariaLabel" aria-label="${window.siyuan.languages.recentEmoji}">${unicode2Emoji("2b50")}</button>
    <button data-type="1" class="emojis__type ariaLabel" aria-label="${window.siyuan.emojis[0][window.siyuan.config.lang === "zh_CN" ? "title_zh_cn" : "title"]}">${unicode2Emoji("1f527")}</button>
    <button data-type="2" class="emojis__type ariaLabel" aria-label="${window.siyuan.emojis[1][window.siyuan.config.lang === "zh_CN" ? "title_zh_cn" : "title"]}">${unicode2Emoji("1f60d")}</button>
    <button data-type="3" class="emojis__type ariaLabel" aria-label="${window.siyuan.emojis[2][window.siyuan.config.lang === "zh_CN" ? "title_zh_cn" : "title"]}">${unicode2Emoji("1f433")}</button>
    <button data-type="4" class="emojis__type ariaLabel" aria-label="${window.siyuan.emojis[3][window.siyuan.config.lang === "zh_CN" ? "title_zh_cn" : "title"]}">${unicode2Emoji("1f96a")}</button>
    <button data-type="5" class="emojis__type ariaLabel" aria-label="${window.siyuan.emojis[4][window.siyuan.config.lang === "zh_CN" ? "title_zh_cn" : "title"]}">${unicode2Emoji("1f3a8")}</button>
    <button data-type="6" class="emojis__type ariaLabel" aria-label="${window.siyuan.emojis[5][window.siyuan.config.lang === "zh_CN" ? "title_zh_cn" : "title"]}">${unicode2Emoji("1f3dd-fe0f")}</button>
    <button data-type="7" class="emojis__type ariaLabel" aria-label="${window.siyuan.emojis[6][window.siyuan.config.lang === "zh_CN" ? "title_zh_cn" : "title"]}">${unicode2Emoji("1f52e")}</button>
    <button data-type="8" class="emojis__type ariaLabel" aria-label="${window.siyuan.emojis[7][window.siyuan.config.lang === "zh_CN" ? "title_zh_cn" : "title"]}">${unicode2Emoji("267e-fe0f")}</button>
    <button data-type="9" class="emojis__type ariaLabel" aria-label="${window.siyuan.emojis[8][window.siyuan.config.lang === "zh_CN" ? "title_zh_cn" : "title"]}">${unicode2Emoji("1f6a9")}</button>
</div>
</div>`;
            lazyLoadEmoji(this.element);
            lazyLoadEmojiImg(this.element);
        }
        const firstEmojiElement = this.element.querySelector(".emojis__item");
        if (firstEmojiElement) {
            firstEmojiElement.classList.add("emojis__item--current");
            this.element.classList.remove("fn__none");
            this.element.style.width = Math.max(protyle.element.clientWidth / 2, 320) + "px";
            const textareaPosition = getSelectionPosition(protyle.wysiwyg.element);
            setPosition(this.element, textareaPosition.left, textareaPosition.top + 26, 30);
            this.element.querySelector(".emojis__panel").scrollTop = 0;
        } else {
            this.element.classList.add("fn__none");
        }
    }

    public fill(value: string, protyle: IProtyle, updateRange = true, refIsS = false) {
        hideElements(["hint", "toolbar"], protyle);
        if (updateRange && this.source !== "av") {
            protyle.toolbar.range = getEditorRange(protyle.wysiwyg.element);
        }
        const range = protyle.toolbar.range;
        let nodeElement = hasClosestBlock(protyle.toolbar.range.startContainer) as HTMLElement;
        if (!nodeElement) {
            return;
        }
        if (this.source === "av") {
            let cellElement = hasClosestByClassName(protyle.toolbar.range.startContainer, "av__cell");
            if (!cellElement) {
                cellElement = nodeElement.querySelector(".av__cell--select") as HTMLElement;
            }
            if (!cellElement) {
                return;
            }
            const rowElement = hasClosestByClassName(cellElement, "av__row");
            if (!rowElement) {
                return;
            }
            const previousID = cellElement.dataset.blockId;
            const avID = nodeElement.getAttribute("data-av-id");
            let tempElement = document.createElement("div");
            tempElement.innerHTML = value.replace(/<mark>/g, "").replace(/<\/mark>/g, "");
            tempElement = tempElement.firstElementChild as HTMLDivElement;
            if (value.startsWith("((newFile ") && value.endsWith(`${Lute.Caret}'))`)) {
                const fileNames = value.substring(11, value.length - 4).split(`"${Constants.ZWSP}'`);
                const realFileName = fileNames.length === 1 ? fileNames[0] : fileNames[1];
                const newID = Lute.NewNodeID();
                rowElement.dataset.id = newID;
                getSavePath(protyle.path, protyle.notebookId, (pathString) => {
                    fetchPost("/api/filetree/createDocWithMd", {
                        notebook: protyle.notebookId,
                        path: pathPosix().join(pathString, realFileName),
                        parentID: protyle.block.rootID,
                        markdown: "",
                        id: newID,
                    }, () => {
                        transaction(protyle, [{
                            action: "replaceAttrViewBlock",
                            avID,
                            previousID,
                            nextID: newID,
                            isDetached: false,
                        }], [{
                            action: "replaceAttrViewBlock",
                            avID,
                            previousID: newID,
                            nextID: previousID,
                            isDetached: true,
                        }]);
                    });
                });
            } else {
                const sourceId = tempElement.getAttribute("data-id");
                rowElement.dataset.id = sourceId;
                transaction(protyle, [{
                    action: "replaceAttrViewBlock",
                    avID,
                    previousID,
                    nextID: sourceId,
                    isDetached: false,
                }], [{
                    action: "replaceAttrViewBlock",
                    avID,
                    previousID: sourceId,
                    nextID: previousID,
                    isDetached: true,
                }]);
            }
            return;
        }
        this.enableExtend = false;
        let id = "";
        if (nodeElement) {
            id = nodeElement.getAttribute("data-node-id");
        }
        const html = nodeElement.outerHTML;
        // 自顶向下法新建文档后光标定位问题 https://github.com/siyuan-note/siyuan/issues/299
        // QQ 拼音输入法自动补全需移除补全内容 https://github.com/siyuan-note/siyuan/issues/320
        // 前后有标记符的情况 https://github.com/siyuan-note/siyuan/issues/2511
        const endSplit = Constants.BLOCK_HINT_CLOSE_KEYS[this.splitChar];
        if (Constants.BLOCK_HINT_KEYS.includes(this.splitChar) && endSplit && range.startContainer.nodeType === 3
            && (range.startContainer as Text).wholeText.indexOf(endSplit) > -1
            // 在包含 )) 的块中引用时会丢失字符  https://ld246.com/article/1679980200782
            && (range.startContainer as Text).wholeText.indexOf(this.splitChar) > -1) {
            let matchEndChar = 0;
            let textNode = range.startContainer;
            while (textNode && matchEndChar < 2) {
                const index = textNode.textContent.indexOf(endSplit);
                const startIndex = textNode.textContent.indexOf(this.splitChar);
                if (index > -1 && (index < startIndex || startIndex < 0)) {
                    matchEndChar = 2;
                    range.setEnd(textNode, index + 2);
                    break;
                }
                const indexOne = textNode.textContent.indexOf(endSplit.substring(1));
                if (indexOne > -1) {
                    matchEndChar += 1;
                }
                if (matchEndChar === 2) {
                    range.setEnd(textNode, indexOne + 1);
                    break;
                }
                textNode = textNode.nextSibling;
            }
        }

        if (this.lastIndex > -1) {
            range.setStart(range.startContainer, this.lastIndex);
            if (isIPhone()) {
                focusByRange(range);
            }
        }
        // 新建文件
        if (Constants.BLOCK_HINT_KEYS.includes(this.splitChar) && value.startsWith("((newFile ") && value.endsWith(`${Lute.Caret}'))`)) {
<<<<<<< HEAD
            focusByRange(range);
            const fileNames = value.substring(11, value.length - 4 + 11).split(`"${Constants.ZWSP}'`);
=======
            const fileNames = value.substring(11, value.length - 4).split(`"${Constants.ZWSP}'`);
>>>>>>> 802df1e2
            const realFileName = fileNames.length === 1 ? fileNames[0] : fileNames[1];
            getSavePath(protyle.path, protyle.notebookId, (pathString) => {
                fetchPost("/api/filetree/createDocWithMd", {
                    notebook: protyle.notebookId,
                    path: pathPosix().join(pathString, realFileName),
                    parentID: protyle.block.rootID,
                    markdown: ""
                }, response => {
                    // https://github.com/siyuan-note/siyuan/issues/10133
                    protyle.toolbar.range = range;
                    protyle.toolbar.setInlineMark(protyle, "block-ref", "range", {
                        type: "id",
                        color: `${response.data}${Constants.ZWSP}${refIsS ? "s" : "d"}${Constants.ZWSP}${(refIsS ? fileNames[0] : realFileName).substring(0, window.siyuan.config.editor.blockRefDynamicAnchorTextMaxLen)}`
                    });
                });
            });
            return;
        }
        if (Constants.BLOCK_HINT_KEYS.includes(this.splitChar)) {
            if (value === "") {
                const editElement = getContenteditableElement(nodeElement);
                if (editElement.textContent === "") {
                    editElement.innerHTML = "<wbr>";
                    focusByWbr(editElement, range);
                }
                return;
            }
            let tempElement = document.createElement("div");
            tempElement.innerHTML = value.replace(/<mark>/g, "").replace(/<\/mark>/g, "");
            tempElement = tempElement.firstElementChild as HTMLDivElement;
            if (refIsS) {
                const staticText = range.toString().replace(this.splitChar, "");
                if (staticText) {
                    tempElement.setAttribute("data-subtype", "s");
                    tempElement.innerText = staticText;
                }
            } else {
                tempElement.setAttribute("data-subtype", "d");
                const dynamicTexts = tempElement.innerText.split(Constants.ZWSP);
                if (dynamicTexts.length === 2) {
                    tempElement.innerText = dynamicTexts[1];
                }
            }
            protyle.toolbar.setInlineMark(protyle, "block-ref", "range", {
                type: "id",
                color: `${tempElement.getAttribute("data-id")}${Constants.ZWSP}${tempElement.getAttribute("data-subtype")}${Constants.ZWSP}${tempElement.textContent}`
            });
            return;
        } else if (this.splitChar === ":") {
            addEmoji(value);
            let emoji;
            if (value.indexOf(".") > -1) {
                emoji = `:${value.split(".")[0]}: `;
            } else {
                emoji = unicode2Emoji(value) + " ";
            }
            insertHTML(protyle.lute.SpinBlockDOM(emoji), protyle);
        } else if (["「「", "「『", "『「", "『『", "{{"].includes(this.splitChar) || this.splitChar === "#" || this.splitChar === ":") {
            if (value === "") {
                const editElement = getContenteditableElement(nodeElement);
                if (editElement.textContent === "") {
                    editElement.innerHTML = "<wbr>";
                    focusByWbr(editElement, range);
                }
                return;
            }
            insertHTML(protyle.lute.SpinBlockDOM(value), protyle, false, isMobile());
            blockRender(protyle, protyle.wysiwyg.element);
            return;
        } else if (this.splitChar === "/" || this.splitChar === "、") {
            this.enableExtend = true;
            if (value === "((" || value === "{{") {
                if (value === "((") {
                    hintRef("", protyle, "hint");
                } else {
                    hintEmbed("", protyle);
                }
                this.splitChar = value;
                this.lastIndex = 0;
                range.deleteContents();
                const textNode = document.createTextNode(value);
                range.insertNode(textNode);
                range.setEnd(textNode, value.length);
                range.collapse(false);
                return;
            } else if (value === Constants.ZWSP) {
                range.deleteContents();
                this.fixImageCursor(range);
                protyle.toolbar.showTpl(protyle, nodeElement, range);
                updateTransaction(protyle, id, nodeElement.outerHTML, html);
                return;
            } else if (value === Constants.ZWSP + 1) {
                range.deleteContents();
                this.fixImageCursor(range);
                protyle.toolbar.showWidget(protyle, nodeElement, range);
                updateTransaction(protyle, id, nodeElement.outerHTML, html);
                return;
            } else if (value === Constants.ZWSP + 2) {
                range.deleteContents();
                this.fixImageCursor(range);
                protyle.toolbar.range = range;
                const rangePosition = getSelectionPosition(nodeElement, range);
                assetMenu(protyle, {x: rangePosition.left, y: rangePosition.top + 26, w: 0, h: 26});
                updateTransaction(protyle, id, nodeElement.outerHTML, html);
                return;
            } else if (value === Constants.ZWSP + 3) {
                range.deleteContents();
                return;
            } else if (value === Constants.ZWSP + 4) {
                const newSubDocId = Lute.NewNodeID();
                fetchPost("/api/filetree/createDoc", {
                    notebook: protyle.notebookId,
                    path: pathPosix().join(getDisplayName(protyle.path, false, true), newSubDocId + ".sy"),
                    title: "Untitled",
                    md: ""
                }, () => {
                    insertHTML(`<span data-type="block-ref" data-id="${newSubDocId}" data-subtype="d">Untitled</span>`, protyle);
                    /// #if MOBILE
                    openMobileFileById(protyle.app, newSubDocId, [Constants.CB_GET_HL, Constants.CB_GET_CONTEXT]);
                    /// #else
                    openFileById({
                        app: protyle.app,
                        id: newSubDocId,
                        action: [Constants.CB_GET_HL, Constants.CB_GET_CONTEXT]
                    });
                    /// #endif
                });
                return;
            } else if (value === Constants.ZWSP + 5) {
                range.deleteContents();
                AIChat(protyle, nodeElement);
                return;
            } else if (Constants.INLINE_TYPE.includes(value)) {
                range.deleteContents();
                focusByRange(range);
                if (["a", "block-ref", "inline-math", "inline-memo", "text"].includes(value)) {
                    protyle.toolbar.element.querySelector(`[data-type="${value}"]`).dispatchEvent(new CustomEvent("click"));
                    return;
                }
                protyle.toolbar.setInlineMark(protyle, value, "range");
                return;
            } else if (value === "emoji") {
                range.deleteContents();
                range.insertNode(document.createTextNode(":"));
                range.collapse(false);
                this.genEmojiHTML(protyle);
                return;
            } else if (value.indexOf("style") > -1) {
                range.deleteContents();
                this.fixImageCursor(range);
                nodeElement.setAttribute("style", value.split(Constants.ZWSP)[1] || "");
                updateTransaction(protyle, id, nodeElement.outerHTML, html);
                return;
            } else if (value.startsWith("plugin")) {
                protyle.app.plugins.find((plugin) => {
                    const ids = value.split(Constants.ZWSP);
                    if (ids[1] === plugin.name) {
                        plugin.protyleSlash.find((slash) => {
                            if (slash.id === ids[2]) {
                                slash.callback(protyle.getInstance());
                                return true;
                            }
                        });
                        return true;
                    }
                });
                return;
            } else {
                range.deleteContents();
                if (value !== "![]()") {
                    this.fixImageCursor(range);
                }
                let textContent = value;
                if (value === "```") {
                    textContent = value + window.siyuan.storage[Constants.LOCAL_CODELANG] + Lute.Caret + "\n```";
                }
                const editableElement = getContenteditableElement(nodeElement);
                if (value === "![]()") { // https://github.com/siyuan-note/siyuan/issues/4586 1
                    let newHTML = "";
                    range.insertNode(document.createElement("wbr"));
                    range.insertNode(document.createTextNode(value));
                    newHTML = protyle.lute.SpinBlockDOM(nodeElement.outerHTML);
                    nodeElement.outerHTML = newHTML;
                    nodeElement = protyle.wysiwyg.element.querySelector(`[data-node-id="${id}"]`);
                    focusByWbr(nodeElement, range);
                    updateTransaction(protyle, id, nodeElement.outerHTML, html);
                    let imgElement: HTMLElement = range.startContainer.childNodes[range.startOffset - 1] as HTMLElement || range.startContainer as HTMLElement;
                    if (imgElement && imgElement.nodeType !== 3 && imgElement.classList.contains("img")) {
                        // 已经找到图片
                    } else if (imgElement.previousSibling?.nodeType !== 3 && (imgElement.previousSibling as HTMLElement).classList.contains("img")) {
                        // https://github.com/siyuan-note/siyuan/issues/7540
                        imgElement = imgElement.previousSibling as HTMLElement;
                    } else {
                        Array.from(nodeElement.querySelectorAll(".img")).find((item: HTMLElement) => {
                            if (item.querySelector("img").getAttribute("data-src") === "") {
                                imgElement = item;
                                return true;
                            }
                        });
                    }
                    const rect = imgElement.getBoundingClientRect();
                    imgMenu(protyle, range, imgElement, {
                        clientX: rect.left,
                        clientY: rect.top
                    });
                    return;
                } else if (editableElement.textContent === "" && nodeElement.getAttribute("data-type") === "NodeParagraph") {
                    let newHTML = "";
                    if (value === "<div>") {
                        newHTML = `<div data-node-id="${id}" data-type="NodeHTMLBlock" class="render-node" data-subtype="block">${genIconHTML()}<div><protyle-html data-content=""></protyle-html><span style="position: absolute">${Constants.ZWSP}</span></div><div class="protyle-attr" contenteditable="false"></div></div>`;
                    } else {
                        editableElement.textContent = textContent;
                        newHTML = protyle.lute.SpinBlockDOM(nodeElement.outerHTML);
                    }
                    nodeElement.outerHTML = newHTML;
                    nodeElement = protyle.wysiwyg.element.querySelector(`[data-node-id="${id}"]`);
                    // 普通块插入代码块 代码块编辑增强 #85
                    if (nodeElement.getAttribute("data-type") === "NodeCodeBlock") {
                        console.error(id);
                    }
                    // https://github.com/siyuan-note/siyuan/issues/6864
                    if (nodeElement.getAttribute("data-type") === "NodeTable") {
                        nodeElement.querySelectorAll("colgroup col").forEach((item: HTMLElement) => {
                            item.style.minWidth = "60px";
                        });
                        newHTML = nodeElement.outerHTML;
                    }
                    updateTransaction(protyle, id, newHTML, html);
                } else {
                    let newHTML = protyle.lute.SpinBlockDOM(textContent);
                    if (value === "<div>") {
                        newHTML = `<div data-node-id="${Lute.NewNodeID()}" data-type="NodeHTMLBlock" class="render-node" data-subtype="block">${genIconHTML()}<div><protyle-html data-content=""></protyle-html><span style="position: absolute">${Constants.ZWSP}</span></div><div class="protyle-attr" contenteditable="false"></div></div>`;
                    }
                    nodeElement.insertAdjacentHTML("afterend", newHTML);
                    const oldHTML = nodeElement.outerHTML;
                    const _index = newHTML.indexOf('data-node-id="');
                    const newId = newHTML.substring(_index + 14, _index + 14 + 22);
                    nodeElement = protyle.wysiwyg.element.querySelector(`[data-node-id="${newId}"]`);
                    // 非普通块插入代码块 代码块编辑增强 #85
                    if (nodeElement.getAttribute("data-type") === "NodeCodeBlock") {
                        console.error(newId);
                    }
                    // https://github.com/siyuan-note/siyuan/issues/6864
                    if (nodeElement.getAttribute("data-type") === "NodeTable") {
                        nodeElement.querySelectorAll("colgroup col").forEach((item: HTMLElement) => {
                            item.style.minWidth = "60px";
                        });
                    }
                    transaction(protyle, [{
                        data: oldHTML,
                        id,
                        action: "update"
                    }, {
                        data: nodeElement.outerHTML,
                        id: newId,
                        previousID: id,
                        action: "insert"
                    }], [{
                        id: newId,
                        action: "delete"
                    }, {
                        data: html,
                        id,
                        action: "update"
                    }]);
                }
                if (value === "<div>" || value === "$$" || (value.indexOf("```") > -1 && value.length > 3)) {
                    protyle.toolbar.showRender(protyle, nodeElement);
                    processRender(nodeElement);
                } else if (value.startsWith("```")) {
                    highlightRender(nodeElement);
                } else if (value.startsWith("<iframe") || value.startsWith("<video") || value.startsWith("<audio")) {
                    protyle.gutter.renderMenu(protyle, nodeElement);
                    const rect = nodeElement.getBoundingClientRect();
                    window.siyuan.menus.menu.popup({
                        x: rect.left,
                        y: rect.top,
                        isLeft: true
                    });
                    const itemElement = window.siyuan.menus.menu.element.querySelector('[data-id="assetSubMenu"]');
                    itemElement.classList.add("b3-menu__item--show");
                    window.siyuan.menus.menu.showSubMenu(itemElement.querySelector(".b3-menu__submenu"));
                    window.siyuan.menus.menu.element.querySelector("textarea").focus();
                } else if (value === "---") {
                    focusBlock(nodeElement);
                } else if (nodeElement.classList.contains("av")) {
                    avRender(nodeElement, protyle, () => {
                        focusBlock(nodeElement);
                    });
                } else {
                    focusByWbr(nodeElement, range);
                }
            }
        }
    }

    public select(event: KeyboardEvent, protyle: IProtyle) {
        const isEmojiPanel = this.element.firstElementChild.classList.contains("emojis");
        if (this.element.querySelectorAll("button").length === 0 && !isEmojiPanel) {
            return false;
        }
        if (event.key === "Enter") {
            if (isEmojiPanel) {
                const currentElement = this.element.querySelector(".emojis__item--current");
                if (!currentElement) {
                    return false;
                }
                const unicode = currentElement.getAttribute("data-unicode");
                if (this.element.querySelectorAll(".emojis__title").length > 2) {
                    // /emoji 后会自动添加冒号，导致 range 无法计算，因此不依赖 this.fill
                    const range = getSelection().getRangeAt(0);
                    if (range.endContainer.nodeType !== 3) {
                        range.endContainer.childNodes[range.endOffset - 1]?.remove();
                    }
                    addEmoji(unicode);
                    let emoji;
                    if (unicode.indexOf(".") > -1) {
                        emoji = `:${unicode.split(".")[0]}: `;
                    } else {
                        emoji = unicode2Emoji(unicode) + " ";
                    }
                    insertHTML(protyle.lute.SpinBlockDOM(emoji), protyle);
                    this.element.classList.add("fn__none");
                } else {
                    this.fill(unicode, protyle);
                }
            } else {
                const mark = decodeURIComponent(this.element.querySelector(".b3-list-item--focus").getAttribute("data-value"));
                if (mark === Constants.ZWSP + 3) {
                    (this.element.querySelector(".b3-list-item--focus input") as HTMLElement).click();
                } else {
                    this.fill(mark, protyle, true, isOnlyMeta(event));
                }
            }
            event.preventDefault();
            event.stopPropagation();
            return true;
        }
        if (isEmojiPanel) {
            const currentElement: HTMLElement = this.element.querySelector(".emojis__item--current");
            if (!currentElement) {
                return false;
            }
            let newCurrentElement: HTMLElement;
            if (event.key === "ArrowLeft") {
                if (currentElement.previousElementSibling) {
                    currentElement.classList.remove("emojis__item--current");
                    newCurrentElement = currentElement.previousElementSibling as HTMLElement;
                } else if (currentElement.parentElement.previousElementSibling?.previousElementSibling) {
                    currentElement.classList.remove("emojis__item--current");
                    newCurrentElement = currentElement.parentElement.previousElementSibling.previousElementSibling.lastElementChild as HTMLElement;
                }
            } else if (event.key === "ArrowRight") {
                if (currentElement.nextElementSibling) {
                    currentElement.classList.remove("emojis__item--current");
                    newCurrentElement = currentElement.nextElementSibling as HTMLElement;
                } else if (currentElement.parentElement.nextElementSibling?.nextElementSibling) {
                    currentElement.classList.remove("emojis__item--current");
                    newCurrentElement = currentElement.parentElement.nextElementSibling.nextElementSibling.firstElementChild as HTMLElement;
                }
            } else if (event.key === "ArrowDown") {
                if (!currentElement.nextElementSibling) {
                    const nextContentElement = currentElement.parentElement.nextElementSibling?.nextElementSibling;
                    if (nextContentElement) {
                        newCurrentElement = nextContentElement.firstElementChild as HTMLElement;
                        currentElement.classList.remove("emojis__item--current");
                    }
                } else {
                    currentElement.classList.remove("emojis__item--current");
                    let counter = Math.floor(currentElement.parentElement.clientWidth / (currentElement.clientWidth + 2));
                    newCurrentElement = currentElement;
                    while (newCurrentElement.nextElementSibling && counter > 0) {
                        newCurrentElement = newCurrentElement.nextElementSibling as HTMLElement;
                        counter--;
                    }
                }
                event.preventDefault();
                event.stopPropagation();
            } else if (event.key === "ArrowUp") {
                if (!currentElement.previousElementSibling) {
                    const prevContentElement = currentElement.parentElement.previousElementSibling?.previousElementSibling;
                    if (prevContentElement) {
                        newCurrentElement = prevContentElement.lastElementChild as HTMLElement;
                        currentElement.classList.remove("emojis__item--current");
                    }
                } else {
                    currentElement.classList.remove("emojis__item--current");
                    let counter = Math.floor(currentElement.parentElement.clientWidth / (currentElement.clientWidth + 2));
                    newCurrentElement = currentElement;
                    while (newCurrentElement.previousElementSibling && counter > 0) {
                        newCurrentElement = newCurrentElement.previousElementSibling as HTMLElement;
                        counter--;
                    }
                }
                event.preventDefault();
                event.stopPropagation();
            }
            if (newCurrentElement) {
                newCurrentElement.classList.add("emojis__item--current");
                const emojisContentElement = this.element.querySelector(".emojis__panel");
                if (newCurrentElement.offsetTop - 8 < emojisContentElement.scrollTop) {
                    emojisContentElement.scrollTop = newCurrentElement.offsetTop - 8;
                } else {
                    const topHeight = emojisContentElement.nextElementSibling.classList.contains("fn__none") ? 8 : 36;
                    if (newCurrentElement.offsetTop + topHeight - this.element.clientHeight + newCurrentElement.clientHeight > emojisContentElement.scrollTop) {
                        emojisContentElement.scrollTop = newCurrentElement.offsetTop + topHeight - this.element.clientHeight + newCurrentElement.clientHeight;
                    }
                }
            }
            event.preventDefault();
            event.stopPropagation();
            return true;
        } else if (event.key === "ArrowDown" || event.key === "ArrowUp") {
            upDownHint(this.element.firstElementChild, event);
            event.preventDefault();
            event.stopPropagation();
            return true;
        }
        if (event.key === "ArrowLeft" || event.key === "ArrowRight") {
            hideElements(["hint"], protyle);
            event.preventDefault();
            event.stopPropagation();
            return true;
        }
        return false;
    }

    private fixImageCursor(range: Range) {
        const previous = hasPreviousSibling(range.startContainer);
        if (previous && previous.nodeType !== 3 && (previous as HTMLElement).classList.contains("img")) {
            if (!hasNextSibling(previous)) {
                range.insertNode(document.createTextNode(Constants.ZWSP));
                range.collapse(false);
            }
        }
    }

    private getKey(currentLineValue: string, extend: IHintExtend[]) {
        this.lastIndex = -1;
        this.splitChar = "";
        extend.forEach((item) => {
            let currentLastIndex = currentLineValue.lastIndexOf(item.key);
            // https://ld246.com/article/1701670704754
            if (Constants.BLOCK_HINT_KEYS.includes(item.key) && currentLastIndex > -1) {
                const thirdLastIndex = currentLineValue.lastIndexOf(item.key + item.key.substring(0, 1));
                if (thirdLastIndex > -1) {
                    currentLastIndex = Math.min(currentLastIndex, currentLineValue.lastIndexOf(item.key + item.key.substring(0, 1)));
                }
            }
            if (this.lastIndex < currentLastIndex) {
                if (Constants.BLOCK_HINT_KEYS.includes(this.splitChar) &&
                    (item.key === ":" || item.key === "#" || item.key === "/" || item.key === "、")) {
                    // 块搜索中忽略以上符号
                } else if (this.splitChar === "#" &&
                    (item.key === "/" || item.key === "、")) {
                    // 标签中忽略以上符号
                } else {
                    this.splitChar = item.key;
                    this.lastIndex = currentLastIndex;
                }
            }
        });
        if (this.lastIndex === -1) {
            return undefined;
        }
        // 冒号前为数字或冒号不进行emoji提示
        if (this.splitChar === ":") {
            this.enableEmoji = !(/\d/.test(currentLineValue.substring(this.lastIndex - 1, this.lastIndex)) ||
                currentLineValue.substring(this.lastIndex - 1, this.lastIndex + 1) === "::");

        }
        const lineArray = currentLineValue.split(this.splitChar);
        const lastItem = lineArray[lineArray.length - 1];
        if (lineArray.length > 1 && lastItem.trim() === lastItem && lastItem.length < Constants.SIZE_TITLE) {
            // 输入法自动补全 https://github.com/siyuan-note/insider/issues/100
            if (this.splitChar === "【【" && currentLineValue.endsWith("【【】")) {
                return "";
            }
            return lastItem;
        }
        return undefined;
    }
}<|MERGE_RESOLUTION|>--- conflicted
+++ resolved
@@ -505,12 +505,7 @@
         }
         // 新建文件
         if (Constants.BLOCK_HINT_KEYS.includes(this.splitChar) && value.startsWith("((newFile ") && value.endsWith(`${Lute.Caret}'))`)) {
-<<<<<<< HEAD
-            focusByRange(range);
             const fileNames = value.substring(11, value.length - 4 + 11).split(`"${Constants.ZWSP}'`);
-=======
-            const fileNames = value.substring(11, value.length - 4).split(`"${Constants.ZWSP}'`);
->>>>>>> 802df1e2
             const realFileName = fileNames.length === 1 ? fileNames[0] : fileNames[1];
             getSavePath(protyle.path, protyle.notebookId, (pathString) => {
                 fetchPost("/api/filetree/createDocWithMd", {
