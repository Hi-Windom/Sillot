--- conflicted
+++ resolved
@@ -66,13 +66,8 @@
                             blockID: listItemElement.dataset.blockId
                         }, {
                             action: "doUpdateUpdated",
-<<<<<<< HEAD
-                            id: listItemElement.dataset.nodeId,
+                            id: listItemElement.dataset.blockId,
                             data: formatDate(new Date(), 'yyyyMMddHHmmss'),
-=======
-                            id: listItemElement.dataset.blockId,
-                            data: dayjs().format("YYYYMMDDHHmmss"),
->>>>>>> e16c3cb0
                         }], [{
                             action: "removeAttrViewBlock",
                             srcIDs: [response.data.rootID],
