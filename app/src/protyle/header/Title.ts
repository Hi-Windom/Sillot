import {
    focusBlock, focusByOffset,
    focusByRange, focusByWbr,
    getEditorRange, getSelectionOffset,
} from "../util/selection";
import {fetchPost} from "../../util/fetch";
import {replaceFileName, validateName} from "../../editor/rename";
import {MenuItem} from "../../menus/Menu";
import {
    openFileAttr,
} from "../../menus/commonMenuItem";
import {Constants} from "../../constants";
import {matchHotKey} from "../util/hotKey";
<<<<<<< HEAD
import {readText, updateHotkeyTip, writeText} from "../util/compatibility";
// import * as dayjs from "dayjs";
import {format,parse} from "date-fns";
=======
import {isMac, readText, writeText} from "../util/compatibility";
import * as dayjs from "dayjs";
>>>>>>> af2fd13a
import {setPanelFocus} from "../../layout/util";
import {openFileById, updatePanelByEditor} from "../../editor/util";
import {setTitle} from "../../dialog/processSystem";
import {getNoContainerElement} from "../wysiwyg/getBlock";
import {commonHotkey} from "../wysiwyg/commonHotkey";
import {code160to32} from "../util/code160to32";
import {genEmptyElement} from "../../block/util";
import {transaction} from "../wysiwyg/transaction";
import {hideTooltip} from "../../dialog/tooltip";
import {commonClick} from "../wysiwyg/commonClick";
import {openTitleMenu} from "./openTitleMenu";
import {electronUndo} from "../undo";

export class Title {
    public element: HTMLElement;
    public editElement: HTMLElement;
    private timeout: number;

    constructor(protyle: IProtyle) {
        this.element = document.createElement("div");
        this.element.className = "protyle-title";
        if (window.siyuan.config.editor.displayBookmarkIcon) {
            this.element.classList.add("protyle-wysiwyg--attr");
        }
        // 标题内需要一个空格，避免首次加载出现`请输入文档名`干扰
        this.element.innerHTML = `<span aria-label="${isMac() ? window.siyuan.languages.gutterTip2 : window.siyuan.languages.gutterTip2.replace("⇧", "Shift+")}" data-position="right" class="protyle-title__icon ariaLabel"><svg><use xlink:href="#iconFile"></use></svg></span>
<div contenteditable="true" spellcheck="${window.siyuan.config.editor.spellcheck}" class="protyle-title__input" data-tip="${window.siyuan.languages._kernel[16]}"> </div><div class="protyle-attr"></div>`;
        this.editElement = this.element.querySelector(".protyle-title__input");
        this.editElement.addEventListener("paste", (event: ClipboardEvent) => {
            event.stopPropagation();
            event.preventDefault();
            document.execCommand("insertText", false, replaceFileName(event.clipboardData.getData("text/plain")));
            this.rename(protyle);
        });
        this.editElement.addEventListener("click", () => {
            if (protyle.model) {
                setPanelFocus(protyle.model.element.parentElement.parentElement);
                updatePanelByEditor({
                    protyle: protyle,
                    focus: false,
                    pushBackStack: false,
                    reload: false,
                    resize: false,
                });
            }
            protyle.toolbar?.element.classList.add("fn__none");
        });
        this.editElement.addEventListener("input", (event: InputEvent) => {
            if (event.isComposing) {
                return;
            }
            this.rename(protyle);
        });
        this.editElement.addEventListener("compositionend", () => {
            this.rename(protyle);
        });
        this.editElement.addEventListener("drop", (event: DragEvent) => {
            // https://ld246.com/article/1661911210429
            event.stopPropagation();
            event.preventDefault();
        });
        this.editElement.addEventListener("keydown", (event: KeyboardEvent) => {
            if (event.isComposing) {
                return;
            }

            if (commonHotkey(protyle, event)) {
                return true;
            }
            if (matchHotKey(window.siyuan.config.keymap.general.enterBack.custom, event)) {
                const ids = protyle.path.split("/");
                if (ids.length > 2) {
                    openFileById({
                        app: protyle.app,
                        id: ids[ids.length - 2],
                        action: [Constants.CB_GET_FOCUS, Constants.CB_GET_SCROLL]
                    });
                }
                event.preventDefault();
                event.stopPropagation();
                return;
            }
            if (electronUndo(event)) {
                return;
            }
            if (event.key === "ArrowDown") {
                const noContainerElement = getNoContainerElement(protyle.wysiwyg.element.firstElementChild);
                // https://github.com/siyuan-note/siyuan/issues/4923
                if (noContainerElement) {
                    focusBlock(noContainerElement, protyle.wysiwyg.element);
                }
                event.preventDefault();
                event.stopPropagation();
            } else if (event.key === "Enter") {
                const newId = Lute.NewNodeID();
                const newElement = genEmptyElement(false, true, newId);
                protyle.wysiwyg.element.insertAdjacentElement("afterbegin", newElement);
                focusByWbr(newElement, protyle.toolbar.range || getEditorRange(newElement));
                transaction(protyle, [{
                    action: "insert",
                    data: newElement.outerHTML,
                    id: newId,
                    parentID: protyle.block.parentID
                }], [{
                    action: "delete",
                    id: newId,
                }]);
                event.preventDefault();
                event.stopPropagation();
            } else if (matchHotKey(window.siyuan.config.keymap.editor.general.attr.custom, event)) {
                fetchPost("/api/block/getDocInfo", {
                    id: protyle.block.rootID
                }, (response) => {
                    openFileAttr(response.data.ial, "bookmark", protyle);
                });
                event.preventDefault();
                event.stopPropagation();
            } else if (matchHotKey("⌘A", event)) {
                getEditorRange(this.editElement).selectNodeContents(this.editElement);
                event.preventDefault();
                event.stopPropagation();
            } else if (matchHotKey(window.siyuan.config.keymap.editor.general.copyID.custom, event)) {
                writeText(protyle.block.rootID);
                event.preventDefault();
                event.stopPropagation();
            } else if (matchHotKey(window.siyuan.config.keymap.editor.general.copyBlockEmbed.custom, event)) {
                writeText(`{{select * from blocks where id='${protyle.block.rootID}'}}`);
                event.preventDefault();
                event.stopPropagation();
            } else if (matchHotKey(window.siyuan.config.keymap.editor.general.copyProtocol.custom, event)) {
                writeText(`siyuan://blocks/${protyle.block.rootID}`);
                event.preventDefault();
                event.stopPropagation();
            }
        });
        const iconElement = this.element.querySelector(".protyle-title__icon");
        iconElement.addEventListener("click", () => {
            if (window.siyuan.shiftIsPressed) {
                fetchPost("/api/block/getDocInfo", {
                    id: protyle.block.rootID
                }, (response) => {
                    openFileAttr(response.data.ial, "bookmark", protyle);
                });
            } else {
                const iconRect = iconElement.getBoundingClientRect();
                openTitleMenu(protyle, {x: iconRect.left, y: iconRect.bottom});
            }
        });
        this.element.addEventListener("contextmenu", (event) => {
            if (event.shiftKey) {
                return;
            }
            if (getSelection().rangeCount === 0) {
                openTitleMenu(protyle, {x: event.clientX, y: event.clientY});
                return;
            }
            protyle.toolbar?.element.classList.add("fn__none");
            window.siyuan.menus.menu.remove();
            const range = getEditorRange(this.editElement);
            if (range.toString() !== "") {
                window.siyuan.menus.menu.append(new MenuItem({
                    icon: "iconCopy",
                    accelerator: "⌘C",
                    label: window.siyuan.languages.copy,
                    click: () => {
                        focusByRange(getEditorRange(this.editElement));
                        document.execCommand("copy");
                    }
                }).element);
                window.siyuan.menus.menu.append(new MenuItem({
                    icon: "iconCut",
                    accelerator: "⌘X",
                    label: window.siyuan.languages.cut,
                    click: () => {
                        focusByRange(getEditorRange(this.editElement));
                        document.execCommand("cut");
                        setTimeout(() => {
                            this.rename(protyle);
                        }, Constants.TIMEOUT_INPUT);
                    }
                }).element);
                window.siyuan.menus.menu.append(new MenuItem({
                    icon: "iconTrashcan",
                    accelerator: "⌫",
                    label: window.siyuan.languages.delete,
                    click: () => {
                        const range = getEditorRange(this.editElement);
                        range.extractContents();
                        focusByRange(range);
                        setTimeout(() => {
                            this.rename(protyle);
                        }, Constants.TIMEOUT_INPUT);
                    }
                }).element);
            }
            window.siyuan.menus.menu.append(new MenuItem({
                label: window.siyuan.languages.paste,
                accelerator: "⌘V",
                click: async () => {
                    focusByRange(getEditorRange(this.editElement));
                    // 不能使用 execCommand https://github.com/siyuan-note/siyuan/issues/7045
                    const text = await readText();
                    document.execCommand("insertText", false, replaceFileName(text));
                    this.rename(protyle);
                }
            }).element);
            window.siyuan.menus.menu.append(new MenuItem({
                label: window.siyuan.languages.selectAll,
                accelerator: "⌘A",
                click: () => {
                    range.selectNodeContents(this.editElement);
                    focusByRange(range);
                }
            }).element);
            window.siyuan.menus.menu.popup({x: event.clientX, y: event.clientY});
        });
        this.element.querySelector(".protyle-attr").addEventListener("click", (event: MouseEvent & {
            target: HTMLElement
        }) => {
            fetchPost("/api/block/getDocInfo", {
                id: protyle.block.rootID
            }, (response) => {
                commonClick(event, protyle, response.data.ial);
            });
        });
    }

    private rename(protyle: IProtyle) {
        clearTimeout(this.timeout);
        if (!validateName(this.editElement.textContent, this.editElement)) {
            // 字数过长会导致滚动
            const offset = getSelectionOffset(this.editElement);
            this.setTitle(this.editElement.textContent.substring(0, Constants.SIZE_TITLE));
            focusByOffset(this.editElement, offset.start, offset.end);
            return false;
        }
        hideTooltip();
        this.timeout = window.setTimeout(() => {
            const fileName = replaceFileName(this.editElement.textContent);
            fetchPost("/api/filetree/renameDoc", {
                notebook: protyle.notebookId,
                path: protyle.path,
                title: fileName,
            });
            this.setTitle(fileName);
            setTitle(fileName);
        }, Constants.TIMEOUT_INPUT);
    }

<<<<<<< HEAD
    private renderMenu(protyle: IProtyle, position: { x: number, y: number }) {
        fetchPost("/api/block/getDocInfo", {
            id: protyle.block.rootID
        }, (response) => {
            window.siyuan.menus.menu.remove();
            window.siyuan.menus.menu.append(new MenuItem({
                label: window.siyuan.languages.copy,
                icon: "iconCopy",
                type: "submenu",
                submenu: copySubMenu(protyle.block.rootID)
            }).element);
            if (!protyle.disabled) {
                window.siyuan.menus.menu.append(movePathToMenu([protyle.path]));
                window.siyuan.menus.menu.append(new MenuItem({
                    icon: "iconTrashcan",
                    label: window.siyuan.languages.delete,
                    click: () => {
                        deleteFile(protyle.notebookId, protyle.path);
                    }
                }).element);
                window.siyuan.menus.menu.append(new MenuItem({type: "separator"}).element);
                const countElement = this.element.lastElementChild.querySelector(".protyle-attr--refcount");
                if (countElement?.textContent) {
                    transferBlockRef(protyle.block.rootID);
                }
                window.siyuan.menus.menu.append(new MenuItem({
                    label: window.siyuan.languages.attr,
                    accelerator: window.siyuan.config.keymap.editor.general.attr.custom + "/" + updateHotkeyTip("⇧Click"),
                    click() {
                        openFileAttr(response.data.ial, protyle.block.rootID);
                    }
                }).element);
            }
            window.siyuan.menus.menu.append(new MenuItem({type: "separator"}).element);
            window.siyuan.menus.menu.append(new MenuItem({
                icon: "iconAlignCenter",
                label: window.siyuan.languages.outline,
                accelerator: window.siyuan.config.keymap.editor.general.outline.custom,
                click: () => {
                    openOutline(this.app, protyle);
                }
            }).element);
            window.siyuan.menus.menu.append(new MenuItem({
                icon: "iconLink",
                label: window.siyuan.languages.backlinks,
                accelerator: window.siyuan.config.keymap.editor.general.backlinks.custom,
                click: () => {
                    openBacklink(this.app, protyle);
                }
            }).element);
            window.siyuan.menus.menu.append(new MenuItem({
                icon: "iconGraph",
                label: window.siyuan.languages.graphView,
                accelerator: window.siyuan.config.keymap.editor.general.graphView.custom,
                click: () => {
                    openGraph(this.app, protyle);
                }
            }).element);
            window.siyuan.menus.menu.append(new MenuItem({type: "separator"}).element);
            window.siyuan.menus.menu.append(new MenuItem({
                label: window.siyuan.languages.wechatReminder,
                icon: "iconMp",
                click() {
                    openFileWechatNotify(protyle);
                }
            }).element);
            const riffCardMenu = [{
                iconHTML: Constants.ZWSP,
                label: window.siyuan.languages.spaceRepetition,
                accelerator: window.siyuan.config.keymap.editor.general.spaceRepetition.custom,
                click: () => {
                    fetchPost("/api/riff/getTreeRiffDueCards", {rootID: protyle.block.rootID}, (response) => {
                        openCardByData(this.app, response.data, "doc", protyle.block.rootID, this.editElement.textContent || "Untitled");
                    });
                }
            }, {
                iconHTML: Constants.ZWSP,
                label: window.siyuan.languages.mgmt,
                click: () => {
                    fetchPost("/api/filetree/getHPathByID", {
                        id: protyle.block.rootID
                    }, (response) => {
                        viewCards(this.app, protyle.block.rootID, pathPosix().join(getNotebookName(protyle.notebookId), (response.data)), "Tree");
                    });
                }
            }, {
                iconHTML: Constants.ZWSP,
                label: window.siyuan.languages.quickMakeCard,
                accelerator: window.siyuan.config.keymap.editor.general.quickMakeCard.custom,
                click: () => {
                    quickMakeCard(protyle, [this.element]);
                }
            }];
            if (window.siyuan.config.flashcard.deck) {
                riffCardMenu.push({
                    iconHTML: Constants.ZWSP,
                    label: window.siyuan.languages.addToDeck,
                    click: () => {
                        makeCard(this.app, [protyle.block.rootID]);
                    }
                });
            }
            window.siyuan.menus.menu.append(new MenuItem({
                label: window.siyuan.languages.riffCard,
                type: "submenu",
                icon: "iconRiffCard",
                submenu: riffCardMenu,
            }).element);
            window.siyuan.menus.menu.append(new MenuItem({type: "separator"}).element);
            window.siyuan.menus.menu.append(new MenuItem({
                iconHTML: Constants.ZWSP,
                type: "readonly",
                label: `${window.siyuan.languages.modifiedAt} ${format(new Date(~~response.data.ial.updated), 'yyyy-MM-dd HH:mm:ss')}<br>
${window.siyuan.languages.createdAt} ${format(new Date(~~response.data.ial.id.subtring(0, 14)), 'yyyy-MM-dd HH:mm:ss')}`
            }).element);
            window.siyuan.menus.menu.popup(position);
            this.app?.plugins?.forEach((plugin) => {
                plugin.eventBus.emit("click-editortitleicon", {
                    protyle,
                    menu: window.siyuan.menus.menu,
                    data: response.data,
                });
            });
        });
    }

=======
>>>>>>> af2fd13a
    public setTitle(title: string) {
        if (code160to32(title) !== code160to32(this.editElement.textContent)) {
            this.editElement.textContent = title === "Untitled" ? "" : title;
        }
    }

    public render(protyle: IProtyle, response: IWebSocketData) {
        if (this.editElement.getAttribute("data-render") === "true") {
            return false;
        }
        this.element.setAttribute("data-node-id", protyle.block.rootID);
        if (response.data.ial[Constants.CUSTOM_RIFF_DECKS]) {
            this.element.setAttribute(Constants.CUSTOM_RIFF_DECKS, response.data.ial[Constants.CUSTOM_RIFF_DECKS]);
        }
        protyle.background?.render(response.data.ial, protyle.block.rootID);
        protyle.wysiwyg.renderCustom(response.data.ial);
        this.editElement.setAttribute("data-render", "true");
        this.setTitle(response.data.ial.title);
        let nodeAttrHTML = "";
        if (response.data.ial.bookmark) {
            nodeAttrHTML += `<div class="protyle-attr--bookmark">${Lute.EscapeHTMLStr(response.data.ial.bookmark)}</div>`;
        }
        if (response.data.ial.name) {
            nodeAttrHTML += `<div class="protyle-attr--name"><svg><use xlink:href="#iconN"></use></svg>${Lute.EscapeHTMLStr(response.data.ial.name)}</div>`;
        }
        if (response.data.ial.alias) {
            nodeAttrHTML += `<div class="protyle-attr--alias"><svg><use xlink:href="#iconA"></use></svg>${Lute.EscapeHTMLStr(response.data.ial.alias)}</div>`;
        }
        if (response.data.ial.memo) {
            nodeAttrHTML += `<div class="protyle-attr--memo b3-tooltips b3-tooltips__sw" aria-label="${Lute.EscapeHTMLStr(response.data.ial.memo)}"><svg><use xlink:href="#iconM"></use></svg></div>`;
        }
        if (response.data.ial["custom-avs"]) {
            nodeAttrHTML += '<div class="protyle-attr--av"><svg><use xlink:href="#iconDatabase"></use></svg></div>';
        }
        this.element.querySelector(".protyle-attr").innerHTML = nodeAttrHTML;
        if (response.data.refCount !== 0) {
            this.element.querySelector(".protyle-attr").insertAdjacentHTML("beforeend", `<div class="protyle-attr--refcount popover__block" data-defids='${JSON.stringify([protyle.block.rootID])}' data-id='${JSON.stringify(response.data.refIDs)}'>${response.data.refCount}</div>`);
        }
        // 存在设置新建文档名模板，不能使用 Untitled 进行判断，https://ld246.com/article/1649301009888
        if (new Date().getTime() - parse(response.data.id.split("-")[0],"yyyyMMdd",new Date()).getTime() < 2000) {
            const range = this.editElement.ownerDocument.createRange();
            range.selectNodeContents(this.editElement);
            focusByRange(range);
        }
    }
}<|MERGE_RESOLUTION|>--- conflicted
+++ resolved
@@ -11,14 +11,9 @@
 } from "../../menus/commonMenuItem";
 import {Constants} from "../../constants";
 import {matchHotKey} from "../util/hotKey";
-<<<<<<< HEAD
-import {readText, updateHotkeyTip, writeText} from "../util/compatibility";
+import {isMac, readText, writeText} from "../util/compatibility";
 // import * as dayjs from "dayjs";
 import {format,parse} from "date-fns";
-=======
-import {isMac, readText, writeText} from "../util/compatibility";
-import * as dayjs from "dayjs";
->>>>>>> af2fd13a
 import {setPanelFocus} from "../../layout/util";
 import {openFileById, updatePanelByEditor} from "../../editor/util";
 import {setTitle} from "../../dialog/processSystem";
@@ -268,135 +263,6 @@
         }, Constants.TIMEOUT_INPUT);
     }
 
-<<<<<<< HEAD
-    private renderMenu(protyle: IProtyle, position: { x: number, y: number }) {
-        fetchPost("/api/block/getDocInfo", {
-            id: protyle.block.rootID
-        }, (response) => {
-            window.siyuan.menus.menu.remove();
-            window.siyuan.menus.menu.append(new MenuItem({
-                label: window.siyuan.languages.copy,
-                icon: "iconCopy",
-                type: "submenu",
-                submenu: copySubMenu(protyle.block.rootID)
-            }).element);
-            if (!protyle.disabled) {
-                window.siyuan.menus.menu.append(movePathToMenu([protyle.path]));
-                window.siyuan.menus.menu.append(new MenuItem({
-                    icon: "iconTrashcan",
-                    label: window.siyuan.languages.delete,
-                    click: () => {
-                        deleteFile(protyle.notebookId, protyle.path);
-                    }
-                }).element);
-                window.siyuan.menus.menu.append(new MenuItem({type: "separator"}).element);
-                const countElement = this.element.lastElementChild.querySelector(".protyle-attr--refcount");
-                if (countElement?.textContent) {
-                    transferBlockRef(protyle.block.rootID);
-                }
-                window.siyuan.menus.menu.append(new MenuItem({
-                    label: window.siyuan.languages.attr,
-                    accelerator: window.siyuan.config.keymap.editor.general.attr.custom + "/" + updateHotkeyTip("⇧Click"),
-                    click() {
-                        openFileAttr(response.data.ial, protyle.block.rootID);
-                    }
-                }).element);
-            }
-            window.siyuan.menus.menu.append(new MenuItem({type: "separator"}).element);
-            window.siyuan.menus.menu.append(new MenuItem({
-                icon: "iconAlignCenter",
-                label: window.siyuan.languages.outline,
-                accelerator: window.siyuan.config.keymap.editor.general.outline.custom,
-                click: () => {
-                    openOutline(this.app, protyle);
-                }
-            }).element);
-            window.siyuan.menus.menu.append(new MenuItem({
-                icon: "iconLink",
-                label: window.siyuan.languages.backlinks,
-                accelerator: window.siyuan.config.keymap.editor.general.backlinks.custom,
-                click: () => {
-                    openBacklink(this.app, protyle);
-                }
-            }).element);
-            window.siyuan.menus.menu.append(new MenuItem({
-                icon: "iconGraph",
-                label: window.siyuan.languages.graphView,
-                accelerator: window.siyuan.config.keymap.editor.general.graphView.custom,
-                click: () => {
-                    openGraph(this.app, protyle);
-                }
-            }).element);
-            window.siyuan.menus.menu.append(new MenuItem({type: "separator"}).element);
-            window.siyuan.menus.menu.append(new MenuItem({
-                label: window.siyuan.languages.wechatReminder,
-                icon: "iconMp",
-                click() {
-                    openFileWechatNotify(protyle);
-                }
-            }).element);
-            const riffCardMenu = [{
-                iconHTML: Constants.ZWSP,
-                label: window.siyuan.languages.spaceRepetition,
-                accelerator: window.siyuan.config.keymap.editor.general.spaceRepetition.custom,
-                click: () => {
-                    fetchPost("/api/riff/getTreeRiffDueCards", {rootID: protyle.block.rootID}, (response) => {
-                        openCardByData(this.app, response.data, "doc", protyle.block.rootID, this.editElement.textContent || "Untitled");
-                    });
-                }
-            }, {
-                iconHTML: Constants.ZWSP,
-                label: window.siyuan.languages.mgmt,
-                click: () => {
-                    fetchPost("/api/filetree/getHPathByID", {
-                        id: protyle.block.rootID
-                    }, (response) => {
-                        viewCards(this.app, protyle.block.rootID, pathPosix().join(getNotebookName(protyle.notebookId), (response.data)), "Tree");
-                    });
-                }
-            }, {
-                iconHTML: Constants.ZWSP,
-                label: window.siyuan.languages.quickMakeCard,
-                accelerator: window.siyuan.config.keymap.editor.general.quickMakeCard.custom,
-                click: () => {
-                    quickMakeCard(protyle, [this.element]);
-                }
-            }];
-            if (window.siyuan.config.flashcard.deck) {
-                riffCardMenu.push({
-                    iconHTML: Constants.ZWSP,
-                    label: window.siyuan.languages.addToDeck,
-                    click: () => {
-                        makeCard(this.app, [protyle.block.rootID]);
-                    }
-                });
-            }
-            window.siyuan.menus.menu.append(new MenuItem({
-                label: window.siyuan.languages.riffCard,
-                type: "submenu",
-                icon: "iconRiffCard",
-                submenu: riffCardMenu,
-            }).element);
-            window.siyuan.menus.menu.append(new MenuItem({type: "separator"}).element);
-            window.siyuan.menus.menu.append(new MenuItem({
-                iconHTML: Constants.ZWSP,
-                type: "readonly",
-                label: `${window.siyuan.languages.modifiedAt} ${format(new Date(~~response.data.ial.updated), 'yyyy-MM-dd HH:mm:ss')}<br>
-${window.siyuan.languages.createdAt} ${format(new Date(~~response.data.ial.id.subtring(0, 14)), 'yyyy-MM-dd HH:mm:ss')}`
-            }).element);
-            window.siyuan.menus.menu.popup(position);
-            this.app?.plugins?.forEach((plugin) => {
-                plugin.eventBus.emit("click-editortitleicon", {
-                    protyle,
-                    menu: window.siyuan.menus.menu,
-                    data: response.data,
-                });
-            });
-        });
-    }
-
-=======
->>>>>>> af2fd13a
     public setTitle(title: string) {
         if (code160to32(title) !== code160to32(this.editElement.textContent)) {
             this.editElement.textContent = title === "Untitled" ? "" : title;
