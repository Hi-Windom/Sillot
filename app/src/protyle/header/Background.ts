--- conflicted
+++ resolved
@@ -28,13 +28,8 @@
     constructor(protyle: IProtyle) {
         this.element = document.createElement("div");
         this.element.className = "protyle-background";
-<<<<<<< HEAD
-        this.element.innerHTML = /*html*/ `<div class="protyle-background__img">
-    <img class="fn__none">
-=======
         this.element.innerHTML = `<div class="protyle-background__img">
     <img class="fn__none" style="isMobile()? "200px" : "30vh"">
->>>>>>> 053c4864
     <div class="protyle-icons">
         <span class="protyle-icon protyle-icon--first b3-tooltips b3-tooltips__sw" style="position: relative" aria-label="${window.siyuan.languages.upload}"><input type="file" style="position: absolute;width: 22px;height: 100%;top: 0;left: 0;opacity: .001;overflow: hidden;cursor: pointer;"><svg><use xlink:href="#iconUpload"></use></svg></span>
         <span class="protyle-icon b3-tooltips b3-tooltips__sw" data-type="link" aria-label="${window.siyuan.languages.link}"><svg><use xlink:href="#iconLink"></use></svg></span>
