--- conflicted
+++ resolved
@@ -110,43 +110,10 @@
             padding: 0
         };
     }
-<<<<<<< HEAD
     const oldLeft = Number.parseInt(protyle.wysiwyg.element.style.paddingLeft);
-    let left = 16;
-    let right = 24;
-    if (!isMobile()) {
-        let isFullWidth = protyle.wysiwyg.element.getAttribute(Constants.CUSTOM_SY_FULLWIDTH);
-        if (!isFullWidth) {
-            isFullWidth = window.siyuan.config.editor.fullWidth ? "true" : "false";
-        }
-        let padding = (protyle.element.clientWidth - Constants.SIZE_EDITOR_WIDTH) / 2;
-        if (isFullWidth === "false" && padding > 96) {
-            if (padding > Constants.SIZE_EDITOR_WIDTH) {
-                // 超宽屏调整 https://ld246.com/article/1668266637363
-                padding = protyle.element.clientWidth * .382 / 1.382;
-            }
-            padding = Math.ceil(padding);
-            left = padding;
-            right = padding;
-        } else if (protyle.element.clientWidth > Constants.SIZE_EDITOR_WIDTH) {
-            left = 96;
-            right = 96;
-        }
-    }
-    let bottomHeight = "16px";
-    if (protyle.options.typewriterMode) {
-        if (isMobile()) {
-            bottomHeight = window.innerHeight / 5 + "px";
-        } else {
-            bottomHeight = protyle.element.clientHeight / 2 + "px";
-        }
-    }
-=======
-    const oldLeft = parseInt(protyle.wysiwyg.element.style.paddingLeft);
     const padding = getPadding(protyle);
     const left = padding.left;
     const right = padding.right;
->>>>>>> 08653bf9
     if (protyle.options.backlinkData) {
         protyle.wysiwyg.element.style.padding = `4px ${left}px 4px ${right}px`;
     } else {
