--- conflicted
+++ resolved
@@ -7,8 +7,6 @@
 import {setInlineStyle} from "../../util/assets";
 import {fetchPost} from "../../util/fetch";
 import {lineNumberRender} from "../render/highlightRender";
-
-
 
 export const initUI = (protyle: IProtyle) => {
     protyle.contentElement = document.createElement("div");
@@ -103,16 +101,11 @@
 };
 
 export const setPadding = (protyle: IProtyle) => {
-<<<<<<< HEAD
     if (protyle.options.action.includes(Constants.CB_GET_HISTORY) || window.Sillot.status.disableDocSetPadding) {
-        return;
-=======
-    if (protyle.options.action.includes(Constants.CB_GET_HISTORY)) {
         return {
             width: 0,
             padding: 0
         };
->>>>>>> af2fd13a
     }
     const oldLeft = parseInt(protyle.wysiwyg.element.style.paddingLeft);
     let left = 16;
