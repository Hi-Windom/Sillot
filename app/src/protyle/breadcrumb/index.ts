import {getIconByType} from "../../editor/getIcon";
import {fetchPost} from "../../util/fetch";
import {Constants} from "../../constants";
import {MenuItem} from "../../menus/Menu";
import {fullscreen, netImg2LocalAssets} from "./action";
import {exportMd} from "../../menus/commonMenuItem";
import {setEditMode} from "../util/setEditMode";
import {RecordMedia} from "../util/RecordMedia";
import {hideMessage, showMessage} from "../../dialog/message";
import {uploadFiles} from "../upload";
import {hasClosestBlock, hasClosestByAttribute, hasClosestByClassName} from "../util/hasClosest";
import {needSubscribe} from "../../util/needSubscribe";
import {isMobile} from "../../util/functions";
import {zoomOut} from "../../menus/protyle";
import {getEditorRange} from "../util/selection";
import {setPadding} from "../ui/initUI";
/// #if !MOBILE
import {openFileById} from "../../editor/util";
import {getAllModels} from "../../layout/getAll";
/// #endif
/// #if !BROWSER
import {getCurrentWindow, systemPreferences} from "@electron/remote";
/// #endif
import {onGet} from "../util/onGet";
import {saveScroll} from "../scroll/saveScroll";
import {hideElements} from "../ui/hideElements";
import {confirmDialog} from "../../dialog/confirmDialog";

export class Breadcrumb {
    public element: HTMLElement;
    private mediaRecorder: RecordMedia;
    private id: string;
    private messageId: string;

    constructor(protyle: IProtyle) {
        const element = document.createElement("div");
        element.className = "protyle-breadcrumb";
        const isFocus = protyle.options.action.includes(Constants.CB_GET_ALL) && !isMobile();
        element.innerHTML = `<div class="protyle-breadcrumb__bar"></div>
<span class="protyle-breadcrumb__space"></span>
<button class="block__icon block__icon--show ft__smaller fn__flex-center${isFocus ? "" : " fn__none"}" style="line-height: 14px" data-type="exit-focus">${window.siyuan.languages.exitFocus}</button>
<span class="fn__space${isFocus ? "" : " fn__none"}"></span>
<button class="b3-tooltips b3-tooltips__w block__icon block__icon--show fn__flex-center" data-menu="true" aria-label="${window.siyuan.languages.more}"><svg><use xlink:href="#iconMore"></use></svg></button>`;
        this.element = element.firstElementChild as HTMLElement;
        element.addEventListener("click", (event) => {
            let target = event.target as HTMLElement;
            while (target && !target.isEqualNode(element)) {
                const id = target.getAttribute("data-node-id");
                if (id) {
                    if (protyle.options.render.breadcrumbDocName && window.siyuan.ctrlIsPressed) {
                        /// #if !MOBILE
                        openFileById({
                            id,
                            action: id === protyle.block.rootID ? [Constants.CB_GET_FOCUS] : [Constants.CB_GET_FOCUS, Constants.CB_GET_ALL]
                        });
                        /// #endif
                    } else {
                        zoomOut(protyle, id);
                    }
                    event.preventDefault();
                    break;
                } else if (target.getAttribute("data-menu") === "true") {
                    this.showMenu(protyle, {
                        x: event.clientX,
                        y: event.clientY
                    });
                    event.preventDefault();
                    break;
                } else if (target.getAttribute("data-type") === "exit-focus") {
                    zoomOut(protyle, protyle.block.rootID, protyle.block.id);
                    event.preventDefault();
                    break;
                } else if (target.getAttribute("data-type") === "context") {
                    event.preventDefault();
                    if (target.classList.contains("block__icon--active")) {
                        zoomOut(protyle, protyle.options.blockId);
                        target.classList.remove("block__icon--active");
                    } else {
                        fetchPost("/api/filetree/getDoc", {
                            id: protyle.options.blockId,
                            mode: 3,
                            size: window.siyuan.config.editor.dynamicLoadBlocks,
                        }, getResponse => {
                            onGet(getResponse, protyle, [Constants.CB_GET_HL]);
                            const exitFocusElement = this.element.parentElement.querySelector('[data-type="exit-focus"]');
                            exitFocusElement.classList.add("fn__none");
                            exitFocusElement.nextElementSibling.classList.add("fn__none");
                        });
                        target.classList.add("block__icon--active");
                    }
                    break;
                }
                target = target.parentElement;
            }
        });
        element.addEventListener("mouseleave", () => {
            protyle.wysiwyg.element.querySelectorAll(".protyle-wysiwyg--hl").forEach(item => {
                item.classList.remove("protyle-wysiwyg--hl");
            });
        });
        this.element.addEventListener("mouseover", (event) => {
            if (!protyle.selectElement.classList.contains("fn__none")) {
                return;
            }
            const target = event.target as HTMLElement;
            const svgElement = hasClosestByAttribute(target, "data-node-id", null);
            if (svgElement) {
                protyle.wysiwyg.element.querySelectorAll(".protyle-wysiwyg--hl").forEach(item => {
                    item.classList.remove("protyle-wysiwyg--hl");
                });
                const nodeElement = protyle.wysiwyg.element.querySelector(`[data-node-id="${svgElement.getAttribute("data-node-id")}"]`);
                if (nodeElement) {
                    nodeElement.classList.add("protyle-wysiwyg--hl");
                }
            }
        });
        this.element.addEventListener("mousewheel", (event: WheelEvent) => {
            this.element.scrollLeft = this.element.scrollLeft + event.deltaY;
        }, {passive: true});
        /// #if !BROWSER
        if ("windows" !== window.siyuan.config.system.os && "linux" !== window.siyuan.config.system.os) {
            const currentWindow = getCurrentWindow();
            element.querySelector(".protyle-breadcrumb__space").addEventListener("dblclick", (event) => {
                if (hasClosestByClassName(event.target as HTMLElement, "fullscreen")) {
                    if (currentWindow.isMaximized()) {
                        currentWindow.unmaximize();
                    } else {
                        currentWindow.maximize();
                    }
                }
            });
        }
        /// #endif
    }

    private startRecord(protyle: IProtyle) {
        this.messageId = showMessage(`<div class="fn__flex fn__flex-wrap">
<span class="fn__flex-center">${window.siyuan.languages.recording}</span><span class="fn__space"></span>
<button class="b3-button b3-button--white">${window.siyuan.languages.endRecord}</button></div>`, -1);
        document.querySelector(`#message [data-id="${this.messageId}"] button`).addEventListener("click", () => {
            this.mediaRecorder.stopRecording();
            hideMessage(this.messageId);
            const file: File = new File([this.mediaRecorder.buildWavFileBlob()],
                `record${(new Date()).getTime()}.wav`, {type: "video/webm"});
            uploadFiles(protyle, [file]);
        });
        this.mediaRecorder.startRecordingNewWavFile();
    }

    private showMenu(protyle: IProtyle, position: { x: number, y: number }) {
        let id;
        const cursorNodeElement = hasClosestBlock(getEditorRange(protyle.element).startContainer);
        if (cursorNodeElement) {
            id = cursorNodeElement.getAttribute("data-node-id");
        }
        fetchPost("/api/block/getTreeStat", {id: id || protyle.block.id}, (response) => {
            window.siyuan.menus.menu.remove();

            if (!protyle.contentElement.classList.contains("fn__none") && !protyle.disabled) {
                let uploadHTML = "";
                uploadHTML = '<input class="b3-form__upload" type="file" multiple="multiple"';
                if (protyle.options.upload.accept) {
                    uploadHTML += ` accept="${protyle.options.upload.accept}">`;
                } else {
                    uploadHTML += ">";
                }
                const uploadMenu = new MenuItem({
                    icon: "iconDownload",
                    label: `${window.siyuan.languages.insertAsset}${uploadHTML}`,
                }).element;
                uploadMenu.querySelector("input").addEventListener("change", (event: InputEvent & {
                    target: HTMLInputElement
                }) => {
                    if (event.target.files.length === 0) {
                        return;
                    }
                    uploadFiles(protyle, event.target.files, event.target);
                    window.siyuan.menus.menu.remove();
                });
                window.siyuan.menus.menu.append(uploadMenu);
                if (window.siyuan.config.system.container !== "android" || !window.JSAndroid) {
                    window.siyuan.menus.menu.append(new MenuItem({
                        current: this.mediaRecorder?.isRecording,
                        icon: "iconRecord",
                        label: this.mediaRecorder?.isRecording ? window.siyuan.languages.endRecord : window.siyuan.languages.startRecord,
                        click: async () => {
                            /// #if !BROWSER
                            if (window.siyuan.config.system.os === "darwin") {
                                const status = systemPreferences.getMediaAccessStatus("microphone");
                                if (["denied", "restricted", "unknown"].includes(status)) {
                                    showMessage(window.siyuan.languages.microphoneDenied);
                                    return;
                                } else if (status === "not-determined") {
                                    const isAccess = await systemPreferences.askForMediaAccess("microphone");
                                    if (!isAccess) {
                                        showMessage(window.siyuan.languages.microphoneNotAccess);
                                        return;
                                    }
                                }
                            }
                            /// #endif

                            if (!this.mediaRecorder) {
                                navigator.mediaDevices.getUserMedia({audio: true}).then((mediaStream: MediaStream) => {
                                    this.mediaRecorder = new RecordMedia(mediaStream);
                                    this.mediaRecorder.recorder.onaudioprocess = (e: AudioProcessingEvent) => {
                                        // Do nothing if not recording:
                                        if (!this.mediaRecorder.isRecording) {
                                            return;
                                        }
                                        // Copy the data from the input buffers;
                                        const left = e.inputBuffer.getChannelData(0);
                                        const right = e.inputBuffer.getChannelData(1);
                                        this.mediaRecorder.cloneChannelData(left, right);
                                    };
                                    this.startRecord(protyle);
                                }).catch(() => {
                                    showMessage(window.siyuan.languages["record-tip"]);
                                });
                                return;
                            }

                            if (this.mediaRecorder.isRecording) {
                                this.mediaRecorder.stopRecording();
                                hideMessage(this.messageId);
                                const file: File = new File([this.mediaRecorder.buildWavFileBlob()],
                                    `record${(new Date()).getTime()}.wav`, {type: "video/webm"});
                                uploadFiles(protyle, [file]);
                            } else {
                                hideMessage(this.messageId);
                                this.startRecord(protyle);
                            }
                        }
                    }).element);
                }
            }
            if (!protyle.disabled) {
                window.siyuan.menus.menu.append(new MenuItem({
                    label: window.siyuan.languages.optimizeTypography,
                    icon: "iconFormat",
                    click: () => {
                        hideElements(["toolbar"], protyle);
                        fetchPost("/api/format/autoSpace", {
                            id: protyle.block.rootID
                        }, () => {
                            /// #if MOBILE
                            fetchPost("/api/filetree/getDoc", {
                                id: protyle.block.id,
                                mode: 0,
                                size: window.siyuan.config.editor.dynamicLoadBlocks,
                            }, getResponse => {
                                onGet(getResponse, protyle, [Constants.CB_GET_FOCUS], saveScroll(protyle, true));
                            });
                            /// #else
                            getAllModels().editor.forEach(item => {
                                if (item.editor.protyle.block.rootID === protyle.block.rootID) {
                                    fetchPost("/api/filetree/getDoc", {
                                        id: item.editor.protyle.block.rootID,
                                        mode: 0,
                                        size: window.siyuan.config.editor.dynamicLoadBlocks,
                                    }, getResponse => {
                                        onGet(getResponse, item.editor.protyle, [Constants.CB_GET_FOCUS], saveScroll(protyle, true));
                                    });
                                }
                            });
                            /// #endif
                        });
                    }
                }).element);
                window.siyuan.menus.menu.append(new MenuItem({
                    label: window.siyuan.languages.netImg2LocalAsset,
                    icon: "iconTransform",
                    accelerator: window.siyuan.config.keymap.editor.general.netImg2LocalAsset.custom,
                    click() {
                        netImg2LocalAssets(protyle);
                    }
                }).element);
                window.siyuan.menus.menu.append(new MenuItem({
                    label: window.siyuan.languages.uploadAssets2CDN,
                    icon: "iconCloudSucc",
                    click() {
                        if (!needSubscribe()) {
                            confirmDialog("📦 " + window.siyuan.languages.uploadAssets2CDN, window.siyuan.languages.uploadAssets2CDNConfirmTip, () => {
                                fetchPost("/api/asset/uploadCloud", {id: protyle.block.parentID});
                            });
                        }
                    }
                }).element);
                if (window.siyuan.user) { // 登录链滴账号后即可使用 `分享到链滴` https://github.com/siyuan-note/siyuan/issues/7392
                    window.siyuan.menus.menu.append(new MenuItem({
                        label: window.siyuan.languages.share2Liandi,
                        icon: "iconLiandi",
                        click() {
                            confirmDialog("🚀 " + window.siyuan.languages.share2Liandi, window.siyuan.languages.share2LiandiConfirmTip, () => {
                                fetchPost("/api/export/export2Liandi", {id: protyle.block.parentID});
                            });
                        }
                    }).element);
                }
            }
            if (!protyle.scroll?.element.classList.contains("fn__none")) {
                window.siyuan.menus.menu.append(new MenuItem({
                    current: protyle.scroll.keepLazyLoad,
                    label: window.siyuan.languages.keepLazyLoad,
                    click: () => {
                        protyle.scroll.keepLazyLoad = !protyle.scroll.keepLazyLoad;
                    }
                }).element);
            }
            if (window.siyuan.menus.menu.element.childElementCount > 0) {
                window.siyuan.menus.menu.append(new MenuItem({type: "separator"}).element);
            }
            window.siyuan.menus.menu.append(new MenuItem({
                icon: "iconRefresh",
                accelerator: window.siyuan.config.keymap.editor.general.refresh.custom,
                label: window.siyuan.languages.refresh,
                click: () => {
                    fetchPost("/api/filetree/getDoc", {
                        id: protyle.block.showAll ? protyle.block.id : protyle.block.rootID,
                        mode: 0,
                        size: protyle.block.showAll ? Constants.SIZE_GET_MAX : window.siyuan.config.editor.dynamicLoadBlocks,
                    }, getResponse => {
                        onGet(getResponse, protyle, protyle.block.showAll ? [Constants.CB_GET_ALL, Constants.CB_GET_FOCUS] : [Constants.CB_GET_FOCUS], saveScroll(protyle, true), true);
                    });
                }
            }).element);
            if (!isMobile()) {
                window.siyuan.menus.menu.append(new MenuItem({
                    icon: "iconFullscreen",
                    accelerator: window.siyuan.config.keymap.editor.general.fullscreen.custom,
                    label: window.siyuan.languages.fullscreen,
                    click: () => {
                        fullscreen(protyle.element);
                        setPadding(protyle);
                    }
                }).element);
            }
            const editSubmenu: IMenu[] = [{
                current: !protyle.contentElement.classList.contains("fn__none"),
                label: window.siyuan.languages.wysiwyg,
                accelerator: window.siyuan.config.keymap.editor.general.wysiwyg.custom,
                click: () => {
                    setEditMode(protyle, "wysiwyg");
                    protyle.scroll.lastScrollTop = 0;
                    fetchPost("/api/filetree/getDoc", {
                        id: protyle.block.rootID,
                        size: window.siyuan.config.editor.dynamicLoadBlocks,
                    }, getResponse => {
                        onGet(getResponse, protyle);
                        window.siyuan.menus.menu.remove();
                    });
                }
            }];
            editSubmenu.push({
                current: !protyle.preview.element.classList.contains("fn__none"),
                icon: "iconPreview",
                label: window.siyuan.languages.preview,
                accelerator: window.siyuan.config.keymap.editor.general.preview.custom,
                click: () => {
                    setEditMode(protyle, "preview");
                    window.siyuan.menus.menu.remove();
                }
            });
            window.siyuan.menus.menu.append(new MenuItem({
                icon: "iconEdit",
                label: window.siyuan.languages["edit-mode"],
                type: "submenu",
                submenu: editSubmenu
            }).element);
            window.siyuan.menus.menu.append(exportMd(protyle.block.id));
            window.siyuan.menus.menu.append(new MenuItem({type: "separator"}).element);
            window.siyuan.menus.menu.append(new MenuItem({
                iconHTML: Constants.ZWSP,
                type: "readonly",
                label: `<div class="fn__flex">${window.siyuan.languages.runeCount}<span class="fn__space fn__flex-1"></span>${response.data.runeCount}</div>
<div class="fn__flex">${window.siyuan.languages.wordCount}<span class="fn__space fn__flex-1"></span>${response.data.wordCount}</div>
<div class="fn__flex">${window.siyuan.languages.link}<span class="fn__space fn__flex-1"></span>${response.data.linkCount}</div>
<div class="fn__flex">${window.siyuan.languages.image}<span class="fn__space fn__flex-1"></span>${response.data.imageCount}</div>
<div class="fn__flex">${window.siyuan.languages.ref}<span class="fn__space fn__flex-1"></span>${response.data.refCount}</div>`,
            }).element);
            window.siyuan.menus.menu.popup(position);
        });
    }

    public render(protyle: IProtyle, update = false) {
        let range: Range;
        let blockElement: Element;
        if (getSelection().rangeCount > 0) {
            range = getSelection().getRangeAt(0);
            if (!protyle.wysiwyg.element.isEqualNode(range.startContainer) && !protyle.wysiwyg.element.contains(range.startContainer)) {
                blockElement = protyle.wysiwyg.element.firstElementChild;
            } else {
                blockElement = hasClosestBlock(range.startContainer) as Element;
            }
        }
        if (!blockElement) {
            blockElement = protyle.wysiwyg.element.firstElementChild;
        }
        const id = blockElement.getAttribute("data-node-id");
        if (id === this.id && !update) {
            protyle.breadcrumb.element.querySelectorAll(".protyle-breadcrumb__item--active").forEach(item => {
                item.classList.remove("protyle-breadcrumb__item--active");
            });
            const currentElement = protyle.breadcrumb.element.querySelector(`[data-node-id="${protyle.block.showAll ? protyle.block.id : protyle.block.parentID}"]`);
            if (currentElement) {
                currentElement.classList.add("protyle-breadcrumb__item--active");
            }
            return;
        }
        this.id = id;
        const excludeTypes: string[] = [];
<<<<<<< HEAD
        if (this.element.parentElement.parentElement?.classList.contains("b3-dialog__cardblock")) {
=======
        if (this.element.parentElement?.parentElement && this.element.parentElement.parentElement.classList.contains("card__block")) {
>>>>>>> 0b7598df
            // 闪卡面包屑不能显示答案
            excludeTypes.push("NodeTextMark-mark");
        }
        fetchPost("/api/block/getBlockBreadcrumb", {id, excludeTypes}, (response) => {
            let html = "";
            response.data.forEach((item: IBreadcrumb, index: number) => {
                let isCurrent = false;
                if (!protyle.block.showAll && item.id === protyle.block.parentID) {
                    isCurrent = true;
                } else if (protyle.block.showAll && item.id === protyle.block.id) {
                    isCurrent = true;
                }
                if (index === 0 && !protyle.options.render.breadcrumbDocName) {
                    html += `<span class="protyle-breadcrumb__item${isCurrent ? " protyle-breadcrumb__item--active" : ""}" data-node-id="${item.id}"${response.data.length === 1 ? ' style="max-width:none"' : ""}>
    <svg class="popover__block" data-id="${item.id}"><use xlink:href="#${getIconByType(item.type, item.subType)}"></use></svg>
</span>`;
                } else {
                    html += `<span class="protyle-breadcrumb__item${isCurrent ? " protyle-breadcrumb__item--active" : ""}" data-node-id="${item.id}"${response.data.length === 1 ? ' style="max-width:none"' : ""}>
    <svg class="popover__block" data-id="${item.id}"><use xlink:href="#${getIconByType(item.type, item.subType)}"></use></svg>
    <span class="protyle-breadcrumb__text" title="${item.name}">${item.name}</span>
</span>`;
                }
                if (index !== response.data.length - 1) {
                    html += '<svg class="protyle-breadcrumb__arrow"><use xlink:href="#iconRight"></use></svg>';
                }
            });
            this.element.classList.remove("protyle-breadcrumb__bar--nowrap");
            this.element.innerHTML = html;
            const itemElements = Array.from(this.element.querySelectorAll(".protyle-breadcrumb__text"));
            if (itemElements.length === 0) {
                return;
            }
            let jump = false;
            while (this.element.scrollHeight > 30 && !jump) {
                itemElements.find((item, index) => {
                    if (itemElements.length === 1) {
                        item.classList.add("protyle-breadcrumb__text--ellipsis");
                        jump = true;
                        return true;
                    }
                    if (!item.classList.contains("protyle-breadcrumb__text--ellipsis")) {
                        item.classList.add("protyle-breadcrumb__text--ellipsis");
                        return true;
                    }
                    if (index === itemElements.length - 1 && item.classList.contains("protyle-breadcrumb__text--ellipsis")) {
                        jump = true;
                    }
                });
            }
            this.element.classList.add("protyle-breadcrumb__bar--nowrap");
            if (this.element.lastElementChild) {
                this.element.scrollLeft = (this.element.lastElementChild as HTMLElement).offsetLeft - this.element.clientWidth - 8;
            }
        });
    }

    public hide() {
        this.element.classList.add("protyle-breadcrumb__bar--hide");
        window.siyuan.hideBreadcrumb = true;
    }
}<|MERGE_RESOLUTION|>--- conflicted
+++ resolved
@@ -409,11 +409,7 @@
         }
         this.id = id;
         const excludeTypes: string[] = [];
-<<<<<<< HEAD
-        if (this.element.parentElement.parentElement?.classList.contains("b3-dialog__cardblock")) {
-=======
-        if (this.element.parentElement?.parentElement && this.element.parentElement.parentElement.classList.contains("card__block")) {
->>>>>>> 0b7598df
+        if (this.element.parentElement?.parentElement?.classList.contains("card__block")) {
             // 闪卡面包屑不能显示答案
             excludeTypes.push("NodeTextMark-mark");
         }
