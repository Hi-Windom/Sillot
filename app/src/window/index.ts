--- conflicted
+++ resolved
@@ -19,14 +19,10 @@
 import {getAllTabs} from "../layout/getAll";
 import {getLocalStorage} from "../protyle/util/compatibility";
 import {init} from "../window/init";
-<<<<<<< HEAD
-import {loadPlugins} from "../plugin/loader";
+import {loadPlugins, reloadPlugin} from "../plugin/loader";
+import {hideAllElements} from "../protyle/ui/hideElements";
 import { importIDB } from "../sillot/util/sillot-idb-backup-and-restore";
 import { SillotEnv } from "../sillot";
-=======
-import {loadPlugins, reloadPlugin} from "../plugin/loader";
-import {hideAllElements} from "../protyle/ui/hideElements";
->>>>>>> 802df1e2
 
 class App {
     public plugins: import("../plugin").Plugin[] = [];
@@ -154,15 +150,9 @@
                 });
                 await loadPlugins(this);
             getLocalStorage(() => {
-<<<<<<< HEAD
-                    fetchGet(`/appearance/langs/${window.siyuan.config.appearance.lang}.json?v=${Constants.SIYUAN_VERSION}`, (lauguages) => {
+                    fetchGet(`/appearance/langs/${window.siyuan.config.appearance.lang}.json?v=${Constants.SIYUAN_VERSION}`, (lauguages: IObject) => {
                         window.siyuan.languages = lauguages;
                         window.siyuan.menus = new Menus(this);
-=======
-                fetchGet(`/appearance/langs/${window.siyuan.config.appearance.lang}.json?v=${Constants.SIYUAN_VERSION}`, (lauguages: IObject) => {
-                    window.siyuan.languages = lauguages;
-                    window.siyuan.menus = new Menus(this);
->>>>>>> 802df1e2
                     fetchPost("/api/setting/getCloudUser", {}, userResponse => {
                             window.siyuan.user = userResponse.data;
                             init(this);
