--- conflicted
+++ resolved
@@ -125,7 +125,6 @@
         new SillotEnv();
         fetchPost("/api/system/getConf", {}, response => {
             window.siyuan.config = response.data.conf;
-<<<<<<< HEAD
             console.warn("window.index 新开窗口 隔离环境");
             const workspaceName: string = window.siyuan.config.system.workspaceDir.replaceAll("\\","/").split("/").at(-1);
             fetchPost("/api/sillot/getConfigesStore", { f: `IDB__${workspaceName}__.json` }, async (r) => {
@@ -136,23 +135,13 @@
                 getLocalStorage(() => {
                     fetchGet(`/appearance/langs/${window.siyuan.config.appearance.lang}.json?v=${Constants.SIYUAN_VERSION}`, (lauguages) => {
                         window.siyuan.languages = lauguages;
-                        fetchPost("/api/setting/getCloudUser", {}, userResponse => {
+                        window.siyuan.menus = new Menus();
+                    fetchPost("/api/setting/getCloudUser", {}, userResponse => {
                             window.siyuan.user = userResponse.data;
                             init();
                             setTitle(window.siyuan.languages.siyuanNote);
                             initMessage();
                         });
-=======
-            getLocalStorage(() => {
-                fetchGet(`/appearance/langs/${window.siyuan.config.appearance.lang}.json?v=${Constants.SIYUAN_VERSION}`, (lauguages) => {
-                    window.siyuan.languages = lauguages;
-                    window.siyuan.menus = new Menus();
-                    fetchPost("/api/setting/getCloudUser", {}, userResponse => {
-                        window.siyuan.user = userResponse.data;
-                        init();
-                        setTitle(window.siyuan.languages.siyuanNote);
-                        initMessage();
->>>>>>> cc976675
                     });
                 });
                 setNoteBook();
