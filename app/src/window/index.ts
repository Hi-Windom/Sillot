--- conflicted
+++ resolved
@@ -20,12 +20,9 @@
 import {getAllTabs} from "../layout/getAll";
 import {getLocalStorage} from "../protyle/util/compatibility";
 import {init} from "../window/init";
-<<<<<<< HEAD
+import {positionPDF} from "./global/positionPDF";
 import { importIDB } from "../sillot/util/sillot-idb-backup-and-restore";
 import { SillotEnv } from "../sillot";
-=======
-import {positionPDF} from "./global/positionPDF";
->>>>>>> e10f7e6b
 
 class App {
     constructor() {
