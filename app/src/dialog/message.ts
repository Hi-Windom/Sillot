--- conflicted
+++ resolved
@@ -47,13 +47,8 @@
     const existElement = messagesElement.querySelector(`.b3-snackbar[data-id="${id}"]`);
     const messageVersion = message + (type === "error" ? " v" + Constants.SIYUAN_VERSION : "");
     if (existElement) {
-<<<<<<< HEAD
         window.clearTimeout(Number.parseInt(existElement.getAttribute("data-timeoutid")));
-        existElement.innerHTML = `<div class="b3-snackbar__content${timeout === 0 ? " b3-snackbar__content--close" : ""}">${messageVersion}</div>${timeout === 0 ? '<svg class="b3-snackbar__close"><use xlink:href="#iconCloseRound"></use></svg>' : ""}`;
-=======
-        window.clearTimeout(parseInt(existElement.getAttribute("data-timeoutid")));
         existElement.innerHTML = `<div data-type="textMenu" class="b3-snackbar__content${timeout === 0 ? " b3-snackbar__content--close" : ""}">${messageVersion}</div>${timeout === 0 ? '<svg class="b3-snackbar__close"><use xlink:href="#iconCloseRound"></use></svg>' : ""}`;
->>>>>>> d9471c6a
         if (type === "error") {
             existElement.classList.add("b3-snackbar--error");
         } else {
