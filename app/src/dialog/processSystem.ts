--- conflicted
+++ resolved
@@ -12,11 +12,8 @@
 import {getCurrentWindow} from "@electron/remote";
 import {escapeHtml} from "../util/escape";
 import {getWorkspaceName} from "../util/noRelyPCFunction";
-<<<<<<< HEAD
+import {needSubscribe} from "../util/needSubscribe";
 import { exportIDB } from '../util/sillot-idb-backup-and-restore'
-=======
-import {needSubscribe} from "../util/needSubscribe";
->>>>>>> c5f4d3c7
 
 export const lockScreen = () => {
     /// #if BROWSER
