--- conflicted
+++ resolved
@@ -14,12 +14,8 @@
 import {escapeHtml} from "../util/escape";
 import {getWorkspaceName} from "../util/noRelyPCFunction";
 import {needSubscribe} from "../util/needSubscribe";
-<<<<<<< HEAD
-import { redirectToCheckAuth } from "../util/pathName";
+import {redirectToCheckAuth} from "../util/pathName";
 import { exportIDB } from "../sillot/util/sillot-idb-backup-and-restore";
-=======
-import {redirectToCheckAuth} from "../util/pathName";
->>>>>>> 56cfc90c
 
 export const lockScreen = () => {
     if (window.siyuan.config.readonly) {
