--- conflicted
+++ resolved
@@ -312,13 +312,8 @@
         return;
     }
     if (data.code === 0) {
-<<<<<<< HEAD
         progressElement.innerHTML = /*html*/ `<div class="b3-dialog__scrim" style="opacity: 1"></div>
-<div style="position: fixed;top: 45vh;width: 70vw;left: 15vw;color:var(--b3-theme-on-surface);">
-=======
-        progressElement.innerHTML = `<div class="b3-dialog__scrim" style="opacity: 1"></div>
 <div class="b3-dialog__loading">
->>>>>>> 802df1e2
     <div style="text-align: right">${data.data.current}/${data.data.total}</div>
     <div style="margin: 8px 0;height: 8px;border-radius: var(--b3-border-radius);overflow: hidden;background-color:#fff;"><div style="width: ${data.data.current / data.data.total * 100}%;transition: var(--b3-transition);background-color: var(--b3-theme-primary);height: 8px;"></div></div>
     <div>${data.msg}</div>
@@ -327,13 +322,8 @@
         if (progressElement.lastElementChild) {
             progressElement.lastElementChild.lastElementChild.innerHTML = data.msg;
         } else {
-<<<<<<< HEAD
             progressElement.innerHTML = /*html*/ `<div class="b3-dialog__scrim" style="opacity: 1"></div>
-<div style="position: fixed;top: 45vh;width: 70vw;left: 15vw;color:var(--b3-theme-on-surface);">
-=======
-            progressElement.innerHTML = `<div class="b3-dialog__scrim" style="opacity: 1"></div>
 <div class="b3-dialog__loading">
->>>>>>> 802df1e2
     <div style="margin: 8px 0;height: 8px;border-radius: var(--b3-border-radius);overflow: hidden;background-color:#fff;"><div style="background-color: var(--b3-theme-primary);height: 8px;background-image: linear-gradient(-45deg, rgba(255, 255, 255, 0.2) 25%, transparent 25%, transparent 50%, rgba(255, 255, 255, 0.2) 50%, rgba(255, 255, 255, 0.2) 75%, transparent 75%, transparent);animation: stripMove 450ms linear infinite;background-size: 50px 50px;"></div></div>
     <div>${data.msg}</div>
 </div>`;
