--- conflicted
+++ resolved
@@ -33,14 +33,9 @@
     if (position?.startsWith("right")) {
         // block icon and background icon
         left = targetRect.right - messageElement.clientWidth;
-<<<<<<< HEAD
-    } else if (position?.endsWith("bottom")) {
-        top += Number.parseInt(position);
-=======
     }
     if (position?.endsWith("bottom")) {
-        top += parseInt(position.replace("right", ""));
->>>>>>> 2c8f5875
+        top += Number.parseInt(position.replace("right", ""));
     } else if (position === "parentE") {
         // file tree and outline、backlink
         top = parentRect.top;
