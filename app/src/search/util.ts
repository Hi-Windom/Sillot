import {getAllModels} from "../layout/getAll";
/// #if !BROWSER
import * as path from "path";
/// #endif
import {Constants} from "../constants";
import {escapeAriaLabel, escapeGreat, escapeHtml} from "../util/escape";
import {fetchPost} from "../util/fetch";
import {openFile, openFileById} from "../editor/util";
import {showMessage} from "../dialog/message";
import {reloadProtyle} from "../protyle/util/reload";
import {MenuItem} from "../menus/Menu";
import {
    getDisplayName,
    getNotebookIcon,
    getNotebookName,
    movePathTo,
    pathPosix,
    showFileInFolder
} from "../util/pathName";
import {Protyle} from "../protyle";
import {onGet} from "../protyle/util/onGet";
import {addLoading} from "../protyle/ui/initUI";
import {getIconByType} from "../editor/getIcon";
import {unicode2Emoji} from "../emoji";
import {hasClosestByClassName} from "../protyle/util/hasClosest";
import {isNotCtrl, isMac, setStorageVal, updateHotkeyTip} from "../protyle/util/compatibility";
import {newFileByName} from "../util/newFile";
import {
    filterMenu,
    getKeyByLiElement,
    initCriteriaMenu,
    moreMenu,
    queryMenu,
    replaceFilterMenu,
    saveCriterion
} from "./menu";
import type {App} from "../index";
import {
    assetFilterMenu,
    assetInputEvent,
    assetMethodMenu,
    assetMoreMenu,
    openSearchAsset,
    renderNextAssetMark,
    renderPreview,
    toggleAssetHistory
} from "./assets";
import {resize} from "../protyle/util/resize";
import {Menu} from "../plugin/Menu";
import {addClearButton} from "../util/addClearButton";
import {checkFold} from "../util/noRelyPCFunction";
import {getUnRefList, openSearchUnRef, unRefMoreMenu} from "./unRef";
import {getDefaultType} from "./getDefault";

export const toggleReplaceHistory = (searchElement: Element) => {
    window.sout.tracker("invoked");
    const list = window.siyuan.storage[Constants.LOCAL_SEARCHKEYS];
    if (!list.replaceKeys || list.replaceKeys.length === 0) {
        return;
    }
    const menu = new Menu("search-replace-history");
    if (menu.isOpen) {
        return;
    }
    menu.element.classList.add("b3-menu--list");
    menu.addItem({
        iconHTML: "",
        label: window.siyuan.languages.clearHistory,
        click() {
            window.siyuan.storage[Constants.LOCAL_SEARCHKEYS].replaceKeys = [];
            setStorageVal(Constants.LOCAL_SEARCHKEYS, window.siyuan.storage[Constants.LOCAL_SEARCHKEYS]);
        }
    });
    const separatorElement = menu.addSeparator(1);
    let current = true;
    const replaceInputElement = searchElement.querySelector("#replaceInput") as HTMLInputElement;
    list.replaceKeys.forEach((s: string) => {
        if (s !== replaceInputElement.value && s) {
            const menuItem = menu.addItem({
                iconHTML: "",
                label: escapeHtml(s),
                action: "iconCloseRound",
                bind(element) {
                    element.addEventListener("click", (itemEvent) => {
                        if (hasClosestByClassName(itemEvent.target as Element, "b3-menu__action")) {
                            list.replaceKeys.find((item: string, index: number) => {
                                if (item === s) {
                                    list.replaceKeys.splice(index, 1);
                                    return true;
                                }
                            });
                            window.siyuan.storage[Constants.LOCAL_SEARCHKEYS].replaceKeys = list.replaceKeys;
                            setStorageVal(Constants.LOCAL_SEARCHKEYS, window.siyuan.storage[Constants.LOCAL_SEARCHKEYS]);
                            if (element.previousElementSibling?.classList.contains("b3-menu__separator") && !element.nextElementSibling) {
                                window.siyuan.menus.menu.remove();
                            } else {
                                element.remove();
                            }
                        } else {
                            replaceInputElement.value = element.textContent;
                            window.siyuan.menus.menu.remove();
                        }
                        itemEvent.preventDefault();
                        itemEvent.stopPropagation();
                    });
                }
            });
            if (current) {
                menuItem.classList.add("b3-menu__item--current");
            }
            current = false;
        }
    });
    if (current) {
        separatorElement.remove();
    }
    const rect = replaceInputElement.getBoundingClientRect();
    menu.open({
        x: rect.left,
        y: rect.bottom
    });
};

export const toggleSearchHistory = (searchElement: Element, config: Config.IUILayoutTabSearchConfig, edit: Protyle) => {
    window.sout.tracker("invoked");
    const list = window.siyuan.storage[Constants.LOCAL_SEARCHKEYS];
    if (!list.keys || list.keys.length === 0) {
        return;
    }
    const menu = new Menu("search-history");
    if (menu.isOpen) {
        return;
    }
    menu.element.classList.add("b3-menu--list");
    menu.addItem({
        iconHTML: "",
        label: window.siyuan.languages.clearHistory,
        click() {
            window.siyuan.storage[Constants.LOCAL_SEARCHKEYS].keys = [];
            setStorageVal(Constants.LOCAL_SEARCHKEYS, window.siyuan.storage[Constants.LOCAL_SEARCHKEYS]);
        }
    });
    const separatorElement = menu.addSeparator(1);
    let current = true;
    const searchInputElement = searchElement.querySelector("#searchInput") as HTMLInputElement;
    list.keys.forEach((s: string) => {
        if (s !== searchInputElement.value && s) {
            const menuItem = menu.addItem({
                iconHTML: "",
                label: escapeHtml(s),
                action: "iconCloseRound",
                bind(element) {
                    element.addEventListener("click", (itemEvent) => {
                        if (hasClosestByClassName(itemEvent.target as Element, "b3-menu__action")) {
                            list.keys.find((item: string, index: number) => {
                                if (item === s) {
                                    list.keys.splice(index, 1);
                                    return true;
                                }
                            });
                            window.siyuan.storage[Constants.LOCAL_SEARCHKEYS].keys = list.keys;
                            setStorageVal(Constants.LOCAL_SEARCHKEYS, window.siyuan.storage[Constants.LOCAL_SEARCHKEYS]);
                            if (element.previousElementSibling?.classList.contains("b3-menu__separator") && !element.nextElementSibling) {
                                window.siyuan.menus.menu.remove();
                            } else {
                                element.remove();
                            }
                        } else {
                            searchInputElement.value = element.textContent;
                            config.page = 1;
                            inputEvent(searchElement, config, edit, true);
                            window.siyuan.menus.menu.remove();
                        }
                        itemEvent.preventDefault();
                        itemEvent.stopPropagation();
                    });
                }
            });
            if (current) {
                menuItem.classList.add("b3-menu__item--current");
            }
            current = false;
        }
    });
    if (current) {
        separatorElement.remove();
    }
    const rect = searchInputElement.getBoundingClientRect();
    menu.open({
        x: rect.left,
        y: rect.bottom
    });
};

const saveKeyList = (type: "keys" | "replaceKeys", value: string) => {
    window.sout.tracker("invoked");
    let list: string[] = window.siyuan.storage[Constants.LOCAL_SEARCHKEYS][type];
    list.splice(0, 0, value);
    list = Array.from(new Set(list));
    if (list.length > window.siyuan.config.search.limit) {
        list.splice(window.siyuan.config.search.limit, list.length - window.siyuan.config.search.limit);
    }
    // new Set 后需重新赋值
    window.siyuan.storage[Constants.LOCAL_SEARCHKEYS][type] = list;
    setStorageVal(Constants.LOCAL_SEARCHKEYS, window.siyuan.storage[Constants.LOCAL_SEARCHKEYS]);
};

export const openGlobalSearch = (app: App, text: string, replace: boolean) => {
    window.sout.tracker("invoked");
    text = text.trim();
    const searchModel = getAllModels().search.find((item) => {
        item.parent.parent.switchTab(item.parent.headElement);
        item.updateSearch(text, replace);
        return true;
    });
    if (searchModel) {
        return;
    }
    const localData = window.siyuan.storage[Constants.LOCAL_SEARCHDATA];
    openFile({
        app,
        searchData: {
            k: text,
            r: "",
            hasReplace: false,
            method: localData.method,
            hPath: "",
            idPath: [],
            group: localData.group,
            sort: localData.sort,
            types: Object.assign({}, localData.types),
            replaceTypes: Object.assign({}, localData.replaceTypes),
            removed: localData.removed,
            page: 1
        },
        position: (window.siyuan.layout.centerLayout.children.length > 1 || window.innerWidth > 1024) ? "right" : undefined
    });
};

// closeCB 不存在为页签搜索
export const genSearch = (app: App, config: Config.IUILayoutTabSearchConfig, element: Element, closeCB?: () => void) => {
    window.sout.tracker("invoked");
    let methodText = window.siyuan.languages.keyword;
    if (config.method === 1) {
        methodText = window.siyuan.languages.querySyntax;
    } else if (config.method === 2) {
        methodText = "SQL";
    } else if (config.method === 3) {
        methodText = window.siyuan.languages.regex;
    }
    let includeChild = true;
    let enableIncludeChild = false;
    config.idPath.forEach(item => {
        if (item.endsWith(".sy")) {
            includeChild = false;
        }
        if (item.split("/").length > 1) {
            enableIncludeChild = true;
        }
    });
    const data = window.siyuan.storage[Constants.LOCAL_SEARCHKEYS];
    const unRefLocal = window.siyuan.storage[Constants.LOCAL_SEARCHUNREF];
    element.innerHTML = `<div class="fn__flex-column" style="height: 100%;${closeCB ? "border-radius: var(--b3-border-radius-b);overflow: hidden;" : ""}">
    <div class="block__icons" style="overflow: auto">
        <span data-position="9bottom" data-type="previous" class="block__icon block__icon--show ariaLabel" disabled="disabled" aria-label="${window.siyuan.languages.previousLabel}"><svg><use xlink:href='#iconLeft'></use></svg></span>
        <span class="fn__space"></span>
        <span data-position="9bottom" data-type="next" class="block__icon block__icon--show ariaLabel" disabled="disabled" aria-label="${window.siyuan.languages.nextLabel}"><svg><use xlink:href='#iconRight'></use></svg></span>
        <span class="fn__space"></span>
        <span id="searchResult" class="fn__flex-shrink ft__selectnone"></span>
        <span class="fn__space"></span>
        <span class="fn__flex-1${closeCB ? " resize__move" : ""}" style="min-height: 100%"></span>
        <span id="searchPathInput" data-position="9bottom" class="search__path ft__on-surface fn__flex-center ft__smaller fn__ellipsis ariaLabel" aria-label="${escapeAriaLabel(config.hPath)}">
            ${escapeHtml(config.hPath)}
            <svg class="search__rmpath${config.hPath ? "" : " fn__none"}"><use xlink:href="#iconCloseRound"></use></svg>
        </span>
        <span class="fn__space"></span>
        <span data-position="9bottom" id="searchInclude" ${enableIncludeChild ? "" : "disabled"} aria-label="${window.siyuan.languages.includeChildDoc}" class="block__icon block__icon--show ariaLabel">
            <svg${includeChild ? ' class="ft__primary"' : ""}><use xlink:href="#iconCopy"></use></svg>
        </span>
        <span class="fn__space"></span>
        <span id="searchPath" aria-label="${window.siyuan.languages.specifyPath}" class="block__icon block__icon--show ariaLabel" data-position="9bottom">
            <svg><use xlink:href="#iconFolder"></use></svg>
        </span>
        <span class="fn__space"></span>
        <span id="searchMore" aria-label="${window.siyuan.languages.more}" class="block__icon block__icon--show ariaLabel" data-position="9bottom">
            <svg><use xlink:href="#iconMore"></use></svg>
        </span>
        <span class="${closeCB ? "" : "fn__none "}fn__space"></span>
        <span id="searchOpen" aria-label="${window.siyuan.languages.openInNewTab}" class="${closeCB ? "" : "fn__none "}block__icon block__icon--show ariaLabel" data-position="9bottom">
            <svg><use xlink:href="#iconLayoutRight"></use></svg>
        </span>
        <span class="fn__space"></span>
        <span id="searchUnRef" aria-label="${window.siyuan.languages.listInvalidRefBlocks}" class="block__icon block__icon--show ariaLabel" data-position="9bottom">
            <svg><use xlink:href="#iconLinkOff"></use></svg>
        </span>
        <span class="fn__space"></span>
        <span id="searchAsset" aria-label="${window.siyuan.languages.searchAssetContent}" class="block__icon block__icon--show ariaLabel" data-position="9bottom">
            <svg><use xlink:href="#iconExact"></use></svg>
        </span>
    </div>
    <div class="b3-form__icon search__header">
        <div style="position: relative" class="fn__flex-1">
             <span class="search__history-icon ariaLabel" id="searchHistoryBtn" aria-label="${updateHotkeyTip("⌥↓")}">
                <svg data-menu="true" class="b3-form__icon-icon"><use xlink:href="#iconSearch"></use></svg>
                <svg class="search__arrowdown"><use xlink:href="#iconDown"></use></svg>
            </span>
            <input id="searchInput" class="b3-text-field b3-text-field--text" placeholder="${window.siyuan.languages.showRecentUpdatedBlocks}">
        </div>
        <div class="block__icons">
            <span id="searchFilter" aria-label="${window.siyuan.languages.searchType}" class="block__icon ariaLabel" data-position="9bottom">
                <svg><use xlink:href="#iconFilter"></use></svg>
            </span> 
            <span class="fn__space"></span>
            <span id="searchSyntaxCheck" aria-label="${window.siyuan.languages.searchMethod} ${methodText}" class="block__icon ariaLabel" data-position="9bottom">
                <svg><use xlink:href="#iconRegex"></use></svg>
            </span>
            <span class="fn__space"></span>
            <span id="searchReplace" aria-label="${window.siyuan.languages.replace}" class="block__icon ariaLabel" data-position="9bottom">
                <svg><use xlink:href="#iconReplace"></use></svg>
            </span>
            <span class="fn__space"></span>
            <span id="searchRefresh" aria-label="${window.siyuan.languages.refresh}" class="block__icon ariaLabel" data-position="9bottom">
                <svg><use xlink:href="#iconRefresh"></use></svg>
            </span>
            <div class="fn__flex${config.group === 0 ? " fn__none" : ""}">
                <span class="fn__space"></span>
                <span id="searchExpand" class="block__icon block__icon--show ariaLabel" data-position="9bottom" aria-label="${window.siyuan.languages.expand}">
                    <svg><use xlink:href="#iconExpand"></use></svg>
                </span>
                <span class="fn__space"></span>
                <span id="searchCollapse" class="block__icon block__icon--show ariaLabel" data-position="9bottom" aria-label="${window.siyuan.languages.collapse}">
                    <svg><use xlink:href="#iconContract"></use></svg>
                </span>
            </div>
        </div>
    </div>
    <div class="b3-form__icon search__header${config.hasReplace ? "" : " fn__none"}">
        <div class="fn__flex-1" style="position: relative">
            <span class="search__history-icon ariaLabel" id="replaceHistoryBtn" aria-label="${updateHotkeyTip("⌥↓")}">
                <svg data-menu="true" class="b3-form__icon-icon"><use xlink:href="#iconReplace"></use></svg>
                <svg class="search__arrowdown"><use xlink:href="#iconDown"></use></svg>
            </span>
            <input id="replaceInput" class="b3-text-field b3-text-field--text">
        </div>
        <div class="fn__space"></div>
        <svg class="fn__rotate fn__none svg" style="padding: 0 8px;align-self: center;margin-right: 8px"><use xlink:href="#iconRefresh"></use></svg>
        <span id="replaceFilter" aria-label="${window.siyuan.languages.replaceType}" class="block__icon ariaLabel fn__flex-center" data-position="9bottom">
            <svg><use xlink:href="#iconFilter"></use></svg>
        </span>
        <span class="fn__space"></span>
        <button id="replaceAllBtn" class="b3-button b3-button--small b3-button--outline fn__flex-center">${window.siyuan.languages.replaceAll}</button>
        <div class="fn__space"></div>
        <button id="replaceBtn" class="b3-button b3-button--small b3-button--outline fn__flex-center">↵ ${window.siyuan.languages.replace}</button>
        <div class="fn__space"></div>
    </div>
    <div id="criteria" class="search__header"></div>
    <div class="search__layout${(closeCB ? data.layout === 1 : data.layoutTab === 1) ? " search__layout--row" : ""}">
        <div id="searchList" class="fn__flex-1 search__list b3-list b3-list--background"></div>
        <div class="search__drag"></div>
        <div id="searchPreview" class="fn__flex-1 search__preview"></div>
    </div>
    <div class="search__tip${closeCB ? "" : " fn__none"}">
        <kbd>↑/↓/PageUp/PageDown</kbd> ${window.siyuan.languages.searchTip1}
        <kbd>${updateHotkeyTip(window.siyuan.config.keymap.general.newFile.custom)}</kbd> ${window.siyuan.languages.new}
        <kbd>${window.siyuan.languages.enterKey}/${window.siyuan.languages.doubleClick}</kbd> ${window.siyuan.languages.searchTip2}
        <kbd>${window.siyuan.languages.click}</kbd> ${window.siyuan.languages.searchTip3}
        <kbd>${updateHotkeyTip(window.siyuan.config.keymap.editor.general.insertRight.custom)}/${isMac() ? "⌥" : "Alt+"}${window.siyuan.languages.click}</kbd> ${window.siyuan.languages.searchTip4}
        <kbd>Esc</kbd> ${window.siyuan.languages.searchTip5}
    </div>
</div>
<div class="fn__flex-column fn__none" id="searchAssets" style="height: 100%;${closeCB ? "border-radius: var(--b3-border-radius-b);overflow: hidden;" : ""}"></div>
<div class="fn__flex-column fn__none" id="searchUnRefPanel" style="height: 100%;${closeCB ? "border-radius: var(--b3-border-radius-b);overflow: hidden;" : ""}">
    <div class="block__icons">
        <span data-type="unRefPrevious" class="block__icon block__icon--show ariaLabel" data-position="9bottom" disabled="disabled" aria-label="${window.siyuan.languages.previousLabel}"><svg><use xlink:href='#iconLeft'></use></svg></span>
        <span class="fn__space"></span>
        <span data-type="unRefNext" class="block__icon block__icon--show ariaLabel" data-position="9bottom" disabled="disabled" aria-label="${window.siyuan.languages.nextLabel}"><svg><use xlink:href='#iconRight'></use></svg></span>
        <span class="fn__space"></span>
        <span id="searchUnRefResult" class="ft__selectnone"></span>
        <span class="fn__flex-1"></span>
        <span class="fn__space"></span>
        <span id="unRefMore" aria-label="${window.siyuan.languages.more}" class="block__icon block__icon--show ariaLabel" data-position="9bottom">
            <svg><use xlink:href="#iconMore"></use></svg>
        </span>
        <span class="fn__space"></span>
        <span id="searchUnRefClose" aria-label="${!closeCB ? window.siyuan.languages.stickSearch : window.siyuan.languages.globalSearch}" class="block__icon block__icon--show ariaLabel" data-position="9bottom">
            <svg><use xlink:href="#iconBack"></use></svg>
        </span>
    </div>
    <div class="search__layout${unRefLocal.layout === 1 ? " search__layout--row" : ""}">
        <div id="searchUnRefList" class="fn__flex-1 search__list b3-list b3-list--background"></div>
        <div class="search__drag"></div>
        <div id="searchUnRefPreview" class="fn__flex-1 search__preview b3-typography" style="padding: 8px"></div>
    </div>
    <div class="search__tip${closeCB ? "" : " fn__none"}">
        <kbd>↑/↓/PageUp/PageDown</kbd> ${window.siyuan.languages.searchTip1}
        <kbd>${window.siyuan.languages.enterKey}/${window.siyuan.languages.doubleClick}</kbd> ${window.siyuan.languages.searchTip2}
        <kbd>${updateHotkeyTip(window.siyuan.config.keymap.editor.general.insertRight.custom)}/${updateHotkeyTip("⌥" + window.siyuan.languages.click)}</kbd> ${window.siyuan.languages.searchTip4}
        <kbd>Esc</kbd> ${window.siyuan.languages.searchTip5}
    </div>
</div>
<div class="fn__loading fn__loading--top"><img width="120px" src="/stage/loading-pure.svg"></div>`;

    const criteriaData: Config.IUILayoutTabSearchConfig[] = [];
    initCriteriaMenu(element.querySelector("#criteria"), criteriaData, config);
    const searchPanelElement = element.querySelector("#searchList");
    const searchInputElement = element.querySelector("#searchInput") as HTMLInputElement;
    const replaceInputElement = element.querySelector("#replaceInput") as HTMLInputElement;

    const edit = new Protyle(app, element.querySelector("#searchPreview") as HTMLElement, {
        blockId: "",
        render: {
            gutter: true,
            breadcrumbDocName: true
        },
    });
    edit.resize();
    const unRefEdit = new Protyle(app, element.querySelector("#searchUnRefPreview") as HTMLElement, {
        blockId: "",
        render: {
            gutter: true,
            breadcrumbDocName: true
        },
    });
    unRefEdit.resize();
    if (closeCB) {
        if (data.layout === 1) {
            if (data.col) {
                edit.protyle.element.style.width = data.col;
                edit.protyle.element.classList.remove("fn__flex-1");
            }
        } else {
            if (data.row) {
                edit.protyle.element.classList.remove("fn__flex-1");
                edit.protyle.element.style.height = data.row;
            }
        }
    } else {
        if (data.layoutTab === 1) {
            if (data.colTab) {
                edit.protyle.element.style.width = data.colTab;
                edit.protyle.element.classList.remove("fn__flex-1");
            }
        } else {
            if (data.rowTab) {
                edit.protyle.element.classList.remove("fn__flex-1");
                edit.protyle.element.style.height = data.rowTab;
            }
        }
    }
    let clickTimeout: number;
    let lastClickTime = new Date().getTime();

    searchInputElement.value = config.k || "";
    replaceInputElement.value = config.r || "";
    searchInputElement.select();

    const dragElement = element.querySelector(".search__drag");
    dragElement.addEventListener("mousedown", (event: MouseEvent) => {
        const documentSelf = document;
        const nextElement = dragElement.nextElementSibling as HTMLElement;
        const previousElement = dragElement.previousElementSibling as HTMLElement;
        const direction = window.siyuan.storage[Constants.LOCAL_SEARCHKEYS][closeCB ? "layout" : "layoutTab"] === 1 ? "lr" : "tb";
        const x = event[direction === "lr" ? "clientX" : "clientY"];
        const previousSize = direction === "lr" ? previousElement.clientWidth : previousElement.clientHeight;
        const nextSize = direction === "lr" ? nextElement.clientWidth : nextElement.clientHeight;

        nextElement.classList.remove("fn__flex-1");
        nextElement.style[direction === "lr" ? "width" : "height"] = nextSize + "px";

        documentSelf.onmousemove = (moveEvent: MouseEvent) => {
            moveEvent.preventDefault();
            moveEvent.stopPropagation();
            const previousNowSize = (previousSize + (moveEvent[direction === "lr" ? "clientX" : "clientY"] - x));
            const nextNowSize = (nextSize - (moveEvent[direction === "lr" ? "clientX" : "clientY"] - x));
            if (previousNowSize < 120 || nextNowSize < 120) {
                return;
            }
            nextElement.style[direction === "lr" ? "width" : "height"] = nextNowSize + "px";
        };

        documentSelf.onmouseup = () => {
            documentSelf.onmousemove = null;
            documentSelf.onmouseup = null;
            documentSelf.ondragstart = null;
            documentSelf.onselectstart = null;
            documentSelf.onselect = null;
            window.siyuan.storage[Constants.LOCAL_SEARCHKEYS][direction === "lr" ? (closeCB ? "col" : "colTab") : (closeCB ? "row" : "rowTab")] = nextElement[direction === "lr" ? "clientWidth" : "clientHeight"] + "px";
            setStorageVal(Constants.LOCAL_SEARCHKEYS, window.siyuan.storage[Constants.LOCAL_SEARCHKEYS]);
            if (direction === "lr") {
                resize(edit.protyle);
            }
        };
    });

    const localSearch = window.siyuan.storage[Constants.LOCAL_SEARCHASSET] as ISearchAssetOption;
    const assetsElement = element.querySelector("#searchAssets");
    const unRefPanelElement = element.querySelector("#searchUnRefPanel");
    element.addEventListener("click", (event: MouseEvent) => {
        let target = event.target as HTMLElement;
        const searchPathInputElement = element.querySelector("#searchPathInput");
        while (target && !target.isSameNode(element)) {
            const type = target.getAttribute("data-type");
            if (type === "removeCriterion") {
                updateConfig(element, {
                    removed: true,
                    sort: 0,
                    group: 0,
                    hasReplace: false,
                    method: 0,
                    hPath: "",
                    idPath: [],
                    k: "",
                    r: "",
                    page: 1,
                    types: getDefaultType(),
                    replaceTypes: Object.assign({}, Constants.SIYUAN_DEFAULT_REPLACETYPES),
                }, config, edit, true);
                element.querySelector(".b3-chip--current")?.classList.remove("b3-chip--current");
                event.stopPropagation();
                event.preventDefault();
                break;
            } else if (type === "saveCriterion") {
                saveCriterion(config, criteriaData, element);
                event.stopPropagation();
                event.preventDefault();
                break;
            } else if (type === "next") {
                if (!target.getAttribute("disabled")) {
                    if (config.page < Number.parseInt(target.parentElement.querySelector("#searchResult").getAttribute("data-pagecount"))) {
                        config.page++;
                        inputEvent(element, config, edit);
                    }
                }
                event.stopPropagation();
                event.preventDefault();
                break;
            } else if (type === "previous") {
                if (!target.getAttribute("disabled")) {
                    if (config.page > 1) {
                        config.page--;
                        inputEvent(element, config, edit);
                    }
                }
                event.stopPropagation();
                event.preventDefault();
                break;
            } else if (target.classList.contains("b3-chip") && type === "set-criteria") {
                config.removed = false;
                target.parentElement.querySelector(".b3-chip--current")?.classList.remove("b3-chip--current");
                target.classList.add("b3-chip--current");
                criteriaData.find(item => {
                    if (item.name === target.innerText.trim()) {
                        updateConfig(element, item, config, edit);
                        return true;
                    }
                });
                event.stopPropagation();
                event.preventDefault();
                break;
            } else if (target.classList.contains("b3-chip__close") && type === "remove-criteria") {
                const name = target.parentElement.textContent;
                fetchPost("/api/storage/removeCriterion", {name});
                criteriaData.find((item, index) => {
                    if (item.name === name) {
                        criteriaData.splice(index, 1);
                        return true;
                    }
                });
                target.parentElement.remove();
                event.stopPropagation();
                event.preventDefault();
                break;
            } else if (target.classList.contains("search__rmpath")) {
                config.idPath = [];
                config.hPath = "";
                config.page = 1;
                searchPathInputElement.textContent = "";
                searchPathInputElement.setAttribute("aria-label", "");
                inputEvent(element, config, edit, true);
                const includeElement = element.querySelector("#searchInclude");
                includeElement.firstElementChild.classList.add("ft__primary");
                includeElement.setAttribute("disabled", "disabled");
                event.stopPropagation();
                event.preventDefault();
                break;
            } else if (target.id === "searchExpand") {
                Array.from(searchPanelElement.children).forEach(item => {
                    if (item.classList.contains("b3-list-item")) {
                        item.querySelector(".b3-list-item__arrow").classList.add("b3-list-item__arrow--open");
                        item.nextElementSibling.classList.remove("fn__none");
                    }
                });
                event.stopPropagation();
                event.preventDefault();
                break;
            } else if (target.id === "searchCollapse") {
                Array.from(searchPanelElement.children).forEach(item => {
                    if (item.classList.contains("b3-list-item")) {
                        item.querySelector(".b3-list-item__arrow").classList.remove("b3-list-item__arrow--open");
                        item.nextElementSibling.classList.add("fn__none");
                    }
                });
                event.stopPropagation();
                event.preventDefault();
                break;
            } else if (target.id === "searchPath") {
                movePathTo((toPath, toNotebook) => {
                    fetchPost("/api/filetree/getHPathsByPaths", {paths: toPath}, (response) => {
                        config.idPath = [];
                        const hPathList: string[] = [];
                        let enableIncludeChild = false;
                        toPath.forEach((item, index) => {
                            if (item === "/") {
                                config.idPath.push(toNotebook[index]);
                                hPathList.push(getNotebookName(toNotebook[index]));
                            } else {
                                enableIncludeChild = true;
                                config.idPath.push(pathPosix().join(toNotebook[index], item.replace(".sy", "")));
                            }
                        });
                        if (response.data) {
                            hPathList.push(...response.data);
                        }
                        config.hPath = hPathList.join(" ");
                        config.page = 1;
                        searchPathInputElement.innerHTML = `${escapeGreat(config.hPath)}<svg class="search__rmpath"><use xlink:href="#iconCloseRound"></use></svg>`;
                        searchPathInputElement.setAttribute("aria-label", escapeHtml(config.hPath));
                        const includeElement = element.querySelector("#searchInclude");
                        includeElement.firstElementChild.classList.add("ft__primary");
                        if (enableIncludeChild) {
                            includeElement.removeAttribute("disabled");
                        } else {
                            includeElement.setAttribute("disabled", "disabled");
                        }
                        inputEvent(element, config, edit, true);
                    });
                }, [], undefined, window.siyuan.languages.specifyPath);
                event.stopPropagation();
                event.preventDefault();
                break;
            } else if (target.id === "searchInclude") {
                const svgElement = target.firstElementChild;
                svgElement.classList.toggle("ft__primary");
                if (!svgElement.classList.contains("ft__primary")) {
                    config.idPath.forEach((item, index) => {
                        if (!item.endsWith(".sy") && item.split("/").length > 1) {
                            config.idPath[index] = item + ".sy";
                        }
                    });
                } else {
                    config.idPath.forEach((item, index) => {
                        if (item.endsWith(".sy")) {
                            config.idPath[index] = item.replace(".sy", "");
                        }
                    });
                }
                config.page = 1;
                inputEvent(element, config, edit, true);
                event.stopPropagation();
                event.preventDefault();
                break;
            } else if (target.id === "searchReplace") {
                // ctrl+P 不需要保存
                config.hasReplace = !config.hasReplace;
                element.querySelectorAll(".search__header")[1].classList.toggle("fn__none");
                event.stopPropagation();
                event.preventDefault();
                break;
            } else if (target.id === "searchUnRef") {
                openSearchUnRef(unRefPanelElement, unRefEdit);
                event.stopPropagation();
                event.preventDefault();
                break;
            } else if (target.id === "unRefMore") {
                unRefMoreMenu(target, unRefPanelElement, unRefEdit);
                event.stopPropagation();
                event.preventDefault();
                break;
            } else if (target.id === "searchUnRefClose") {
                window.siyuan.menus.menu.remove();
                unRefPanelElement.classList.add("fn__none");
                assetsElement.previousElementSibling.classList.remove("fn__none");
                searchInputElement.select();
                event.stopPropagation();
                event.preventDefault();
                break;
            } else if (type === "unRefPrevious") {
                if (!target.getAttribute("disabled")) {
                    let currentPage = Number.parseInt(unRefPanelElement.querySelector("#searchUnRefResult").textContent);
                    if (currentPage > 1) {
                        currentPage--;
                        getUnRefList(unRefPanelElement, unRefEdit, currentPage);
                    }
                }
                event.stopPropagation();
                event.preventDefault();
                break;
            } else if (type === "unRefNext") {
                if (!target.getAttribute("disabled")) {
                    let currentPage = Number.parseInt(unRefPanelElement.querySelector("#searchUnRefResult").textContent);
                    if (currentPage < Number.parseInt(unRefPanelElement.querySelector("#searchUnRefResult").textContent.split("/")[1])) {
                        currentPage++;
                        getUnRefList(unRefPanelElement, unRefEdit, currentPage);
                    }
                }
                event.stopPropagation();
                event.preventDefault();
                break;
            } else if (target.id === "searchAsset") {
                openSearchAsset(assetsElement, !closeCB);
                event.stopPropagation();
                event.preventDefault();
                break;
            } else if (target.id === "searchAssetClose") {
                window.siyuan.menus.menu.remove();
                assetsElement.classList.add("fn__none");
                assetsElement.previousElementSibling.classList.remove("fn__none");
                searchInputElement.select();
                event.stopPropagation();
                event.preventDefault();
                break;
            } else if (target.id === "searchOpen") {
                config.k = searchInputElement.value;
                config.r = replaceInputElement.value;
                openFile({
                    app,
                    searchData: config,
                    position: (window.siyuan.layout.centerLayout.children.length > 1 || window.innerWidth > 1024) ? "right" : undefined
                });
                if (closeCB) {
                    closeCB();
                }
                event.stopPropagation();
                event.preventDefault();
                break;
            } else if (target.id === "searchRefresh") {
                inputEvent(element, config, edit);
                event.stopPropagation();
                event.preventDefault();
                break;
            } else if (target.id === "searchMore") {
                moreMenu(config, criteriaData, element, () => {
                    config.page = 1;
                    inputEvent(element, config, edit, true);
                }, () => {
                    updateConfig(element, {
                        removed: true,
                        sort: 0,
                        group: 0,
                        hasReplace: false,
                        method: 0,
                        hPath: "",
                        idPath: [],
                        k: "",
                        r: "",
                        page: 1,
                        types: getDefaultType(),
                        replaceTypes: Object.assign({}, Constants.SIYUAN_DEFAULT_REPLACETYPES),
                    }, config, edit, true);
                    element.querySelector("#criteria .b3-chip--current")?.classList.remove("b3-chip--current");
                }, () => {
                    const localData = window.siyuan.storage[Constants.LOCAL_SEARCHKEYS];
                    const isPopover = hasClosestByClassName(element, "b3-dialog__container");
                    window.siyuan.menus.menu.append(new MenuItem({
                        iconHTML: "",
                        label: window.siyuan.languages.layout,
                        type: "submenu",
                        submenu: [{
                            iconHTML: "",
                            label: window.siyuan.languages.topBottomLayout,
                            current: isPopover ? localData.layout === 0 : localData.layoutTab === 0,
                            click() {
                                element.querySelector(".search__layout").classList.remove("search__layout--row");
                                edit.protyle.element.style.width = "";
                                if ((isPopover && localData.row) || (!isPopover && localData.rowTab)) {
                                    edit.protyle.element.style.height = isPopover ? localData.row : localData.rowTab;
                                    edit.protyle.element.classList.remove("fn__flex-1");
                                } else {
                                    edit.protyle.element.classList.add("fn__flex-1");
                                }
                                resize(edit.protyle);
                                if (isPopover) {
                                    localData.layout = 0;
                                } else {
                                    localData.layoutTab = 0;
                                }
                                setStorageVal(Constants.LOCAL_SEARCHKEYS, window.siyuan.storage[Constants.LOCAL_SEARCHKEYS]);
                            }
                        }, {
                            iconHTML: "",
                            label: window.siyuan.languages.leftRightLayout,
                            current: isPopover ? localData.layout === 1 : localData.layoutTab === 1,
                            click() {
                                element.querySelector(".search__layout").classList.add("search__layout--row");
                                edit.protyle.element.style.height = "";
                                if ((isPopover && localData.col) || (!isPopover && localData.colTab)) {
                                    edit.protyle.element.style.width = isPopover ? localData.col : localData.colTab;
                                    edit.protyle.element.classList.remove("fn__flex-1");
                                } else {
                                    edit.protyle.element.classList.add("fn__flex-1");
                                }
                                resize(edit.protyle);
                                if (isPopover) {
                                    localData.layout = 1;
                                } else {
                                    localData.layoutTab = 1;
                                }
                                setStorageVal(Constants.LOCAL_SEARCHKEYS, window.siyuan.storage[Constants.LOCAL_SEARCHKEYS]);
                            }
                        }]
                    }).element);
                });
                const rect = target.getBoundingClientRect();
                window.siyuan.menus.menu.popup({x: rect.right, y: rect.bottom, isLeft: true});
                event.stopPropagation();
                event.preventDefault();
                break;
            } else if (target.id === "searchFilter") {
                window.siyuan.menus.menu.remove();
                filterMenu(config, () => {
                    config.page = 1;
                    inputEvent(element, config, edit, true);
                });
                event.stopPropagation();
                event.preventDefault();
                break;
            } else if (target.id === "replaceFilter") {
                window.siyuan.menus.menu.remove();
                replaceFilterMenu(config);
                event.stopPropagation();
                event.preventDefault();
                break;
            } else if (type === "assetPrevious") {
                if (!target.getAttribute("disabled")) {
                    let currentPage = Number.parseInt(assetsElement.querySelector("#searchAssetResult .fn__flex-center").textContent.split("/")[0]);
                    if (currentPage > 1) {
                        currentPage--;
                        assetInputEvent(assetsElement, localSearch, currentPage);
                    }
                }
                event.stopPropagation();
                event.preventDefault();
                break;
            } else if (type === "assetNext") {
                if (!target.getAttribute("disabled")) {
                    let currentPage = Number.parseInt(assetsElement.querySelector("#searchAssetResult .fn__flex-center").textContent.split("/")[0]);
                    if (currentPage < Number.parseInt(assetsElement.querySelector("#searchAssetResult .fn__flex-center").textContent.split("/")[1])) {
                        currentPage++;
                        assetInputEvent(assetsElement, localSearch, currentPage);
                    }
                }
                event.stopPropagation();
                event.preventDefault();
                break;
            } else if (target.id === "assetMore") {
                assetMoreMenu(target, assetsElement, () => {
                    assetInputEvent(assetsElement);
                    setStorageVal(Constants.LOCAL_SEARCHASSET, localSearch);
                });
                event.stopPropagation();
                event.preventDefault();
                break;
            } else if (target.id === "assetFilter") {
                assetFilterMenu(assetsElement);
                event.stopPropagation();
                event.preventDefault();
                break;
            } else if (target.id === "assetSyntaxCheck") {
                assetMethodMenu(target, () => {
                    element.querySelector("#assetSyntaxCheck").setAttribute("aria-label", getQueryTip(localSearch.method));
                    assetInputEvent(assetsElement, localSearch);
                    setStorageVal(Constants.LOCAL_SEARCHASSET, localSearch);
                });
                event.stopPropagation();
                event.preventDefault();
                break;
            } else if (target.id === "searchSyntaxCheck") {
                queryMenu(config, () => {
                    element.querySelector("#searchSyntaxCheck").setAttribute("aria-label", getQueryTip(config.method));
                    config.page = 1;
                    inputEvent(element, config, edit, true);
                });
                const rect = target.getBoundingClientRect();
                window.siyuan.menus.menu.popup({x: rect.right, y: rect.bottom, isLeft: true});
                event.stopPropagation();
                event.preventDefault();
                break;
            } else if (target.id === "searchHistoryBtn") {
                toggleSearchHistory(element, config, edit);
                event.stopPropagation();
                event.preventDefault();
                return;
            } else if (target.id === "assetHistoryBtn") {
                toggleAssetHistory(assetsElement);
                event.stopPropagation();
                event.preventDefault();
                return;
            } else if (target.id === "replaceHistoryBtn") {
                toggleReplaceHistory(element);
                event.stopPropagation();
                event.preventDefault();
                return;
            } else if (target.id === "replaceAllBtn") {
                replace(element, config, edit, true);
                event.stopPropagation();
                event.preventDefault();
                break;
            } else if (type === "assetRefresh") {
                assetInputEvent(assetsElement);
                event.stopPropagation();
                event.preventDefault();
                break;
            } else if (target.id === "replaceBtn") {
                replace(element, config, edit, false);
                event.stopPropagation();
                event.preventDefault();
                break;
            } else if (target.classList.contains("b3-list-item__toggle")) {
                target.parentElement.nextElementSibling.classList.toggle("fn__none");
                target.firstElementChild.classList.toggle("b3-list-item__arrow--open");
                event.stopPropagation();
                event.preventDefault();
                break;
            } else if (target.classList.contains("b3-list-item")) {
                const searchAssetInputElement = element.querySelector("#searchAssetInput") as HTMLInputElement;
                if (type === "search-new") {
                    if (config.method === 0) {
                        newFileByName(app, searchInputElement.value);
                    }
                } else if (type === "search-item") {
                    const searchType = target.dataset.id ? "asset" : (unRefPanelElement.classList.contains("fn__none") ? "doc" : "unRef");
                    let isClick = event.detail === 1;
                    let isDblClick = event.detail === 2;
                    /// #if BROWSER
                    const newDate = new Date().getTime();
                    isClick = newDate - lastClickTime > Constants.TIMEOUT_DBLCLICK;
                    isDblClick = !isClick;
                    lastClickTime = newDate;
                    /// #endif
                    if (isClick) {
                        clickTimeout = window.setTimeout(() => {
                            if (searchType === "asset") {
                                if (!target.classList.contains("b3-list-item--focus")) {
                                    assetsElement.querySelector(".b3-list-item--focus").classList.remove("b3-list-item--focus");
                                    target.classList.add("b3-list-item--focus");
                                    renderPreview(element.querySelector("#searchAssetPreview"), target.dataset.id, searchAssetInputElement.value, window.siyuan.storage[Constants.LOCAL_SEARCHASSET].method);
                                    searchAssetInputElement.focus();
                                } else if (target.classList.contains("b3-list-item--focus")) {
                                    renderNextAssetMark(element.querySelector("#searchAssetPreview"));
                                    searchAssetInputElement.focus();
                                }
                            } else {
                                if (event.altKey) {
                                    const id = target.getAttribute("data-node-id");
                                    checkFold(id, (zoomIn, action) => {
                                        openFileById({
                                            app,
                                            id,
                                            action,
                                            zoomIn,
                                            position: "right"
                                        });
                                        if (closeCB) {
                                            closeCB();
                                        }
                                    });
                                } else if (!target.classList.contains("b3-list-item--focus")) {
                                    (searchType === "doc" ? searchPanelElement : unRefPanelElement).querySelector(".b3-list-item--focus").classList.remove("b3-list-item--focus");
                                    target.classList.add("b3-list-item--focus");
                                    getArticle({
                                        edit: searchType === "doc" ? edit : unRefEdit,
                                        id: target.getAttribute("data-node-id"),
                                        config: searchType === "doc" ? config : null,
                                        value: searchType === "doc" ? searchInputElement.value : null,
                                    });
                                    searchInputElement.focus();
                                } else if (searchType === "doc" && target.classList.contains("b3-list-item--focus")) {
                                    renderNextSearchMark({
                                        edit,
                                        id: target.getAttribute("data-node-id"),
                                        target,
                                    });
                                    searchInputElement.focus();
                                }
                            }
                        }, Constants.TIMEOUT_DBLCLICK);
                    } else if (isDblClick && isNotCtrl(event)) {
                        clearTimeout(clickTimeout);
                        if (searchType === "asset") {
                            /// #if !BROWSER
                            showFileInFolder(path.join(window.siyuan.config.system.dataDir, target.lastElementChild.getAttribute("aria-label")));
                            /// #endif
                        } else {
                            const id = target.getAttribute("data-node-id");
                            checkFold(id, (zoomIn, action) => {
                                openFileById({
                                    app,
                                    id,
                                    action,
                                    zoomIn
                                });
                                if (closeCB) {
                                    closeCB();
                                }
                            });
                        }
                    }
                    window.siyuan.menus.menu.remove();
                } else if (target.querySelector(".b3-list-item__toggle")) {
                    target.nextElementSibling.classList.toggle("fn__none");
                    target.firstElementChild.firstElementChild.classList.toggle("b3-list-item__arrow--open");
                }
                event.stopPropagation();
                event.preventDefault();
                break;
            }
            target = target.parentElement;
        }
    }, false);

    searchInputElement.addEventListener("compositionend", (event: InputEvent) => {
        config.page = 1;
        if (event.isComposing) {
            return;
        }
        inputEvent(element, config, edit, true);
    });
    searchInputElement.addEventListener("input", (event: InputEvent) => {
        config.page = 1;
        if (event.isComposing) {
            return;
        }
        inputEvent(element, config, edit, true);
    });
    searchInputElement.addEventListener("blur", () => {
        if (config.removed) {
            config.k = searchInputElement.value;
            window.siyuan.storage[Constants.LOCAL_SEARCHDATA] = Object.assign({}, config);
            setStorageVal(Constants.LOCAL_SEARCHDATA, window.siyuan.storage[Constants.LOCAL_SEARCHDATA]);
        }
        saveKeyList("keys", searchInputElement.value);
    });
    addClearButton({
        inputElement: searchInputElement,
        right: 8,
        height: searchInputElement.clientHeight,
        clearCB() {
            config.page = 1;
            inputEvent(element, config, edit);
        }
    });
    addClearButton({
        right: 8,
        inputElement: replaceInputElement,
        height: searchInputElement.clientHeight,
    });
    inputEvent(element, config, edit);
    return {edit, unRefEdit};
};

export const getQueryTip = (method: number) => {
    window.sout.tracker("invoked");
    let methodTip = window.siyuan.languages.searchMethod + " ";
    switch (method) {
        case 0:
            methodTip += window.siyuan.languages.keyword;
            break;
        case 1:
            methodTip += window.siyuan.languages.querySyntax;
            break;
        case 2:
            methodTip += "SQL";
            break;
        case 3:
            methodTip += window.siyuan.languages.regex;
            break;
    }
    return methodTip;
};

<<<<<<< HEAD
const updateConfig = (element: Element, item: Config.IUILayoutTabSearchConfig, config: Config.IUILayoutTabSearchConfig, edit: Protyle) => {
    window.sout.tracker("invoked");
=======
const updateConfig = (element: Element, item: Config.IUILayoutTabSearchConfig, config: Config.IUILayoutTabSearchConfig,
                      edit: Protyle, clear = false) => {
>>>>>>> be654dba
    const dialogElement = hasClosestByClassName(element, "b3-dialog--open");
    if (dialogElement && dialogElement.getAttribute("data-key") === Constants.DIALOG_SEARCH) {
        // https://github.com/siyuan-note/siyuan/issues/6828
        item.hPath = config.hPath;
        item.idPath = config.idPath.join(",").split(",");
    }
    if (config.hasReplace !== item.hasReplace) {
        const replaceHeaderElement = element.querySelectorAll(".search__header")[1];
        if (item.hasReplace) {
            replaceHeaderElement.classList.remove("fn__none");
        } else {
            replaceHeaderElement.classList.add("fn__none");
        }
    }
    const searchPathInputElement = element.querySelector("#searchPathInput");
    if (item.hPath) {
        searchPathInputElement.innerHTML = `${escapeGreat(item.hPath)}<svg class="search__rmpath"><use xlink:href="#iconCloseRound"></use></svg>`;
        searchPathInputElement.setAttribute("aria-label", escapeHtml(item.hPath));
    } else {
        searchPathInputElement.innerHTML = "";
        searchPathInputElement.setAttribute("aria-label", "");
    }
    if (config.group !== item.group) {
        if (item.group === 0) {
            element.querySelector("#searchExpand").parentElement.classList.add("fn__none");
        } else {
            element.querySelector("#searchExpand").parentElement.classList.remove("fn__none");
        }
    }
    let includeChild = true;
    let enableIncludeChild = false;
    item.idPath.forEach(item => {
        if (item.endsWith(".sy")) {
            includeChild = false;
        }
        if (item.split("/").length > 1) {
            enableIncludeChild = true;
        }
    });
    const searchIncludeElement = element.querySelector("#searchInclude");
    if (includeChild) {
        searchIncludeElement.firstElementChild.classList.add("ft__primary");
    } else {
        searchIncludeElement.firstElementChild.classList.remove("ft__primary");
    }
    if (enableIncludeChild) {
        searchIncludeElement.removeAttribute("disabled");
    } else {
        searchIncludeElement.setAttribute("disabled", "disabled");
    }
    if (item.k || clear) {
        (element.querySelector("#searchInput") as HTMLInputElement).value = item.k;
    }
    (element.querySelector("#replaceInput") as HTMLInputElement).value = item.r;
    element.querySelector("#searchSyntaxCheck").setAttribute("aria-label", getQueryTip(item.method));
    Object.assign(config, item);
    window.siyuan.storage[Constants.LOCAL_SEARCHDATA] = Object.assign({}, config);
    setStorageVal(Constants.LOCAL_SEARCHDATA, window.siyuan.storage[Constants.LOCAL_SEARCHDATA]);
    inputEvent(element, config, edit);
    window.siyuan.menus.menu.remove();
};

const renderNextSearchMark = (options: {
    id: string,
    edit: Protyle,
    target: Element,
}) => {
    window.sout.tracker("invoked");
    let matchElement: Element;
    const allMatchElements = Array.from(options.edit.protyle.wysiwyg.element.querySelectorAll(`div[data-node-id="${options.id}"] span[data-type~="search-mark"]`));
    allMatchElements.find((item, itemIndex) => {
        if (item.classList.contains("search-mark--hl")) {
            item.classList.remove("search-mark--hl");
            matchElement = allMatchElements[itemIndex + 1];
            return;
        }
    });
    if (!matchElement) {
        matchElement = allMatchElements[0];
    }
    if (matchElement) {
        matchElement.classList.add("search-mark--hl");
        const contentRect = options.edit.protyle.contentElement.getBoundingClientRect();
        options.edit.protyle.contentElement.scrollTop = options.edit.protyle.contentElement.scrollTop + matchElement.getBoundingClientRect().top - contentRect.top - contentRect.height / 2;
    }
};

export const getArticle = (options: {
    id: string,
    config?: Config.IUILayoutTabSearchConfig,
    edit: Protyle
    value?: string,
}) => {
    window.sout.tracker("invoked");
    checkFold(options.id, (zoomIn) => {
        options.edit.protyle.scroll.lastScrollTop = 0;
        addLoading(options.edit.protyle);
        fetchPost("/api/block/getDocInfo", {
            id: options.id,
        }, (response) => {
            options.edit.protyle.wysiwyg.renderCustom(response.data.ial);
            fetchPost("/api/filetree/getDoc", {
                id: options.id,
                query: options.value || null,
                queryMethod: options.config?.method || null,
                queryTypes: options.config?.types || null,
                mode: zoomIn ? 0 : 3,
                size: zoomIn ? Constants.SIZE_GET_MAX : window.siyuan.config.editor.dynamicLoadBlocks,
                zoom: zoomIn,
            }, getResponse => {
                options.edit.protyle.query = {
                    key: options.value || null,
                    method: options.config?.method || null,
                    types: options.config?.types || null,
                };
                onGet({
                    updateReadonly: true,
                    data: getResponse,
                    protyle: options.edit.protyle,
                    action: zoomIn ? [Constants.CB_GET_ALL, Constants.CB_GET_HTML] : [Constants.CB_GET_HL, Constants.CB_GET_HTML],
                });
                const matchElement = options.edit.protyle.wysiwyg.element.querySelector(`div[data-node-id="${options.id}"] span[data-type~="search-mark"]`);
                if (matchElement) {
                    matchElement.classList.add("search-mark--hl");
                    const contentRect = options.edit.protyle.contentElement.getBoundingClientRect();
                    const matchRectTop = matchElement.getBoundingClientRect().top;  // 需前置，否则代码高亮后会移除该元素
                    setTimeout(() => {
                        // 等待 scrollCenter 定位后再滚动
                        options.edit.protyle.contentElement.scrollTop = options.edit.protyle.contentElement.scrollTop + matchRectTop - contentRect.top - contentRect.height / 2;
                    });
                }
            });
        });
    });
};

export const replace = (element: Element, config: Config.IUILayoutTabSearchConfig, edit: Protyle, isAll: boolean) => {
    window.sout.tracker("invoked");
    if (config.method === 1 || config.method === 2) {
        showMessage(window.siyuan.languages._kernel[132]);
        return;
    }
    const searchPanelElement = element.querySelector("#searchList");
    const replaceInputElement = element.querySelector("#replaceInput") as HTMLInputElement;
    const searchInputElement = element.querySelector("#searchInput") as HTMLInputElement;

    const loadElement = element.querySelector("svg.fn__rotate");
    if (!loadElement.classList.contains("fn__none")) {
        return;
    }
    saveKeyList("replaceKeys", replaceInputElement.value);
    let currentList: HTMLElement = searchPanelElement.querySelector(".b3-list-item--focus");
    if (!currentList || currentList.dataset.type === "search-new") {
        return;
    }
    loadElement.classList.remove("fn__none");
    fetchPost("/api/search/findReplace", {
        k: config.method === 0 ? getKeyByLiElement(currentList) : searchInputElement.value,
        r: replaceInputElement.value,
        method: config.method,
        types: config.types,
        paths: config.idPath || [],
        groupBy: config.group,
        orderBy: config.sort,
        page: config.page,
        ids: isAll ? [] : [currentList.getAttribute("data-node-id")],
        replaceTypes: config.replaceTypes
    }, (response) => {
        loadElement.classList.add("fn__none");
        if (response.code === 1) {
            showMessage(response.msg);
            return;
        }
        if (isAll) {
            return;
        }
        const rootId = currentList.getAttribute("data-root-id");
        getAllModels().editor.forEach(item => {
            if (rootId === item.editor.protyle.block.rootID) {
                reloadProtyle(item.editor.protyle, false);
            }
        });
        if (currentList.nextElementSibling) {
            currentList.nextElementSibling.classList.add("b3-list-item--focus");
        } else if (currentList.previousElementSibling) {
            currentList.previousElementSibling.classList.add("b3-list-item--focus");
        }
        if (config.group === 1) {
            if (currentList.nextElementSibling || currentList.previousElementSibling) {
                currentList.remove();
            } else {
                const nextDocElement = currentList.parentElement.nextElementSibling || currentList.parentElement.previousElementSibling.previousElementSibling?.previousElementSibling;
                if (nextDocElement) {
                    nextDocElement.nextElementSibling.firstElementChild.classList.add("b3-list-item--focus");
                    nextDocElement.nextElementSibling.classList.remove("fn__none");
                    nextDocElement.firstElementChild.firstElementChild.classList.add("b3-list-item__arrow--open");
                }
                currentList.parentElement.previousElementSibling.remove();
                currentList.parentElement.remove();
            }
        } else {
            currentList.remove();
        }
        currentList = searchPanelElement.querySelector(".b3-list-item--focus");
        if (!currentList) {
            searchPanelElement.innerHTML = `<div class="b3-list--empty">${window.siyuan.languages.emptyContent}</div>`;
            edit.protyle.element.classList.add("fn__none");
            element.querySelector(".search__drag").classList.add("fn__none");
            return;
        }
        if (searchPanelElement.scrollTop < currentList.offsetTop - searchPanelElement.clientHeight + 30 ||
            searchPanelElement.scrollTop > currentList.offsetTop) {
            searchPanelElement.scrollTop = currentList.offsetTop - searchPanelElement.clientHeight + 30;
        }
        getArticle({
            edit,
            id: currentList.getAttribute("data-node-id"),
            config,
            value: searchInputElement.value,
        });
    });
};

export const inputEvent = (element: Element, config: Config.IUILayoutTabSearchConfig, edit: Protyle, rmCurrentCriteria = false) => {
    window.sout.tracker("invoked");
    let inputTimeout = Number.parseInt(element.getAttribute("data-timeout") || "0");
    clearTimeout(inputTimeout);
    inputTimeout = window.setTimeout(() => {
        if (rmCurrentCriteria) {
            element.querySelector("#criteria .b3-chip--current")?.classList.remove("b3-chip--current");
        }
        const searchInputElement = element.querySelector("#searchInput") as HTMLInputElement;
        const loadingElement = element.querySelector(".fn__loading--top");
        loadingElement.classList.remove("fn__none");
        const inputValue = searchInputElement.value;
        element.querySelector("#searchList").scrollTo(0, 0);
        const previousElement = element.querySelector('[data-type="previous"]');
        const nextElement = element.querySelector('[data-type="next"]');
        edit?.protyle?.app?.plugins.forEach(item => {
            item.eventBus.emit("input-search", {
                protyle: edit,
                config,
                searchElement: searchInputElement,
            });
        });
        const searchResultElement = element.querySelector("#searchResult");
        if (inputValue === "" && (!config.idPath || config.idPath.length === 0)) {
            fetchPost("/api/block/getRecentUpdatedBlocks", {}, (response) => {
                onSearch(response.data, edit, element, config);
                loadingElement.classList.add("fn__none");
                searchResultElement.innerHTML = "";
                previousElement.setAttribute("disabled", "true");
                nextElement.setAttribute("disabled", "true");
            });
        } else {
            if (config.page > 1) {
                previousElement.removeAttribute("disabled");
            } else {
                previousElement.setAttribute("disabled", "disabled");
            }
            fetchPost("/api/search/fullTextSearchBlock", {
                query: inputValue,
                method: config.method,
                types: config.types,
                paths: config.idPath || [],
                groupBy: config.group,
                orderBy: config.sort,
                page: config.page || 1,
            }, (response) => {
                if (!config.page) {
                    config.page = 1;
                }
                if (config.page < response.data.pageCount) {
                    nextElement.removeAttribute("disabled");
                } else {
                    nextElement.setAttribute("disabled", "disabled");
                }
                onSearch(response.data.blocks, edit, element, config);
                searchResultElement.innerHTML = `${config.page}/${response.data.pageCount || 1}<span class="fn__space"></span>
<span class="ft__on-surface">${window.siyuan.languages.findInDoc.replace("${x}", response.data.matchedRootCount).replace("${y}", response.data.matchedBlockCount)}</span>`;
                loadingElement.classList.add("fn__none");
                searchResultElement.setAttribute("data-pagecount", response.data.pageCount || 1);
            });
        }
    }, Constants.TIMEOUT_INPUT);
    element.setAttribute("data-timeout", inputTimeout.toString());
};

export const getAttr = (block: IBlock) => {
    window.sout.tracker("invoked");
    let attrHTML = "";
    if (block.name) {
        attrHTML += `<span class="b3-list-item__meta fn__flex" style="max-width: 30%"><svg class="b3-list-item__hinticon"><use xlink:href="#iconN"></use></svg><span class="b3-list-item__hinttext">${block.name}</span></span>`;
    }
    if (block.alias) {
        attrHTML += `<span class="b3-list-item__meta fn__flex" style="max-width: 30%"><svg class="b3-list-item__hinticon"><use xlink:href="#iconA"></use></svg><span class="b3-list-item__hinttext">${block.alias}</span></span>`;
    }
    if (block.memo) {
        attrHTML += `<span class="b3-list-item__meta fn__flex" style="max-width: 30%"><svg class="b3-list-item__hinticon"><use xlink:href="#iconM"></use></svg><span class="b3-list-item__hinttext">${block.memo}</span></span>`;
    }
    return attrHTML;
};

const onSearch = (data: IBlock[], edit: Protyle, element: Element, config: Config.IUILayoutTabSearchConfig) => {
    window.sout.tracker("invoked");
    let resultHTML = "";
    data.forEach((item, index) => {
        const title = getNotebookName(item.box) + getDisplayName(item.hPath, false);
        if (item.children) {
            resultHTML += `<div class="b3-list-item">
<span class="b3-list-item__toggle b3-list-item__toggle--hl">
    <svg class="b3-list-item__arrow b3-list-item__arrow--open"><use xlink:href="#iconRight"></use></svg>
</span>
${unicode2Emoji(getNotebookIcon(item.box) || Constants.SIYUAN_IMAGE_NOTE, "b3-list-item__graphic", true)}
<span class="b3-list-item__text ariaLabel" style="color: var(--b3-theme-on-surface)" aria-label="${escapeAriaLabel(title)}">${escapeGreat(title)}</span>
</div><div>`;
            item.children.forEach((childItem, childIndex) => {
                resultHTML += `<div style="padding-left: 36px" data-type="search-item" class="b3-list-item${childIndex === 0 && index === 0 ? " b3-list-item--focus" : ""}" data-node-id="${childItem.id}" data-root-id="${childItem.rootID}">
<svg class="b3-list-item__graphic"><use xlink:href="#${getIconByType(childItem.type)}"></use></svg>
${unicode2Emoji(childItem.ial.icon, "b3-list-item__graphic", true)}
<span class="b3-list-item__text">${childItem.content}</span>
${getAttr(childItem)}
</div>`;
            });
            resultHTML += "</div>";
        } else {
            resultHTML += `<div data-type="search-item" class="b3-list-item${index === 0 ? " b3-list-item--focus" : ""}" data-node-id="${item.id}" data-root-id="${item.rootID}">
<svg class="b3-list-item__graphic"><use xlink:href="#${getIconByType(item.type)}"></use></svg>
${unicode2Emoji(item.ial.icon, "b3-list-item__graphic", true)}
<span class="b3-list-item__text">${item.content}</span>
${getAttr(item)}
<span class="b3-list-item__meta b3-list-item__meta--ellipsis ariaLabel" aria-label="${escapeAriaLabel(title)}">${escapeGreat(title)}</span>
</div>`;
        }
    });

    if (data[0]) {
        edit.protyle.element.classList.remove("fn__none");
        element.querySelector(".search__drag").classList.remove("fn__none");
        const searchInputElement = element.querySelector("#searchInput") as HTMLInputElement;
        if (data[0].children) {
            getArticle({
                edit,
                id: data[0].children[0].id,
                config,
                value: searchInputElement.value,
            });
        } else {
            getArticle({
                edit,
                id: data[0].id,
                config,
                value: searchInputElement.value,
            });
        }
    } else {
        edit.protyle.element.classList.add("fn__none");
        element.querySelector(".search__drag").classList.add("fn__none");
    }
    element.querySelector("#searchList").innerHTML = resultHTML || (
        config.method === 0 ? `<div class="b3-list-item b3-list-item--focus" data-type="search-new">
    <svg class="b3-list-item__graphic"><use xlink:href="#iconFile"></use></svg>
    <span class="b3-list-item__text">
        ${window.siyuan.languages.newFile} <mark>${(element.querySelector("#searchInput") as HTMLInputElement).value}</mark>
    </span>
    <kbd class="b3-list-item__meta">${window.siyuan.languages.enterNew}</kbd>
</div>
<div class="search__empty">
    ${window.siyuan.languages.enterNewTip}
</div>` : `<div class="b3-list-item b3-list-item--focus" data-type="search-new">
    <span class="b3-list-item__text">
        ${window.siyuan.languages.emptyContent}
    </span>
</div>`);
};<|MERGE_RESOLUTION|>--- conflicted
+++ resolved
@@ -1078,13 +1078,9 @@
     return methodTip;
 };
 
-<<<<<<< HEAD
-const updateConfig = (element: Element, item: Config.IUILayoutTabSearchConfig, config: Config.IUILayoutTabSearchConfig, edit: Protyle) => {
-    window.sout.tracker("invoked");
-=======
 const updateConfig = (element: Element, item: Config.IUILayoutTabSearchConfig, config: Config.IUILayoutTabSearchConfig,
                       edit: Protyle, clear = false) => {
->>>>>>> be654dba
+    window.sout.tracker("invoked");
     const dialogElement = hasClosestByClassName(element, "b3-dialog--open");
     if (dialogElement && dialogElement.getAttribute("data-key") === Constants.DIALOG_SEARCH) {
         // https://github.com/siyuan-note/siyuan/issues/6828
