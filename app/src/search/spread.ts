--- conflicted
+++ resolved
@@ -3,13 +3,8 @@
 import {Dialog} from "../dialog";
 import {fetchPost, fetchSyncPost} from "../util/fetch";
 import {focusByRange} from "../protyle/util/selection";
-<<<<<<< HEAD
-import {genSearch} from "./util";
+import {genSearch, updateConfig} from "./util";
 import type {App} from "../index";
-=======
-import {genSearch, updateConfig} from "./util";
-import {App} from "../index";
->>>>>>> 65042ab8
 
 export const openSearch = async (options: {
     app: App,
@@ -18,53 +13,7 @@
     notebookId?: string,
     searchPath?: string
 }) => {
-<<<<<<< HEAD
     window.sout.tracker("invoked");
-    // 全局搜索中使用 ctrl+F 需继续执行 https://ld246.com/article/1716632837934
-    let globalToPath = false;
-    const exitDialog = window.siyuan.dialogs.find((item) => {
-        if (item.element.querySelector("#searchList")) {
-            const lastKey = item.element.getAttribute("data-key");
-            if (lastKey === Constants.DIALOG_GLOBALSEARCH && options.hotkey === Constants.DIALOG_SEARCH) {
-                globalToPath = true;
-            }
-            const replaceHeaderElement = item.element.querySelectorAll(".search__header")[1];
-            if (lastKey !== options.hotkey && options.hotkey === Constants.DIALOG_REPLACE && replaceHeaderElement.classList.contains("fn__none")) {
-                replaceHeaderElement.classList.remove("fn__none");
-                item.element.setAttribute("data-key", options.hotkey);
-                return true;
-            }
-            const searchPathElement = item.element.querySelector("#searchPathInput");
-            if (lastKey !== options.hotkey && options.hotkey === Constants.DIALOG_GLOBALSEARCH) {
-                if (searchPathElement.textContent !== "") {
-                    item.destroy();
-                    return false;
-                } else if (!replaceHeaderElement.classList.contains("fn__none")) {
-                    replaceHeaderElement.classList.add("fn__none");
-                    item.element.setAttribute("data-key", options.hotkey);
-                    return true;
-                }
-            }
-            if (lastKey !== options.hotkey && options.hotkey === Constants.DIALOG_SEARCH) {
-                if (searchPathElement.textContent === "") {
-                    item.destroy();
-                    return false;
-                } else if (!replaceHeaderElement.classList.contains("fn__none")) {
-                    replaceHeaderElement.classList.add("fn__none");
-                    item.element.setAttribute("data-key", options.hotkey);
-                    return true;
-                }
-            }
-            // 切换关闭
-            item.destroy();
-            return true;
-        }
-    });
-    if (exitDialog && !globalToPath) {
-        return;
-    }
-=======
->>>>>>> 65042ab8
     const localData = window.siyuan.storage[Constants.LOCAL_SEARCHDATA];
     let hPath = "";
     let idPath: string[] = [];
