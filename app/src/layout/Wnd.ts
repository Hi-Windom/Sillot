--- conflicted
+++ resolved
@@ -641,18 +641,7 @@
         });
     }
 
-<<<<<<< HEAD
-    private removeOverCounter(oldFocusIndex?: number) {
-        if (typeof oldFocusIndex === "undefined") {
-            this.children.forEach((item, index) => {
-                if (item.headElement?.classList.contains("item--focus")) {
-                    oldFocusIndex = index;
-                }
-            });
-        }
-=======
     private removeOverCounter(isSaveLayout = false) {
->>>>>>> 802df1e2
         let removeId: string;
         let openTime: string;
         let removeCount = 0;
