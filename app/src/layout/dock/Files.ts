import {escapeHtml} from "../../util/escape";
import type {Tab} from "../Tab";
import {Model} from "../Model";
import {getInstanceById, setPanelFocus} from "../util";
import {getDockByType} from "../tabUtil";
import {Constants} from "../../constants";
import {getDisplayName, pathPosix, setNoteBook} from "../../util/pathName";
import {newFile} from "../../util/newFile";
import {initFileMenu, initNavigationMenu, sortMenu} from "../../menus/navigation";
import {MenuItem} from "../../menus/Menu";
import {Editor} from "../../editor";
import {showMessage} from "../../dialog/message";
import {fetchPost, fetchSyncPost} from "../../util/fetch";
import {openEmojiPanel, unicode2Emoji} from "../../emoji";
import {mountHelp, newNotebook} from "../../util/mount";
import {confirmDialog} from "../../dialog/confirmDialog";
import {isNotCtrl, isOnlyMeta, updateHotkeyTip} from "../../protyle/util/compatibility";
import {openFileById} from "../../editor/util";
import {hasClosestByAttribute, hasClosestByTag, hasTopClosestByTag} from "../../protyle/util/hasClosest";
import {isTouchDevice} from "../../util/functions";
<<<<<<< HEAD
import type {App} from "../../index";
=======
import {App} from "../../index";
import {refreshFileTree} from "../../dialog/processSystem";
>>>>>>> 67d991aa

export class Files extends Model {
    public element: HTMLElement;
    declare public parent: Tab;
    private actionsElement: HTMLElement;
    public closeElement: HTMLElement;

    constructor(options: { tab: Tab, app: App }) {
        super({
            app: options.app,
            type: "filetree",
            id: options.tab.id,
            msgCallback(data) {
                if (data) {
                    switch (data.cmd) {
                        case "moveDoc":
                            this.onMove(data);
                            break;
                        case "reloadFiletree":
                            setNoteBook(() => {
                                this.init(false);
                            });
                            break;
                        case "mount":
                            this.onMount(data);
                            break;
                        case "createnotebook":
                            setNoteBook((notebooks) => {
                                let previousId: string;
                                notebooks.find(item => {
                                    if (!item.closed) {
                                        if (item.id === data.data.box.id) {
                                            if (previousId) {
                                                this.element.querySelector(`.b3-list[data-url="${previousId}"]`).insertAdjacentHTML("afterend", this.genNotebook(data.data.box));
                                            } else {
                                                this.element.insertAdjacentHTML("afterbegin", this.genNotebook(data.data.box));
                                            }
                                            return true;
                                        }
                                        previousId = item.id;
                                    }
                                });
                            });
                            break;
                        case "unmount":
                        case "removeDoc":
                            this.onRemove(data);
                            break;
                        case "createdailynote":
                        case "create":
                        case "heading2doc":
                        case "li2doc":
                            this.selectItem(data.data.box.id, data.data.path);
                            break;
                        case "renamenotebook":
                            this.element.querySelector(`[data-url="${data.data.box}"] .b3-list-item__text`).innerHTML = escapeHtml(data.data.name);
                            break;
                        case "rename":
                            this.onRename(data.data);
                            break;
                    }
                }
            },
        });
        options.tab.panelElement.classList.add("fn__flex-column", "file-tree", "sy__file");
        options.tab.panelElement.innerHTML = `<div class="block__icons">
    <div class="block__logo">
        <svg class="block__logoicon"><use xlink:href="#iconFiles"></use></svg>${window.siyuan.languages.fileTree}
    </div>
    <span class="fn__flex-1 fn__space"></span>
    <span data-type="focus" class="block__icon b3-tooltips b3-tooltips__sw" aria-label="${window.siyuan.languages.selectOpen1} ${updateHotkeyTip(window.siyuan.config.keymap.general.selectOpen1.custom)}"><svg><use xlink:href='#iconFocus'></use></svg></span>
    <span class="fn__space"></span>
    <span data-type="collapse" class="block__icon b3-tooltips b3-tooltips__sw" aria-label="${window.siyuan.languages.collapse} ${updateHotkeyTip(window.siyuan.config.keymap.editor.general.collapse.custom)}">
        <svg><use xlink:href="#iconContract"></use></svg>
    </span>
    <div class="fn__space${window.siyuan.config.readonly ? " fn__none" : ""}"></div>
    <div data-type="more" class="b3-tooltips b3-tooltips__sw block__icon${window.siyuan.config.readonly ? " fn__none" : ""}" aria-label="${window.siyuan.languages.more}">
        <svg><use xlink:href="#iconMore"></use></svg>
    </div> 
    <span class="fn__space"></span>
    <span data-type="min" class="block__icon b3-tooltips b3-tooltips__sw" aria-label="${window.siyuan.languages.min} ${updateHotkeyTip(window.siyuan.config.keymap.general.closeTab.custom)}"><svg><use xlink:href='#iconMin'></use></svg></span>
</div>
<div class="fn__flex-1"></div>
<ul class="b3-list fn__flex-column" style="min-height: auto;transition: var(--b3-transition)">
    <li class="b3-list-item" data-type="toggle">
        <span class="b3-list-item__toggle">
            <svg class="b3-list-item__arrow"><use xlink:href="#iconRight"></use></svg>
        </span>
        <span class="b3-list-item__text">${window.siyuan.languages.closeNotebook}</span>
        <span class="counter fn__none" style="cursor: auto"></span>
    </li>
    <ul class="fn__none fn__flex-1"></ul>
</ul>`;
        this.actionsElement = options.tab.panelElement.firstElementChild as HTMLElement;
        this.element = this.actionsElement.nextElementSibling as HTMLElement;
        this.closeElement = options.tab.panelElement.lastElementChild as HTMLElement;
        this.closeElement.addEventListener("click", (event) => {
            setPanelFocus(this.element.parentElement);
            let target = event.target as HTMLElement;
            while (target && !target.isEqualNode(this.closeElement)) {
                const type = target.getAttribute("data-type");
                if (target.classList.contains("b3-list-item__icon")) {
                    event.preventDefault();
                    event.stopPropagation();
                    const rect = target.getBoundingClientRect();
                    openEmojiPanel(target.parentElement.getAttribute("data-url"), "notebook", {
                        x: rect.left,
                        y: rect.bottom,
                        h: rect.height,
                        w: rect.width,
                    });
                    break;
                } else if (type === "toggle") {
                    if (this.closeElement.classList.contains("fn__flex-1")) {
                        this.closeElement.lastElementChild.classList.add("fn__none");
                        this.closeElement.classList.remove("fn__flex-1");
                        target.querySelector("svg").classList.remove("b3-list-item__arrow--open");
                    } else {
                        this.closeElement.lastElementChild.classList.remove("fn__none");
                        this.closeElement.classList.add("fn__flex-1");
                        target.querySelector("svg").classList.add("b3-list-item__arrow--open");
                    }
                    window.siyuan.menus.menu.remove();
                    event.stopPropagation();
                    event.preventDefault();
                    break;
                } else if (type === "remove") {
                    confirmDialog(window.siyuan.languages.deleteOpConfirm,
                        `${window.siyuan.languages.confirmDelete} <b>${escapeHtml(target.parentElement.querySelector(".b3-list-item__text").textContent)}</b>?`, () => {
                            fetchPost("/api/notebook/removeNotebook", {
                                notebook: target.getAttribute("data-url"),
                                callback: Constants.CB_MOUNT_REMOVE
                            });
                        });
                    window.siyuan.menus.menu.remove();
                    event.stopPropagation();
                    event.preventDefault();
                    break;
                } else if (type === "open") {
                    fetchPost("/api/notebook/openNotebook", {
                        notebook: target.getAttribute("data-url")
                    });
                    window.siyuan.menus.menu.remove();
                    event.stopPropagation();
                    event.preventDefault();
                    break;
                }
                target = target.parentElement;
            }
        });
        // 为了快捷键的 dispatch
        this.actionsElement.querySelector('[data-type="collapse"]').addEventListener("click", () => {
            Array.from(this.element.children).forEach(item => {
                const liElement = item.firstElementChild;
                const toggleElement = liElement.querySelector(".b3-list-item__arrow");
                if (toggleElement.classList.contains("b3-list-item__arrow--open")) {
                    toggleElement.classList.remove("b3-list-item__arrow--open");
                    liElement.nextElementSibling.remove();
                }
            });
        });
        this.actionsElement.addEventListener("click", (event: MouseEvent & { target: HTMLElement }) => {
            let target = event.target as HTMLElement;
            while (target && !target.isEqualNode(this.actionsElement)) {
                const type = target.getAttribute("data-type");
                if (type === "min") {
                    getDockByType("file").toggleModel("file", false, true);
                    event.preventDefault();
                    event.stopPropagation();
                    window.siyuan.menus.menu.remove();
                    break;
                } else if (type === "focus") {
                    const element = document.querySelector(".layout__wnd--active > .fn__flex > .layout-tab-bar > .item--focus") ||
                        document.querySelector("ul.layout-tab-bar > .item--focus");
                    if (element) {
                        const tab = getInstanceById(element.getAttribute("data-id")) as Tab;
                        if (tab && tab.model instanceof Editor) {
                            this.selectItem(tab.model.editor.protyle.notebookId, tab.model.editor.protyle.path);
                        }
                    }
                    event.preventDefault();
                    break;
                } else if (type === "more") {
                    this.initMoreMenu().popup({x: event.clientX, y: event.clientY});
                    event.preventDefault();
                    event.stopPropagation();
                    break;
                }
                target = target.parentElement;
            }
            setPanelFocus(this.element.parentElement);
        });
        this.element.addEventListener("mousedown", (event) => {
            // 点击鼠标滚轮关闭
            if (event.button !== 1 || !window.siyuan.config.fileTree.openFilesUseCurrentTab) {
                return;
            }
            let target = event.target as HTMLElement;
            while (target && !target.isEqualNode(this.element)) {
                if (target.tagName === "LI" && !target.getAttribute("data-opening")) {
                    target.setAttribute("data-opening", "true");
                    openFileById({
                        app: options.app,
                        removeCurrentTab: false,
                        id: target.getAttribute("data-node-id"),
                        action: [Constants.CB_GET_FOCUS, Constants.CB_GET_SCROLL],
                        afterOpen() {
                            target.removeAttribute("data-opening");
                        }
                    });
                    event.stopPropagation();
                    event.preventDefault();
                    break;
                }
                target = target.parentElement;
            }
        });
        this.element.addEventListener("click", (event) => {
            let target = event.target as HTMLElement;
            const ulElement = hasTopClosestByTag(target, "UL");
            let needFocus = true;
            if (ulElement) {
                const notebookId = ulElement.getAttribute("data-url");
                while (target && !target.isEqualNode(this.element)) {
                    if (isNotCtrl(event) && target.classList.contains("b3-list-item__icon") && window.siyuan.config.system.container !== "ios") {
                        event.preventDefault();
                        event.stopPropagation();
                        const rect = target.getBoundingClientRect();
                        if (target.parentElement.getAttribute("data-type") === "navigation-file") {
                            openEmojiPanel(target.parentElement.getAttribute("data-node-id"), "doc", {
                                x: rect.left,
                                y: rect.bottom,
                                h: rect.height,
                                w: rect.width,
                            });
                        } else {
                            openEmojiPanel(target.parentElement.parentElement.getAttribute("data-url"), "notebook", {
                                x: rect.left,
                                y: rect.bottom,
                                h: rect.height,
                                w: rect.width,
                            });
                        }
                        break;
                    } else if (isNotCtrl(event) && target.classList.contains("b3-list-item__toggle")) {
                        this.getLeaf(target.parentElement, notebookId);
                        event.preventDefault();
                        event.stopPropagation();
                        window.siyuan.menus.menu.remove();
                        break;
                    } else if (isNotCtrl(event) && target.classList.contains("b3-list-item__action")) {
                        const type = target.getAttribute("data-type");
                        const pathString = target.parentElement.getAttribute("data-path");
                        if (!window.siyuan.config.readonly) {
                            if (type === "new") {
                                newFile({
                                    app: options.app,
                                    notebookId,
                                    currentPath: pathString,
                                    useSavePath: false
                                });
                            } else if (type === "more-root") {
                                initNavigationMenu(options.app, target.parentElement).popup({
                                    x: event.clientX,
                                    y: event.clientY
                                });
                            }
                        }
                        if (type === "more-file") {
                            initFileMenu(options.app, notebookId, pathString, target.parentElement).popup({
                                x: event.clientX,
                                y: event.clientY
                            });
                        }
                        event.preventDefault();
                        event.stopPropagation();
                        break;
                    } else if (target.tagName === "LI") {
                        if (isOnlyMeta(event) && !event.altKey && !event.shiftKey) {
                            target.classList.toggle("b3-list-item--focus");
                        } else {
                            this.setCurrent(target, false);
                            if (target.getAttribute("data-type") === "navigation-file") {
                                needFocus = false;
                                if (target.getAttribute("data-opening")) {
                                    return;
                                }
                                target.setAttribute("data-opening", "true");
                                if (event.altKey && isNotCtrl(event) && !event.shiftKey) {
                                    openFileById({
                                        app: options.app,
                                        id: target.getAttribute("data-node-id"),
                                        position: "right",
                                        action: [Constants.CB_GET_FOCUS, Constants.CB_GET_SCROLL],
                                        afterOpen() {
                                            target.removeAttribute("data-opening");
                                        }
                                    });
                                } else if (!event.altKey && isNotCtrl(event) && event.shiftKey) {
                                    openFileById({
                                        app: options.app,
                                        id: target.getAttribute("data-node-id"),
                                        position: "bottom",
                                        action: [Constants.CB_GET_FOCUS, Constants.CB_GET_SCROLL],
                                        afterOpen() {
                                            target.removeAttribute("data-opening");
                                        }
                                    });
                                } else if (window.siyuan.config.fileTree.openFilesUseCurrentTab &&
                                    event.altKey && isOnlyMeta(event) && !event.shiftKey) {
                                    openFileById({
                                        app: options.app,
                                        removeCurrentTab: false,
                                        id: target.getAttribute("data-node-id"),
                                        action: [Constants.CB_GET_FOCUS, Constants.CB_GET_SCROLL],
                                        afterOpen() {
                                            target.removeAttribute("data-opening");
                                        }
                                    });
                                } else {
                                    openFileById({
                                        app: options.app,
                                        id: target.getAttribute("data-node-id"),
                                        action: [Constants.CB_GET_FOCUS, Constants.CB_GET_SCROLL],
                                        afterOpen() {
                                            target.removeAttribute("data-opening");
                                        }
                                    });
                                }
                            } else if (target.getAttribute("data-type") === "navigation-root") {
                                this.getLeaf(target, notebookId);
                            }
                        }
                        this.element.querySelector('[select-end="true"]')?.removeAttribute("select-end");
                        this.element.querySelector('[select-start="true"]')?.removeAttribute("select-start");
                        window.siyuan.menus.menu.remove();
                        event.stopPropagation();
                        event.preventDefault();
                        break;
                    }
                    target = target.parentElement;
                }
            }
            if (needFocus) {
                setPanelFocus(this.element.parentElement);
            }
        });
        this.element.addEventListener("dragstart", (event: DragEvent & { target: HTMLElement }) => {
            if (isTouchDevice()) {
                event.stopPropagation();
                event.preventDefault();
                return;
            }
            window.getSelection().removeAllRanges();
            const liElement = hasClosestByTag(event.target, "LI");
            if (liElement) {
                let selectElements: Element[] = Array.from(this.element.querySelectorAll(".b3-list-item--focus"));
                if (!liElement.classList.contains("b3-list-item--focus")) {
                    selectElements.forEach((item) => {
                        item.classList.remove("b3-list-item--focus");
                    });
                    liElement.classList.add("b3-list-item--focus");
                    selectElements = [liElement];
                }
                let ids = "";
                const ghostElement = document.createElement("ul");
                selectElements.forEach((item: HTMLElement, index) => {
                    ghostElement.append(item.cloneNode(true));
                    item.style.opacity = "0.1";
                    const itemNodeId = item.dataset.nodeId ||
                        item.dataset.path; // 拖拽笔记本时值不能为空，否则 drop 就不会继续排序
                    if (itemNodeId) {
                        ids += itemNodeId;
                        if (index < selectElements.length - 1) {
                            ids += ",";
                        }
                    }
                });
                ghostElement.setAttribute("style", `width: 219px;position: fixed;top:-${selectElements.length * 30}px`);
                ghostElement.setAttribute("class", "b3-list b3-list--background");
                document.body.append(ghostElement);
                event.dataTransfer.setDragImage(ghostElement, 16, 16);
                event.dataTransfer.setData(Constants.SIYUAN_DROP_FILE, ids);
                event.dataTransfer.dropEffect = "move";
                window.siyuan.dragElement = document.createElement("div");
                window.siyuan.dragElement.innerText = ids;
                setTimeout(() => {
                    ghostElement.remove();
                });
            }
        });
        this.element.addEventListener("dragend", () => {
            this.element.querySelectorAll(".b3-list-item--focus").forEach((item: HTMLElement) => {
                item.style.opacity = "";
            });
            window.siyuan.dragElement = undefined;
        });
        this.element.addEventListener("dragover", (event: DragEvent & { target: HTMLElement }) => {
            if (window.siyuan.config.readonly) {
                return;
            }
            const contentRect = this.element.getBoundingClientRect();
            if (event.clientY < contentRect.top + Constants.SIZE_SCROLL_TB || event.clientY > contentRect.bottom - Constants.SIZE_SCROLL_TB) {
                this.element.scroll({
                    top: this.element.scrollTop + (event.clientY < contentRect.top + Constants.SIZE_SCROLL_TB ? -Constants.SIZE_SCROLL_STEP : Constants.SIZE_SCROLL_STEP),
                    behavior: "smooth"
                });
            }
            let liElement = hasClosestByTag(event.target, "LI");
            if (!liElement) {
                liElement = hasClosestByTag(document.elementFromPoint(event.clientX, event.clientY - 1), "LI");
            }
            if (!liElement || !window.siyuan.dragElement) {
                event.preventDefault();
                return;
            }
            liElement.classList.remove("dragover__top", "dragover__bottom", "dragover");
            let gutterType = "";
            for (const item of event.dataTransfer.items) {
                if (item.type.startsWith(Constants.SIYUAN_DROP_GUTTER)) {
                    gutterType = item.type;
                }
            }
            if (gutterType) {
                const gutterTypes = gutterType.replace(Constants.SIYUAN_DROP_GUTTER, "").split(Constants.ZWSP);
                if (["nodelistitem", "nodeheading"].includes(gutterTypes[0])) {
                    // 块标拖拽
                    liElement.classList.add("dragover");
                }
                event.preventDefault();
                return;
            }
            // 允许标题拖拽到文档树的选中文档上 https://github.com/siyuan-note/siyuan/issues/6552
            if (liElement.classList.contains("b3-list-item--focus")) {
                return;
            }
            let sourceOnlyRoot = true;
            Array.from(this.element.querySelectorAll(".b3-list-item--focus")).find((item: HTMLElement) => {
                if (item.getAttribute("data-type") === "navigation-file") {
                    sourceOnlyRoot = false;
                    return true;
                }
            });
            const targetType = liElement.getAttribute("data-type");
            if (sourceOnlyRoot && targetType !== "navigation-root") {
                event.preventDefault();
                return;
            }
            const notebookElement = hasClosestByAttribute(liElement, "data-sortmode", null);
            if (!notebookElement) {
                return;
            }
            const notebookSort = notebookElement.getAttribute("data-sortmode");
            if ((
                    notebookSort === "6" || (window.siyuan.config.fileTree.sort === 6 && notebookSort === "15")
                ) &&
                // 防止文档拖拽到笔记本外
                !(!sourceOnlyRoot && targetType === "navigation-root")) {
                const nodeRect = liElement.getBoundingClientRect();
                if (event.clientY > nodeRect.top + 20) {
                    liElement.classList.add("dragover__bottom");
                    event.preventDefault();
                } else if (event.clientY < nodeRect.bottom - 20) {
                    liElement.classList.add("dragover__top");
                    event.preventDefault();
                }
            }
            if (liElement.classList.contains("dragover__top") || liElement.classList.contains("dragover__bottom") ||
                (targetType === "navigation-root" && sourceOnlyRoot)) {
                event.preventDefault();
                return;
            }
            liElement.classList.add("dragover");
            event.preventDefault();
        });
        this.element.addEventListener("dragleave", () => {
            this.element.querySelectorAll(".dragover, .dragover__bottom, .dragover__top").forEach((item: HTMLElement) => {
                item.classList.remove("dragover", "dragover__bottom", "dragover__top");
            });
        });
        this.element.addEventListener("drop", async (event: DragEvent & { target: HTMLElement }) => {
            const newElement = this.element.querySelector(".dragover, .dragover__bottom, .dragover__top");
            if (!newElement) {
                return;
            }
            const newUlElement = hasTopClosestByTag(newElement, "UL");
            if (!newUlElement) {
                return;
            }
            const oldScrollTop = this.element.scrollTop;
            const toURL = newUlElement.getAttribute("data-url");
            const toPath = newElement.getAttribute("data-path");
            let gutterType = "";
            for (const item of event.dataTransfer.items) {
                if (item.type.startsWith(Constants.SIYUAN_DROP_GUTTER)) {
                    gutterType = item.type;
                }
            }
            if (gutterType && newElement.classList.contains("dragover")) {
                const gutterTypes = gutterType.replace(Constants.SIYUAN_DROP_GUTTER, "").split(Constants.ZWSP);
                if (["nodelistitem", "nodeheading"].includes(gutterTypes[0])) {
                    // 块标拖拽
                    if (gutterTypes[0] === "nodeheading") {
                        fetchPost("/api/filetree/heading2Doc", {
                            targetNoteBook: toURL,
                            srcHeadingID: gutterTypes[2].split(",")[0],
                            targetPath: toPath,
                            pushMode: 0,
                        });
                    } else {
                        fetchPost("/api/filetree/li2Doc", {
                            pushMode: 0,
                            srcListItemID: gutterTypes[2].split(",")[0],
                            targetNoteBook: toURL,
                            targetPath: toPath
                        });
                    }
                }
                newElement.classList.remove("dragover", "dragover__bottom", "dragover__top");
                window.siyuan.dragElement = undefined;
                return;
            }
            window.siyuan.dragElement = undefined;
            if (!event.dataTransfer.getData(Constants.SIYUAN_DROP_FILE)) {
                newElement.classList.remove("dragover", "dragover__bottom", "dragover__top");
                return;
            }
            const selectRootElements: HTMLElement[] = [];
            const selectFileElements: HTMLElement[] = [];
            const fromPaths: string[] = [];
            this.element.querySelectorAll(".b3-list-item--focus").forEach((item: HTMLElement) => {
                if (item.getAttribute("data-type") === "navigation-root") {
                    selectRootElements.push(item);
                } else {
                    const dataPath = item.getAttribute("data-path");
                    const isChild = fromPaths.find(itemPath => {
                        if (dataPath.startsWith(itemPath.replace(".sy", ""))) {
                            return true;
                        }
                    });
                    if (!isChild) {
                        selectFileElements.push(item);
                        fromPaths.push(dataPath);
                    }
                }
            });
            if (newElement.classList.contains("dragover")) {
                fetchPost("/api/filetree/moveDocs", {
                    toNotebook: toURL,
                    fromPaths,
                    toPath,
                });
                newElement.classList.remove("dragover", "dragover__bottom", "dragover__top");
                return;
            }
            const ulSort = newUlElement.getAttribute("data-sortmode");
            if ((newElement.classList.contains("dragover__bottom") || newElement.classList.contains("dragover__top")) &&
                (ulSort === "6" || (window.siyuan.config.fileTree.sort === 6 && ulSort === "15"))
            ) {
                if (selectRootElements.length > 0 && newElement.getAttribute("data-path") === "/") {
                    if (newElement.classList.contains("dragover__top")) {
                        selectRootElements.forEach(item => {
                            newElement.parentElement.before(item.parentElement);
                        });
                    } else {
                        selectRootElements.reverse().forEach(item => {
                            newElement.parentElement.after(item.parentElement);
                        });
                    }
                    const notebooks: string[] = [];
                    Array.from(this.element.children).forEach(item => {
                        notebooks.push(item.getAttribute("data-url"));
                    });
                    fetchPost("/api/notebook/changeSortNotebook", {
                        notebooks,
                    });
                } else {
                    let hasMove = false;
                    const toDir = pathPosix().dirname(toPath);
                    if (fromPaths.length > 0) {
                        await fetchSyncPost("/api/filetree/moveDocs", {
                            toNotebook: toURL,
                            fromPaths,
                            toPath: toDir === "/" ? "/" : toDir + ".sy",
                            callback: Constants.CB_MOVE_NOLIST,
                        });
                        selectFileElements.forEach(item => {
                            item.setAttribute("data-path", pathPosix().join(toDir, item.getAttribute("data-node-id") + ".sy"));
                        });
                        hasMove = true;
                    }
                    if (newElement.classList.contains("dragover__top")) {
                        selectFileElements.forEach(item => {
                            let nextULElement;
                            if (item.nextElementSibling && item.nextElementSibling.tagName === "UL") {
                                nextULElement = item.nextElementSibling;
                            }
                            newElement.before(item);
                            if (nextULElement) {
                                item.after(nextULElement);
                            }
                        });
                    } else if (newElement.classList.contains("dragover__bottom")) {
                        selectFileElements.reverse().forEach(item => {
                            let nextULElement;
                            if (item.nextElementSibling && item.nextElementSibling.tagName === "UL") {
                                nextULElement = item.nextElementSibling;
                            }
                            if (newElement.nextElementSibling && newElement.nextElementSibling.tagName === "UL") {
                                newElement.nextElementSibling.after(item);
                            } else {
                                newElement.after(item);
                            }
                            if (nextULElement) {
                                item.after(nextULElement);
                            }
                        });
                    }
                    const paths: string[] = [];
                    Array.from(newElement.parentElement.children).forEach(item => {
                        if (item.tagName === "LI") {
                            paths.push(item.getAttribute("data-path"));
                        }
                    });
                    fetchPost("/api/filetree/changeSort", {
                        paths,
                        notebook: toURL
                    }, () => {
                        if (hasMove) {
                            fetchPost("/api/filetree/listDocsByPath", {
                                notebook: toURL,
                                path: toDir === "/" ? "/" : toDir + ".sy",
                            }, response => {
                                if (response.data.path === "/" && response.data.files.length === 0) {
                                    showMessage(window.siyuan.languages.emptyContent);
                                    return;
                                }
                                this.onLsHTML(response.data, oldScrollTop);
                            });
                        }
                    });
                }
            }
            newElement.classList.remove("dragover", "dragover__bottom", "dragover__top");
        });
        this.init();
        if (window.siyuan.config.openHelp) {
            // 需等待链接建立，不能放在 ongetconfig 中
            mountHelp();
        }
    }

    private genNotebook(item: INotebook) {
        const emojiHTML = `<span class="b3-list-item__icon b3-tooltips b3-tooltips__e" aria-label="${window.siyuan.languages.changeIcon}">${unicode2Emoji(item.icon || Constants.SIYUAN_IMAGE_NOTE)}</span>`;
        if (item.closed) {
            return `<li data-type="open" data-url="${item.id}" class="b3-list-item b3-list-item--hide-action">
    <span class="b3-list-item__toggle fn__hidden">
        <svg class="b3-list-item__arrow"><use xlink:href="#iconRight"></use></svg>
    </span>
    ${emojiHTML}
    <span class="b3-list-item__text">${escapeHtml(item.name)}</span>
    <span data-type="remove" data-url="${item.id}" class="b3-list-item__action b3-tooltips b3-tooltips__w${(window.siyuan.config.readonly) ? " fn__none" : ""}" aria-label="${window.siyuan.languages.delete}">
        <svg><use xlink:href="#iconTrashcan"></use></svg>
    </span>
</li>`;
        } else {
            return `<ul class="b3-list b3-list--background" data-url="${item.id}" data-sort="${item.sort}" data-sortmode="${item.sortMode}">
<li class="b3-list-item b3-list-item--hide-action" draggable="true" data-type="navigation-root" data-path="/">
    <span class="b3-list-item__toggle b3-list-item__toggle--hl">
        <svg class="b3-list-item__arrow"><use xlink:href="#iconRight"></use></svg>
    </span>
    ${emojiHTML}
    <span class="b3-list-item__text">${escapeHtml(item.name)}</span>
    <span data-type="more-root" class="b3-list-item__action b3-tooltips b3-tooltips__w${(window.siyuan.config.readonly) ? " fn__none" : ""}" aria-label="${window.siyuan.languages.more}">
        <svg><use xlink:href="#iconMore"></use></svg>
    </span>
    <span data-type="new" class="b3-list-item__action b3-tooltips b3-tooltips__w${(window.siyuan.config.readonly) ? " fn__none" : ""}" aria-label="${window.siyuan.languages.newSubDoc}">
        <svg><use xlink:href="#iconAdd"></use></svg>
    </span>
</li></ul>`;
        }
    }

    public init(init = true) {
        let html = "";
        let closeHtml = "";
        let closeCounter = 0;
        window.siyuan.notebooks.forEach((item) => {
            if (item.closed) {
                closeCounter++;
                closeHtml += this.genNotebook(item);
            } else {
                html += this.genNotebook(item);
            }
        });
        this.element.innerHTML = html;
        this.closeElement.lastElementChild.innerHTML = closeHtml;
        const counterElement = this.closeElement.querySelector(".counter");
        counterElement.textContent = closeCounter.toString();
        if (closeCounter) {
            counterElement.classList.remove("fn__none");
        } else {
            counterElement.classList.add("fn__none");
        }
        if (!init) {
            return;
        }
        if (html === "") {
            this.closeElement.lastElementChild.classList.remove("fn__none");
            this.closeElement.classList.add("fn__flex-1");
        } else {
            this.closeElement.lastElementChild.classList.add("fn__none");
            this.closeElement.classList.remove("fn__flex-1");
        }
    }

    private onRemove(data: IWebSocketData) {
        // "doc2heading" 后删除文件或挂载帮助文档前的 unmount
        if (data.cmd === "unmount") {
            setNoteBook((notebooks) => {
                const targetElement = this.element.querySelector(`ul[data-url="${data.data.box}"] li[data-path="${"/"}"]`);
                if (targetElement) {
                    targetElement.parentElement.remove();
                    if (Constants.CB_MOUNT_REMOVE !== data.callback) {
                        let closeHTML = "";
                        notebooks.find(item => {
                            if (item.closed) {
                                closeHTML += this.genNotebook(item);
                            }
                        });
                        this.closeElement.lastElementChild.innerHTML = closeHTML;
                        const counterElement = this.closeElement.querySelector(".counter");
                        counterElement.textContent = (Number.parseInt(counterElement.textContent) + 1).toString();
                        counterElement.classList.remove("fn__none");
                    }
                }
            });
            if (Constants.CB_MOUNT_REMOVE === data.callback) {
                const removeElement = this.closeElement.querySelector(`li[data-url="${data.data.box}"]`);
                if (removeElement) {
                    removeElement.remove();
                    const counterElement = this.closeElement.querySelector(".counter");
                    counterElement.textContent = (parseInt(counterElement.textContent) - 1).toString();
                    if (counterElement.textContent === "0")  {
                        counterElement.classList.add("fn__none");
                    }
                }
            }
            return;
        }
        data.data.ids.forEach((item: string) => {
            const targetElement = this.element.querySelector(`li.b3-list-item[data-node-id="${item}"]`);
            if (targetElement) {
                // 子节点展开则删除
                if (targetElement.nextElementSibling?.tagName === "UL") {
                    targetElement.nextElementSibling.remove();
                }
                // 移除当前节点
                const parentElement = targetElement.parentElement.previousElementSibling as HTMLElement;
                if (targetElement.parentElement.childElementCount === 1) {
                    if (parentElement) {
                        const iconElement = parentElement.querySelector("svg");
                        iconElement.classList.remove("b3-list-item__arrow--open");
                        if (parentElement.dataset.type !== "navigation-root") {
                            iconElement.parentElement.classList.add("fn__hidden");
                        }
                        const emojiElement = iconElement.parentElement.nextElementSibling;
                        if (emojiElement.innerHTML === unicode2Emoji(Constants.SIYUAN_IMAGE_FOLDER)) {
                            emojiElement.innerHTML = unicode2Emoji(Constants.SIYUAN_IMAGE_FILE);
                        }
                    }
                    targetElement.parentElement.remove();
                } else {
                    targetElement.remove();
                }
            }
        });
    }

    private onMount(data: { data: { box: INotebook, existed?: boolean }, callback?: string }) {
        if (data.data.existed) {
            return;
        }
        const liElement = this.closeElement.querySelector(`li[data-url="${data.data.box.id}"]`) as HTMLElement;
        if (liElement) {
            const counterElement = this.closeElement.querySelector(".counter");
            counterElement.textContent = (Number.parseInt(counterElement.textContent) - 1).toString();
            if (counterElement.textContent === "0") {
                counterElement.classList.add("fn__none");
            }
            liElement.remove();
        }
        setNoteBook((notebooks: INotebook[]) => {
            const html = this.genNotebook(data.data.box);
            if (this.element.childElementCount === 0) {
                this.element.innerHTML = html;
            } else {
                let previousId;
                notebooks.find((item, index) => {
                    if (item.id === data.data.box.id) {
                        while (index > 0) {
                            if (!notebooks[index - 1].closed) {
                                previousId = notebooks[index - 1].id;
                                break;
                            } else {
                                index--;
                            }
                        }
                        return true;
                    }
                });
                if (previousId) {
                    this.element.querySelector(`[data-url="${previousId}"]`).insertAdjacentHTML("afterend", html);
                } else {
                    this.element.insertAdjacentHTML("afterbegin", html);
                }
            }
        });
    }

    public onRename(data: { path: string, title: string, box: string }) {
        const fileItemElement = this.element.querySelector(`ul[data-url="${data.box}"] li[data-path="${data.path}"]`);
        if (!fileItemElement) {
            return;
        }
        fileItemElement.setAttribute("data-name", Lute.EscapeHTMLStr(data.title));
        fileItemElement.querySelector(".b3-list-item__text").innerHTML = escapeHtml(data.title);
    }

    private onMove(response: IWebSocketData) {
        const sourceElement = this.element.querySelector(`ul[data-url="${response.data.fromNotebook}"] li[data-path="${response.data.fromPath}"]`) as HTMLElement;
        if (sourceElement) {
            if (sourceElement.nextElementSibling && sourceElement.nextElementSibling.tagName === "UL") {
                sourceElement.nextElementSibling.remove();
            }
            if (sourceElement.parentElement.childElementCount === 1) {
                if (sourceElement.parentElement.previousElementSibling) {
                    sourceElement.parentElement.previousElementSibling.querySelector(".b3-list-item__toggle").classList.add("fn__hidden");
                    sourceElement.parentElement.previousElementSibling.querySelector(".b3-list-item__arrow").classList.remove("b3-list-item__arrow--open");
                    const emojiElement = sourceElement.parentElement.previousElementSibling.querySelector(".b3-list-item__icon");
                    if (emojiElement.innerHTML === unicode2Emoji(Constants.SIYUAN_IMAGE_FOLDER)) {
                        emojiElement.innerHTML = unicode2Emoji(Constants.SIYUAN_IMAGE_FILE);
                    }
                }
                sourceElement.parentElement.remove();
            } else {
                sourceElement.remove();
            }
        }
        const newElement = this.element.querySelector(`[data-url="${response.data.toNotebook}"] li[data-path="${response.data.toPath}"]`) as HTMLElement;
        // 更新移动到的新文件夹
        if (newElement) {
            newElement.querySelector(".b3-list-item__toggle").classList.remove("fn__hidden");
            const emojiElement = newElement.querySelector(".b3-list-item__icon");
            if (emojiElement.innerHTML === unicode2Emoji(Constants.SIYUAN_IMAGE_FILE)) {
                emojiElement.innerHTML = unicode2Emoji(Constants.SIYUAN_IMAGE_FOLDER);
            }
            const arrowElement = newElement.querySelector(".b3-list-item__arrow");
            if (arrowElement.classList.contains("b3-list-item__arrow--open")) {
                arrowElement.classList.remove("b3-list-item__arrow--open");
                if (newElement.nextElementSibling && newElement.nextElementSibling.tagName === "UL") {
                    newElement.nextElementSibling.remove();
                }
                if (response.callback !== Constants.CB_MOVE_NOLIST) {
                    this.getLeaf(newElement, response.data.toNotebook);
                }
            }
        }
    }

    private onLsHTML(data: { files: IFile[], box: string, path: string }, scrollTop?: number) {
        let fileHTML = "";
        data.files.forEach((item: IFile) => {
            fileHTML += this.genFileHTML(item);
        });
        if (fileHTML === "") {
            return;
        }
        const liElement = this.element.querySelector(`ul[data-url="${data.box}"] li[data-path="${data.path}"]`);
        if (!liElement) {
            return;
        }
        let nextElement = liElement.nextElementSibling;
        if (nextElement && nextElement.tagName === "UL") {
            // 文件展开时，刷新
            nextElement.remove();
        }
        liElement.querySelector(".b3-list-item__arrow").classList.add("b3-list-item__arrow--open");
        liElement.insertAdjacentHTML("afterend", `<ul class="file-tree__sliderDown">${fileHTML}</ul>`);
        nextElement = liElement.nextElementSibling;
        setTimeout(() => {
            nextElement.setAttribute("style", `top: -1px;position: relative;height:${nextElement.childElementCount * (liElement.clientHeight + 1) - 1}px;`);
            setTimeout(() => {
                this.element.querySelectorAll(".file-tree__sliderDown").forEach(item => {
                    item.classList.remove("file-tree__sliderDown");
                    item.removeAttribute("style");
                });
                if (typeof scrollTop === "number") {
                    this.element.scroll({top: scrollTop, behavior: "smooth"});
                }
            }, 120);
        }, 2);
    }

    private onLsSelect(data: { files: IFile[], box: string, path: string }, filePath: string) {
        let fileHTML = "";
        data.files.forEach((item: IFile) => {
            fileHTML += this.genFileHTML(item);
            if (filePath === item.path) {
                this.selectItem(data.box, filePath);
            } else if (filePath.startsWith(item.path.replace(".sy", ""))) {
                fetchPost("/api/filetree/listDocsByPath", {
                    notebook: data.box,
                    path: item.path
                }, response => {
                    this.selectItem(response.data.box, filePath, response.data);
                });
            }
        });
        if (fileHTML === "") {
            return;
        }
        const liElement = this.element.querySelector(`ul[data-url="${data.box}"] li[data-path="${data.path}"]`);
        if (liElement.nextElementSibling && liElement.nextElementSibling.tagName === "UL") {
            // 文件展开时，刷新
            liElement.nextElementSibling.remove();
        }
        const arrowElement = liElement.querySelector(".b3-list-item__arrow");
        arrowElement.classList.add("b3-list-item__arrow--open");
        arrowElement.parentElement.classList.remove("fn__hidden");
        const emojiElement = liElement.querySelector(".b3-list-item__icon");
        if (emojiElement.textContent === unicode2Emoji(Constants.SIYUAN_IMAGE_FILE)) {
            emojiElement.textContent = unicode2Emoji(Constants.SIYUAN_IMAGE_FOLDER);
        }
        liElement.insertAdjacentHTML("afterend", `<ul>${fileHTML}</ul>`);
        this.setCurrent(this.element.querySelector(`ul[data-url="${data.box}"] li[data-path="${filePath}"]`));
    }

    private setCurrent(target: HTMLElement, isScroll = true) {
        if (!target) {
            return;
        }
        this.element.querySelectorAll("li").forEach((liItem) => {
            liItem.classList.remove("b3-list-item--focus");
        });
        target.classList.add("b3-list-item--focus");
        if (isScroll) {
            let offsetTop = target.offsetTop;
            // https://github.com/siyuan-note/siyuan/issues/8749
            if (target.parentElement.classList.contains("file-tree__sliderDown") && target.offsetParent) {
                offsetTop = (target.offsetParent as HTMLElement).offsetTop;
            }
            this.element.scrollTop = offsetTop - this.element.clientHeight / 2 - this.actionsElement.clientHeight;
        }
    }

    public getLeaf(liElement: Element, notebookId: string) {
        const toggleElement = liElement.querySelector(".b3-list-item__arrow");
        if (toggleElement.classList.contains("b3-list-item__arrow--open")) {
            toggleElement.classList.remove("b3-list-item__arrow--open");
            liElement.nextElementSibling?.remove();
            return;
        }
        fetchPost("/api/filetree/listDocsByPath", {
            notebook: notebookId,
            path: liElement.getAttribute("data-path"),
        }, response => {
            if (response.data.path === "/" && response.data.files.length === 0) {
                showMessage(window.siyuan.languages.emptyContent);
                return;
            }
            this.onLsHTML(response.data);
        });
    }

    public selectItem(notebookId: string, filePath: string, data?: { files: IFile[], box: string, path: string }) {
        const treeElement = this.element.querySelector(`[data-url="${notebookId}"]`);
        if (!treeElement) {
            // 有文件树和编辑器的布局初始化时，文件树还未挂载
            return;
        }
        let currentPath = filePath;
        let liElement: HTMLElement;
        while (!liElement) {
            liElement = treeElement.querySelector(`[data-path="${currentPath}"]`);
            if (!liElement) {
                const dirname = pathPosix().dirname(currentPath);
                if (dirname === "/") {
                    currentPath = dirname;
                } else {
                    currentPath = dirname + ".sy";
                }
            }
        }

        if (liElement.getAttribute("data-path") === filePath) {
            this.setCurrent(liElement);
            return;
        }

        if (data && data.path === currentPath) {
            this.onLsSelect(data, filePath);
        } else {
            fetchPost("/api/filetree/listDocsByPath", {
                notebook: notebookId,
                path: currentPath
            }, response => {
                this.onLsSelect(response.data, filePath);
            });
        }
    }

    private genFileHTML = (item: IFile) => {
        let countHTML = "";
        if (item.count && item.count > 0) {
            countHTML = `<span class="popover__block counter b3-tooltips b3-tooltips__nw" aria-label="${window.siyuan.languages.ref}">${item.count}</span>`;
        }
        const ariaLabel = `${getDisplayName(item.name, true, true)} <small class='ft__on-surface'>${item.hSize}</small>${item.bookmark ? "<br>" + window.siyuan.languages.bookmark + " " + item.bookmark : ""}${item.name1 ? "<br>" + window.siyuan.languages.name + " " + item.name1 : ""}${item.alias ? "<br>" + window.siyuan.languages.alias + " " + item.alias : ""}${item.memo ? "<br>" + window.siyuan.languages.memo + " " + item.memo : ""}${item.subFileCount !== 0 ? window.siyuan.languages.includeSubFile.replace("x", item.subFileCount) : ""}<br>${window.siyuan.languages.modifiedAt} ${item.hMtime}<br>${window.siyuan.languages.createdAt} ${item.hCtime}`;
        return `<li data-node-id="${item.id}" data-name="${Lute.EscapeHTMLStr(item.name)}" draggable="true" data-count="${item.subFileCount}" 
data-type="navigation-file" 
style="--file-toggle-width:${(item.path.split("/").length - 2) * 18 + 40}px" 
class="b3-list-item b3-list-item--hide-action" data-path="${item.path}">
    <span style="padding-left: ${(item.path.split("/").length - 2) * 18 + 22}px" class="b3-list-item__toggle b3-list-item__toggle--hl${item.subFileCount === 0 ? " fn__hidden" : ""}">
        <svg class="b3-list-item__arrow"><use xlink:href="#iconRight"></use></svg>
    </span>
    <span class="b3-list-item__icon b3-tooltips b3-tooltips__n" aria-label="${window.siyuan.languages.changeIcon}">${unicode2Emoji(item.icon || (item.subFileCount === 0 ? Constants.SIYUAN_IMAGE_FILE : Constants.SIYUAN_IMAGE_FOLDER))}</span>
    <span class="b3-list-item__text ariaLabel" data-position="parentE"
aria-label="${escapeHtml(ariaLabel)}">${getDisplayName(item.name, true, true)}</span>
    <span data-type="more-file" class="b3-list-item__action b3-tooltips b3-tooltips__nw" aria-label="${window.siyuan.languages.more}">
        <svg><use xlink:href="#iconMore"></use></svg>
    </span>
    <span data-type="new" class="b3-list-item__action b3-tooltips b3-tooltips__nw${window.siyuan.config.readonly ? " fn__none" : ""}" aria-label="${window.siyuan.languages.newSubDoc}">
        <svg><use xlink:href="#iconAdd"></use></svg>
    </span>
    ${countHTML}
</li>`;
    };

    private initMoreMenu() {
        window.siyuan.menus.menu.remove();
        if (!window.siyuan.config.readonly) {
            window.siyuan.menus.menu.append(new MenuItem({
                icon: "iconFilesRoot",
                label: window.siyuan.languages.newNotebook,
                click: () => {
                    newNotebook();
                }
            }).element);
        }
        window.siyuan.menus.menu.append(new MenuItem({
            icon: "iconRefresh",
            label: window.siyuan.languages.rebuildIndex,
            click: () => {
                if (!this.element.getAttribute("disabled")) {
                    this.element.setAttribute("disabled", "disabled");
                    refreshFileTree(() => {
                        this.element.removeAttribute("disabled");
                        this.init(false);
                    });
                }
            }
        }).element);
        if (!window.siyuan.config.readonly) {
            const subMenu = sortMenu("notebooks", window.siyuan.config.fileTree.sort, (sort: number) => {
                window.siyuan.config.fileTree.sort = sort;
                fetchPost("/api/setting/setFiletree", {
                    sort: window.siyuan.config.fileTree.sort,
                    alwaysSelectOpenedFile: window.siyuan.config.fileTree.alwaysSelectOpenedFile,
                    refCreateSavePath: window.siyuan.config.fileTree.refCreateSavePath,
                    docCreateSavePath: window.siyuan.config.fileTree.docCreateSavePath,
                    openFilesUseCurrentTab: window.siyuan.config.fileTree.openFilesUseCurrentTab,
                    maxListCount: window.siyuan.config.fileTree.maxListCount,
                }, () => {
                    setNoteBook(() => {
                        this.init(false);
                    });
                });
            });
            window.siyuan.menus.menu.append(new MenuItem({
                icon: "iconSort",
                label: window.siyuan.languages.sort,
                type: "submenu",
                submenu: subMenu,
            }).element);
        }
        return window.siyuan.menus.menu;
    }
}<|MERGE_RESOLUTION|>--- conflicted
+++ resolved
@@ -18,12 +18,8 @@
 import {openFileById} from "../../editor/util";
 import {hasClosestByAttribute, hasClosestByTag, hasTopClosestByTag} from "../../protyle/util/hasClosest";
 import {isTouchDevice} from "../../util/functions";
-<<<<<<< HEAD
 import type {App} from "../../index";
-=======
-import {App} from "../../index";
 import {refreshFileTree} from "../../dialog/processSystem";
->>>>>>> 67d991aa
 
 export class Files extends Model {
     public element: HTMLElement;
