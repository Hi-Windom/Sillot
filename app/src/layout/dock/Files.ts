import {escapeHtml} from "../../util/escape";
import type {Tab} from "../Tab";
import {Model} from "../Model";
import {getInstanceById, setPanelFocus} from "../util";
import {getDockByType} from "../tabUtil";
import {Constants} from "../../constants";
import {getDisplayName, pathPosix, setNoteBook} from "../../util/pathName";
import {newFile} from "../../util/newFile";
import {initFileMenu, initNavigationMenu, sortMenu} from "../../menus/navigation";
import {MenuItem} from "../../menus/Menu";
import {Editor} from "../../editor";
import {showMessage} from "../../dialog/message";
import {fetchPost, fetchSyncPost} from "../../util/fetch";
import {openEmojiPanel, unicode2Emoji} from "../../emoji";
import {mountHelp, newNotebook} from "../../util/mount";
import {confirmDialog} from "../../dialog/confirmDialog";
import {isNotCtrl, isOnlyMeta, updateHotkeyTip} from "../../protyle/util/compatibility";
import {openFileById} from "../../editor/util";
import {hasClosestByAttribute, hasClosestByTag, hasTopClosestByTag} from "../../protyle/util/hasClosest";
import {isTouchDevice} from "../../util/functions";
import type {App} from "../../index";

export class Files extends Model {
    public element: HTMLElement;
    declare public parent: Tab;
    private actionsElement: HTMLElement;
    public closeElement: HTMLElement;

    constructor(options: { tab: Tab, app: App }) {
        super({
            app: options.app,
            type: "filetree",
            id: options.tab.id,
            msgCallback(data) {
                if (data) {
                    switch (data.cmd) {
                        case "moveDoc":
                            this.onMove(data);
                            break;
                        case "reloadFiletree":
                            setNoteBook(() => {
                                this.init(false);
                            });
                            break;
                        case "mount":
                            this.onMount(data);
                            break;
                        case "createnotebook":
                            setNoteBook((notebooks) => {
                                let previousId: string;
                                notebooks.find(item => {
                                    if (!item.closed) {
                                        if (item.id === data.data.box.id) {
                                            if (previousId) {
                                                this.element.querySelector(`.b3-list[data-url="${previousId}"]`).insertAdjacentHTML("afterend", this.genNotebook(data.data.box));
                                            } else {
                                                this.element.insertAdjacentHTML("afterbegin", this.genNotebook(data.data.box));
                                            }
                                            return true;
                                        }
                                        previousId = item.id;
                                    }
                                });
                            });
                            break;
                        case "unmount":
                        case "removeDoc":
                            this.onRemove(data);
                            break;
                        case "createdailynote":
                        case "create":
                        case "heading2doc":
                        case "li2doc":
                            this.selectItem(data.data.box.id, data.data.path);
                            break;
                        case "renamenotebook":
                            this.element.querySelector(`[data-url="${data.data.box}"] .b3-list-item__text`).innerHTML = escapeHtml(data.data.name);
                            break;
                        case "rename":
                            this.onRename(data.data);
                            break;
                    }
                }
            },
        });
        options.tab.panelElement.classList.add("fn__flex-column", "file-tree", "sy__file");
        options.tab.panelElement.innerHTML = `<div class="block__icons">
    <div class="block__logo">
        <svg class="block__logoicon"><use xlink:href="#iconFiles"></use></svg>${window.siyuan.languages.fileTree}
    </div>
    <span class="fn__flex-1 fn__space"></span>
    <span data-type="focus" class="block__icon b3-tooltips b3-tooltips__sw" aria-label="${window.siyuan.languages.selectOpen1} ${updateHotkeyTip(window.siyuan.config.keymap.general.selectOpen1.custom)}"><svg><use xlink:href='#iconFocus'></use></svg></span>
    <span class="fn__space"></span>
    <span data-type="collapse" class="block__icon b3-tooltips b3-tooltips__sw" aria-label="${window.siyuan.languages.collapse} ${updateHotkeyTip(window.siyuan.config.keymap.editor.general.collapse.custom)}">
        <svg><use xlink:href="#iconContract"></use></svg>
    </span>
    <div class="fn__space${window.siyuan.config.readonly ? " fn__none" : ""}"></div>
    <div data-type="more" class="b3-tooltips b3-tooltips__sw block__icon${window.siyuan.config.readonly ? " fn__none" : ""}" aria-label="${window.siyuan.languages.more}">
        <svg><use xlink:href="#iconMore"></use></svg>
    </div> 
    <span class="fn__space"></span>
    <span data-type="min" class="block__icon b3-tooltips b3-tooltips__sw" aria-label="${window.siyuan.languages.min} ${updateHotkeyTip(window.siyuan.config.keymap.general.closeTab.custom)}"><svg><use xlink:href='#iconMin'></use></svg></span>
</div>
<div class="fn__flex-1"></div>
<ul class="b3-list fn__flex-column" style="min-height: auto;transition: var(--b3-transition)">
    <li class="b3-list-item" data-type="toggle">
        <span class="b3-list-item__toggle">
            <svg class="b3-list-item__arrow"><use xlink:href="#iconRight"></use></svg>
        </span>
        <span class="b3-list-item__text">${window.siyuan.languages.closeNotebook}</span>
        <span class="counter fn__none" style="cursor: auto"></span>
    </li>
    <ul class="fn__none fn__flex-1"></ul>
</ul>`;
        this.actionsElement = options.tab.panelElement.firstElementChild as HTMLElement;
        this.element = this.actionsElement.nextElementSibling as HTMLElement;
        this.closeElement = options.tab.panelElement.lastElementChild as HTMLElement;
        this.closeElement.addEventListener("click", (event) => {
            setPanelFocus(this.element.parentElement);
            let target = event.target as HTMLElement;
            while (target && !target.isEqualNode(this.closeElement)) {
                const type = target.getAttribute("data-type");
                if (target.classList.contains("b3-list-item__icon")) {
                    event.preventDefault();
                    event.stopPropagation();
                    const rect = target.getBoundingClientRect();
                    openEmojiPanel(target.parentElement.getAttribute("data-url"), "notebook", {
                        x: rect.left,
                        y: rect.bottom,
                        h: rect.height,
                        w: rect.width,
                    });
                    break;
                } else if (type === "toggle") {
                    if (this.closeElement.classList.contains("fn__flex-1")) {
                        this.closeElement.lastElementChild.classList.add("fn__none");
                        this.closeElement.classList.remove("fn__flex-1");
                        target.querySelector("svg").classList.remove("b3-list-item__arrow--open");
                    } else {
                        this.closeElement.lastElementChild.classList.remove("fn__none");
                        this.closeElement.classList.add("fn__flex-1");
                        target.querySelector("svg").classList.add("b3-list-item__arrow--open");
                    }
                    window.siyuan.menus.menu.remove();
                    event.stopPropagation();
                    event.preventDefault();
                    break;
                } else if (type === "remove") {
                    confirmDialog(window.siyuan.languages.deleteOpConfirm,
                        `${window.siyuan.languages.confirmDelete} <b>${escapeHtml(target.parentElement.querySelector(".b3-list-item__text").textContent)}</b>?`, () => {
                            fetchPost("/api/notebook/removeNotebook", {
                                notebook: target.getAttribute("data-url"),
                                callback: Constants.CB_MOUNT_REMOVE
                            });
                        });
                    window.siyuan.menus.menu.remove();
                    event.stopPropagation();
                    event.preventDefault();
                    break;
                } else if (type === "open") {
                    fetchPost("/api/notebook/openNotebook", {
                        notebook: target.getAttribute("data-url")
                    });
                    window.siyuan.menus.menu.remove();
                    event.stopPropagation();
                    event.preventDefault();
                    break;
                }
                target = target.parentElement;
            }
        });
        // 为了快捷键的 dispatch
        this.actionsElement.querySelector('[data-type="collapse"]').addEventListener("click", () => {
            Array.from(this.element.children).forEach(item => {
                const liElement = item.firstElementChild;
                const toggleElement = liElement.querySelector(".b3-list-item__arrow");
                if (toggleElement.classList.contains("b3-list-item__arrow--open")) {
                    toggleElement.classList.remove("b3-list-item__arrow--open");
                    liElement.nextElementSibling.remove();
                }
            });
        });
        this.actionsElement.addEventListener("click", (event: MouseEvent & { target: HTMLElement }) => {
            let target = event.target as HTMLElement;
            while (target && !target.isEqualNode(this.actionsElement)) {
                const type = target.getAttribute("data-type");
                if (type === "min") {
                    getDockByType("file").toggleModel("file", false, true);
                    event.preventDefault();
                    event.stopPropagation();
                    window.siyuan.menus.menu.remove();
                    break;
                } else if (type === "focus") {
                    const element = document.querySelector(".layout__wnd--active > .fn__flex > .layout-tab-bar > .item--focus") ||
                        document.querySelector("ul.layout-tab-bar > .item--focus");
                    if (element) {
                        const tab = getInstanceById(element.getAttribute("data-id")) as Tab;
                        if (tab && tab.model instanceof Editor) {
                            this.selectItem(tab.model.editor.protyle.notebookId, tab.model.editor.protyle.path);
                        }
                    }
                    event.preventDefault();
                    break;
                } else if (type === "more") {
                    this.initMoreMenu().popup({x: event.clientX, y: event.clientY});
                    event.preventDefault();
                    event.stopPropagation();
                    break;
                }
                target = target.parentElement;
            }
            setPanelFocus(this.element.parentElement);
        });
        this.element.addEventListener("mousedown", (event) => {
            // 点击鼠标滚轮关闭
            if (event.button !== 1 || !window.siyuan.config.fileTree.openFilesUseCurrentTab) {
                return;
            }
            let target = event.target as HTMLElement;
            while (target && !target.isEqualNode(this.element)) {
                if (target.tagName === "LI" && !target.getAttribute("data-opening")) {
                    target.setAttribute("data-opening", "true");
                    openFileById({
                        app: options.app,
                        removeCurrentTab: false,
                        id: target.getAttribute("data-node-id"),
                        action: [Constants.CB_GET_FOCUS, Constants.CB_GET_SCROLL],
                        afterOpen() {
                            target.removeAttribute("data-opening");
                        }
                    });
                    event.stopPropagation();
                    event.preventDefault();
                    break;
                }
                target = target.parentElement;
            }
        });
        this.element.addEventListener("click", (event) => {
            let target = event.target as HTMLElement;
            const ulElement = hasTopClosestByTag(target, "UL");
            let needFocus = true;
            if (ulElement) {
                const notebookId = ulElement.getAttribute("data-url");
                while (target && !target.isEqualNode(this.element)) {
                    if (isNotCtrl(event) && target.classList.contains("b3-list-item__icon") && window.siyuan.config.system.container !== "ios") {
                        event.preventDefault();
                        event.stopPropagation();
                        const rect = target.getBoundingClientRect();
                        if (target.parentElement.getAttribute("data-type") === "navigation-file") {
                            openEmojiPanel(target.parentElement.getAttribute("data-node-id"), "doc", {
                                x: rect.left,
                                y: rect.bottom,
                                h: rect.height,
                                w: rect.width,
                            });
                        } else {
                            openEmojiPanel(target.parentElement.parentElement.getAttribute("data-url"), "notebook", {
                                x: rect.left,
                                y: rect.bottom,
                                h: rect.height,
                                w: rect.width,
                            });
                        }
                        break;
                    } else if (isNotCtrl(event) && target.classList.contains("b3-list-item__toggle")) {
                        this.getLeaf(target.parentElement, notebookId);
                        event.preventDefault();
                        event.stopPropagation();
                        window.siyuan.menus.menu.remove();
                        break;
                    } else if (isNotCtrl(event) && target.classList.contains("b3-list-item__action")) {
                        const type = target.getAttribute("data-type");
                        const pathString = target.parentElement.getAttribute("data-path");
                        if (!window.siyuan.config.readonly) {
                            if (type === "new") {
                                newFile({
                                    app: options.app,
                                    notebookId,
                                    currentPath: pathString,
                                    useSavePath: false
                                });
                            } else if (type === "more-root") {
                                initNavigationMenu(options.app, target.parentElement).popup({
                                    x: event.clientX,
                                    y: event.clientY
                                });
                            }
                        }
                        if (type === "more-file") {
                            initFileMenu(options.app, notebookId, pathString, target.parentElement).popup({
                                x: event.clientX,
                                y: event.clientY
                            });
                        }
                        event.preventDefault();
                        event.stopPropagation();
                        break;
                    } else if (target.tagName === "LI") {
                        if (isOnlyMeta(event) && !event.altKey && !event.shiftKey) {
                            target.classList.toggle("b3-list-item--focus");
                        } else {
                            this.setCurrent(target, false);
                            if (target.getAttribute("data-type") === "navigation-file") {
                                needFocus = false;
                                if (target.getAttribute("data-opening")) {
                                    return;
                                }
                                target.setAttribute("data-opening", "true");
                                if (event.altKey && isNotCtrl(event) && !event.shiftKey) {
                                    openFileById({
                                        app: options.app,
                                        id: target.getAttribute("data-node-id"),
                                        position: "right",
                                        action: [Constants.CB_GET_FOCUS, Constants.CB_GET_SCROLL],
                                        afterOpen() {
                                            target.removeAttribute("data-opening");
                                        }
                                    });
                                } else if (!event.altKey && isNotCtrl(event) && event.shiftKey) {
                                    openFileById({
                                        app: options.app,
                                        id: target.getAttribute("data-node-id"),
                                        position: "bottom",
                                        action: [Constants.CB_GET_FOCUS, Constants.CB_GET_SCROLL],
                                        afterOpen() {
                                            target.removeAttribute("data-opening");
                                        }
                                    });
                                } else if (window.siyuan.config.fileTree.openFilesUseCurrentTab &&
                                    event.altKey && isOnlyMeta(event) && !event.shiftKey) {
                                    openFileById({
                                        app: options.app,
                                        removeCurrentTab: false,
                                        id: target.getAttribute("data-node-id"),
                                        action: [Constants.CB_GET_FOCUS, Constants.CB_GET_SCROLL],
                                        afterOpen() {
                                            target.removeAttribute("data-opening");
                                        }
                                    });
                                } else {
                                    openFileById({
                                        app: options.app,
                                        id: target.getAttribute("data-node-id"),
                                        action: [Constants.CB_GET_FOCUS, Constants.CB_GET_SCROLL],
                                        afterOpen() {
                                            target.removeAttribute("data-opening");
                                        }
                                    });
                                }
                            } else if (target.getAttribute("data-type") === "navigation-root") {
                                this.getLeaf(target, notebookId);
                            }
                        }
                        this.element.querySelector('[select-end="true"]')?.removeAttribute("select-end");
                        this.element.querySelector('[select-start="true"]')?.removeAttribute("select-start");
                        window.siyuan.menus.menu.remove();
                        event.stopPropagation();
                        event.preventDefault();
                        break;
                    }
                    target = target.parentElement;
                }
            }
            if (needFocus) {
                setPanelFocus(this.element.parentElement);
            }
        });
        this.element.addEventListener("dragstart", (event: DragEvent & { target: HTMLElement }) => {
            if (isTouchDevice()) {
                event.stopPropagation();
                event.preventDefault();
                return;
            }
            window.getSelection().removeAllRanges();
            const liElement = hasClosestByTag(event.target, "LI");
            if (liElement) {
                let selectElements: Element[] = Array.from(this.element.querySelectorAll(".b3-list-item--focus"));
                if (!liElement.classList.contains("b3-list-item--focus")) {
                    selectElements.forEach((item) => {
                        item.classList.remove("b3-list-item--focus");
                    });
                    liElement.classList.add("b3-list-item--focus");
                    selectElements = [liElement];
                }
                let ids = "";
                const ghostElement = document.createElement("ul");
                selectElements.forEach((item: HTMLElement, index) => {
                    ghostElement.append(item.cloneNode(true));
                    item.style.opacity = "0.1";
                    const itemNodeId = item.dataset.nodeId ||
                        item.dataset.path; // 拖拽笔记本时值不能为空，否则 drop 就不会继续排序
                    if (itemNodeId) {
                        ids += itemNodeId;
                        if (index < selectElements.length - 1) {
                            ids += ",";
                        }
                    }
                });
                ghostElement.setAttribute("style", `width: 219px;position: fixed;top:-${selectElements.length * 30}px`);
                ghostElement.setAttribute("class", "b3-list b3-list--background");
                document.body.append(ghostElement);
                event.dataTransfer.setDragImage(ghostElement, 16, 16);
                event.dataTransfer.setData(Constants.SIYUAN_DROP_FILE, ids);
                event.dataTransfer.dropEffect = "move";
                window.siyuan.dragElement = document.createElement("div");
                window.siyuan.dragElement.innerText = ids;
                setTimeout(() => {
                    ghostElement.remove();
                });
            }
        });
        this.element.addEventListener("dragend", () => {
            this.element.querySelectorAll(".b3-list-item--focus").forEach((item: HTMLElement) => {
                item.style.opacity = "";
            });
            window.siyuan.dragElement = undefined;
        });
        this.element.addEventListener("dragover", (event: DragEvent & { target: HTMLElement }) => {
            if (window.siyuan.config.readonly) {
                return;
            }
            const contentRect = this.element.getBoundingClientRect();
            if (event.clientY < contentRect.top + Constants.SIZE_SCROLL_TB || event.clientY > contentRect.bottom - Constants.SIZE_SCROLL_TB) {
                this.element.scroll({
                    top: this.element.scrollTop + (event.clientY < contentRect.top + Constants.SIZE_SCROLL_TB ? -Constants.SIZE_SCROLL_STEP : Constants.SIZE_SCROLL_STEP),
                    behavior: "smooth"
                });
            }
            let liElement = hasClosestByTag(event.target, "LI");
            if (!liElement) {
                liElement = hasClosestByTag(document.elementFromPoint(event.clientX, event.clientY - 1), "LI");
            }
            if (!liElement || !window.siyuan.dragElement) {
                event.preventDefault();
                return;
            }
            liElement.classList.remove("dragover__top", "dragover__bottom", "dragover");
            let gutterType = "";
            for (const item of event.dataTransfer.items) {
                if (item.type.startsWith(Constants.SIYUAN_DROP_GUTTER)) {
                    gutterType = item.type;
                }
            }
            if (gutterType) {
                const gutterTypes = gutterType.replace(Constants.SIYUAN_DROP_GUTTER, "").split(Constants.ZWSP);
                if (["nodelistitem", "nodeheading"].includes(gutterTypes[0])) {
                    // 块标拖拽
                    liElement.classList.add("dragover");
                }
                event.preventDefault();
                return;
            }
            // 允许标题拖拽到文档树的选中文档上 https://github.com/siyuan-note/siyuan/issues/6552
            if (liElement.classList.contains("b3-list-item--focus")) {
                return;
            }
            let sourceOnlyRoot = true;
            Array.from(this.element.querySelectorAll(".b3-list-item--focus")).find((item: HTMLElement) => {
                if (item.getAttribute("data-type") === "navigation-file") {
                    sourceOnlyRoot = false;
                    return true;
                }
            });
            const targetType = liElement.getAttribute("data-type");
            if (sourceOnlyRoot && targetType !== "navigation-root") {
                event.preventDefault();
                return;
            }
            const notebookElement = hasClosestByAttribute(liElement, "data-sortmode", null);
            if (!notebookElement) {
                return;
            }
            const notebookSort = notebookElement.getAttribute("data-sortmode");
            if ((
                    notebookSort === "6" || (window.siyuan.config.fileTree.sort === 6 && notebookSort === "15")
                ) &&
                // 防止文档拖拽到笔记本外
                !(!sourceOnlyRoot && targetType === "navigation-root")) {
                const nodeRect = liElement.getBoundingClientRect();
                if (event.clientY > nodeRect.top + 20) {
                    liElement.classList.add("dragover__bottom");
                    event.preventDefault();
                } else if (event.clientY < nodeRect.bottom - 20) {
                    liElement.classList.add("dragover__top");
                    event.preventDefault();
                }
            }
            if (liElement.classList.contains("dragover__top") || liElement.classList.contains("dragover__bottom") ||
                (targetType === "navigation-root" && sourceOnlyRoot)) {
                event.preventDefault();
                return;
            }
            liElement.classList.add("dragover");
            event.preventDefault();
        });
        this.element.addEventListener("dragleave", () => {
            this.element.querySelectorAll(".dragover, .dragover__bottom, .dragover__top").forEach((item: HTMLElement) => {
                item.classList.remove("dragover", "dragover__bottom", "dragover__top");
            });
        });
        this.element.addEventListener("drop", async (event: DragEvent & { target: HTMLElement }) => {
            const newElement = this.element.querySelector(".dragover, .dragover__bottom, .dragover__top");
            if (!newElement) {
                return;
            }
            const newUlElement = hasTopClosestByTag(newElement, "UL");
            if (!newUlElement) {
                return;
            }
            const oldScrollTop = this.element.scrollTop;
            const toURL = newUlElement.getAttribute("data-url");
            const toPath = newElement.getAttribute("data-path");
            let gutterType = "";
            for (const item of event.dataTransfer.items) {
                if (item.type.startsWith(Constants.SIYUAN_DROP_GUTTER)) {
                    gutterType = item.type;
                }
            }
            if (gutterType && newElement.classList.contains("dragover")) {
                const gutterTypes = gutterType.replace(Constants.SIYUAN_DROP_GUTTER, "").split(Constants.ZWSP);
                if (["nodelistitem", "nodeheading"].includes(gutterTypes[0])) {
                    // 块标拖拽
                    if (gutterTypes[0] === "nodeheading") {
                        fetchPost("/api/filetree/heading2Doc", {
                            targetNoteBook: toURL,
                            srcHeadingID: gutterTypes[2].split(",")[0],
                            targetPath: toPath,
                            pushMode: 0,
                        });
                    } else {
                        fetchPost("/api/filetree/li2Doc", {
                            pushMode: 0,
                            srcListItemID: gutterTypes[2].split(",")[0],
                            targetNoteBook: toURL,
                            targetPath: toPath
                        });
                    }
                }
                newElement.classList.remove("dragover", "dragover__bottom", "dragover__top");
                window.siyuan.dragElement = undefined;
                return;
            }
            window.siyuan.dragElement = undefined;
            if (!event.dataTransfer.getData(Constants.SIYUAN_DROP_FILE)) {
                newElement.classList.remove("dragover", "dragover__bottom", "dragover__top");
                return;
            }
            const selectRootElements: HTMLElement[] = [];
            const selectFileElements: HTMLElement[] = [];
            const fromPaths: string[] = [];
            this.element.querySelectorAll(".b3-list-item--focus").forEach((item: HTMLElement) => {
                if (item.getAttribute("data-type") === "navigation-root") {
                    selectRootElements.push(item);
                } else {
                    const dataPath = item.getAttribute("data-path");
                    const isChild = fromPaths.find(itemPath => {
                        if (dataPath.startsWith(itemPath.replace(".sy", ""))) {
                            return true;
                        }
                    });
                    if (!isChild) {
                        selectFileElements.push(item);
                        fromPaths.push(dataPath);
                    }
                }
            });
            if (newElement.classList.contains("dragover")) {
                fetchPost("/api/filetree/moveDocs", {
                    toNotebook: toURL,
                    fromPaths,
                    toPath,
                });
                newElement.classList.remove("dragover", "dragover__bottom", "dragover__top");
                return;
            }
            const ulSort = newUlElement.getAttribute("data-sortmode");
            if ((newElement.classList.contains("dragover__bottom") || newElement.classList.contains("dragover__top")) &&
                (ulSort === "6" || (window.siyuan.config.fileTree.sort === 6 && ulSort === "15"))
            ) {
                if (selectRootElements.length > 0 && newElement.getAttribute("data-path") === "/") {
                    if (newElement.classList.contains("dragover__top")) {
                        selectRootElements.forEach(item => {
                            newElement.parentElement.before(item.parentElement);
                        });
                    } else {
                        selectRootElements.reverse().forEach(item => {
                            newElement.parentElement.after(item.parentElement);
                        });
                    }
                    const notebooks: string[] = [];
                    Array.from(this.element.children).forEach(item => {
                        notebooks.push(item.getAttribute("data-url"));
                    });
                    fetchPost("/api/notebook/changeSortNotebook", {
                        notebooks,
                    });
                } else {
                    let hasMove = false;
                    const toDir = pathPosix().dirname(toPath);
                    if (fromPaths.length > 0) {
                        await fetchSyncPost("/api/filetree/moveDocs", {
                            toNotebook: toURL,
                            fromPaths,
                            toPath: toDir === "/" ? "/" : toDir + ".sy",
                            callback: Constants.CB_MOVE_NOLIST,
                        });
                        selectFileElements.forEach(item => {
                            item.setAttribute("data-path", pathPosix().join(toDir, item.getAttribute("data-node-id") + ".sy"));
                        });
                        hasMove = true;
                    }
                    if (newElement.classList.contains("dragover__top")) {
                        selectFileElements.forEach(item => {
                            let nextULElement;
                            if (item.nextElementSibling && item.nextElementSibling.tagName === "UL") {
                                nextULElement = item.nextElementSibling;
                            }
                            newElement.before(item);
                            if (nextULElement) {
                                item.after(nextULElement);
                            }
                        });
                    } else if (newElement.classList.contains("dragover__bottom")) {
                        selectFileElements.reverse().forEach(item => {
                            let nextULElement;
                            if (item.nextElementSibling && item.nextElementSibling.tagName === "UL") {
                                nextULElement = item.nextElementSibling;
                            }
                            if (newElement.nextElementSibling && newElement.nextElementSibling.tagName === "UL") {
                                newElement.nextElementSibling.after(item);
                            } else {
                                newElement.after(item);
                            }
                            if (nextULElement) {
                                item.after(nextULElement);
                            }
                        });
                    }
                    const paths: string[] = [];
                    Array.from(newElement.parentElement.children).forEach(item => {
                        if (item.tagName === "LI") {
                            paths.push(item.getAttribute("data-path"));
                        }
                    });
                    fetchPost("/api/filetree/changeSort", {
                        paths,
                        notebook: toURL
                    }, () => {
                        if (hasMove) {
                            fetchPost("/api/filetree/listDocsByPath", {
                                notebook: toURL,
                                path: toDir === "/" ? "/" : toDir + ".sy",
                            }, response => {
                                if (response.data.path === "/" && response.data.files.length === 0) {
                                    showMessage(window.siyuan.languages.emptyContent);
                                    return;
                                }
                                this.onLsHTML(response.data, oldScrollTop);
                            });
                        }
                    });
                }
            }
            newElement.classList.remove("dragover", "dragover__bottom", "dragover__top");
        });
        this.init();
        if (window.siyuan.config.openHelp) {
            // 需等待链接建立，不能放在 ongetconfig 中
            mountHelp();
        }
    }

    private genNotebook(item: INotebook) {
        const emojiHTML = `<span class="b3-list-item__icon b3-tooltips b3-tooltips__e" aria-label="${window.siyuan.languages.changeIcon}">${unicode2Emoji(item.icon || Constants.SIYUAN_IMAGE_NOTE)}</span>`;
        if (item.closed) {
            return `<li data-type="open" data-url="${item.id}" class="b3-list-item b3-list-item--hide-action">
    <span class="b3-list-item__toggle fn__hidden">
        <svg class="b3-list-item__arrow"><use xlink:href="#iconRight"></use></svg>
    </span>
    ${emojiHTML}
    <span class="b3-list-item__text">${escapeHtml(item.name)}</span>
    <span data-type="remove" data-url="${item.id}" class="b3-list-item__action b3-tooltips b3-tooltips__w${(window.siyuan.config.readonly) ? " fn__none" : ""}" aria-label="${window.siyuan.languages.delete}">
        <svg><use xlink:href="#iconTrashcan"></use></svg>
    </span>
</li>`;
        } else {
            return `<ul class="b3-list b3-list--background" data-url="${item.id}" data-sort="${item.sort}" data-sortmode="${item.sortMode}">
<li class="b3-list-item b3-list-item--hide-action" draggable="true" data-type="navigation-root" data-path="/">
    <span class="b3-list-item__toggle b3-list-item__toggle--hl">
        <svg class="b3-list-item__arrow"><use xlink:href="#iconRight"></use></svg>
    </span>
    ${emojiHTML}
    <span class="b3-list-item__text">${escapeHtml(item.name)}</span>
    <span data-type="more-root" class="b3-list-item__action b3-tooltips b3-tooltips__w${(window.siyuan.config.readonly) ? " fn__none" : ""}" aria-label="${window.siyuan.languages.more}">
        <svg><use xlink:href="#iconMore"></use></svg>
    </span>
    <span data-type="new" class="b3-list-item__action b3-tooltips b3-tooltips__w${(window.siyuan.config.readonly) ? " fn__none" : ""}" aria-label="${window.siyuan.languages.newSubDoc}">
        <svg><use xlink:href="#iconAdd"></use></svg>
    </span>
</li></ul>`;
        }
    }

    public init(init = true) {
        let html = "";
        let closeHtml = "";
        let closeCounter = 0;
        window.siyuan.notebooks.forEach((item) => {
            if (item.closed) {
                closeCounter++;
                closeHtml += this.genNotebook(item);
            } else {
                html += this.genNotebook(item);
            }
        });
        this.element.innerHTML = html;
        this.closeElement.lastElementChild.innerHTML = closeHtml;
        const counterElement = this.closeElement.querySelector(".counter");
        counterElement.textContent = closeCounter.toString();
        if (closeCounter) {
            counterElement.classList.remove("fn__none");
        } else {
            counterElement.classList.add("fn__none");
        }
        if (!init) {
            return;
        }
        if (html === "") {
            this.closeElement.lastElementChild.classList.remove("fn__none");
            this.closeElement.classList.add("fn__flex-1");
        } else {
            this.closeElement.lastElementChild.classList.add("fn__none");
            this.closeElement.classList.remove("fn__flex-1");
        }
    }

    private onRemove(data: IWebSocketData) {
        // "doc2heading" 后删除文件或挂载帮助文档前的 unmount
        if (data.cmd === "unmount") {
            setNoteBook((notebooks) => {
                const targetElement = this.element.querySelector(`ul[data-url="${data.data.box}"] li[data-path="${"/"}"]`);
                if (targetElement) {
                    targetElement.parentElement.remove();
                    if (Constants.CB_MOUNT_REMOVE !== data.callback) {
                        let closeHTML = "";
                        notebooks.find(item => {
                            if (item.closed) {
                                closeHTML += this.genNotebook(item);
                            }
                        });
                        this.closeElement.lastElementChild.innerHTML = closeHTML;
                        const counterElement = this.closeElement.querySelector(".counter");
<<<<<<< HEAD
                        counterElement.textContent = (Number.parseInt(counterElement.textContent) + 1).toString();
                        counterElement.classList.remove("fn__none")
=======
                        counterElement.textContent = (parseInt(counterElement.textContent) + 1).toString();
                        counterElement.classList.remove("fn__none");
>>>>>>> 661b71b5
                    }
                }
            });
            if (Constants.CB_MOUNT_REMOVE === data.callback) {
                const removeElement = this.closeElement.querySelector(`li[data-url="${data.data.box}"]`);
                if (removeElement) {
                    removeElement.remove();
                }
            }
            return;
        }
        data.data.ids.forEach((item: string) => {
            const targetElement = this.element.querySelector(`li.b3-list-item[data-node-id="${item}"]`);
            if (targetElement) {
                // 子节点展开则删除
                if (targetElement.nextElementSibling?.tagName === "UL") {
                    targetElement.nextElementSibling.remove();
                }
                // 移除当前节点
                const parentElement = targetElement.parentElement.previousElementSibling as HTMLElement;
                if (targetElement.parentElement.childElementCount === 1) {
                    if (parentElement) {
                        const iconElement = parentElement.querySelector("svg");
                        iconElement.classList.remove("b3-list-item__arrow--open");
                        iconElement.parentElement.classList.add("fn__hidden");
                        const emojiElement = iconElement.parentElement.nextElementSibling;
                        if (emojiElement.innerHTML === unicode2Emoji(Constants.SIYUAN_IMAGE_FOLDER)) {
                            emojiElement.innerHTML = unicode2Emoji(Constants.SIYUAN_IMAGE_FILE);
                        }
                    }
                    targetElement.parentElement.remove();
                } else {
                    targetElement.remove();
                }
            }
        });
    }

    private onMount(data: { data: { box: INotebook, existed?: boolean }, callback?: string }) {
        if (data.data.existed) {
            return;
        }
        const liElement = this.closeElement.querySelector(`li[data-url="${data.data.box.id}"]`) as HTMLElement;
        if (liElement) {
<<<<<<< HEAD
            const counterElement = this.closeElement.querySelector(".counter")
            counterElement.textContent = (Number.parseInt(counterElement.textContent) - 1).toString()
=======
            const counterElement = this.closeElement.querySelector(".counter");
            counterElement.textContent = (parseInt(counterElement.textContent) - 1).toString();
>>>>>>> 661b71b5
            if (counterElement.textContent === "0") {
                counterElement.classList.add("fn__none");
            }
            liElement.remove();
        }
        setNoteBook((notebooks: INotebook[]) => {
            const html = this.genNotebook(data.data.box);
            if (this.element.childElementCount === 0) {
                this.element.innerHTML = html;
            } else {
                let previousId;
                notebooks.find((item, index) => {
                    if (item.id === data.data.box.id) {
                        while (index > 0) {
                            if (!notebooks[index - 1].closed) {
                                previousId = notebooks[index - 1].id;
                                break;
                            } else {
                                index--;
                            }
                        }
                        return true;
                    }
                });
                if (previousId) {
                    this.element.querySelector(`[data-url="${previousId}"]`).insertAdjacentHTML("afterend", html);
                } else {
                    this.element.insertAdjacentHTML("afterbegin", html);
                }
            }
        });
    }

    public onRename(data: { path: string, title: string, box: string }) {
        const fileItemElement = this.element.querySelector(`ul[data-url="${data.box}"] li[data-path="${data.path}"]`);
        if (!fileItemElement) {
            return;
        }
        fileItemElement.setAttribute("data-name", Lute.EscapeHTMLStr(data.title));
        fileItemElement.querySelector(".b3-list-item__text").innerHTML = escapeHtml(data.title);
    }

    private onMove(response: IWebSocketData) {
        const sourceElement = this.element.querySelector(`ul[data-url="${response.data.fromNotebook}"] li[data-path="${response.data.fromPath}"]`) as HTMLElement;
        if (sourceElement) {
            if (sourceElement.nextElementSibling && sourceElement.nextElementSibling.tagName === "UL") {
                sourceElement.nextElementSibling.remove();
            }
            if (sourceElement.parentElement.childElementCount === 1) {
                if (sourceElement.parentElement.previousElementSibling) {
                    sourceElement.parentElement.previousElementSibling.querySelector(".b3-list-item__toggle").classList.add("fn__hidden");
                    sourceElement.parentElement.previousElementSibling.querySelector(".b3-list-item__arrow").classList.remove("b3-list-item__arrow--open");
                    const emojiElement = sourceElement.parentElement.previousElementSibling.querySelector(".b3-list-item__icon");
                    if (emojiElement.innerHTML === unicode2Emoji(Constants.SIYUAN_IMAGE_FOLDER)) {
                        emojiElement.innerHTML = unicode2Emoji(Constants.SIYUAN_IMAGE_FILE);
                    }
                }
                sourceElement.parentElement.remove();
            } else {
                sourceElement.remove();
            }
        }
        const newElement = this.element.querySelector(`[data-url="${response.data.toNotebook}"] li[data-path="${response.data.toPath}"]`) as HTMLElement;
        // 更新移动到的新文件夹
        if (newElement) {
            newElement.querySelector(".b3-list-item__toggle").classList.remove("fn__hidden");
            const emojiElement = newElement.querySelector(".b3-list-item__icon");
            if (emojiElement.innerHTML === unicode2Emoji(Constants.SIYUAN_IMAGE_FILE)) {
                emojiElement.innerHTML = unicode2Emoji(Constants.SIYUAN_IMAGE_FOLDER);
            }
            const arrowElement = newElement.querySelector(".b3-list-item__arrow");
            if (arrowElement.classList.contains("b3-list-item__arrow--open")) {
                arrowElement.classList.remove("b3-list-item__arrow--open");
                if (newElement.nextElementSibling && newElement.nextElementSibling.tagName === "UL") {
                    newElement.nextElementSibling.remove();
                }
                if (response.callback !== Constants.CB_MOVE_NOLIST) {
                    this.getLeaf(newElement, response.data.toNotebook);
                }
            }
        }
    }

    private onLsHTML(data: { files: IFile[], box: string, path: string }, scrollTop?: number) {
        let fileHTML = "";
        data.files.forEach((item: IFile) => {
            fileHTML += this.genFileHTML(item);
        });
        if (fileHTML === "") {
            return;
        }
        const liElement = this.element.querySelector(`ul[data-url="${data.box}"] li[data-path="${data.path}"]`);
        if (!liElement) {
            return;
        }
        let nextElement = liElement.nextElementSibling;
        if (nextElement && nextElement.tagName === "UL") {
            // 文件展开时，刷新
            nextElement.remove();
        }
        liElement.querySelector(".b3-list-item__arrow").classList.add("b3-list-item__arrow--open");
        liElement.insertAdjacentHTML("afterend", `<ul class="file-tree__sliderDown">${fileHTML}</ul>`);
        nextElement = liElement.nextElementSibling;
        setTimeout(() => {
            nextElement.setAttribute("style", `top: -1px;position: relative;height:${nextElement.childElementCount * (liElement.clientHeight + 1) - 1}px;`);
            setTimeout(() => {
                this.element.querySelectorAll(".file-tree__sliderDown").forEach(item => {
                    item.classList.remove("file-tree__sliderDown");
                    item.removeAttribute("style");
                });
                if (typeof scrollTop === "number") {
                    this.element.scroll({top: scrollTop, behavior: "smooth"});
                }
            }, 120);
        }, 2);
    }

    private onLsSelect(data: { files: IFile[], box: string, path: string }, filePath: string) {
        let fileHTML = "";
        data.files.forEach((item: IFile) => {
            fileHTML += this.genFileHTML(item);
            if (filePath === item.path) {
                this.selectItem(data.box, filePath);
            } else if (filePath.startsWith(item.path.replace(".sy", ""))) {
                fetchPost("/api/filetree/listDocsByPath", {
                    notebook: data.box,
                    path: item.path
                }, response => {
                    this.selectItem(response.data.box, filePath, response.data);
                });
            }
        });
        if (fileHTML === "") {
            return;
        }
        const liElement = this.element.querySelector(`ul[data-url="${data.box}"] li[data-path="${data.path}"]`);
        if (liElement.nextElementSibling && liElement.nextElementSibling.tagName === "UL") {
            // 文件展开时，刷新
            liElement.nextElementSibling.remove();
        }
        const arrowElement = liElement.querySelector(".b3-list-item__arrow");
        arrowElement.classList.add("b3-list-item__arrow--open");
        arrowElement.parentElement.classList.remove("fn__hidden");
        const emojiElement = liElement.querySelector(".b3-list-item__icon");
        if (emojiElement.textContent === unicode2Emoji(Constants.SIYUAN_IMAGE_FILE)) {
            emojiElement.textContent = unicode2Emoji(Constants.SIYUAN_IMAGE_FOLDER);
        }
        liElement.insertAdjacentHTML("afterend", `<ul>${fileHTML}</ul>`);
        this.setCurrent(this.element.querySelector(`ul[data-url="${data.box}"] li[data-path="${filePath}"]`));
    }

    private setCurrent(target: HTMLElement, isScroll = true) {
        if (!target) {
            return;
        }
        this.element.querySelectorAll("li").forEach((liItem) => {
            liItem.classList.remove("b3-list-item--focus");
        });
        target.classList.add("b3-list-item--focus");
        if (isScroll) {
            let offsetTop = target.offsetTop;
            // https://github.com/siyuan-note/siyuan/issues/8749
            if (target.parentElement.classList.contains("file-tree__sliderDown") && target.offsetParent) {
                offsetTop = (target.offsetParent as HTMLElement).offsetTop;
            }
            this.element.scrollTop = offsetTop - this.element.clientHeight / 2 - this.actionsElement.clientHeight;
        }
    }

    public getLeaf(liElement: Element, notebookId: string) {
        const toggleElement = liElement.querySelector(".b3-list-item__arrow");
        if (toggleElement.classList.contains("b3-list-item__arrow--open")) {
            toggleElement.classList.remove("b3-list-item__arrow--open");
            liElement.nextElementSibling?.remove();
            return;
        }
        fetchPost("/api/filetree/listDocsByPath", {
            notebook: notebookId,
            path: liElement.getAttribute("data-path"),
        }, response => {
            if (response.data.path === "/" && response.data.files.length === 0) {
                showMessage(window.siyuan.languages.emptyContent);
                return;
            }
            this.onLsHTML(response.data);
        });
    }

    public selectItem(notebookId: string, filePath: string, data?: { files: IFile[], box: string, path: string }) {
        const treeElement = this.element.querySelector(`[data-url="${notebookId}"]`);
        if (!treeElement) {
            // 有文件树和编辑器的布局初始化时，文件树还未挂载
            return;
        }
        let currentPath = filePath;
        let liElement: HTMLElement;
        while (!liElement) {
            liElement = treeElement.querySelector(`[data-path="${currentPath}"]`);
            if (!liElement) {
                const dirname = pathPosix().dirname(currentPath);
                if (dirname === "/") {
                    currentPath = dirname;
                } else {
                    currentPath = dirname + ".sy";
                }
            }
        }

        if (liElement.getAttribute("data-path") === filePath) {
            this.setCurrent(liElement);
            return;
        }

        if (data && data.path === currentPath) {
            this.onLsSelect(data, filePath);
        } else {
            fetchPost("/api/filetree/listDocsByPath", {
                notebook: notebookId,
                path: currentPath
            }, response => {
                this.onLsSelect(response.data, filePath);
            });
        }
    }

    private genFileHTML = (item: IFile) => {
        let countHTML = "";
        if (item.count && item.count > 0) {
            countHTML = `<span class="popover__block counter b3-tooltips b3-tooltips__nw" aria-label="${window.siyuan.languages.ref}">${item.count}</span>`;
        }
        const ariaLabel = `${getDisplayName(item.name, true, true)} <small class='ft__on-surface'>${item.hSize}</small>${item.bookmark ? "<br>" + window.siyuan.languages.bookmark + " " + item.bookmark : ""}${item.name1 ? "<br>" + window.siyuan.languages.name + " " + item.name1 : ""}${item.alias ? "<br>" + window.siyuan.languages.alias + " " + item.alias : ""}${item.memo ? "<br>" + window.siyuan.languages.memo + " " + item.memo : ""}${item.subFileCount !== 0 ? window.siyuan.languages.includeSubFile.replace("x", item.subFileCount) : ""}<br>${window.siyuan.languages.modifiedAt} ${item.hMtime}<br>${window.siyuan.languages.createdAt} ${item.hCtime}`;
        return `<li data-node-id="${item.id}" data-name="${Lute.EscapeHTMLStr(item.name)}" draggable="true" data-count="${item.subFileCount}" 
data-type="navigation-file" 
style="--file-toggle-width:${(item.path.split("/").length - 2) * 18 + 40}px" 
class="b3-list-item b3-list-item--hide-action" data-path="${item.path}">
    <span style="padding-left: ${(item.path.split("/").length - 2) * 18 + 22}px" class="b3-list-item__toggle b3-list-item__toggle--hl${item.subFileCount === 0 ? " fn__hidden" : ""}">
        <svg class="b3-list-item__arrow"><use xlink:href="#iconRight"></use></svg>
    </span>
    <span class="b3-list-item__icon b3-tooltips b3-tooltips__n" aria-label="${window.siyuan.languages.changeIcon}">${unicode2Emoji(item.icon || (item.subFileCount === 0 ? Constants.SIYUAN_IMAGE_FILE : Constants.SIYUAN_IMAGE_FOLDER))}</span>
    <span class="b3-list-item__text ariaLabel" data-position="parentE"
aria-label="${escapeHtml(ariaLabel)}">${getDisplayName(item.name, true, true)}</span>
    <span data-type="more-file" class="b3-list-item__action b3-tooltips b3-tooltips__nw" aria-label="${window.siyuan.languages.more}">
        <svg><use xlink:href="#iconMore"></use></svg>
    </span>
    <span data-type="new" class="b3-list-item__action b3-tooltips b3-tooltips__nw${window.siyuan.config.readonly ? " fn__none" : ""}" aria-label="${window.siyuan.languages.newSubDoc}">
        <svg><use xlink:href="#iconAdd"></use></svg>
    </span>
    ${countHTML}
</li>`;
    };

    private initMoreMenu() {
        window.siyuan.menus.menu.remove();
        if (!window.siyuan.config.readonly) {
            window.siyuan.menus.menu.append(new MenuItem({
                icon: "iconFilesRoot",
                label: window.siyuan.languages.newNotebook,
                click: () => {
                    newNotebook();
                }
            }).element);
        }
        window.siyuan.menus.menu.append(new MenuItem({
            icon: "iconRefresh",
            label: window.siyuan.languages.rebuildIndex,
            click: () => {
                if (!this.element.getAttribute("disabled")) {
                    this.element.setAttribute("disabled", "disabled");
                    fetchPost("/api/filetree/refreshFiletree", {}, () => {
                        this.element.removeAttribute("disabled");
                        this.init(false);
                    });
                }
            }
        }).element);
        if (!window.siyuan.config.readonly) {
            const subMenu = sortMenu("notebooks", window.siyuan.config.fileTree.sort, (sort: number) => {
                window.siyuan.config.fileTree.sort = sort;
                fetchPost("/api/setting/setFiletree", {
                    sort: window.siyuan.config.fileTree.sort,
                    alwaysSelectOpenedFile: window.siyuan.config.fileTree.alwaysSelectOpenedFile,
                    refCreateSavePath: window.siyuan.config.fileTree.refCreateSavePath,
                    docCreateSavePath: window.siyuan.config.fileTree.docCreateSavePath,
                    openFilesUseCurrentTab: window.siyuan.config.fileTree.openFilesUseCurrentTab,
                    maxListCount: window.siyuan.config.fileTree.maxListCount,
                }, () => {
                    setNoteBook(() => {
                        this.init(false);
                    });
                });
            });
            window.siyuan.menus.menu.append(new MenuItem({
                icon: "iconSort",
                label: window.siyuan.languages.sort,
                type: "submenu",
                submenu: subMenu,
            }).element);
        }
        return window.siyuan.menus.menu;
    }
}<|MERGE_RESOLUTION|>--- conflicted
+++ resolved
@@ -751,13 +751,8 @@
                         });
                         this.closeElement.lastElementChild.innerHTML = closeHTML;
                         const counterElement = this.closeElement.querySelector(".counter");
-<<<<<<< HEAD
                         counterElement.textContent = (Number.parseInt(counterElement.textContent) + 1).toString();
-                        counterElement.classList.remove("fn__none")
-=======
-                        counterElement.textContent = (parseInt(counterElement.textContent) + 1).toString();
                         counterElement.classList.remove("fn__none");
->>>>>>> 661b71b5
                     }
                 }
             });
@@ -802,13 +797,8 @@
         }
         const liElement = this.closeElement.querySelector(`li[data-url="${data.data.box.id}"]`) as HTMLElement;
         if (liElement) {
-<<<<<<< HEAD
-            const counterElement = this.closeElement.querySelector(".counter")
-            counterElement.textContent = (Number.parseInt(counterElement.textContent) - 1).toString()
-=======
             const counterElement = this.closeElement.querySelector(".counter");
-            counterElement.textContent = (parseInt(counterElement.textContent) - 1).toString();
->>>>>>> 661b71b5
+            counterElement.textContent = (Number.parseInt(counterElement.textContent) - 1).toString();
             if (counterElement.textContent === "0") {
                 counterElement.classList.add("fn__none");
             }
