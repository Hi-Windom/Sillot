import {updateHotkeyTip} from "../../protyle/util/compatibility";
import type {Layout} from "../index";
import type {Wnd} from "../Wnd";
import {Tab} from "../Tab";
import {Files} from "./Files";
import {Outline} from "./Outline";
import {getAllModels, getAllTabs} from "../getAll";
import {Bookmark} from "./Bookmark";
import {Tag} from "./Tag";
import {Graph} from "./Graph";
<<<<<<< HEAD
import type {Model} from "../Model";
import {setPanelFocus} from "../util";
=======
import {Model} from "../Model";
import {saveLayout, setPanelFocus} from "../util";
>>>>>>> a8551144
import {getDockByType, resizeTabs} from "../tabUtil";
import {Inbox} from "./Inbox";
import type {Protyle} from "../../protyle";
import {Backlink} from "./Backlink";
import {resetFloatDockSize} from "./util";
import {hasClosestByClassName} from "../../protyle/util/hasClosest";
import type {App} from "../../index";
import type {Plugin} from "../../plugin";
import {Custom} from "./Custom";

const TYPES = ["file", "outline", "inbox", "bookmark", "tag", "graph", "globalGraph", "backlink"];

export class Dock {
    public element: HTMLElement;
    public layout: Layout;
    private position: TDockPosition;
    private app: App;
    public resizeElement: HTMLElement;
    public pin = true;
    public data: { [key: string]: Model | boolean };
    private hideResizeTimeout: number;

    constructor(options: {
        app: App,
        data: {
            pin: boolean,
            data: Config.IUILayoutDockTab[][]
        },
        position: TDockPosition
    }) {
        switch (options.position) {
            case "Left":
                this.layout = window.siyuan.layout.layout.children[0].children[0] as Layout;
                this.resizeElement = this.layout.element.nextElementSibling as HTMLElement;
                this.layout.element.classList.add("layout__dockl");
                this.layout.element.insertAdjacentHTML("beforeend", '<div class="layout__dockresize layout__dockresize--lr"></div>');
                break;
            case "Right":
                this.layout = window.siyuan.layout.layout.children[0].children[2] as Layout;
                this.resizeElement = this.layout.element.previousElementSibling as HTMLElement;
                this.layout.element.classList.add("layout__dockr");
                this.layout.element.insertAdjacentHTML("beforeend", '<div class="layout__dockresize layout__dockresize--lr"></div>');
                break;
            case "Bottom":
                this.layout = window.siyuan.layout.layout.children[1] as Layout;
                this.resizeElement = this.layout.element.previousElementSibling as HTMLElement;
                this.layout.element.classList.add("layout__dockb");
                this.layout.element.insertAdjacentHTML("beforeend", '<div class="layout__dockresize"></div>');
                break;
        }
        this.app = options.app;
        this.element = document.getElementById("dock" + options.position);
        const dockClass = options.position === "Bottom" ? ' class="fn__flex dock__items"' : ' class="dock__items"';
        this.element.innerHTML = `<div${dockClass}></div><div class="fn__flex-1"></div><div${dockClass}></div>`;
        this.position = options.position;
        this.pin = options.data.pin;
        this.data = {};
        let showDock = false;
        if (options.data.data.length !== 0) {
            if (!showDock) {
                options.data.data[0].find(item => {
                    if (TYPES.includes(item.type)) {
                        showDock = true;
                        return true;
                    }
                });
            }
            if (!showDock && options.data.data[1]) {
                options.data.data[1].find(item => {
                    if (TYPES.includes(item.type)) {
                        showDock = true;
                        return true;
                    }
                });
            }
        }
        if (!showDock) {
            this.element.firstElementChild.innerHTML = `<span class="dock__item dock__item--pin b3-tooltips b3-tooltips__${this.getClassDirect(0)}" aria-label="${this.pin ? window.siyuan.languages.unpin : window.siyuan.languages.pin}">
    <svg><use xlink:href="#icon${this.pin ? "Unpin" : "Pin"}"></use></svg>
</span>`;
            this.element.classList.add("fn__none");
        } else {
            this.genButton(options.data.data[0], 0);
            if (options.data.data[1]) {
                this.genButton(options.data.data[1], 1);
            }
            this.element.classList.remove("fn__none");
        }
        const activeElements = this.element.querySelectorAll(".dock__item--active");

        // 初始化文件树
        this.element.querySelectorAll(".dock__item").forEach(item => {
            if (item.getAttribute("data-type") === "file" && !item.classList.contains("dock__item--active")) {
                this.toggleModel("file", true, false, false, false);
                this.toggleModel("file", false, false, false, false);
            }
        });

        if (activeElements.length === 0) {
            this.resizeElement.classList.add("fn__none");
        } else {
            activeElements.forEach(item => {
                this.toggleModel(item.getAttribute("data-type"), true, false, false, false);
            });
        }
        this.element.addEventListener("click", (event) => {
            let target = event.target as HTMLElement;
            while (target && !target.isEqualNode(this.element)) {
                const type = target.getAttribute("data-type");
                if (type) {
                    this.toggleModel(type, false, true);
                    event.preventDefault();
                    break;
                } else if (target.classList.contains("dock__item")) {
                    this.togglePin();
                    target.setAttribute("aria-label", this.pin ? window.siyuan.languages.unpin : window.siyuan.languages.pin);
                    target.querySelector("use").setAttribute("xlink:href", this.pin ? "#iconUnpin" : "#iconPin");
                    event.preventDefault();
                    break;
                }
                target = target.parentElement;
            }
        });

        this.element.addEventListener("mousedown", (event: MouseEvent) => {
            const item = hasClosestByClassName(event.target as HTMLElement, "dock__item");
            if (!item || !item.getAttribute("data-type")) {
                return;
            }
            const documentSelf = document;
            documentSelf.ondragstart = () => false;
            let ghostElement: HTMLElement;
            let selectItem: HTMLElement;
            documentSelf.onmousemove = (moveEvent: MouseEvent) => {
                if (window.siyuan.config.readonly ||
                    Math.abs(moveEvent.clientY - event.clientY) < 3 && Math.abs(moveEvent.clientX - event.clientX) < 3) {
                    return;
                }
                console.log(moveEvent.clientY - event.clientY)
                moveEvent.preventDefault();
                moveEvent.stopPropagation();
                if (!ghostElement) {
                    item.style.opacity = "0.38";
                    item.classList.remove("b3-tooltips");
                    ghostElement = item.cloneNode(true) as HTMLElement;
                    ghostElement.setAttribute("data-ghost-type", "dock");
                    this.element.append(ghostElement);
                    ghostElement.setAttribute("data-original", JSON.stringify({
                        position: this.position,
                        index: item.getAttribute("data-index"),
                        previousType: item.previousElementSibling?.getAttribute("data-type"),
                        type: item.getAttribute("data-type"),
                    }));
                    ghostElement.setAttribute("id", "dragGhost");
                    ghostElement.setAttribute("style", `background-color:var(--b3-theme-background-light);position: fixed; top: ${event.clientY}px; left: ${event.clientX}px; z-index:999997;`);
                }
                if (this.position === "Bottom") {
                    ghostElement.style.top = (moveEvent.clientY - 40) + "px";
                    ghostElement.style.left = (moveEvent.clientX - 20) + "px";
                } else {
                    ghostElement.style.top = (moveEvent.clientY - 20) + "px";
                    if (this.position === "Left") {
                        ghostElement.style.left = (moveEvent.clientX) + "px";
                    } else {
                        ghostElement.style.left = (moveEvent.clientX - 40) + "px";
                    }
                }

                const targetItem = hasClosestByClassName(moveEvent.target as HTMLElement, "dock__item") ||
                    hasClosestByClassName(moveEvent.target as HTMLElement, "dock__items") as HTMLElement;
                if (targetItem && selectItem && targetItem.isSameNode(selectItem)) {
                    if (selectItem.classList.contains("dock__item")) {
                        const selectRect = selectItem.getBoundingClientRect();
                        if (selectItem.parentElement.parentElement.id === "dockBottom") {
                            if (selectRect.left + selectRect.width / 2 > moveEvent.clientX) {
                                selectItem.before(item);
                            } else {
                                selectItem.after(item);
                            }
                        } else {
                            if (selectRect.top + selectRect.height / 2 > moveEvent.clientY) {
                                selectItem.before(item);
                            } else {
                                selectItem.after(item);
                            }
                        }
                    } else if (selectItem.childElementCount === 0) {
                        selectItem.append(item)
                    } else if (selectItem.childElementCount === 1 && selectItem.firstElementChild.classList.contains("dock__item--pin")) {
                        selectItem.insertAdjacentElement("afterbegin", item);
                    }
                    return;
                }
                if (!targetItem || targetItem.classList.contains("dock__item--pin") || targetItem.style.position === "fixed" || targetItem.isSameNode(item)) {
                    return;
                }
                selectItem = targetItem;
            };

            documentSelf.onmouseup = () => {
                documentSelf.onmousemove = null;
                documentSelf.onmouseup = null;
                documentSelf.ondragstart = null;
                documentSelf.onselectstart = null;
                documentSelf.onselect = null;
                ghostElement?.remove();
                if (item.classList.contains("b3-tooltips")) {
                    return;
                }
                item.style.opacity = "";
                item.classList.add("b3-tooltips");
                let dock
                if (item.parentElement.parentElement.id === "dockBottom") {
                    dock = window.siyuan.layout.bottomDock;
                } else if (item.parentElement.parentElement.id === "dockLeft") {
                    dock = window.siyuan.layout.leftDock;
                } else if (item.parentElement.parentElement.id === "dockRight") {
                    dock = window.siyuan.layout.rightDock;
                }
                dock.add(item.parentElement.isSameNode(dock.element.firstElementChild) ? 0 : 1, item, item.previousElementSibling?.getAttribute("data-type"));
            };
        });

        this.layout.element.addEventListener("mouseleave", (event: MouseEvent & { toElement: HTMLElement }) => {
            if (event.buttons !== 0 || this.pin || event.toElement?.classList.contains("b3-menu")) {
                return;
            }
            if (this.position === "Left" && event.clientX < 43) {
                return;
            }
            if (this.position === "Right" && event.clientX > window.innerWidth - 43) {
                return;
            }
            if (this.position === "Bottom" && event.clientY > window.innerHeight - 73) {
                return;
            }
            this.hideDock();
        });

        this.layout.element.querySelector(".layout__dockresize").addEventListener("mousedown", (event: MouseEvent) => {
            const documentSelf = document;
            const direction = this.position === "Bottom" ? "tb" : "lr";
            const x = event[direction === "lr" ? "clientX" : "clientY"];
            const currentSize = direction === "lr" ? this.layout.element.clientWidth : this.layout.element.clientHeight;
            documentSelf.onmousemove = (moveEvent: MouseEvent) => {
                moveEvent.preventDefault();
                moveEvent.stopPropagation();
                let currentNowSize;
                if (this.position === "Left") {
                    currentNowSize = (currentSize + (moveEvent.clientX - x));
                } else if (this.position === "Right") {
                    currentNowSize = (currentSize + (x - moveEvent.clientX));
                } else {
                    currentNowSize = (currentSize + (x - moveEvent.clientY));
                }
                let minSize = 227;
                Array.from(this.layout.element.querySelectorAll(".file-tree")).find((item) => {
                    if (item.classList.contains("sy__backlink") || item.classList.contains("sy__graph")
                        || item.classList.contains("sy__globalGraph") || item.classList.contains("sy__inbox")) {
                        if (!item.classList.contains("fn__none") && !hasClosestByClassName(item, "fn__none")) {
                            minSize = 320;
                            return true;
                        }
                    }
                });
                if (currentNowSize < minSize && direction === "lr") {
                    return;
                }
                if (currentNowSize < 64 && direction === "tb") {
                    return;
                }
                this.layout.element.style[direction === "lr" ? "width" : "height"] = currentNowSize + "px";
            };

            documentSelf.onmouseup = () => {
                documentSelf.onmousemove = null;
                documentSelf.onmouseup = null;
                documentSelf.ondragstart = null;
                documentSelf.onselectstart = null;
                documentSelf.onselect = null;
                this.setSize();
                this.element.querySelectorAll(".dock__item--active").forEach(item => {
                    const customModel = this.data[item.getAttribute("data-type")];
                    if (customModel && customModel instanceof Custom && customModel.resize) {
                        customModel.resize();
                    }
                });
            };
        });

        if (window.siyuan.config.uiLayout.hideDock) {
            this.element.classList.add("fn__none");
        }
        if (!this.pin) {
            setTimeout(() => {
                this.resetDockPosition(false);
                this.hideDock(true);
                this.layout.element.classList.add("layout--float");
                this.resizeElement.classList.add("fn__none");
            });   // 需等待所有 Dock 初始化完成后才有稳定布局，才可进行定位
        }
    }

    public togglePin() {
        this.pin = !this.pin;
        const hasActive = this.element.querySelector(".dock__item--active");
        if (!this.pin) {
            this.resetDockPosition(!!hasActive);
            this.resizeElement.classList.add("fn__none");
            if (hasActive) {
                this.showDock(true);
            } else {
                this.hideDock(true);
            }
        } else {
            this.layout.element.style.opacity = "";
            this.layout.element.style.transform = "";
            this.layout.element.style.zIndex = "";
            if (hasActive) {
                this.resizeElement.classList.remove("fn__none");
            }
        }
        this.layout.element.classList.toggle("layout--float");
        resizeTabs();
    }

    public resetDockPosition(show: boolean) {
        if (this.position === "Left") {
            this.layout.element.setAttribute("style", `width:${this.layout.element.clientWidth}px;opacity:${show ? 1 : 0};`);
        } else if (this.position === "Right") {
            this.layout.element.setAttribute("style", `width:${this.layout.element.clientWidth}px;opacity:${show ? 1 : 0};`);
        } else {
            this.layout.element.setAttribute("style", `height:${this.layout.element.clientHeight}px;opacity:${show ? 1 : 0};`);
        }
    }

    public showDock(reset = false) {
        if (!reset && (this.pin || !this.element.querySelector(".dock__item--active") || this.layout.element.style.opacity === "1")) {
            return;
        }
        if (!reset && (this.position === "Left" || this.position === "Right") &&
            this.layout.element.clientWidth === 0 && this.layout.element.style.width.startsWith("0")) {
            return;
        }
        if (!reset && this.position === "Bottom" &&
            this.layout.element.clientHeight === 0 && this.layout.element.style.height.startsWith("0")) {
            return;
        }
        if ((
            document.querySelector(".b3-dialog") ||
            document.querySelector(".block__popover") ||
            document.querySelector("#commonMenu:not(.fn__none)")
        ) && (
            window.siyuan.layout.leftDock?.layout.element.style.opacity === "1" ||
            window.siyuan.layout.rightDock?.layout.element.style.opacity === "1" ||
            window.siyuan.layout.bottomDock?.layout.element.style.opacity === "1"
        )) {
            return;
        }

        if (!reset) {
            this.layout.element.style.opacity = "1";
        }
        this.layout.element.style.transform = "";
        this.layout.element.style.zIndex = (++window.siyuan.zIndex).toString();
        if (this.position === "Left") {
            this.layout.element.style.left = `${this.element.clientWidth}px`;
        } else if (this.position === "Right") {
            this.layout.element.style.right = `${this.element.clientWidth}px`;
        } else if (this.position === "Bottom") {
            this.layout.element.style.bottom = `${this.element.offsetHeight + document.getElementById("status").offsetHeight}px`;
        }
    }

    public hideDock(reset = false) {
        if (!reset && (this.layout.element.style.opacity === "0" || this.pin) ||
            this.layout.element.querySelector(".fullscreen")    // 关系图全屏不应该退出
        ) {
            return;
        }
        // https://github.com/siyuan-note/siyuan/issues/7504
        if (document.activeElement && this.layout.element.contains(document.activeElement) && document.activeElement.classList.contains("b3-text-field")) {
            return;
        }
        const dialogElement = document.querySelector(".b3-dialog") as HTMLElement;
        const blockElement = document.querySelector(".block__popover") as HTMLElement;
        const menuElement = document.querySelector("#commonMenu:not(.fn__none)") as HTMLElement;
        if ((dialogElement && dialogElement.style.zIndex > this.layout.element.style.zIndex) ||  // 文档树上修改 emoji 时
            (blockElement && blockElement.style.zIndex > this.layout.element.style.zIndex) ||  // 文档树上弹出悬浮层
            (menuElement && menuElement.style.zIndex > this.layout.element.style.zIndex)  // 面板上弹出菜单时
        ) {
            return;
        }
        if (this.position === "Left") {
            this.layout.element.style.transform = `translateX(-${this.layout.element.clientWidth + 8}px)`;
            this.layout.element.style.left = "";
        } else if (this.position === "Right") {
            this.layout.element.style.transform = `translateX(${this.layout.element.clientWidth + 8}px)`;
            this.layout.element.style.right = "";
        } else if (this.position === "Bottom") {
            this.layout.element.style.transform = `translateY(${this.layout.element.clientHeight + 8}px)`;
            this.layout.element.style.bottom = "";
        }
        if (reset) {
            return;
        }
        this.layout.element.style.opacity = "0";
        this.element.querySelector(".dock__item--activefocus")?.classList.remove("dock__item--activefocus");
        this.layout.element.querySelector(".layout__tab--active")?.classList.remove("layout__tab--active");
    }

    public toggleModel(type: string, show = false, close = false, hide = false, isSaveLayout = true) {
        if (!type) {
            return;
        }
        const target = this.element.querySelector(`[data-type="${type}"]`) as HTMLElement;
        if (show && target.classList.contains("dock__item--active")) {
            target.classList.remove("dock__item--active", "dock__item--activefocus");
        }
        const index = Number.parseInt(target.getAttribute("data-index"));
        const wnd = this.layout.children[index] as Wnd;
        if (target.classList.contains("dock__item--active") || hide) {
            if (!close) {
                let needFocus = false;
                Array.from(wnd.element.querySelector(".layout-tab-container").children).find(item => {
                    if (item.getAttribute("data-id") === target.getAttribute("data-id")) {
                        if (!item.classList.contains("layout__tab--active")) {
                            setPanelFocus(item);
                            needFocus = true;
                        }
                        return true;
                    }
                });
                if (needFocus) {
                    if (document.activeElement) {
                        (document.activeElement as HTMLElement).blur();
                    }
                    this.showDock();
                    return;
                }
            }

            target.classList.remove("dock__item--active", "dock__item--activefocus");
            // dock 隐藏
            if (this.element.querySelectorAll(".dock__item--active").length === 0) {
                if (this.position === "Left" || this.position === "Right") {
                    this.layout.element.style.width = "0px";
                } else {
                    this.layout.element.style.height = "0px";
                }
                this.resizeElement.classList.add("fn__none");
                clearTimeout(this.hideResizeTimeout);
                this.hideDock();
            }
            if ((type === "graph" || type === "globalGraph") && this.layout.element.querySelector(".fullscreen")) {
                document.getElementById("drag")?.classList.remove("fn__hidden");
            }
            // 关闭 dock 后设置光标，初始化的时候不能设置，否则关闭文档树且多页签时会请求两次 getDoc
            if (isSaveLayout && !document.querySelector(".layout__center .layout__wnd--active")) {
                const currentElement = document.querySelector(".layout__center ul.layout-tab-bar .item--focus");
                if (currentElement) {
                    getAllTabs().find(item => {
                        if (item.id === currentElement.getAttribute("data-id")) {
                            item.parent.switchTab(item.headElement);
                            return true;
                        }
                    });
                }
            }
        } else {
            this.element.querySelectorAll(`.dock__item--active[data-index="${index}"]`).forEach(item => {
                item.classList.remove("dock__item--active", "dock__item--activefocus");
            });
            target.classList.add("dock__item--active", "dock__item--activefocus");
            if (!target.getAttribute("data-id")) {
                let editor: Protyle;
                const models = getAllModels();
                models.editor.find((item) => {
                    if (item.parent.headElement.classList.contains("item--focus") && item.editor?.protyle?.path) {
                        editor = item.editor;
                        return true;
                    }
                });
                let tab;
                switch (type) {
                    case "file":
                        tab = new Tab({
                            callback: (tab: Tab) => {
                                tab.addModel(new Files({tab, app: this.app}));
                            }
                        });
                        break;
                    case "bookmark":
                        tab = new Tab({
                            callback: (tab: Tab) => {
                                tab.addModel(new Bookmark(this.app, tab));
                            }
                        });
                        break;
                    case "tag":
                        tab = new Tab({
                            callback: (tab: Tab) => {
                                tab.addModel(new Tag(this.app, tab));
                            }
                        });
                        break;
                    case "outline":
                        tab = new Tab({
                            callback: (tab: Tab) => {
                                const outline = new Outline({
                                    app: this.app,
                                    type: "pin",
                                    tab,
                                    blockId: editor?.protyle?.block?.rootID,
                                    isPreview: !editor?.protyle?.preview?.element.classList.contains("fn__none")
                                });
                                if (editor?.protyle?.title?.editElement) {
                                    outline.updateDocTitle(editor.protyle?.background?.ial);
                                }
                                tab.addModel(outline);
                            }
                        });
                        break;
                    case "graph":
                        tab = new Tab({
                            callback: (tab: Tab) => {
                                tab.addModel(new Graph({
                                    app: this.app,
                                    tab,
                                    blockId: editor?.protyle?.block?.rootID,
                                    type: "pin"
                                }));
                            }
                        });
                        break;
                    case "globalGraph":
                        tab = new Tab({
                            callback: (tab: Tab) => {
                                tab.addModel(new Graph({
                                    app: this.app,
                                    tab,
                                    type: "global"
                                }));
                            }
                        });
                        break;
                    case "backlink":
                        tab = new Tab({
                            callback: (tab: Tab) => {
                                tab.addModel(new Backlink({
                                    app: this.app,
                                    type: "pin",
                                    tab,
                                    blockId: editor?.protyle?.block?.rootID,
                                }));
                            }
                        });
                        break;
                    case "inbox":
                        tab = new Tab({
                            callback: (tab: Tab) => {
                                tab.addModel(new Inbox(this.app, tab));
                            }
                        });
                        break;
                    default:
                        tab = new Tab({
                            callback: (tab: Tab) => {
                                let customModel;
                                this.app.plugins.find((item: Plugin) => {
                                    if (item.docks[type]) {
                                        customModel = item.docks[type].model({tab});
                                        return true;
                                    }
                                });
                                if (customModel) {
                                    tab.addModel(customModel);
                                }
                            }
                        });
                        break;
                }
                wnd.addTab(tab, false, false);
                target.setAttribute("data-id", tab.id);
                this.data[type] = tab.model;
                setPanelFocus(tab.panelElement);
            } else {
                // tab 切换
                Array.from(wnd.element.querySelector(".layout-tab-container").children).forEach(item => {
                    if (item.getAttribute("data-id") === target.getAttribute("data-id")) {
                        item.classList.remove("fn__none");
                        setPanelFocus(item);
                    } else {
                        item.classList.add("fn__none");
                    }
                });
            }
            // dock 显示
            if (this.position === "Left" || this.position === "Right") {
                this.layout.element.style.width = this.getMaxSize() + "px";
            } else {
                this.layout.element.style.height = this.getMaxSize() + "px";
            }
            if ((type === "graph" || type === "globalGraph") && this.layout.element.querySelector(".fullscreen")) {
                document.getElementById("drag")?.classList.add("fn__hidden");
            }
            if (this.pin) {
                this.layout.element.style.opacity = "";
                this.hideResizeTimeout = window.setTimeout(() => {
                    this.resizeElement.classList.remove("fn__none");
                }, 200);    // 需等待动画完毕后再出现，否则会出现滚动条 https://ld246.com/article/1676596622064
            }
            if (document.activeElement) {
                (document.activeElement as HTMLElement).blur();
            }
        }

        // dock 中两个面板的显示关系
        const anotherIndex = index === 0 ? 1 : 0;
        const anotherWnd = this.layout.children[anotherIndex] as Wnd;
        const anotherHasActive = this.element.querySelectorAll(`.dock__item--active[data-index="${anotherIndex}"]`).length > 0;
        const hasActive = this.element.querySelectorAll(`.dock__item--active[data-index="${index}"]`).length > 0;
        if (hasActive && anotherHasActive) {
            let lastWnd = wnd;
            if (anotherIndex === 0) {
                anotherWnd.element.nextElementSibling.classList.remove("fn__none");
            } else {
                lastWnd = anotherWnd;
                anotherWnd.element.previousElementSibling.classList.remove("fn__none");
            }
            const lastActiveElement = this.element.querySelector('.dock__item--active[data-index="1"]');
            if (this.position === "Left" || this.position === "Right") {
                const dataHeight = Number.parseInt(lastActiveElement.getAttribute("data-height"));
                if (dataHeight !== 0 && !Number.isNaN(dataHeight)) {
                    lastWnd.element.style.height = dataHeight + "px";
                    lastWnd.element.classList.remove("fn__flex-1");
                }
            } else {
                const dataWidth = Number.parseInt(lastActiveElement.getAttribute("data-width"));
                if (dataWidth !== 0 && !Number.isNaN(dataWidth)) {
                    lastWnd.element.style.width = dataWidth + "px";
                    lastWnd.element.classList.remove("fn__flex-1");
                }
            }
        } else {
            if (anotherIndex === 0) {
                anotherWnd.element.nextElementSibling.classList.add("fn__none");
            } else {
                anotherWnd.element.previousElementSibling.classList.add("fn__none");
            }
        }
        if (!anotherHasActive) {
            anotherWnd.element.classList.add("fn__none");
        } else {
            anotherWnd.element.classList.remove("fn__none");
        }
        if (hasActive) {
            wnd.element.classList.remove("fn__none");
        } else {
            wnd.element.classList.add("fn__none");
        }
        if (hasActive && !anotherHasActive) {
            wnd.element.classList.add("fn__flex-1");
            wnd.element.style.height = "";
            wnd.element.style.width = "";
        } else if (!hasActive && anotherHasActive) {
            anotherWnd.element.classList.add("fn__flex-1");
            anotherWnd.element.style.height = "";
            anotherWnd.element.style.width = "";
        }
        resizeTabs(isSaveLayout);
        this.showDock();
    }

    public add(index: number, sourceElement: Element, previousType?:string) {
        sourceElement.setAttribute("data-height", "");
        sourceElement.setAttribute("data-width", "");
        const type = sourceElement.getAttribute("data-type");
        const sourceDock = getDockByType(type);
        if (sourceDock.element.querySelectorAll(".dock__item").length === 2) {
            sourceDock.element.classList.add("fn__none");
        }
        const sourceWnd = sourceDock.layout.children[Number.parseInt(sourceElement.getAttribute("data-index"))] as Wnd;
        const sourceId = sourceElement.getAttribute("data-id");
        if (sourceId) {
            sourceWnd.removeTab(sourceElement.getAttribute("data-id"));
            sourceElement.removeAttribute("data-id");
        }
        const hasActive = sourceElement.classList.contains("dock__item--active");
        if (hasActive) {
            sourceDock.toggleModel(type);
        }
        delete sourceDock.data[type];

        // 目标处理
        sourceElement.classList.remove("b3-tooltips__n", "b3-tooltips__ne", "b3-tooltips__nw", "b3-tooltips__s", "b3-tooltips__se", "b3-tooltips__sw", "b3-tooltips__e", "b3-tooltips__w");
        sourceElement.classList.add(`b3-tooltips__${this.getClassDirect(index)}`);
        sourceElement.setAttribute("data-index", index.toString());
        if (previousType) {
            this.element.querySelector(`[data-type="${previousType}"]`).after(sourceElement);
        } else {
            if (index === 0) {
                this.element.firstElementChild.insertAdjacentElement("afterbegin", sourceElement);
            } else {
                this.element.lastElementChild.insertAdjacentElement("afterbegin", sourceElement);
            }
        }
        this.element.classList.remove("fn__none");
        resetFloatDockSize();
        this.data[type] = true;
        if (hasActive) {
            this.toggleModel(type, true, false, false, false);
        }
        saveLayout();
    }

    public remove(key: string) {
        this.toggleModel(key, false, true, true);
        this.element.querySelector(`[data-type="${key}"]`).remove();
        const custom = this.data[key] as Custom;
        if (custom.parent) {
            custom.parent.parent.removeTab(custom.parent.id);
        }
        delete this.data[key];
    }

    private getClassDirect(index: number) {
        let direct = "e";
        switch (this.position) {
            case "Right":
                direct = "w";
                break;
            case "Bottom":
                if (index === 0) {
                    direct = "ne";
                } else {
                    direct = "nw";
                }
                break;
        }
        return direct;
    }

    public setSize() {
        const activesElement = this.element.querySelectorAll(".dock__item--active");
        activesElement.forEach((item) => {
            if (this.position === "Left" || this.position === "Right") {
                if (item.getAttribute("data-index") === "1" && activesElement.length > 1) {
                    item.setAttribute("data-height", (this.data[item.getAttribute("data-type")] as Model).parent.parent.element.clientHeight.toString());
                }
                item.setAttribute("data-width", this.layout.element.clientWidth.toString());
            } else {
                if (item.getAttribute("data-index") === "1" && activesElement.length > 1) {
                    item.setAttribute("data-width", (this.data[item.getAttribute("data-type")] as Model).parent.parent.element.clientWidth.toString());
                }
                item.setAttribute("data-height", this.layout.element.clientHeight.toString());
            }
        });
    }

    private getMaxSize() {
        let max = 0;
        this.element.querySelectorAll(".dock__item--active").forEach((item) => {
            let size;
            if (this.position === "Left" || this.position === "Right") {
                size = Number.parseInt(item.getAttribute("data-width")) || (["graph", "globalGraph", "backlink"].includes(item.getAttribute("data-type")) ? 320 : 227);
            } else {
                size = Number.parseInt(item.getAttribute("data-height")) || 227;
            }
            if (size > max) {
                max = size;
            }
        });
        return max;
    }

    public genButton(data: Config.IUILayoutDockTab[], index: number, tabIndex?: number) {
        let html = "";
        data.forEach(item => {
            if (typeof tabIndex === "undefined" && !TYPES.includes(item.type)) {
                return;
            }
            html += `<span data-height="${item.size.height}" data-width="${item.size.width}" data-type="${item.type}" data-index="${index}" data-hotkey="${item.hotkey || ""}" data-hotkeyLangId="${item.hotkeyLangId || ""}" data-title="${item.title}" class="dock__item${item.show ? " dock__item--active" : ""} b3-tooltips b3-tooltips__${this.getClassDirect(index)}" aria-label="${item.title} ${item.hotkey ? updateHotkeyTip(item.hotkey) : ""}${window.siyuan.languages.dockTip}">
    <svg><use xlink:href="#${item.icon}"></use></svg>
</span>`;
            this.data[item.type] = true;
        });
        if (index === 0) {
            if (typeof tabIndex === "number") {
                if (this.element.firstElementChild.children[tabIndex]) {
                    this.element.firstElementChild.children[tabIndex].insertAdjacentHTML("beforebegin", html);
                } else {
                    this.element.firstElementChild.lastElementChild.insertAdjacentHTML("beforebegin", html);
                }
            } else {
                this.element.firstElementChild.innerHTML = `${html}<span class="dock__item dock__item--pin b3-tooltips b3-tooltips__${this.getClassDirect(index)}" aria-label="${this.pin ? window.siyuan.languages.unpin : window.siyuan.languages.pin}">
    <svg><use xlink:href="#icon${this.pin ? "Unpin" : "Pin"}"></use></svg>
</span>`;
            }
        } else {
            if (typeof tabIndex === "number") {
                if (this.element.lastElementChild.children[tabIndex]) {
                    this.element.lastElementChild.children[tabIndex].insertAdjacentHTML("beforebegin", html);
                } else {
                    this.element.lastElementChild.insertAdjacentHTML("beforeend", html);
                }
            } else {
                this.element.lastElementChild.innerHTML = html;
            }
        }

        if (typeof tabIndex === "number") {
            // https://github.com/siyuan-note/siyuan/issues/8614
            if (!window.siyuan.config.uiLayout.hideDock) {
                this.element.classList.remove("fn__none");
            }
            if (data[0].show) {
                this.toggleModel(data[0].type, true, false, false, false);
            }
        }
    }
}<|MERGE_RESOLUTION|>--- conflicted
+++ resolved
@@ -8,13 +8,8 @@
 import {Bookmark} from "./Bookmark";
 import {Tag} from "./Tag";
 import {Graph} from "./Graph";
-<<<<<<< HEAD
 import type {Model} from "../Model";
-import {setPanelFocus} from "../util";
-=======
-import {Model} from "../Model";
 import {saveLayout, setPanelFocus} from "../util";
->>>>>>> a8551144
 import {getDockByType, resizeTabs} from "../tabUtil";
 import {Inbox} from "./Inbox";
 import type {Protyle} from "../../protyle";
