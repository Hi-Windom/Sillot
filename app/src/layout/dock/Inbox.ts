--- conflicted
+++ resolved
@@ -57,12 +57,7 @@
 <div class="fn__flex-1 inbox__list"></div>`;
         /// #else
         this.element.classList.add("fn__flex-column", "file-tree", "sy__inbox");
-<<<<<<< HEAD
-
         this.element.innerHTML = /*html*/ `<div class="block__icons">
-=======
-        this.element.innerHTML = `<div class="block__icons">
->>>>>>> 19a6211e
     <div class="block__logo">
         <svg><use xlink:href="#iconInbox"></use></svg>
         ${window.siyuan.languages.inbox}&nbsp;
