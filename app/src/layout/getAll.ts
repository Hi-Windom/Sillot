import {Layout} from "./index";
import {Tab} from "./Tab";
import {Editor} from "../editor";
import {Graph} from "./dock/Graph";
import {Outline} from "./dock/Outline";
import {Backlink} from "./dock/Backlink";
import {Asset} from "../asset";
import {Search} from "../search";

export const getAllModels = () => {
    const models: IModels = {
        editor: [],
        graph: [],
        asset: [],
        outline: [],
        backlink: [],
        search: []
    };
    const getTabs = (layout: Layout) => {
        for (let i = 0; i < layout.children.length; i++) {
            const item = layout.children[i];
            if (item instanceof Tab) {
                const model = item.model;
                if (model instanceof Editor) {
                    models.editor.push(model);
                } else if (model instanceof Graph) {
                    models.graph.push(model);
                } else if (model instanceof Outline) {
                    models.outline.push(model);
                } else if (model instanceof Backlink) {
                    models.backlink.push(model);
                } else if (model instanceof Asset) {
                    models.asset.push(model);
                } else if (model instanceof Search) {
                    models.search.push(model);
                }
            } else {
                getTabs(item as Layout);
            }
        }
    };

    if (window.siyuan.layout.layout) {
        getTabs(window.siyuan.layout.layout);
    }
    return models;
};

export const getAllTabs = () => {
    const models: Tab[] = [];
    const getTabs = (layout: Layout) => {
        for (let i = 0; i < layout.children.length; i++) {
            const item = layout.children[i];
            if (item instanceof Tab) {
                models.push(item);
            } else {
                getTabs(item as Layout);
            }
        }
    };

    if (window.siyuan.layout.centerLayout) {
        getTabs(window.siyuan.layout.centerLayout);
    }
    return models;
};

export const getAllDocks = () => {
    const docks: IDockTab[] = [];
    window.siyuan.config.uiLayout.left.data?.forEach((item: IDockTab[]) => {
        item.forEach((dock: IDockTab) => {
            docks.push(dock);
        });
    });
    window.siyuan.config.uiLayout.right.data?.forEach((item: IDockTab[]) => {
        item.forEach((dock: IDockTab) => {
            docks.push(dock);
        });
    });
<<<<<<< HEAD
    window.siyuan.config.uiLayout.top.data?.forEach((item: IDockTab[]) => {
        item.forEach((dock: IDockTab) => {
            docks.push(dock);
        });
    });
    window.siyuan.config.uiLayout.bottom.data?.forEach((item: IDockTab[]) => {
=======
    window.siyuan.config.uiLayout.bottom.data.forEach((item: IDockTab[]) => {
>>>>>>> edbe4da5
        item.forEach((dock: IDockTab) => {
            docks.push(dock);
        });
    });
    return docks;
};<|MERGE_RESOLUTION|>--- conflicted
+++ resolved
@@ -77,16 +77,7 @@
             docks.push(dock);
         });
     });
-<<<<<<< HEAD
-    window.siyuan.config.uiLayout.top.data?.forEach((item: IDockTab[]) => {
-        item.forEach((dock: IDockTab) => {
-            docks.push(dock);
-        });
-    });
     window.siyuan.config.uiLayout.bottom.data?.forEach((item: IDockTab[]) => {
-=======
-    window.siyuan.config.uiLayout.bottom.data.forEach((item: IDockTab[]) => {
->>>>>>> edbe4da5
         item.forEach((dock: IDockTab) => {
             docks.push(dock);
         });
