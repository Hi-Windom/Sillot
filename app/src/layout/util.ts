--- conflicted
+++ resolved
@@ -173,12 +173,8 @@
 };
 
 export const resetLayout = () => {
-<<<<<<< HEAD
-    window.sout.tracker("invoked");
-    fetchPost("/api/system/setUILayout", { layout: {} }, () => {
-=======
+    window.sout.tracker("invoked");
     fetchPost("/api/system/setUILayout", {layout: {}}, () => {
->>>>>>> 22b878c4
         window.siyuan.storage[Constants.LOCAL_FILEPOSITION] = {};
         setStorageVal(Constants.LOCAL_FILEPOSITION, window.siyuan.storage[Constants.LOCAL_FILEPOSITION]);
         window.siyuan.storage[Constants.LOCAL_DIALOGPOSITION] = {};
