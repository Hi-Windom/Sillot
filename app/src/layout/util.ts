import {Layout} from "./index";
import {Wnd} from "./Wnd";
import {Tab} from "./Tab";
import {Model} from "./Model";
import {Graph} from "./dock/Graph";
import {Editor} from "../editor";
import {Files} from "./dock/Files";
import {Outline} from "./dock/Outline";
import {Bookmark} from "./dock/Bookmark";
import {Tag} from "./dock/Tag";
import {getAllModels, getAllTabs} from "./getAll";
import {Asset} from "../asset";
import {Search} from "../search";
import {Dock} from "./dock";
import {focusByOffset, focusByRange, getSelectionOffset} from "../protyle/util/selection";
import {hideElements} from "../protyle/ui/hideElements";
import {fetchPost} from "../util/fetch";
import {hasClosestBlock, hasClosestByClassName} from "../protyle/util/hasClosest";
import {getContenteditableElement} from "../protyle/wysiwyg/getBlock";
import {Constants} from "../constants";
import {saveScroll} from "../protyle/scroll/saveScroll";
import {Backlink} from "./dock/Backlink";
import {openFileById} from "../editor/util";
import {isWindow} from "../util/functions";
/// #if !BROWSER
import {setTabPosition} from "../window/setHeader";
/// #endif
import {showMessage} from "../dialog/message";
import {getIdZoomInByPath} from "../util/pathName";
import {Custom} from "./dock/Custom";
import {newCardModel} from "../card/newCardTab";
import {App} from "../index";
import {afterLoadPlugin} from "../plugin/loader";
import {setTitle} from "../dialog/processSystem";
import {newCenterEmptyTab, resizeTabs} from "./tabUtil";

export const setPanelFocus = (element: Element) => {
    if (element.getAttribute("data-type") === "wnd") {
        setTitle(element.querySelector('.layout-tab-bar .item--focus[data-type="tab-header"] .item__text')?.textContent || window.siyuan.languages.siyuanNote);
    }
    if (element.classList.contains("layout__tab--active") || element.classList.contains("layout__wnd--active")) {
        return;
    }
    document.querySelectorAll(".layout__tab--active").forEach(item => {
        item.classList.remove("layout__tab--active");
    });
    document.querySelectorAll(".dock__item--activefocus").forEach(item => {
        item.classList.remove("dock__item--activefocus");
    });
    document.querySelectorAll(".layout__wnd--active").forEach(item => {
        item.classList.remove("layout__wnd--active");
    });
    if (element.getAttribute("data-type") === "wnd") {
        element.classList.add("layout__wnd--active");
    } else {
        element.classList.add("layout__tab--active");
        Array.from(element.classList).find(item => {
            if (item.startsWith("sy__")) {
                document.querySelector(`.dock__item[data-type="${item.substring(4)}"]`).classList.add("dock__item--activefocus");
                return true;
            }
        });
        const blockElement = hasClosestBlock(document.activeElement);
        if (blockElement) {
            const editElement = getContenteditableElement(blockElement) as HTMLElement;
            if (editElement) {
                editElement.blur();
            }
        }
    }
};

export const switchWnd = (newWnd: Wnd, targetWnd: Wnd) => {
    // DOM 移动后 range 会变化
    const rangeDatas: {
        id: string,
        start: number,
        end: number
    }[] = [];
    targetWnd.children.forEach((item) => {
        if (item.model instanceof Editor && item.model.editor.protyle.toolbar.range) {
            const blockElement = hasClosestBlock(item.model.editor.protyle.toolbar.range.startContainer);
            if (blockElement) {
                const startEnd = getSelectionOffset(blockElement, undefined, item.model.editor.protyle.toolbar.range);
                rangeDatas.push({
                    id: blockElement.getAttribute("data-node-id"),
                    start: startEnd.start,
                    end: startEnd.end
                });
            }
        }
    });
    newWnd.element.after(targetWnd.element);
    targetWnd.children.forEach((item) => {
        if (item.model instanceof Editor) {
            const rangeData = rangeDatas.splice(0, 1)[0];
            if (!rangeData) {
                return;
            }
            const range = focusByOffset(item.model.editor.protyle.wysiwyg.element.querySelector(`[data-node-id="${rangeData.id}"]`), rangeData.start, rangeData.end);
            if (range) {
                item.model.editor.protyle.toolbar.range = range;
            }
        }
    });
    // 分隔线
    newWnd.element.after(newWnd.element.previousElementSibling);
    newWnd.parent.children.find((item, index) => {
        if (item.id === newWnd.id) {
            const tempResize = newWnd.parent.children[index].resize;
            newWnd.parent.children[index].resize = newWnd.parent.children[index - 1].resize;
            newWnd.parent.children[index - 1].resize = tempResize;
            const temp = item;
            newWnd.parent.children[index] = newWnd.parent.children[index - 1];
            newWnd.parent.children[index - 1] = temp;
            return true;
        }
    });
    /// #if !BROWSER
    setTabPosition();
    /// #endif
};

export const getWndByLayout: (layout: Layout) => Wnd = (layout: Layout) => {
    for (let i = 0; i < layout.children.length; i++) {
        const item = layout.children[i];
        if (item instanceof Wnd) {
            return item;
        } else {
            return getWndByLayout(item);
        }
    }
};

const dockToJSON = (dock: Dock) => {
    const json = [];
    const subDockToJSON = (index: number) => {
        const data: IDockTab[] = [];
        dock.element.querySelectorAll(`span[data-index="${index}"]`).forEach(item => {
            data.push({
                type: item.getAttribute("data-type"),
                size: {
                    height: parseInt(item.getAttribute("data-height")),
                    width: parseInt(item.getAttribute("data-width")),
                },
                title: item.getAttribute("data-title"),
                show: item.classList.contains("dock__item--active"),
                icon: item.querySelector("use").getAttribute("xlink:href").substring(1),
                hotkey: item.getAttribute("data-hotkey") || "",
                hotkeyLangId: item.getAttribute("data-hotkeyLangId") || ""
            });
        });
        return data;
    };
    const data0 = subDockToJSON(0);
    const data2 = subDockToJSON(1);
    if (data0.length > 0 || data2.length > 0) {
        // https://github.com/siyuan-note/siyuan/issues/5641
        json.push(data0);
    }
    if (data2.length > 0) {
        json.push(data2);
    }
    return {
        pin: dock.pin,
        data: json
    };
};

export const resetLayout = () => {
    fetchPost("/api/system/setUILayout", {layout: {}}, () => {
        window.location.reload();
    });
};

export const exportLayout = (options: {
    reload: boolean,
    cb?: () => void,
    onlyData: boolean,
    errorExit: boolean,
    dropEditScroll?: boolean
}) => {
    if (isWindow()) {
        const layoutJSON: any = {
            layout: {},
        };
        layoutToJSON(window.siyuan.layout.layout, layoutJSON.layout, !!options.dropEditScroll);
        if (options.onlyData) {
            return layoutJSON;
        }
        sessionStorage.setItem("layout", JSON.stringify(layoutJSON));
        if (options.reload) {
            window.location.reload();
        } else if (options.cb) {
            options.cb();
        }
        return;
    }
    const useElement = document.querySelector("#barDock use");
    if (!useElement) {
        return;
    }
    const layoutJSON: any = {
        hideDock: useElement.getAttribute("xlink:href") === "#iconDock",
        layout: {},
        bottom: dockToJSON(window.siyuan.layout.bottomDock),
        left: dockToJSON(window.siyuan.layout.leftDock),
        right: dockToJSON(window.siyuan.layout.rightDock),
    };
    layoutToJSON(window.siyuan.layout.layout, layoutJSON.layout, !!options.dropEditScroll);
    if (options.onlyData) {
        return layoutJSON;
    }
    fetchPost("/api/system/setUILayout", {
        layout: layoutJSON,
        errorExit: options.errorExit    // 后台不接受该参数，用于请求发生错误时退出程序
    }, () => {
        if (options.reload) {
            window.location.reload();
        } else if (options.cb) {
            options.cb();
        }
    });
};

const initInternalDock = (dockItem: IDockTab[]) => {
    dockItem.forEach((existSubItem) => {
        if (existSubItem.hotkeyLangId) {
            existSubItem.title = window.siyuan.languages[existSubItem.hotkeyLangId];
            existSubItem.hotkey = window.siyuan.config.keymap.general[existSubItem.hotkeyLangId].custom;
        }
    });
};

const JSONToDock = (json: any, app: App) => {
    json.left.data.forEach((existItem: IDockTab[]) => {
        initInternalDock(existItem);
    });
    json.right.data.forEach((existItem: IDockTab[]) => {
        initInternalDock(existItem);
    });
    json.bottom.data.forEach((existItem: IDockTab[]) => {
        initInternalDock(existItem);
    });
    window.siyuan.layout.centerLayout = window.siyuan.layout.layout.children[0].children[1] as Layout;
    window.siyuan.layout.leftDock = new Dock({position: "Left", data: json.left, app});
    window.siyuan.layout.rightDock = new Dock({position: "Right", data: json.right, app});
    window.siyuan.layout.bottomDock = new Dock({position: "Bottom", data: json.bottom, app});
};

export const JSONToCenter = (app: App, json: ILayoutJSON, layout?: Layout | Wnd | Tab | Model) => {
    let child: Layout | Wnd | Tab | Model;
    if (json.instance === "Layout") {
        if (!layout) {
            window.siyuan.layout.layout = new Layout({
                element: document.getElementById("layouts"),
                direction: json.direction,
                size: json.size,
                type: json.type,
                resize: json.resize
            });
        } else {
            child = new Layout({
                direction: json.direction,
                size: json.size,
                type: json.type,
                resize: json.resize
            });
            (layout as Layout).addLayout(child);
        }
    } else if (json.instance === "Wnd") {
        child = new Wnd(app, json.resize, (layout as Layout).type);
        (layout as Layout).addWnd(child);
        if (json.width) {
            child.element.classList.remove("fn__flex-1");
            child.element.style.width = json.width;
        }
        if (json.height) {
            child.element.classList.remove("fn__flex-1");
            child.element.style.height = json.height;
        }
    } else if (json.instance === "Tab") {
        if (!json.title) {
            child = newCenterEmptyTab(app);
        } else {
            let title = json.title;
            if (json.lang) {
                title = window.siyuan.languages[json.lang];
            }
            child = new Tab({
                icon: json.icon,
                docIcon: json.docIcon,
                title
            });
        }
        if (json.pin) {
            child.headElement.classList.add("item--pin");
            if (json.docIcon || json.icon) {
                child.headElement.querySelector(".item__text").classList.add("fn__none");
            }
        }
        if (json.active) {
            child.headElement.setAttribute("data-init-active", "true");
        }
        (layout as Wnd).addTab(child);
        (layout as Wnd).showHeading();
    } else if (json.instance === "Editor" && json.blockId) {
        if (window.siyuan.config.fileTree.openFilesUseCurrentTab) {
            (layout as Tab).headElement.classList.add("item--unupdate");
        }
        if (json.scrollAttr) {
            // 历史数据兼容
            json.scrollAttr.rootId = json.rootId;
        }
        (layout as Tab).headElement.setAttribute("data-initdata", JSON.stringify(json));
    } else if (json.instance === "Asset") {
        (layout as Tab).addModel(new Asset({
            app,
            tab: (layout as Tab),
            path: json.path,
            page: json.page,
        }));
    } else if (json.instance === "Backlink") {
        (layout as Tab).addModel(new Backlink({
            app,
            tab: (layout as Tab),
            blockId: json.blockId,
            rootId: json.rootId,
            type: json.type as "pin" | "local",
        }));
    } else if (json.instance === "Bookmark") {
        (layout as Tab).addModel(new Bookmark(app, (layout as Tab)));
    } else if (json.instance === "Files") {
        (layout as Tab).addModel(new Files({
            app,
            tab: (layout as Tab),
        }));
    } else if (json.instance === "Graph") {
        (layout as Tab).addModel(new Graph({
            app,
            tab: (layout as Tab),
            blockId: json.blockId,
            rootId: json.rootId,
            type: json.type as "pin" | "local" | "global",
        }));
    } else if (json.instance === "Outline") {
        (layout as Tab).addModel(new Outline({
            app,
            tab: (layout as Tab),
            blockId: json.blockId,
            type: json.type as "pin" | "local",
            isPreview: json.isPreview,
        }));
    } else if (json.instance === "Tag") {
        (layout as Tab).addModel(new Tag(app, (layout as Tab)));
    } else if (json.instance === "Search") {
        (layout as Tab).addModel(new Search({
            app,
            tab: (layout as Tab),
            config: json.config
        }));
    } else if (json.instance === "Custom") {
        if (window.siyuan.config.fileTree.openFilesUseCurrentTab) {
            (layout as Tab).headElement.classList.add("item--unupdate");
        }
        (layout as Tab).headElement.setAttribute("data-initdata", JSON.stringify(json));
    }
    if (json.children) {
        if (Array.isArray(json.children)) {
            json.children.forEach((item: any) => {
                JSONToCenter(app, item, layout ? child : window.siyuan.layout.layout);
            });
        } else {
            JSONToCenter(app, json.children, child);
        }
    }
};

export const JSONToLayout = (app: App, isStart: boolean) => {
    JSONToCenter(app, window.siyuan.config.uiLayout.layout, undefined);
    JSONToDock(window.siyuan.config.uiLayout, app);
    // 启动时不打开页签，需要移除没有钉住的页签
    if (window.siyuan.config.fileTree.closeTabsOnStart && isStart) {
        getAllTabs().forEach(item => {
            if (item.headElement && !item.headElement.classList.contains("item--pin")) {
                item.parent.removeTab(item.id, false, false, false);
            }
        });
    }
    app.plugins.forEach(item => {
        afterLoadPlugin(item);
    });
    // 移除没有插件的 tab
    document.querySelectorAll('li[data-type="tab-header"]').forEach((item: HTMLElement) => {
        const initData = item.getAttribute("data-initdata");
        if (initData) {
            const initDataObj = JSON.parse(initData);
            if (initDataObj.instance === "Custom" && initDataObj.customModelType !== "siyuan-card") {
                let hasPlugin = false;
                app.plugins.find(plugin => {
                    if (Object.keys(plugin.models).includes(initDataObj.customModelType)) {
                        hasPlugin = true;
                        return true;
                    }
                });
                if (!hasPlugin) {
                    const tabId = item.getAttribute("data-id");
                    const tab = getInstanceById(tabId) as Tab;
                    if (tab) {
                        tab.parent.removeTab(tabId, false, false, false);
                    }
                }
            }
        }
    });
    const idZoomIn = getIdZoomInByPath();
    if (idZoomIn.id) {
        openFileById({
            app,
            id: idZoomIn.id,
            action: idZoomIn.isZoomIn ? [Constants.CB_GET_ALL, Constants.CB_GET_FOCUS] : [Constants.CB_GET_FOCUS, Constants.CB_GET_CONTEXT, Constants.CB_GET_ROOTSCROLL],
            zoomIn: idZoomIn.isZoomIn
        });
    } else {
        document.querySelectorAll('li[data-type="tab-header"][data-init-active="true"]').forEach((item: HTMLElement) => {
            item.removeAttribute("data-init-active");
            const tab = getInstanceById(item.getAttribute("data-id")) as Tab;
            tab.parent.switchTab(item, false, false);
        });
    }
    resizeTopBar();
};

export const layoutToJSON = (layout: Layout | Wnd | Tab | Model, json: any, dropEditScroll = false) => {
    if (layout instanceof Layout) {
        json.direction = layout.direction;
        if (layout.parent) {
            if (layout.element.classList.contains("fn__flex-1")) {
                json.size = "auto";
            } else {
                json.size = (layout.parent.direction === "tb" ? layout.element.clientHeight : layout.element.clientWidth) + "px";
            }
        }
        json.resize = layout.resize;
        json.type = layout.type;
        json.instance = "Layout";
    } else if (layout instanceof Wnd) {
        json.resize = layout.resize;
        json.height = layout.element.style.height;
        json.width = layout.element.style.width;
        json.instance = "Wnd";
    } else if (layout instanceof Tab) {
        if (layout.headElement) {
            json.title = layout.title;
            json.icon = layout.icon;
            json.docIcon = layout.docIcon;
            json.pin = layout.headElement.classList.contains("item--pin");
            if (layout.model instanceof Files) {
                json.lang = "fileTree";
            } else if (layout.model instanceof Backlink && layout.model.type === "pin") {
                json.lang = "backlinks";
            } else if (layout.model instanceof Bookmark) {
                json.lang = "bookmark";
            } else if (layout.model instanceof Graph && layout.model.type !== "local") {
                json.lang = "graphView";
            } else if (layout.model instanceof Outline && layout.model.type !== "local") {
                json.lang = "outline";
            } else if (layout.model instanceof Tag) {
                json.lang = "tag";
            }
            if (layout.headElement.classList.contains("item--focus")) {
                json.active = true;
            }
        }
        json.instance = "Tab";
    } else if (layout instanceof Editor) {
        json.notebookId = layout.editor.protyle.notebookId;
        json.blockId = layout.editor.protyle.block.id;
        json.rootId = layout.editor.protyle.block.rootID;
        json.mode = layout.editor.protyle.preview.element.classList.contains("fn__none") ? "wysiwyg" : "preview";
        json.action = layout.editor.protyle.block.showAll ? Constants.CB_GET_ALL : "";
        json.instance = "Editor";
        if (!dropEditScroll) {
            json.scrollAttr = saveScroll(layout.editor.protyle, true);
        }
    } else if (layout instanceof Asset) {
        json.path = layout.path;
        if (layout.pdfObject) {
            json.page = layout.pdfObject.page;
        }
        json.instance = "Asset";
    } else if (layout instanceof Backlink) {
        json.blockId = layout.blockId;
        json.rootId = layout.rootId;
        json.type = layout.type;
        json.instance = "Backlink";
    } else if (layout instanceof Bookmark) {
        json.instance = "Bookmark";
    } else if (layout instanceof Files) {
        json.instance = "Files";
    } else if (layout instanceof Graph) {
        json.blockId = layout.blockId;
        json.rootId = layout.rootId;
        json.type = layout.type;
        json.instance = "Graph";
    } else if (layout instanceof Outline) {
        json.blockId = layout.blockId;
        json.type = layout.type;
        json.isPreview = layout.isPreview;
        json.instance = "Outline";
    } else if (layout instanceof Tag) {
        json.instance = "Tag";
    } else if (layout instanceof Search) {
        json.instance = "Search";
        json.config = layout.config;
    } else if (layout instanceof Custom) {
        json.instance = "Custom";
        json.customModelType = layout.type;
        json.customModelData = Object.assign({}, layout.data);
        // https://github.com/siyuan-note/siyuan/issues/9250
        delete json.customModelData.editor;
    }

    if (layout instanceof Layout || layout instanceof Wnd) {
        if (layout instanceof Layout &&
            (layout.type === "bottom" || layout.type === "left" || layout.type === "right")) {
            // 四周布局使用默认值，清空内容，重置时使用 dock 数据
            if (layout.type === "bottom") {
                json.children = [{
                    "instance": "Wnd",
                    "children": []
                }, {
                    "instance": "Wnd",
                    "resize": "lr",
                    "children": []
                }];
            } else {
                json.children = [{
                    "instance": "Wnd",
                    "children": []
                }, {
                    "instance": "Wnd",
                    "resize": "tb",
                    "children": []
                }];
            }
        } else {
            json.children = [];
            layout.children.forEach((item: Layout | Wnd | Tab) => {
                const itemJSON = {};
                json.children.push(itemJSON);
                layoutToJSON(item, itemJSON, dropEditScroll);
            });
        }
    } else if (layout instanceof Tab) {
        if (layout.model) {
            json.children = {};
            layoutToJSON(layout.model, json.children, dropEditScroll);
        } else if (layout.headElement) {
            // 当前页签没有激活时编辑器没有初始化
            json.children = JSON.parse(layout.headElement.getAttribute("data-initdata") || "{}");
        } else {
            // 关闭所有页签
            json.children = {};
        }
    }
};

export const resizeTopBar = () => {
    const toolbarElement = document.querySelector("#toolbar");
    if (!toolbarElement) {
        return;
    }
    const dragElement = toolbarElement.querySelector("#drag") as HTMLElement;

    dragElement.style.padding = "";
    const barMoreElement = toolbarElement.querySelector("#barMore");
    barMoreElement.classList.remove("fn__none");
    barMoreElement.removeAttribute("data-hideids");

    Array.from(toolbarElement.querySelectorAll('[data-hide="true"]')).forEach((item) => {
        item.classList.remove("fn__none");
        item.removeAttribute("data-hide");
    });

    let afterDragElement = dragElement.nextElementSibling;
    const hideIds: string[] = [];
    while (toolbarElement.scrollWidth > toolbarElement.clientWidth + 2) {
        hideIds.push(afterDragElement.id);
        afterDragElement.classList.add("fn__none");
        afterDragElement.setAttribute("data-hide", "true");
        afterDragElement = afterDragElement.nextElementSibling;
        if (afterDragElement.id === "barMore") {
            break;
        }
    }

    let beforeDragElement = dragElement.previousElementSibling;
    while (toolbarElement.scrollWidth > toolbarElement.clientWidth + 2) {
        hideIds.push(beforeDragElement.id);
        beforeDragElement.classList.add("fn__none");
        beforeDragElement.setAttribute("data-hide", "true");
        beforeDragElement = beforeDragElement.previousElementSibling;
        if (beforeDragElement.id === "barWorkspace") {
            break;
        }
    }
    if (hideIds.length > 0) {
        barMoreElement.classList.remove("fn__none");
    } else {
        barMoreElement.classList.add("fn__none");
    }
    barMoreElement.setAttribute("data-hideids", hideIds.join(","));

    const width = dragElement.clientWidth;
    const dragRect = dragElement.getBoundingClientRect();
    const left = dragRect.left;
    const right = window.innerWidth - dragRect.right;
    if (left > right && left - right < width / 3) {
        dragElement.style.paddingRight = (left - right) + "px";
    } else if (left < right && right - left < width / 3) {
        dragElement.style.paddingLeft = (right - left) + "px";
    }
<<<<<<< HEAD
};

let resizeTimeout: number;
export const resizeTabs = () => {
    clearTimeout(resizeTimeout);
    //  .layout .fn__flex-shrink {width .15s cubic-bezier(0, 0, .2, 1) 0ms} 时需要再次计算 padding
    // PDF 避免分屏多次调用后，页码跳转到1 https://github.com/siyuan-note/siyuan/issues/5646
    resizeTimeout = window.setTimeout(() => {
        const models = getAllModels();
        models.editor.forEach((item) => {
            if (item.editor?.protyle &&
                item.element.parentElement && !item.element.classList.contains("fn__none")) {
                item.editor.resize();
            }
        });
        // https://github.com/siyuan-note/siyuan/issues/6250
        models.backlink.forEach(item => {
            const mTreeElement = item.element.querySelector(".backlinkMList") as HTMLElement;
            if (mTreeElement.style.height && mTreeElement.style.height !== "0px" && item.element.clientHeight !== 0) {
                mTreeElement.style.height = (item.element.clientHeight - mTreeElement.previousElementSibling.clientHeight * 2) + "px";
            }
            item.editors.forEach(editorItem => {
                hideElements(["gutter"], editorItem.protyle);
            });
        });
        models.custom.forEach(item => {
            if (item.resize) {
                item.resize();
            }
        });
        pdfResize();
        hideAllElements(["gutter"]);
    }, 200);
};

export const copyTab = (app: App, tab: Tab) => {
    return new Tab({
        icon: tab.icon,
        docIcon: tab.docIcon,
        title: tab.title,
        callback(newTab: Tab) {
            let model: Model;
            if (tab.model instanceof Editor) {
                model = new Editor({
                    app,
                    tab: newTab,
                    blockId: tab.model.editor.protyle.block.id,
                    scrollAttr: saveScroll(tab.model.editor.protyle, true)
                });
            } else if (tab.model instanceof Asset) {
                model = new Asset({
                    app,
                    tab: newTab,
                    path: tab.model.path
                });
            } else if (tab.model instanceof Graph) {
                model = new Graph({
                    app,
                    tab: newTab,
                    blockId: tab.model.blockId,
                    rootId: tab.model.rootId,
                    type: tab.model.type,
                });
            } else if (tab.model instanceof Files) {
                model = new Files({
                    app,
                    tab: newTab
                });
            } else if (tab.model instanceof Outline) {
                model = new Outline({
                    app,
                    tab: newTab,
                    blockId: tab.model.blockId,
                    type: tab.model.type
                });
            } else if (tab.model instanceof Backlink) {
                model = new Backlink({
                    app,
                    tab: newTab,
                    blockId: tab.model.blockId,
                    rootId: tab.model.rootId,
                    type: tab.model.type
                });
            } else if (tab.model instanceof Bookmark) {
                model = new Bookmark(app, newTab);
            } else if (tab.model instanceof Tag) {
                model = new Tag(app, newTab);
            } else if (tab.model instanceof Search) {
                model = new Search({
                    app,
                    tab: newTab,
                    config: tab.model.config
                });
            } else if (tab.model instanceof Custom) {
                const custom = tab.model as Custom;
                if (custom.type === "siyuan-card") {
                    model = newCardModel({
                        app,
                        tab: newTab,
                        data: custom.data
                    });
                } else {
                    app.plugins.find(item => {
                        if (item.models[custom.type]) {
                            model = item.models[custom.type]({
                                tab: newTab,
                                data: custom.data
                            });
                            return true;
                        }
                    });
                }
            } else if (!tab.model && tab.headElement) {
                const initData = JSON.parse(tab.headElement.getAttribute("data-initdata") || "{}");
                if (initData) {
                    // 历史数据兼容 2023-05-24
                    if (initData.scrollAttr) {
                        initData.scrollAttr.rootId = initData.rootId;
                    }
                    model = newModelByInitData(app, newTab, initData);
                }
            }
            newTab.addModel(model);
        }
=======
    window.siyuan.storage[Constants.LOCAL_PLUGINTOPUNPIN].forEach((id: string) => {
        toolbarElement.querySelector("#" + id)?.classList.add("fn__none");
>>>>>>> af2fd13a
    });
};

export const newModelByInitData = (app: App, tab: Tab, json: any) => {
    let model: Model;
    if (json.instance === "Custom") {
        if (json.customModelType === "siyuan-card") {
            model = newCardModel({
                app,
                tab: tab,
                data: json.customModelData
            });
        } else {
            app.plugins.find(item => {
                if (item.models[json.customModelType]) {
                    model = item.models[json.customModelType]({
                        tab: tab,
                        data: json.customModelData
                    });
                    return true;
                }
            });
        }
    } else if (json.instance === "Editor") {
        model = new Editor({
            app,
            tab,
            blockId: json.blockId,
            mode: json.mode,
            action: typeof json.action === "string" ? [json.action] : json.action,
            scrollAttr: json.scrollAttr,
        });
    }
    return model;
};

export const pdfIsLoading = (element: HTMLElement) => {
    const isLoading = element.querySelector('.layout-tab-container > [data-loading="true"]') ? true : false;
    if (isLoading) {
        showMessage(window.siyuan.languages.pdfIsLoading);
    }
    return isLoading;
};

export const getInstanceById = (id: string, layout = window.siyuan.layout.centerLayout) => {
    const _getInstanceById = (item: Layout | Wnd, id: string) => {
        if (item.id === id) {
            return item;
        }
        if (!item.children) {
            return;
        }
        let ret: Tab | Layout | Wnd;
        for (let i = 0; i < item.children.length; i++) {
            ret = _getInstanceById(item.children[i] as Layout, id) as Tab;
            if (ret) {
                return ret;
            }
        }
    };
    return _getInstanceById(layout, id);
};

export const addResize = (obj: Layout | Wnd) => {
    if (!obj.resize) {
        return;
    }

    const getMinSize = (element: HTMLElement) => {
        let minSize = 227;
        Array.from(element.querySelectorAll(".file-tree")).find((item) => {
            if (item.classList.contains("sy__backlink") || item.classList.contains("sy__graph")
                || item.classList.contains("sy__globalGraph") || item.classList.contains("sy__inbox")) {
                if (!item.classList.contains("fn__none") && !hasClosestByClassName(item, "fn__none")) {
                    minSize = 320;
                    return true;
                }
            }
        });
        return minSize;
    };
    const resizeWnd = (resizeElement: HTMLElement, direction: string) => {
        const setSize = (item: HTMLElement, direction: string) => {
            if (item.classList.contains("fn__flex-1")) {
                if (direction === "lr") {
                    item.style.width = item.clientWidth + "px";
                } else {
                    item.style.height = item.clientHeight + "px";
                }
                item.classList.remove("fn__flex-1");
            }
        };

        let range: Range;
        resizeElement.addEventListener("mousedown", (event: MouseEvent) => {
            getAllModels().editor.forEach((item) => {
                if (item.editor?.protyle && item.element.parentElement) {
                    hideElements(["gutter"], item.editor.protyle);
                }
            });

            if (getSelection().rangeCount > 0) {
                range = getSelection().getRangeAt(0);
            }
            const documentSelf = document;
            const nextElement = resizeElement.nextElementSibling as HTMLElement;
            const previousElement = resizeElement.previousElementSibling as HTMLElement;
            nextElement.style.overflow = "auto"; // 拖动时 layout__resize 会出现 https://github.com/siyuan-note/siyuan/issues/6221
            previousElement.style.overflow = "auto";
            if (!nextElement.nextElementSibling || nextElement.nextElementSibling.classList.contains("layout__dockresize")) {
                setSize(nextElement, direction);
            } else {
                setSize(previousElement, direction);
            }
            const x = event[direction === "lr" ? "clientX" : "clientY"];
            const previousSize = direction === "lr" ? previousElement.clientWidth : previousElement.clientHeight;
            const nextSize = direction === "lr" ? nextElement.clientWidth : nextElement.clientHeight;

            documentSelf.ondragstart = () => {
                // 文件树拖拽会产生透明效果
                document.querySelectorAll(".sy__file .b3-list-item").forEach((item: HTMLElement) => {
                    if (item.style.opacity === "0.1") {
                        item.style.opacity = "";
                    }
                });
                return false;
            };

            documentSelf.onmousemove = (moveEvent: MouseEvent) => {
                moveEvent.preventDefault();
                moveEvent.stopPropagation();
                const previousNowSize = (previousSize + (moveEvent[direction === "lr" ? "clientX" : "clientY"] - x));
                const nextNowSize = (nextSize - (moveEvent[direction === "lr" ? "clientX" : "clientY"] - x));
                if (previousNowSize < 8 || nextNowSize < 8) {
                    return;
                }
                if (window.siyuan.layout.leftDock?.layout.element.isSameNode(previousElement) &&
                    previousNowSize < getMinSize(previousElement)) {
                    return;
                }
                if (window.siyuan.layout.rightDock?.layout.element.isSameNode(nextElement) &&
                    nextNowSize < getMinSize(nextElement)) {
                    return;
                }
                if (window.siyuan.layout.bottomDock?.layout.element.isSameNode(nextElement) &&
                    nextNowSize < 64) {
                    return;
                }
                if (!previousElement.classList.contains("fn__flex-1")) {
                    previousElement.style[direction === "lr" ? "width" : "height"] = previousNowSize + "px";
                }
                if (!nextElement.classList.contains("fn__flex-1")) {
                    nextElement.style[direction === "lr" ? "width" : "height"] = nextNowSize + "px";
                }
            };

            documentSelf.onmouseup = () => {
                documentSelf.onmousemove = null;
                documentSelf.onmouseup = null;
                documentSelf.ondragstart = null;
                documentSelf.onselectstart = null;
                documentSelf.onselect = null;
                resizeTabs();
                if (!isWindow()) {
                    window.siyuan.layout.leftDock.setSize();
                    window.siyuan.layout.bottomDock.setSize();
                    window.siyuan.layout.rightDock.setSize();
                }
                if (range) {
                    focusByRange(range);
                }
                nextElement.style.overflow = "";
                previousElement.style.overflow = "";
            };
        });
    };

    const resizeElement = document.createElement("div");
    if (obj.resize === "lr") {
        resizeElement.classList.add("layout__resize--lr");
    }
    resizeElement.classList.add("layout__resize");
    obj.element.insertAdjacentElement("beforebegin", resizeElement);
    resizeWnd(resizeElement, obj.resize);
};<|MERGE_RESOLUTION|>--- conflicted
+++ resolved
@@ -621,135 +621,8 @@
     } else if (left < right && right - left < width / 3) {
         dragElement.style.paddingLeft = (right - left) + "px";
     }
-<<<<<<< HEAD
-};
-
-let resizeTimeout: number;
-export const resizeTabs = () => {
-    clearTimeout(resizeTimeout);
-    //  .layout .fn__flex-shrink {width .15s cubic-bezier(0, 0, .2, 1) 0ms} 时需要再次计算 padding
-    // PDF 避免分屏多次调用后，页码跳转到1 https://github.com/siyuan-note/siyuan/issues/5646
-    resizeTimeout = window.setTimeout(() => {
-        const models = getAllModels();
-        models.editor.forEach((item) => {
-            if (item.editor?.protyle &&
-                item.element.parentElement && !item.element.classList.contains("fn__none")) {
-                item.editor.resize();
-            }
-        });
-        // https://github.com/siyuan-note/siyuan/issues/6250
-        models.backlink.forEach(item => {
-            const mTreeElement = item.element.querySelector(".backlinkMList") as HTMLElement;
-            if (mTreeElement.style.height && mTreeElement.style.height !== "0px" && item.element.clientHeight !== 0) {
-                mTreeElement.style.height = (item.element.clientHeight - mTreeElement.previousElementSibling.clientHeight * 2) + "px";
-            }
-            item.editors.forEach(editorItem => {
-                hideElements(["gutter"], editorItem.protyle);
-            });
-        });
-        models.custom.forEach(item => {
-            if (item.resize) {
-                item.resize();
-            }
-        });
-        pdfResize();
-        hideAllElements(["gutter"]);
-    }, 200);
-};
-
-export const copyTab = (app: App, tab: Tab) => {
-    return new Tab({
-        icon: tab.icon,
-        docIcon: tab.docIcon,
-        title: tab.title,
-        callback(newTab: Tab) {
-            let model: Model;
-            if (tab.model instanceof Editor) {
-                model = new Editor({
-                    app,
-                    tab: newTab,
-                    blockId: tab.model.editor.protyle.block.id,
-                    scrollAttr: saveScroll(tab.model.editor.protyle, true)
-                });
-            } else if (tab.model instanceof Asset) {
-                model = new Asset({
-                    app,
-                    tab: newTab,
-                    path: tab.model.path
-                });
-            } else if (tab.model instanceof Graph) {
-                model = new Graph({
-                    app,
-                    tab: newTab,
-                    blockId: tab.model.blockId,
-                    rootId: tab.model.rootId,
-                    type: tab.model.type,
-                });
-            } else if (tab.model instanceof Files) {
-                model = new Files({
-                    app,
-                    tab: newTab
-                });
-            } else if (tab.model instanceof Outline) {
-                model = new Outline({
-                    app,
-                    tab: newTab,
-                    blockId: tab.model.blockId,
-                    type: tab.model.type
-                });
-            } else if (tab.model instanceof Backlink) {
-                model = new Backlink({
-                    app,
-                    tab: newTab,
-                    blockId: tab.model.blockId,
-                    rootId: tab.model.rootId,
-                    type: tab.model.type
-                });
-            } else if (tab.model instanceof Bookmark) {
-                model = new Bookmark(app, newTab);
-            } else if (tab.model instanceof Tag) {
-                model = new Tag(app, newTab);
-            } else if (tab.model instanceof Search) {
-                model = new Search({
-                    app,
-                    tab: newTab,
-                    config: tab.model.config
-                });
-            } else if (tab.model instanceof Custom) {
-                const custom = tab.model as Custom;
-                if (custom.type === "siyuan-card") {
-                    model = newCardModel({
-                        app,
-                        tab: newTab,
-                        data: custom.data
-                    });
-                } else {
-                    app.plugins.find(item => {
-                        if (item.models[custom.type]) {
-                            model = item.models[custom.type]({
-                                tab: newTab,
-                                data: custom.data
-                            });
-                            return true;
-                        }
-                    });
-                }
-            } else if (!tab.model && tab.headElement) {
-                const initData = JSON.parse(tab.headElement.getAttribute("data-initdata") || "{}");
-                if (initData) {
-                    // 历史数据兼容 2023-05-24
-                    if (initData.scrollAttr) {
-                        initData.scrollAttr.rootId = initData.rootId;
-                    }
-                    model = newModelByInitData(app, newTab, initData);
-                }
-            }
-            newTab.addModel(model);
-        }
-=======
     window.siyuan.storage[Constants.LOCAL_PLUGINTOPUNPIN].forEach((id: string) => {
         toolbarElement.querySelector("#" + id)?.classList.add("fn__none");
->>>>>>> af2fd13a
     });
 };
 
