import {Layout} from "./index";
import {Wnd} from "./Wnd";
import {mountHelp, newNotebook} from "../util/mount";
import {Tab} from "./Tab";
import {Model} from "./Model";
import {Graph} from "./dock/Graph";
import {Editor} from "../editor";
import {Files} from "./dock/Files";
import {setPadding} from "../protyle/ui/initUI";
import {newFile} from "../util/newFile";
import {Outline} from "./dock/Outline";
import {Bookmark} from "./dock/Bookmark";
import {updateHotkeyTip} from "../protyle/util/compatibility";
import {Tag} from "./dock/Tag";
import {getAllModels, getAllTabs} from "./getAll";
import {Asset} from "../asset";
import {Search} from "../search";
import {Dock} from "./dock";
import {focusByOffset, focusByRange, getSelectionOffset} from "../protyle/util/selection";
import {hideAllElements, hideElements} from "../protyle/ui/hideElements";
import {fetchPost} from "../util/fetch";
import {hasClosestBlock, hasClosestByClassName} from "../protyle/util/hasClosest";
import {getContenteditableElement} from "../protyle/wysiwyg/getBlock";
import {Constants} from "../constants";
import {openSearch} from "../search/spread";
import {saveScroll} from "../protyle/scroll/saveScroll";
import {pdfResize} from "../asset/renderAssets";
import {Backlink} from "./dock/Backlink";
import {openFileById} from "../editor/util";
import {isWindow} from "../util/functions";
/// #if !BROWSER
import {setTabPosition} from "../window/setHeader";
/// #endif
import {showMessage} from "../dialog/message";
import {getIdZoomInByPath} from "../util/pathName";
import {openHistory} from "../history/history";
import {Custom} from "./dock/Custom";
import {newCardModel} from "../card/newCardTab";
import { openRecentDocs } from "../business/openRecentDocs";

export const setPanelFocus = (element: Element) => {
    if (element.classList.contains("layout__tab--active") || element.classList.contains("layout__wnd--active")) {
        return;
    }
    document.querySelectorAll(".layout__tab--active").forEach(item => {
        item.classList.remove("layout__tab--active");
    });
    document.querySelectorAll(".dock__item--activefocus").forEach(item => {
        item.classList.remove("dock__item--activefocus");
    });
    document.querySelectorAll(".layout__wnd--active").forEach(item => {
        item.classList.remove("layout__wnd--active");
    });
    if (element.getAttribute("data-type") === "wnd") {
        element.classList.add("layout__wnd--active");
    } else {
        element.classList.add("layout__tab--active");
        ["file", "inbox", "backlink", "tag", "bookmark", "graph", "globalGraph", "outline"].find(item => {
            if (element.classList.contains("sy__" + item)) {
                document.querySelector(`.dock__item[data-type="${item}"]`).classList.add("dock__item--activefocus");
                return true;
            }
        });
        const blockElement = hasClosestBlock(document.activeElement);
        if (blockElement) {
            const editElement = getContenteditableElement(blockElement) as HTMLElement;
            if (editElement) {
                editElement.blur();
            }
        }
    }
};

export const getDockByType = (type: TDockType) => {
    if (!window.siyuan.layout.leftDock) {
        return undefined;
    }
    if (window.siyuan.layout.leftDock.data[type]) {
        return window.siyuan.layout.leftDock;
    }
    if (window.siyuan.layout.rightDock.data[type]) {
        return window.siyuan.layout.rightDock;
    }
    if (window.siyuan.layout.bottomDock.data[type]) {
        return window.siyuan.layout.bottomDock;
    }
};

export const switchWnd = (newWnd: Wnd, targetWnd: Wnd) => {
    // DOM 移动后 range 会变化
    const rangeDatas: {
        id: string,
        start: number,
        end: number
    }[] = [];
    targetWnd.children.forEach((item) => {
        if (item.model instanceof Editor && item.model.editor.protyle.toolbar.range) {
            const blockElement = hasClosestBlock(item.model.editor.protyle.toolbar.range.startContainer);
            if (blockElement) {
                const startEnd = getSelectionOffset(blockElement, undefined, item.model.editor.protyle.toolbar.range);
                rangeDatas.push({
                    id: blockElement.getAttribute("data-node-id"),
                    start: startEnd.start,
                    end: startEnd.end
                });
            }
        }
    });
    newWnd.element.after(targetWnd.element);
    targetWnd.children.forEach((item) => {
        if (item.model instanceof Editor) {
            const rangeData = rangeDatas.splice(0, 1)[0];
            if (!rangeData) {
                return;
            }
            const range = focusByOffset(item.model.editor.protyle.wysiwyg.element.querySelector(`[data-node-id="${rangeData.id}"]`), rangeData.start, rangeData.end);
            if (range) {
                item.model.editor.protyle.toolbar.range = range;
            }
        }
    });
    // 分割线
    newWnd.element.after(newWnd.element.previousElementSibling);
    newWnd.parent.children.find((item, index) => {
        if (item.id === newWnd.id) {
            const tempResize = newWnd.parent.children[index].resize;
            newWnd.parent.children[index].resize = newWnd.parent.children[index - 1].resize;
            newWnd.parent.children[index - 1].resize = tempResize;
            const temp = item;
            newWnd.parent.children[index] = newWnd.parent.children[index - 1];
            newWnd.parent.children[index - 1] = temp;
            return true;
        }
    });
    /// #if !BROWSER
    setTabPosition();
    /// #endif
};

export const getWndByLayout: (layout: Layout) => Wnd = (layout: Layout) => {
    for (let i = 0; i < layout.children.length; i++) {
        const item = layout.children[i];
        if (item instanceof Wnd) {
            return item;
        } else {
            return getWndByLayout(item);
        }
    }
};

const dockToJSON = (dock: Dock) => {
    const json = [];
    const subDockToJSON = (index: number) => {
        const data: IDockTab[] = [];
        dock.element.querySelectorAll(`span[data-index="${index}"]`).forEach(item => {
            data.push({
                type: item.getAttribute("data-type") as TDockType,
                size: {
                    height: parseInt(item.getAttribute("data-height")),
                    width: parseInt(item.getAttribute("data-width")),
                },
                show: item.classList.contains("dock__item--active"),
                icon: item.querySelector("use").getAttribute("xlink:href").substring(1),
                hotkeyLangId: item.getAttribute("data-hotkeylangid")
            });
        });
        return data;
    };
    const data0 = subDockToJSON(0);
    const data2 = subDockToJSON(1);
    if (data0.length > 0 || data2.length > 0) {
        // https://github.com/siyuan-note/siyuan/issues/5641
        json.push(data0);
    }
    if (data2.length > 0) {
        json.push(data2);
    }
    return {
        pin: dock.pin,
        data: json
    };
};

export const resetLayout = () => {
    fetchPost("/api/system/setUILayout", {layout: {}}, () => {
        window.location.reload();
    });
};

export const exportLayout = (reload: boolean, cb?: () => void, onlyData = false, errorExit = false) => {
    if (isWindow()) {
        const layoutJSON: any = {
            layout: {},
        };
        layoutToJSON(window.siyuan.layout.layout, layoutJSON.layout);
        if (onlyData) {
            return layoutJSON;
        }
        sessionStorage.setItem("layout", JSON.stringify(layoutJSON));
        if (reload) {
            window.location.reload();
        } else if (cb) {
            cb();
        }
        return;
    }
    const useElement = document.querySelector("#barDock use");
    if (!useElement) {
        return;
    }
    const layoutJSON: any = {
        hideDock: useElement.getAttribute("xlink:href") === "#iconDock",
        layout: {},
        bottom: dockToJSON(window.siyuan.layout.bottomDock),
        left: dockToJSON(window.siyuan.layout.leftDock),
        right: dockToJSON(window.siyuan.layout.rightDock),
    };
    layoutToJSON(window.siyuan.layout.layout, layoutJSON.layout);
    if (onlyData) {
        return layoutJSON;
    }
    fetchPost("/api/system/setUILayout", {
        layout: layoutJSON,
        errorExit    // 后台不接受该参数，用于请求发生错误时退出程序
    }, () => {
        if (reload) {
            window.location.reload();
        } else if (cb) {
            cb();
        }
    });
};

const JSONToDock = (json: any) => {
    window.siyuan.layout.centerLayout = window.siyuan.layout.layout.children[0].children[1] as Layout;
    window.siyuan.layout.leftDock = new Dock({position: "Left", data: json.left});
    window.siyuan.layout.rightDock = new Dock({position: "Right", data: json.right});
    window.siyuan.layout.bottomDock = new Dock({position: "Bottom", data: json.bottom});
};

export const JSONToCenter = (json: any, layout?: Layout | Wnd | Tab | Model, isStart = false) => {
    let child: Layout | Wnd | Tab | Model;
    if (json.instance === "Layout") {
        if (!layout) {
            window.siyuan.layout.layout = new Layout({
                element: document.getElementById("layouts"),
                direction: json.direction,
                size: json.size,
                type: json.type,
                resize: json.resize
            });
        } else {
            child = new Layout({
                direction: json.direction,
                size: json.size,
                type: json.type,
                resize: json.resize
            });
            (layout as Layout).addLayout(child);
        }
    } else if (json.instance === "Wnd") {
        child = new Wnd(json.resize, (layout as Layout).type);
        (layout as Layout).addWnd(child);
        if (json.width) {
            child.element.classList.remove("fn__flex-1");
            child.element.style.width = json.width;
        }
        if (json.height) {
            child.element.classList.remove("fn__flex-1");
            child.element.style.height = json.height;
        }
    } else if (json.instance === "Tab") {
        if (!json.title) {
            child = newCenterEmptyTab();
        } else {
            let title = json.title;
            if (json.lang) {
                title = window.siyuan.languages[json.lang];
            }
            child = new Tab({
                icon: json.icon,
                docIcon: json.docIcon,
                title
            });
        }
        if (json.pin) {
            child.headElement.classList.add("item--pin");
            if (json.docIcon || json.icon) {
                child.headElement.querySelector(".item__text").classList.add("fn__none");
            }
        }
        if (json.active) {
            child.headElement.setAttribute("data-init-active", "true");
        }
        (layout as Wnd).addTab(child);
        (layout as Wnd).showHeading();
    } else if (json.instance === "Editor" && json.blockId) {
        if (window.siyuan.config.fileTree.openFilesUseCurrentTab) {
            (layout as Tab).headElement.classList.add("item--unupdate");
        }
        (layout as Tab).headElement.setAttribute("data-initdata", JSON.stringify(json));
    } else if (json.instance === "Asset") {
        (layout as Tab).addModel(new Asset({
            tab: (layout as Tab),
            path: json.path,
            page: json.page,
        }));
    } else if (json.instance === "Backlink") {
        (layout as Tab).addModel(new Backlink({
            tab: (layout as Tab),
            blockId: json.blockId,
            rootId: json.rootId,
            type: json.type,
        }));
    } else if (json.instance === "Bookmark") {
        (layout as Tab).addModel(new Bookmark((layout as Tab)));
    } else if (json.instance === "Files") {
        (layout as Tab).addModel(new Files({
            tab: (layout as Tab),
        }));
    } else if (json.instance === "Graph") {
        (layout as Tab).addModel(new Graph({
            tab: (layout as Tab),
            blockId: json.blockId,
            rootId: json.rootId,
            type: json.type
        }));
    } else if (json.instance === "Outline") {
        (layout as Tab).addModel(new Outline({
            tab: (layout as Tab),
            blockId: json.blockId,
            type: json.type
        }));
    } else if (json.instance === "Tag") {
        (layout as Tab).addModel(new Tag((layout as Tab)));
    } else if (json.instance === "Search") {
        (layout as Tab).addModel(new Search({
            tab: (layout as Tab),
            config: json.config
        }));
    } else if (json.instance === "Custom") {
        (layout as Tab).addModel(newCardModel({
            tab: (layout as Tab),
            data: json.data
        }));
    }
    if (json.children) {
        if (Array.isArray(json.children)) {
            json.children.forEach((item: any, index: number) => {
                JSONToCenter(item, layout ? child : window.siyuan.layout.layout, isStart);
                if (item.instance === "Tab" && index === json.children.length - 1) {
                    const activeTabElement = (child as Wnd).headersElement.querySelector('[data-init-active="true"]') as HTMLElement;
                    if (activeTabElement) {
                        if (window.siyuan.config.fileTree.closeTabsOnStart && isStart &&
                            !item.pin && item.title) {
                            // 启动时关闭所有页签就不应该再初始化它
                        } else {
                            activeTabElement.removeAttribute("data-init-active");
                            (child as Wnd).switchTab(activeTabElement, false, false);
                        }
                    }
                }
            });
        } else {
            JSONToCenter(json.children, child, isStart);
        }
    }
};

export const JSONToLayout = (isStart: boolean) => {
    JSONToCenter(window.siyuan.config.uiLayout.layout, undefined, isStart);
    JSONToDock(window.siyuan.config.uiLayout);
    // 启动时不打开页签，需要移除没有钉住的页签
    if (window.siyuan.config.fileTree.closeTabsOnStart && isStart) {
        getAllTabs().forEach(item => {
            if (item.headElement && !item.headElement.classList.contains("item--pin")) {
                item.parent.removeTab(item.id);
            }
        });
    }
    const idZoomIn = getIdZoomInByPath();

    // 启动时 layout 中有该文档，该文档还原会在此之后，因此需有延迟
    if (idZoomIn.id) {
        setTimeout(() => {
            openFileById({
                id: idZoomIn.id,
                action: idZoomIn.isZoomIn ? [Constants.CB_GET_ALL, Constants.CB_GET_FOCUS] : [Constants.CB_GET_FOCUS, Constants.CB_GET_CONTEXT],
                zoomIn: idZoomIn.isZoomIn
            });
        }, Constants.TIMEOUT_BLOCKLOAD);
    }
};

export const layoutToJSON = (layout: Layout | Wnd | Tab | Model, json: any) => {
    if (layout instanceof Layout) {
        json.direction = layout.direction;
        if (layout.parent) {
            if (layout.element.classList.contains("fn__flex-1")) {
                json.size = "auto";
            } else {
                json.size = (layout.parent.direction === "tb" ? layout.element.clientHeight : layout.element.clientWidth) + "px";
            }
        }
        json.resize = layout.resize;
        json.type = layout.type;
        json.instance = "Layout";
    } else if (layout instanceof Wnd) {
        json.resize = layout.resize;
        json.height = layout.element.style.height;
        json.width = layout.element.style.width;
        json.instance = "Wnd";
    } else if (layout instanceof Tab) {
        if (layout.headElement) {
            json.title = layout.title;
            json.icon = layout.icon;
            json.docIcon = layout.docIcon;
            json.pin = layout.headElement.classList.contains("item--pin");
            if (layout.model instanceof Files) {
                json.lang = "fileTree";
            } else if (layout.model instanceof Backlink && layout.model.type === "pin") {
                json.lang = "backlinks";
            } else if (layout.model instanceof Bookmark) {
                json.lang = "bookmark";
            } else if (layout.model instanceof Graph && layout.model.type !== "local") {
                json.lang = "graphView";
            } else if (layout.model instanceof Outline && layout.model.type !== "local") {
                json.lang = "outline";
            } else if (layout.model instanceof Tag) {
                json.lang = "tag";
            }
            if (layout.headElement.classList.contains("item--focus")) {
                json.active = true;
            }
        }
        json.instance = "Tab";
    } else if (layout instanceof Editor) {
        json.notebookId = layout.editor.protyle.notebookId;
        json.blockId = layout.editor.protyle.block.id;
        json.rootId = layout.editor.protyle.block.rootID;
        json.mode = layout.editor.protyle.preview.element.classList.contains("fn__none") ? "wysiwyg" : "preview";
        json.action = layout.editor.protyle.block.showAll ? Constants.CB_GET_ALL : "";
        json.instance = "Editor";
        json.scrollAttr = saveScroll(layout.editor.protyle, true);
    } else if (layout instanceof Asset) {
        json.path = layout.path;
        if (layout.pdfObject) {
            json.page = layout.pdfObject.page;
        }
        json.instance = "Asset";
    } else if (layout instanceof Backlink) {
        json.blockId = layout.blockId;
        json.rootId = layout.rootId;
        json.type = layout.type;
        json.instance = "Backlink";
    } else if (layout instanceof Bookmark) {
        json.instance = "Bookmark";
    } else if (layout instanceof Files) {
        json.instance = "Files";
    } else if (layout instanceof Graph) {
        json.blockId = layout.blockId;
        json.rootId = layout.rootId;
        json.type = layout.type;
        json.instance = "Graph";
    } else if (layout instanceof Outline) {
        json.blockId = layout.blockId;
        json.type = layout.type;
        json.instance = "Outline";
    } else if (layout instanceof Tag) {
        json.instance = "Tag";
    } else if (layout instanceof Search) {
        json.instance = "Search";
        json.config = layout.config;
    } else if (layout instanceof Custom) {
        json.instance = "Custom";
        json.data = layout.data;
    }

    if (layout instanceof Layout || layout instanceof Wnd) {
        if (layout instanceof Layout &&
            (layout.type === "bottom" || layout.type === "left" || layout.type === "right")) {
            // 四周布局使用默认值，清空内容，重置时使用 dock 数据
            if (layout.type === "bottom") {
                json.children = [{
                    "instance": "Wnd",
                    "children": []
                }, {
                    "instance": "Wnd",
                    "resize": "lr",
                    "children": []
                }];
            } else {
                json.children = [{
                    "instance": "Wnd",
                    "children": []
                }, {
                    "instance": "Wnd",
                    "resize": "tb",
                    "children": []
                }];
            }
        } else {
            json.children = [];
            layout.children.forEach((item: Layout | Wnd | Tab) => {
                const itemJSON = {};
                json.children.push(itemJSON);
                layoutToJSON(item, itemJSON);
            });
        }
    } else if (layout instanceof Tab) {
        if (layout.model) {
            json.children = {};
            layoutToJSON(layout.model, json.children);
        } else if (layout.headElement) {
            // 当前页签没有激活时编辑器没有初始化
            json.children = JSON.parse(layout.headElement.getAttribute("data-initdata") || "{}");
        } else {
            // 关闭所有页签
            json.children = {};
        }
    }
};

export const resizeDrag = () => {
    const dragElement = document.getElementById("drag");
    const width = dragElement.clientWidth;
    const dragRect = dragElement.getBoundingClientRect();
    const left = dragRect.left;
    const right = window.innerWidth - dragRect.right;
    if (left > right && left - right < width) {
        dragElement.style.paddingRight = (left - right) + "px";
    } else if (left < right && right - left < width) {
        dragElement.style.paddingLeft = (right - left) + "px";
    } else {
        dragElement.style.padding = "";
    }
};

let resizeTimeout: number;
export const resizeTabs = () => {
    clearTimeout(resizeTimeout);
    //  .layout .fn__flex-shrink {width .15s cubic-bezier(0, 0, .2, 1) 0ms} 时需要再次计算 padding
    // PDF 避免分屏多次调用后，页码跳转到1 https://github.com/siyuan-note/siyuan/issues/5646
    resizeTimeout = window.setTimeout(() => {
        const models = getAllModels();
        models.editor.forEach((item) => {
<<<<<<< HEAD
            if (item.editor?.protyle && item.element.parentElement) {
                hideElements(["gutter"], item.editor.protyle);
                setPadding(item.editor.protyle);
                if (typeof echarts !== "undefined") {
                    item.editor.protyle.wysiwyg.element.querySelectorAll('[data-subtype="echarts"], [data-subtype="mindmap"]').forEach((chartItem: HTMLElement) => {
                        const chartInstance = echarts.getInstanceById(chartItem.firstElementChild.nextElementSibling.getAttribute("_echarts_instance_"));
                        if (chartInstance) {
                            chartInstance.resize();
                        }
                    });
                }
                // 保持光标位置不变 https://ld246.com/article/1673704873983/comment/1673765814595#comments
                if (!item.element.classList.contains("fn__none") && item.editor.protyle.toolbar.range) {
                    let rangeRect = item.editor.protyle.toolbar.range.getBoundingClientRect();
                    if (rangeRect.height === 0) {
                        const blockElement = hasClosestBlock(item.editor.protyle.toolbar.range.startContainer);
                        if (blockElement) {
                            rangeRect = blockElement.getBoundingClientRect();
                        }
                    }
                    if (rangeRect.height === 0) {
                        return;
                    }
                    const protyleRect = item.editor.protyle.element.getBoundingClientRect();
                    if (protyleRect.top + 30 > rangeRect.top || protyleRect.bottom < rangeRect.bottom) {
                        item.editor.protyle.toolbar.range.startContainer.parentElement.scrollIntoView(protyleRect.top > rangeRect.top);
                    }
                }
=======
            if (item.editor && item.editor.protyle &&
                item.element.parentElement && !item.element.classList.contains("fn__none")) {
                item.editor.resize();
>>>>>>> a7c617da
            }
        });
        // https://github.com/siyuan-note/siyuan/issues/6250
        models.backlink.forEach(item => {
            const mTreeElement = item.element.querySelector(".backlinkMList") as HTMLElement;
            if (mTreeElement.style.height && mTreeElement.style.height !== "0px" && item.element.clientHeight !== 0) {
                mTreeElement.style.height = (item.element.clientHeight - mTreeElement.previousElementSibling.clientHeight * 2) + "px";
            }
            item.editors.forEach(editorItem => {
                hideElements(["gutter"], editorItem.protyle);
            });
        });
        models.custom.forEach(item => {
            if (item.resize) {
                item.resize();
            }
        });
        pdfResize();
        hideAllElements(["gutter"]);
    }, 200);
};

export const copyTab = (tab: Tab) => {
    return new Tab({
        icon: tab.icon,
        docIcon: tab.docIcon,
        title: tab.title,
        callback(newTab: Tab) {
            let model: Model;
            if (tab.model instanceof Editor) {
                model = new Editor({
                    tab: newTab,
                    blockId: tab.model.editor.protyle.block.rootID,
                    scrollAttr: saveScroll(tab.model.editor.protyle, true)
                });
            } else if (tab.model instanceof Asset) {
                model = new Asset({
                    tab: newTab,
                    path: tab.model.path
                });
            } else if (tab.model instanceof Graph) {
                model = new Graph({
                    tab: newTab,
                    blockId: tab.model.blockId,
                    rootId: tab.model.rootId,
                    type: tab.model.type,
                });
            } else if (tab.model instanceof Files) {
                model = new Files({
                    tab: newTab
                });
            } else if (tab.model instanceof Outline) {
                model = new Outline({
                    tab: newTab,
                    blockId: tab.model.blockId,
                    type: tab.model.type
                });
            } else if (tab.model instanceof Backlink) {
                model = new Backlink({
                    tab: newTab,
                    blockId: tab.model.blockId,
                    rootId: tab.model.rootId,
                    type: tab.model.type
                });
            } else if (tab.model instanceof Bookmark) {
                model = new Bookmark(newTab);
            } else if (tab.model instanceof Tag) {
                model = new Tag(newTab);
            } else if (tab.model instanceof Search) {
                model = new Search({
                    tab: newTab,
                    config: tab.model.config
                });
            } else if (tab.model instanceof Custom) {
                model = newCardModel({
                    tab,
                    data: tab.model.data
                });
            } else if (!tab.model && tab.headElement) {
                const initData = JSON.parse(tab.headElement.getAttribute("data-initdata") || "{}");
                model = new Editor({
                    tab: newTab,
                    blockId: initData.rootId || initData.blockId,
                    mode: initData.mode,
                    action: typeof initData.action === "string" ? [initData.action] : initData.action,
                    scrollAttr: initData.scrollAttr,
                });
            }
            newTab.addModel(model);
        }
    });
};

export const pdfIsLoading = (element: HTMLElement) => {
    const isLoading = element.querySelector('.layout-tab-container > [data-loading="true"]') ? true : false;
    if (isLoading) {
        showMessage(window.siyuan.languages.pdfIsLoading);
    }
    return isLoading;
};

export const getInstanceById = (id: string, layout = window.siyuan.layout.centerLayout) => {
    const _getInstanceById = (item: Layout | Wnd, id: string) => {
        if (item.id === id) {
            return item;
        }
        if (!item.children) {
            return;
        }
        let ret: Tab | Layout | Wnd;
        for (let i = 0; i < item.children.length; i++) {
            ret = _getInstanceById(item.children[i] as Layout, id) as Tab;
            if (ret) {
                return ret;
            }
        }
    };
    return _getInstanceById(layout, id);
};

export const addResize = (obj: Layout | Wnd) => {
    if (!obj.resize) {
        return;
    }

    const getMinSize = (element: HTMLElement) => {
        let minSize = 227;
        Array.from(element.querySelectorAll(".file-tree")).find((item) => {
            if (item.classList.contains("sy__backlink") || item.classList.contains("sy__graph")
                || item.classList.contains("sy__globalGraph") || item.classList.contains("sy__inbox")) {
                if (!item.classList.contains("fn__none") && !hasClosestByClassName(item, "fn__none")) {
                    minSize = 320;
                    return true;
                }
            }
        });
        return minSize;
    };
    const resizeWnd = (resizeElement: HTMLElement, direction: string) => {
        const setSize = (item: HTMLElement, direction: string) => {
            if (item.classList.contains("fn__flex-1")) {
                if (direction === "lr") {
                    item.style.width = item.clientWidth + "px";
                } else {
                    item.style.height = item.clientHeight + "px";
                }
                item.classList.remove("fn__flex-1");
            }
        };

        let range: Range;
        resizeElement.addEventListener("mousedown", (event: MouseEvent) => {
            getAllModels().editor.forEach((item) => {
                if (item.editor?.protyle && item.element.parentElement) {
                    hideElements(["gutter"], item.editor.protyle);
                }
            });

            if (getSelection().rangeCount > 0) {
                range = getSelection().getRangeAt(0);
            }
            const documentSelf = document;
            const nextElement = resizeElement.nextElementSibling as HTMLElement;
            const previousElement = resizeElement.previousElementSibling as HTMLElement;
            nextElement.style.overflow = "auto"; // 拖动时 layout__resize 会出现 https://github.com/siyuan-note/siyuan/issues/6221
            previousElement.style.overflow = "auto";
            if (!nextElement.nextElementSibling || nextElement.nextElementSibling.classList.contains("layout__dockresize")) {
                setSize(nextElement, direction);
            } else {
                setSize(previousElement, direction);
            }
            const x = event[direction === "lr" ? "clientX" : "clientY"];
            const previousSize = direction === "lr" ? previousElement.clientWidth : previousElement.clientHeight;
            const nextSize = direction === "lr" ? nextElement.clientWidth : nextElement.clientHeight;

            documentSelf.ondragstart = () => {
                // 文件树拖拽会产生透明效果
                document.querySelectorAll(".sy__file .b3-list-item").forEach((item: HTMLElement) => {
                    if (item.style.opacity === "0.1") {
                        item.style.opacity = "";
                    }
                });
                return false;
            };

            documentSelf.onmousemove = (moveEvent: MouseEvent) => {
                moveEvent.preventDefault();
                moveEvent.stopPropagation();
                const previousNowSize = (previousSize + (moveEvent[direction === "lr" ? "clientX" : "clientY"] - x));
                const nextNowSize = (nextSize - (moveEvent[direction === "lr" ? "clientX" : "clientY"] - x));
                if (previousNowSize < 8 || nextNowSize < 8) {
                    return;
                }
                if (window.siyuan.layout.leftDock?.layout.element.isSameNode(previousElement) &&
                    previousNowSize < getMinSize(previousElement)) {
                    return;
                }
                if (window.siyuan.layout.rightDock?.layout.element.isSameNode(nextElement) &&
                    nextNowSize < getMinSize(nextElement)) {
                    return;
                }
                if (window.siyuan.layout.bottomDock?.layout.element.isSameNode(nextElement) &&
                    nextNowSize < 64) {
                    return;
                }
                if (!previousElement.classList.contains("fn__flex-1")) {
                    previousElement.style[direction === "lr" ? "width" : "height"] = previousNowSize + "px";
                }
                if (!nextElement.classList.contains("fn__flex-1")) {
                    nextElement.style[direction === "lr" ? "width" : "height"] = nextNowSize + "px";
                }
            };

            documentSelf.onmouseup = () => {
                documentSelf.onmousemove = null;
                documentSelf.onmouseup = null;
                documentSelf.ondragstart = null;
                documentSelf.onselectstart = null;
                documentSelf.onselect = null;
                resizeTabs();
                if (!isWindow()) {
                    window.siyuan.layout.leftDock.setSize();
                    window.siyuan.layout.bottomDock.setSize();
                    window.siyuan.layout.rightDock.setSize();
                }
                if (range) {
                    focusByRange(range);
                }
                nextElement.style.overflow = "";
                previousElement.style.overflow = "";
            };
        });
    };

    const resizeElement = document.createElement("div");
    if (obj.resize === "lr") {
        resizeElement.classList.add("layout__resize--lr");
    }
    resizeElement.classList.add("layout__resize");
    obj.element.insertAdjacentElement("beforebegin", resizeElement);
    resizeWnd(resizeElement, obj.resize);
};

export const newCenterEmptyTab = () => {
    return new Tab({
        panel: `<div class="layout__empty b3-list">
    <div class="${!window.siyuan.config.readonly ? " fn__none" : ""}">
        <div class="config-about__logo">
            <img src="/stage/icon.png">
            ${window.siyuan.languages.siyuanNote}
        </div>
        <div class="b3-label__text">${window.siyuan.languages.slogan}</div>
    </div>
    <h1>${window.siyuan.languages.noOpenFile}</h1>
    <div class="fn__hr"></div>
    <div class="fn__hr"></div>
    <div class="b3-list-item" id="editorEmptySearch">
        <svg class="b3-list-item__graphic"><use xlink:href="#iconSearch"></use></svg>
        <span>${window.siyuan.languages.search}</span>
        <span class="b3-list-item__meta">${updateHotkeyTip(window.siyuan.config.keymap.general.globalSearch.custom)}</span>
    </div>
    <div id="editorEmptyRecent" class="b3-list-item">
        <svg class="b3-list-item__graphic"><use xlink:href="#iconList"></use></svg>
        <span>${window.siyuan.languages.recentDocs}</span>
        <span class="b3-list-item__meta">${updateHotkeyTip(window.siyuan.config.keymap.general.recentDocs.custom)}</span>
    </div>
    <div id="editorEmptyHistory" class="b3-list-item${window.siyuan.config.readonly ? " fn__none" : ""}">
        <svg class="b3-list-item__graphic"><use xlink:href="#iconHistory"></use></svg>
        <span>${window.siyuan.languages.dataHistory}</span>
        <span class="b3-list-item__meta">${updateHotkeyTip(window.siyuan.config.keymap.general.dataHistory.custom)}</span>
    </div>
    <div class="b3-list-item${window.siyuan.config.readonly ? " fn__none" : ""}" id="editorEmptyFile">
        <svg class="b3-list-item__graphic"><use xlink:href="#iconFile"></use></svg>
        <span>${window.siyuan.languages.newFile}</span>
        <span class="b3-list-item__meta">${updateHotkeyTip(window.siyuan.config.keymap.general.newFile.custom)}</span>
    </div>
    <div class="b3-list-item${window.siyuan.config.readonly ? " fn__none" : ""}" id="editorEmptyNewNotebook">
        <svg class="b3-list-item__graphic"><use xlink:href="#iconFilesRoot"></use></svg>
        <span>${window.siyuan.languages.newNotebook}</span>
    </div>
    <div class="b3-list-item" id="editorEmptyHelp">
        <svg class="b3-list-item__graphic"><use xlink:href="#iconHelp"></use></svg>
        <span>${window.siyuan.languages.help}</span>
    </div>
</div>`,
        callback(tab: Tab) {
            tab.panelElement.addEventListener("click", (event) => {
                let target = event.target as HTMLElement;
                while (target && !target.isEqualNode( tab.panelElement)) {
                    if (target.id === "editorEmptySearch") {
                        openSearch(window.siyuan.config.keymap.general.globalSearch.custom);
                        event.stopPropagation();
                        event.preventDefault()
                        break;
                    } else if (target.id === "editorEmptyRecent") {
                        const openRecentDocsDialog = window.siyuan.dialogs.find(item => {
                            if (item.element.getAttribute("data-key") === window.siyuan.config.keymap.general.recentDocs.custom) {
                                return true;
                            }
                        });
                        if (openRecentDocsDialog) {
                            hideElements(["dialog"]);
                            return;
                        }
                        openRecentDocs();
                        event.stopPropagation();
                        event.preventDefault()
                        break;
                    }else if (target.id === "editorEmptyHistory") {
                        openHistory();
                        event.stopPropagation();
                        event.preventDefault()
                        break;
                    }else if (target.id === "editorEmptyFile") {
                        newFile(undefined, undefined, undefined, true);
                        event.stopPropagation();
                        event.preventDefault()
                        break;
                    }else if (target.id === "editorEmptyNewNotebook") {
                        newNotebook();
                        event.stopPropagation();
                        event.preventDefault()
                        break;
                    }else if (target.id === "editorEmptyHelp") {
                        mountHelp()
                        event.stopPropagation();
                        event.preventDefault()
                        break;
                    }
                    target = target.parentElement
                }
            })
        }
    });
};<|MERGE_RESOLUTION|>--- conflicted
+++ resolved
@@ -544,40 +544,9 @@
     resizeTimeout = window.setTimeout(() => {
         const models = getAllModels();
         models.editor.forEach((item) => {
-<<<<<<< HEAD
-            if (item.editor?.protyle && item.element.parentElement) {
-                hideElements(["gutter"], item.editor.protyle);
-                setPadding(item.editor.protyle);
-                if (typeof echarts !== "undefined") {
-                    item.editor.protyle.wysiwyg.element.querySelectorAll('[data-subtype="echarts"], [data-subtype="mindmap"]').forEach((chartItem: HTMLElement) => {
-                        const chartInstance = echarts.getInstanceById(chartItem.firstElementChild.nextElementSibling.getAttribute("_echarts_instance_"));
-                        if (chartInstance) {
-                            chartInstance.resize();
-                        }
-                    });
-                }
-                // 保持光标位置不变 https://ld246.com/article/1673704873983/comment/1673765814595#comments
-                if (!item.element.classList.contains("fn__none") && item.editor.protyle.toolbar.range) {
-                    let rangeRect = item.editor.protyle.toolbar.range.getBoundingClientRect();
-                    if (rangeRect.height === 0) {
-                        const blockElement = hasClosestBlock(item.editor.protyle.toolbar.range.startContainer);
-                        if (blockElement) {
-                            rangeRect = blockElement.getBoundingClientRect();
-                        }
-                    }
-                    if (rangeRect.height === 0) {
-                        return;
-                    }
-                    const protyleRect = item.editor.protyle.element.getBoundingClientRect();
-                    if (protyleRect.top + 30 > rangeRect.top || protyleRect.bottom < rangeRect.bottom) {
-                        item.editor.protyle.toolbar.range.startContainer.parentElement.scrollIntoView(protyleRect.top > rangeRect.top);
-                    }
-                }
-=======
-            if (item.editor && item.editor.protyle &&
+            if (item.editor?.protyle &&
                 item.element.parentElement && !item.element.classList.contains("fn__none")) {
                 item.editor.resize();
->>>>>>> a7c617da
             }
         });
         // https://github.com/siyuan-note/siyuan/issues/6250
