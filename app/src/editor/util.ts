--- conflicted
+++ resolved
@@ -469,11 +469,7 @@
     resize: boolean
 }) => {
     let title = window.siyuan.languages.siyuanNote;
-<<<<<<< HEAD
-    if (protyle?.path) {
-=======
     if (options.protyle && options.protyle.path) {
->>>>>>> 953920e4
         // https://ld246.com/article/1637636106054/comment/1641485541929#comments
         if (options.protyle.element.classList.contains("fn__none") ||
             (!hasClosestByClassName(options.protyle.element, "layout__wnd--active") &&
