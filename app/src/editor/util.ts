--- conflicted
+++ resolved
@@ -76,19 +76,12 @@
     // 文档已打开
     if (options.assetPath) {
         const asset = allModels.asset.find((item) => {
-<<<<<<< HEAD
             if (item.path === options.assetPath) {
-                item.parent.parent.switchTab(item.parent.headElement);
-                item.parent.parent.showHeading();
-                item.goToPage(options.page);
-=======
-            if (item.path == options.assetPath) {
                 if (!pdfIsLoading(item.parent.parent.element)) {
                     item.parent.parent.switchTab(item.parent.headElement);
                     item.parent.parent.showHeading();
                     item.goToPage(options.page);
                 }
->>>>>>> 5f875e9d
                 return true;
             }
         });
