--- conflicted
+++ resolved
@@ -9,14 +9,8 @@
 
 !macro customInstallMode
     ${IfNot} ${AtLeastWin10}
-<<<<<<< HEAD
     MessageBox mb_iconStop "抱歉，Windows 10 以下系统不受支持"
     Quit
-=======
-        MessageBox MB_ICONEXCLAMATION "非常抱歉，思源笔记无法在 Windows 10 以下的系统上进行安装$\n$\n\
-            Sorry, SiYuan cannot be installed on systems below Windows 10$\n"
-        Quit
->>>>>>> af2fd13a
     ${EndIf}
     MessageBox MB_ICONEXCLAMATION|MB_OKCANCEL "数据无价，请勿在生产环节使用汐洛！安装前应当先备份重要文件！是否继续？$\n$\n" IDOK yes2 IDCANCEL no2
     no2:
