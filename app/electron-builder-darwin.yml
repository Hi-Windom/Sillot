productName: "Sillot"
appId: "sc.windom.sillot"
asar: false
compression: "normal"
copyright: "© 2023 Hi-Windom"
artifactName: "Sillot-${version}-${os}.${ext}"
extraMetadata:
  main: "electron/main.js"
directories:
  output: "build"
files:
  - "electron"

mac:
  identity: "Yunnan Liandi Technology Co., Ltd."
  provisioningProfile: "../../SiYuan.provisionprofile"
  icon: "src/assets/icon.icns"
  gatekeeperAssess: false
  hardenedRuntime: true
  entitlements: "../../entitlements.mas.plist"
  extendInfo:
    - NSMicrophoneUsageDescription: "This app requires microphone access to record audio."
  entitlementsInherit: "../../entitlements.mas.plist"
  extraResources:
    - from: "kernel-darwin"
      to: "kernel"
  target:
    - target: "dmg"

extraResources:
  - from: "changelogs"
    to: "changelogs"
  - from: "stage"
    to: "stage"
  - from: "guide"
    to: "guide"
<<<<<<< HEAD
    filter: "!**/{.DS_Store,.git,.gitignore,.idea,20211226090932-5lcq56f}"
  - from: "PSP/out"
    to: "appearance/plugin"
=======
    filter: "!**/{.DS_Store,.git,.gitignore,.idea}"
  - from: "appearance/boot"
    to: "appearance/boot"
    filter: "!**/{.DS_Store}"
>>>>>>> e107130a
  - from: "appearance/icons"
    to: "appearance/icons"
    filter: "!**/{.DS_Store}"
  - from: "appearance/langs"
    to: "appearance/langs"
    filter: "!**/{.DS_Store}"
  - from: "appearance/emojis"
    to: "appearance/emojis"
    filter: "!**/{.DS_Store}"
  - from: "appearance/themes/midnight"
    to: "appearance/themes/midnight"
    filter: "!**/{.DS_Store,custom.css}"
  - from: "appearance/themes/daylight"
    to: "appearance/themes/daylight"
    filter: "!**/{.DS_Store,custom.css}"
  - from: "appearance/themes/sillou"
    to: "appearance/themes/sillou"
    filter: "!**/{.DS_Store,custom.css}"
  - from: "appearance/themes/sillon"
    to: "appearance/themes/sillon"
    filter: "!**/{.DS_Store,custom.css}"
  - from: "pandoc/pandoc-darwin-amd64.zip"
    to: "pandoc.zip"<|MERGE_RESOLUTION|>--- conflicted
+++ resolved
@@ -34,16 +34,12 @@
     to: "stage"
   - from: "guide"
     to: "guide"
-<<<<<<< HEAD
     filter: "!**/{.DS_Store,.git,.gitignore,.idea,20211226090932-5lcq56f}"
   - from: "PSP/out"
     to: "appearance/plugin"
-=======
-    filter: "!**/{.DS_Store,.git,.gitignore,.idea}"
   - from: "appearance/boot"
     to: "appearance/boot"
     filter: "!**/{.DS_Store}"
->>>>>>> e107130a
   - from: "appearance/icons"
     to: "appearance/icons"
     filter: "!**/{.DS_Store}"
