--- conflicted
+++ resolved
@@ -139,15 +139,9 @@
     <div id="content"></div>
     <div class="fn__flex-1"></div>
     <div class="feedback">
-<<<<<<< HEAD
         <span>🧡 <a href="https://github.com/siyuan-note/siyuan/issues" target="_blank">SiYuan-Note Issues</a></span>
-        <span>💜 <a href="https://github.com/siyuan-note/siyuan/issues" target="_blank">Sillot Issues</a></span>
+        <span>💜 <a href="https://github.com/Hi-Windom/Sillot/issues" target="_blank">Sillot Issues</a></span>
         <span><a href="https://github.com/Hi-Windom/Sillot/releases" target="_blank" class="version"></a></span>
-=======
-        <span>❤️ <a href="https://github.com/siyuan-note/siyuan/issues" target="_blank">GitHub Issues</a></span>
-        <span>🏘️ <a href="https://ld246.com/article/1649901726096" target="_blank">求助反馈建议</a></span>
-        <span><a href="https://b3log.org/siyuan/download.html" target="_blank" class="version"></a></span>
->>>>>>> 953920e4
     </div>
     <div class="fn__flex-1"></div>
 </div>
