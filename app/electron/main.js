--- conflicted
+++ resolved
@@ -393,16 +393,9 @@
         }
     });
 
-<<<<<<< HEAD
     // 加载主界面
     currentWindow.loadURL(getServer() + "/stage/build/app/index.html?v=" + new Date().getTime());
-    currentWindow.webContents.on("devtools-open-url", (event, url) => {
-        // 支持在devtools打开网址 #188 需要 electron@24.0.0+
-        shell.openExternal(url);
-      });
-
-=======
->>>>>>> 802df1e2
+
     // 菜单
     const productName = "Sillot";
     const template = [{
