--- conflicted
+++ resolved
@@ -19,25 +19,24 @@
 // https://github.com/pd4d10/debugtron
 
 const {
-<<<<<<< HEAD
-  app,
+    app,
   session,
-  BrowserWindow,
-  shell,
-  Menu,
-  screen,
-  ipcMain,
-  globalShortcut,
-  Tray,
-} = require('electron')
-const path = require('path')
-const fs = require('fs')
-const net = require('net')
-const fetch = require('electron-fetch').default
-process.noAsar = true
-const appDir = path.dirname(app.getAppPath())
-const isDevEnv = process.env.NODE_ENV === 'development'
-// const appVer = app.getVersion()
+    BrowserWindow,
+    shell,
+    Menu,
+    screen,
+    ipcMain,
+    globalShortcut,
+    Tray,
+} = require("electron");
+const path = require("path");
+const fs = require("fs");
+const net = require("net");
+const fetch = require("electron-fetch").default;
+process.noAsar = true;
+const appDir = path.dirname(app.getAppPath());
+const isDevEnv = process.env.NODE_ENV === "development";
+// const appVer = app.getVersion();
 const branchVer = app.getVersion()
 try { require("electron-reloader")(module); } catch {}
 var VitePort;
@@ -62,34 +61,6 @@
   pkg = JSON.parse(fs.readFileSync(path.join(appDir, "app", "package.json")).toString())
 }
 const appVer = pkg["syv"]
-const confDir = path.join(app.getPath('home'), '.config', 'siyuan')
-const windowStatePath = path.join(confDir, 'windowState.json')
-let bootWindow
-let firstOpen = false
-let workspaces = [] // workspaceDir, id, browserWindow, tray
-let kernelPort = 6806
-require('@electron/remote/main').initialize()
-
-if (!isDevEnv && !app.requestSingleInstanceLock()) {
-  app.quit()
-=======
-    app,
-    BrowserWindow,
-    shell,
-    Menu,
-    screen,
-    ipcMain,
-    globalShortcut,
-    Tray,
-} = require("electron");
-const path = require("path");
-const fs = require("fs");
-const net = require("net");
-const fetch = require("electron-fetch").default;
-process.noAsar = true;
-const appDir = path.dirname(app.getAppPath());
-const isDevEnv = process.env.NODE_ENV === "development";
-const appVer = app.getVersion();
 const confDir = path.join(app.getPath("home"), ".config", "siyuan");
 const windowStatePath = path.join(confDir, "windowState.json");
 let bootWindow;
@@ -101,7 +72,6 @@
 if (!app.requestSingleInstanceLock()) {
     app.quit();
     return;
->>>>>>> 1015ef40
 }
 
 try {
@@ -234,6 +204,7 @@
     }
 
     // 创建主窗体
+  console.log('action: 创建主窗体')
     const currentWindow = new BrowserWindow({
         show: false,
         backgroundColor: "#FFF", // 桌面端主窗体背景色设置为 `#FFF` Fix https://github.com/siyuan-note/siyuan/issues/4544
@@ -260,37 +231,7 @@
     currentWindow.webContents.userAgent = "SiYuan/" + appVer +
         " https://b3log.org/siyuan Electron";
 
-<<<<<<< HEAD
-  // 创建主窗体
-  console.log('action: 创建主窗体')
-  const currentWindow = new BrowserWindow({
-    show: false,
-    backgroundColor: '#FFF', // 桌面端主窗体背景色设置为 `#FFF` Fix https://github.com/siyuan-note/siyuan/issues/4544
-    width: windowState.width,
-    height: windowState.height,
-    minWidth: 493,
-    minHeight: 376,
-    x,
-    y,
-    fullscreenable: true,
-    fullscreen: windowState.fullscreen,
-    trafficLightPosition: {x: 8, y: 8},
-    webPreferences: {
-      nodeIntegration: true,
-      webviewTag: true,
-      webSecurity: false,
-      contextIsolation: false,
-    },
-    frame: 'darwin' === process.platform,
-    titleBarStyle: 'hidden',
-    icon: path.join(appDir, 'stage', 'icon-large.png'),
-  })
-  require('@electron/remote/main').enable(currentWindow.webContents)
-  currentWindow.webContents.userAgent = 'SiYuan/' + appVer +
-    ' https://b3log.org/siyuan Electron'
-=======
     currentWindow.webContents.session.setSpellCheckerLanguages(["en-US"]);
->>>>>>> 1015ef40
 
     // 发起互联网服务请求时绕过安全策略 https://github.com/siyuan-note/siyuan/issues/5516
     currentWindow.webContents.session.webRequest.onBeforeSendHeaders(
@@ -359,7 +300,6 @@
         }
     });
 
-<<<<<<< HEAD
   // 加载主界面
   function loadVite(VitePort) {
     currentWindow.loadURL(`http://localhost:${VitePort}`).catch(() => {
@@ -383,21 +323,9 @@
     })
   }
 
-  // 菜单
-  const productName = 'Sillot'
-  const template = [
-    {
-      label: productName,
-      submenu: [
-=======
-    // 加载主界面
-    currentWindow.loadURL(getServer() + "/stage/build/app/index.html?v=" +
-        new Date().getTime());
-
     // 菜单
-    const productName = "SiYuan";
+    const productName = "Sillot";
     const template = [
->>>>>>> 1015ef40
         {
             label: productName,
             submenu: [
@@ -493,11 +421,10 @@
             transparent: "linux" !== process.platform,
         });
 
-<<<<<<< HEAD
-    const kernelName = 'win32' === process.platform
-      ? 'SiYuan-Kernel.exe'
-      : 'SiYuan-Kernel'
-    // const kernelPath = path.join(appDir, 'kernel', kernelName)
+        const kernelName = "win32" === process.platform
+            ? "SiYuan-Kernel.exe"
+            : "SiYuan-Kernel";
+        // const kernelPath = path.join(appDir, "kernel", kernelName);
     let kernelPath
     if (!isVite) {
       kernelPath = path.join(appDir, 'kernel', kernelName)
@@ -505,18 +432,6 @@
       kernelPath = path.join(appDir,'app', 'kernel', kernelName)
     }
     console.log('debug: $kernelPath = ' + kernelPath)
-    if (!fs.existsSync(kernelPath)) {
-      showErrorWindow('⚠️ 内核文件丢失 Kernel is missing',
-        `<div>内核可执行文件丢失，请重新安装思源，并将思源加入杀毒软件信任列表。</div><div>The kernel binary is not found, please reinstall SiYuan and add SiYuan into the trust list of your antivirus software.</div>`)
-      bootWindow.destroy()
-      resolve(false)
-      return
-    }
-=======
-        const kernelName = "win32" === process.platform
-            ? "SiYuan-Kernel.exe"
-            : "SiYuan-Kernel";
-        const kernelPath = path.join(appDir, "kernel", kernelName);
         if (!fs.existsSync(kernelPath)) {
             showErrorWindow("⚠️ 内核文件丢失 Kernel is missing",
                 "<div>内核可执行文件丢失，请重新安装思源，并将思源加入杀毒软件信任列表。</div><div>The kernel binary is not found, please reinstall SiYuan and add SiYuan into the trust list of your antivirus software.</div>");
@@ -524,7 +439,6 @@
             resolve(false);
             return;
         }
->>>>>>> 1015ef40
 
         if (!isDevEnv || workspaces.length > 0) {
             if (port && "" !== port) {
@@ -583,39 +497,6 @@
             writeLog("booted kernel process [pid=" + kernelProcessPid + ", port=" +
                 kernelPort + "]");
 
-<<<<<<< HEAD
-      kernelProcess.on('close', (code) => {
-        writeLog(`kernel [pid=${kernelProcessPid}] exited with code [${code}]`)
-        if (0 !== code) {
-          switch (code) {
-            case 20:
-              showErrorWindow('⚠️ 数据库被锁定 The database is locked',
-                `<div>数据库文件正在被其他进程占用，请检查是否同时存在多个内核进程（SiYuan Kernel）服务相同的工作空间。</div><div>The database file is being occupied by other processes, please check whether there are multiple kernel processes (SiYuan Kernel) serving the same workspace at the same time.</div>`)
-              break
-            case 21:
-              showErrorWindow('⚠️ 监听端口 ' + kernelPort +
-                ' 失败 Failed to listen to port ' + kernelPort,
-                '<div>监听 ' + kernelPort +
-                ' 端口失败，请确保程序拥有网络权限并不受防火墙和杀毒软件阻止。</div><div>Failed to listen to port ' +
-                kernelPort +
-                ', please make sure the program has network permissions and is not blocked by firewalls and antivirus software.</div>')
-              break
-            case 22:
-              showErrorWindow(
-                '⚠️ 创建配置目录失败 Failed to create config directory',
-                `<div>思源需要在用户家目录下创建配置文件夹（~/.config/siyuan），请确保该路径具有写入权限。</div><div>SiYuan needs to create a configuration folder (~/.config/siyuan) in the user\'s home directory. Please make sure that the path has write permissions.</div>`)
-              break
-            case 23:
-              showErrorWindow(
-                '⚠️ 无法读写块树文件 Failed to access blocktree file',
-                `<div>块树文件正在被其他程序锁定或者已经损坏，请删除 工作空间/temp/ 文件夹后重启</div><div>The block tree file is being locked by another program or is corrupted, please delete the workspace/temp/ folder and restart.</div>`)
-              break
-            case 24: // 工作空间已被锁定，尝试切换到第一个打开的工作空间
-              if (workspaces && 0 < workspaces.length) {
-                showWindow(workspaces[0].browserWindow)
-              }
-              console.warn(workspaces)
-=======
             kernelProcess.on("close", (code) => {
                 writeLog(`kernel [pid=${kernelProcessPid}] exited with code [${code}]`);
                 if (0 !== code) {
@@ -646,7 +527,6 @@
                             if (workspaces && 0 < workspaces.length) {
                                 showWindow(workspaces[0].browserWindow);
                             }
->>>>>>> 1015ef40
 
                             showErrorWindow(
                                 "⚠️ 工作空间已被锁定 The workspace is locked",
@@ -743,7 +623,6 @@
     });
 };
 
-<<<<<<< HEAD
 // 注册自定义协议
 function setProtocol(agreement) {
   let isSet = false // 是否注册成功
@@ -761,12 +640,9 @@
   console.log(`${agreement}是否注册成功：`, isSet)
 }
 
-setProtocol('siyuan')
+setProtocol("siyuan");
 setProtocol('sillot')
 setProtocol('sisi')
-=======
-app.setAsDefaultProtocolClient("siyuan");
->>>>>>> 1015ef40
 
 app.commandLine.appendSwitch("disable-web-security");
 app.commandLine.appendSwitch("auto-detect", "false");
@@ -799,46 +675,6 @@
   let ReactDeveloperToolsRoot = path.join(app.getPath("userData"), "extensions", "ReactDeveloperTools")
   loadExtension(ReactDeveloperToolsRoot)
 
-<<<<<<< HEAD
-  let resetWindowStateOnRestart = false
-  const resetTrayMenu = (tray, lang, mainWindow) => {
-    const trayMenuTemplate = [
-      {
-        label: mainWindow.isVisible()
-          ? lang.hideWindow
-          : lang.showWindow,
-        click: () => {
-          showHideWindow(tray, lang, mainWindow)
-        },
-      },
-      {
-        label: lang.officialWebsite,
-        click: () => {
-          shell.openExternal('https://b3log.org/siyuan/')
-        },
-      },
-      {
-        label: lang.openSource,
-        click: () => {
-          shell.openExternal('https://github.com/Hi-Windom/Sillot')
-        },
-      },
-      {
-        label: lang.resetWindow,
-        type: 'checkbox',
-        click: v => {
-          resetWindowStateOnRestart = v.checked
-          mainWindow.webContents.send('siyuan-save-close', true)
-        },
-      },
-      {
-        label: lang.quit,
-        click: () => {
-          mainWindow.webContents.send('siyuan-save-close', true)
-        },
-      },
-    ]
-=======
     let resetWindowStateOnRestart = false;
     const resetTrayMenu = (tray, lang, mainWindow) => {
         const trayMenuTemplate = [
@@ -859,7 +695,7 @@
             {
                 label: lang.openSource,
                 click: () => {
-                    shell.openExternal("https://github.com/siyuan-note/siyuan");
+                    shell.openExternal("https://github.com/Hi-Windom/Sillot");
                 },
             },
             {
@@ -877,7 +713,6 @@
                 },
             },
         ];
->>>>>>> 1015ef40
 
         if ("win32" === process.platform) {
             // Windows 端支持窗口置顶 https://github.com/siyuan-note/siyuan/issues/6860
@@ -918,14 +753,13 @@
         resetTrayMenu(tray, lang, mainWindow);
     };
 
-<<<<<<< HEAD
-  ipcMain.on('siyuan-first-quit', () => {
-    app.exit()
-  })
-  ipcMain.on('siyuan-show', (event, id) => {
-    showWindow(BrowserWindow.fromId(id))
-  })
-  ipcMain.on("sillot-show", (event, name) => {
+    ipcMain.on("siyuan-first-quit", () => {
+        app.exit();
+    });
+    ipcMain.on("siyuan-show", (event, id) => {
+        showWindow(BrowserWindow.fromId(id));
+    });
+    ipcMain.on("sillot-show", (event, name) => {
     if (/^sillot:\/\//.test(name) || /^sillot:\\\\/.test(name)) {
       shell.showItemInFolder(name.replace("sillot://", ""));
       return;
@@ -936,42 +770,7 @@
       return;
     }
   });
-  ipcMain.on('siyuan-config-tray', (event, data) => {
-    workspaces.find(item => {
-      if (item.id === data.id) {
-        hideWindow(item.browserWindow)
-        if ('win32' === process.platform || 'linux' === process.platform) {
-          resetTrayMenu(item.tray, data.languages, item.browserWindow)
-        }
-        return true
-      }
-    })
-  })
-  ipcMain.on('siyuan-closetab', (event, data) => {
-    BrowserWindow.getAllWindows().forEach(item => {
-      item.webContents.send('siyuan-closetab', data)
-    })
-  })
-  ipcMain.on('siyuan-export-pdf', (event, data) => {
-    BrowserWindow.fromId(data.id).webContents.send('siyuan-export-pdf', data)
-  })
-  ipcMain.on('siyuan-export-close', (event, id) => {
-    BrowserWindow.fromId(id).webContents.send('siyuan-export-close', id)
-  })
-  ipcMain.on('siyuan-export-prevent', (event, id) => {
-    BrowserWindow.fromId(id).webContents.on('will-navigate', (event, url) => {
-      const currentURL = new URL(event.sender.getURL())
-      if (url.startsWith(getServer(currentURL.port))) {
-        return
-      }
-=======
-    ipcMain.on("siyuan-first-quit", () => {
-        app.exit();
-    });
-    ipcMain.on("siyuan-show", (event, id) => {
-        showWindow(BrowserWindow.fromId(id));
-    });
-    ipcMain.on("siyuan-config-tray", (event, data) => {
+  ipcMain.on("siyuan-config-tray", (event, data) => {
         workspaces.find(item => {
             if (item.id === data.id) {
                 hideWindow(item.browserWindow);
@@ -999,7 +798,6 @@
             if (url.startsWith(getServer(currentURL.port))) {
                 return;
             }
->>>>>>> 1015ef40
 
             event.preventDefault();
             shell.openExternal(url);
@@ -1044,54 +842,6 @@
             globalShortcut.unregisterAll();
             writeLog("exited ui");
         }
-<<<<<<< HEAD
-      } catch (e) {
-        writeLog(e)
-      }
-      app.exit()
-      globalShortcut.unregisterAll()
-      writeLog('exited ui')
-    }
-  })
-  ipcMain.on('siyuan-openwindow', (event, data) => {
-    const win = new BrowserWindow({
-      show: true,
-      backgroundColor: '#FFF',
-      trafficLightPosition: {x: 8, y: 13},
-      width: screen.getPrimaryDisplay().size.width * 0.7,
-      height: screen.getPrimaryDisplay().size.height * 0.9,
-      minWidth: 493,
-      minHeight: 376,
-      fullscreenable: true,
-      frame: 'darwin' === process.platform,
-      icon: path.join(appDir, 'stage', 'icon-large.png'),
-      titleBarStyle: 'hidden',
-      webPreferences: {
-        contextIsolation: false,
-        nodeIntegration: true,
-        webviewTag: true,
-        webSecurity: false,
-      },
-    })
-    win.loadURL(data)
-    require('@electron/remote/main').enable(win.webContents)
-    win.webContents.on('devtools-open-url', (event, url) => {
-      // 支持在devtools打开网址 #188 需要 electron@24.0.0+
-      shell.openExternal(url)
-    })
-  })
-  ipcMain.on('siyuan-open-workspace', (event, data) => {
-    const foundWorkspace = workspaces.find((item, index) => {
-      if (item.workspaceDir === data.workspace) {
-        showWindow(item.browserWindow)
-        return true
-      }
-    })
-    if (!foundWorkspace) {
-      initKernel(data.workspace, '', data.lang).then((isSucc) => {
-        if (isSucc) {
-          boot()
-=======
     });
     ipcMain.on("siyuan-openwindow", (event, data) => {
         const win = new BrowserWindow({
@@ -1115,7 +865,11 @@
         });
         win.loadURL(data);
         require("@electron/remote/main").enable(win.webContents);
-    });
+      win.webContents.on('devtools-open-url', (event, url) => {
+      // 支持在devtools打开网址 #188 需要 electron@24.0.0+
+      shell.openExternal(url)
+    })
+  });
     ipcMain.on("siyuan-open-workspace", (event, data) => {
         const foundWorkspace = workspaces.find((item) => {
             if (item.workspaceDir === data.workspace) {
@@ -1129,7 +883,6 @@
                     boot();
                 }
             });
->>>>>>> 1015ef40
         }
     });
     ipcMain.on("siyuan-init", async (event, data) => {
@@ -1278,50 +1031,6 @@
                 item.browserWindow.webContents.send("siyuan-openurl", url);
             }
         });
-    }
-});
-
-app.on("second-instance", (event, argv) => {
-    writeLog("second-instance [" + argv + "]");
-    let workspace = argv.find((arg) => arg.startsWith("--workspace="));
-    if (workspace) {
-        workspace = workspace.split("=")[1];
-        writeLog("got second-instance arg [--workspace=" + workspace + "]");
-    }
-    let port = argv.find((arg) => arg.startsWith("--port="));
-    if (port) {
-        port = port.split("=")[1];
-        writeLog("got second-instance arg [--port=" + port + "]");
-    } else {
-        port = 0;
-    }
-    const foundWorkspace = workspaces.find(item => {
-        if (item.browserWindow && !item.browserWindow.isDestroyed()) {
-            if (workspace && workspace === item.workspaceDir) {
-                showWindow(item.browserWindow);
-                return true;
-            }
-        }
-    });
-    if (foundWorkspace) {
-        return;
-    }
-    if (workspace) {
-        initKernel(workspace, port, "").then((isSucc) => {
-            if (isSucc) {
-                boot();
-            }
-        });
-        return;
-    }
-
-    const siyuanURL = argv.find((arg) => arg.startsWith("siyuan://"));
-    workspaces.forEach(item => {
-<<<<<<< HEAD
-      if (item.browserWindow && !item.browserWindow.isDestroyed()) {
-        item.browserWindow.webContents.send('siyuan-openurl', url)
-      }
-    })
   } else if (url.startsWith('sillot:')) {
     // 业务处理在 onGetConfig.ts
     if (url.startsWith('sillot://') || url.startsWith('sillot:\\\\'))
@@ -1342,50 +1051,51 @@
         }
       })
     }
-  }
-})
-
-app.on('second-instance', (event, argv) => { // for windows
-  writeLog('second-instance [' + argv + ']')
-  let workspace = argv.find((arg) => arg.startsWith('--workspace='))
-  if (workspace) {
-    workspace = workspace.split('=')[1]
-    writeLog('got second-instance arg [--workspace=' + workspace + ']')
-  }
-  let port = argv.find((arg) => arg.startsWith('--port='))
-  if (port) {
-    port = port.split('=')[1]
-    writeLog('got second-instance arg [--port=' + port + ']')
-  } else {
-    port = 0
-  }
-  const foundWorkspace = workspaces.find(item => {
-    if (item.browserWindow && !item.browserWindow.isDestroyed()) {
-      if (workspace && workspace === item.workspaceDir) {
-        showWindow(item.browserWindow)
-        return true
-      }
-=======
+    }
+});
+
+app.on("second-instance", (event, argv) => { // for windows
+    writeLog("second-instance [" + argv + "]");
+    let workspace = argv.find((arg) => arg.startsWith("--workspace="));
+    if (workspace) {
+        workspace = workspace.split("=")[1];
+        writeLog("got second-instance arg [--workspace=" + workspace + "]");
+    }
+    let port = argv.find((arg) => arg.startsWith("--port="));
+    if (port) {
+        port = port.split("=")[1];
+        writeLog("got second-instance arg [--port=" + port + "]");
+    } else {
+        port = 0;
+    }
+    const foundWorkspace = workspaces.find(item => {
+        if (item.browserWindow && !item.browserWindow.isDestroyed()) {
+            if (workspace && workspace === item.workspaceDir) {
+                showWindow(item.browserWindow);
+                return true;
+            }
+        }
+    });
+    if (foundWorkspace) {
+        return;
+    }
+    if (workspace) {
+        initKernel(workspace, port, "").then((isSucc) => {
+            if (isSucc) {
+                boot();
+            }
+        });
+        return;
+    }
+
+  const siyuanURL = argv.find((arg) => arg.startsWith("siyuan://"));
+  const sillotURL = argv.find((arg) => arg.startsWith('sillot:'))
+  const sisiURL = argv.find((arg) => arg.startsWith('sisi:'))
+    workspaces.forEach(item => {
         if (item.browserWindow && !item.browserWindow.isDestroyed() && siyuanURL) {
             item.browserWindow.webContents.send("siyuan-openurl", siyuanURL);
         }
     });
-
-    if (!siyuanURL && 0 < workspaces.length) {
-        showWindow(workspaces[0].browserWindow);
->>>>>>> 1015ef40
-    }
-});
-
-<<<<<<< HEAD
-  const siyuanURL = argv.find((arg) => arg.startsWith('siyuan://'))
-  const sillotURL = argv.find((arg) => arg.startsWith('sillot:'))
-  const sisiURL = argv.find((arg) => arg.startsWith('sisi:'))
-  workspaces.forEach(item => {
-    if (item.browserWindow && !item.browserWindow.isDestroyed() && siyuanURL) {
-      item.browserWindow.webContents.send('siyuan-openurl', siyuanURL)
-    }
-  })
 
   if (sillotURL) {
     // 业务处理在 onGetConfig.ts
@@ -1410,17 +1120,11 @@
     }
   }
 
-  if (!siyuanURL && 0 < workspaces.length) {
-    showWindow(workspaces[0].browserWindow)
-  }
-})
-
-app.on('activate', () => {
-  if (workspaces.length > 0) {
-    const mainWindow = workspaces[0].browserWindow
-    if (mainWindow && !mainWindow.isDestroyed()) {
-      mainWindow.show()
-=======
+    if (!siyuanURL && 0 < workspaces.length) {
+        showWindow(workspaces[0].browserWindow);
+    }
+});
+
 app.on("activate", () => {
     if (workspaces.length > 0) {
         const mainWindow = workspaces[0].browserWindow;
@@ -1430,7 +1134,6 @@
     }
     if (BrowserWindow.getAllWindows().length === 0) {
         boot();
->>>>>>> 1015ef40
     }
 });
 
