// SiYuan - Refactor your thinking
// Copyright (c) 2020-present, b3log.org
//
// This program is free software: you can redistribute it and/or modify
// it under the terms of the GNU Affero General Public License as published by
// the Free Software Foundation, either version 3 of the License, or
// (at your option) any later version.
//
// This program is distributed in the hope that it will be useful,
// but WITHOUT ANY WARRANTY; without even the implied warranty of
// MERCHANTABILITY or FITNESS FOR A PARTICULAR PURPOSE.  See the
// GNU Affero General Public License for more details.
//
// You should have received a copy of the GNU Affero General Public License
// along with this program.  If not, see <https://www.gnu.org/licenses/>.



const {
    net,
    app,
    session,
    BrowserWindow,
    shell,
    Menu,
    MenuItem,
    screen,
    ipcMain,
    globalShortcut,
    Tray,
    dialog,
    systemPreferences,
    powerMonitor,
    Notification,
} = require("electron");
const path = require("path");
const fs = require("fs");
const gNet = require("net");
const remote = require("@electron/remote/main");

process.noAsar = true;
const appDir = path.dirname(app.getAppPath());
const isDevEnv = process.env.NODE_ENV === "development";
const DevMode = process.env.MODE === "dlv" ? "dlv" : "exec";
const appVer = app.getVersion();
if (isDevEnv) {
  appIcon = path.join(appDir, "app", "stage", "icon-large.png");
} else {
  appIcon = path.join(appDir, "stage", "icon-large.png");
}
console.log("appVer: ", appVer)
console.log("isDevEnv: ", isDevEnv)
console.log("DevMode: ", DevMode)
console.log("appDir: ", appDir)
console.log("appIcon: ", appIcon)
try { require("electron-reloader")(module); } catch {}
const logFileName = 'electron-main.log';
const logFile = path.join(appDir, logFileName);
const originalLog = console.log;
const originalError = console.error;
const originalWarn = console.warn;
const formatTimestamp = () => {
  const now = new Date();
  const year = now.getFullYear();
  const month = String(now.getMonth() + 1).padStart(2, '0');
  const day = String(now.getDate()).padStart(2, '0');
  const hours = String(now.getHours()).padStart(2, '0');
  const minutes = String(now.getMinutes()).padStart(2, '0');
  const seconds = String(now.getSeconds()).padStart(2, '0');
  return `${year}/${month}/${day}${hours}:${minutes}:${seconds}`;
};
// 不重写 console.debug，配合使用 debugtron 查看. REF https://github.com/pd4d10/debugtron
console.log = function(...args) {
  originalLog.apply(console, args);
  const timestamp = formatTimestamp();
  const message = `I ${timestamp} main.js ${args.join(' ')}\n`;
  fs.appendFile(logFile, message, (err) => {
    if (err) {
      originalError('Unable to write to log file:', err);
    }
  });
};
console.info = function(...args) {
  originalLog.apply(console, args);
  const timestamp = formatTimestamp();
  const message = `I ${timestamp} main.js ${args.join(' ')}\n`;
  fs.appendFile(logFile, message, (err) => {
    if (err) {
      originalError('Unable to write to log file:', err);
    }
  });
};
console.error = function(...args) {
  originalError.apply(console, args);
  const timestamp = formatTimestamp();
  const message = `E ${timestamp} main.js ${args.join(' ')}\n`;
  fs.appendFile(logFile, message, (err) => {
    if (err) {
      originalError('Unable to write to log file:', err);
    }
  });
};
console.warn = function(...args) {
  originalWarn.apply(console, args);
  const timestamp = formatTimestamp();
  const message = `W ${timestamp} main.js ${args.join(' ')}\n`;
  fs.appendFile(logFile, message, (err) => {
    if (err) {
      originalError('Unable to write to log file:', err);
    }
  });
};

const confDir = path.join(app.getPath("home"), ".config", "sillot");
const windowStatePath = path.join(confDir, "windowState.json");
let bootWindow;
let firstOpen = false;
const workspaces = []; // workspaceDir, id, browserWindow, tray
let kernelPort = 58131;
let resetWindowStateOnRestart = false;

remote.initialize();

if (!app.requestSingleInstanceLock()) {
    app.clearRecentDocuments();
    app.quit();
}

try {
    firstOpen = !fs.existsSync(path.join(confDir, "workspace.json"));
    if (!fs.existsSync(confDir)) {
        fs.mkdirSync(confDir, {mode: 0o755, recursive: true});
    }
} catch (e) {
    console.error(e);
    require("electron").dialog.showErrorBox("创建配置目录失败 Failed to create config directory", "思源（汐洛）需要在用户家目录下创建配置文件夹（~/.config/sillot），请确保该路径具有写入权限。\n\nSiYuan needs to create a configuration folder (~/.config/sillot) in the user's home directory. Please make sure that the path has write permissions.");
    app.exit();
}

const windowNavigate = (currentWindow) => {
    currentWindow.webContents.on("will-navigate", (event) => {
        const url = event.url;
        if (url.startsWith(localServer)) {
            return;
        }
        event.preventDefault();
        shell.openExternal(url);
    });
};

const setProxy = (proxyURL, webContents) => {
    if (proxyURL.startsWith("://")) {
        console.log("network proxy [system]");
        return webContents.session.setProxy({mode: "system"});
    }
    console.log("network proxy [" + proxyURL + "]");
    return webContents.session.setProxy({proxyRules: proxyURL});
};

const hotKey2Electron = (key) => {
    if (!key) {
        return key;
    }
    let electronKey = "";
    if (key.indexOf("⌘") > -1) {
        electronKey += "CommandOrControl+";
    }
    if (key.indexOf("⇧") > -1) {
        electronKey += "Shift+";
    }
    if (key.indexOf("⌥") > -1) {
        electronKey += "Alt+";
    }
    return electronKey + key.replace("⌘", "").replace("⇧", "").replace("⌥", "");
};

const exitApp = (port, errorWindowId) => {
    let tray;
    let mainWindow;
    app.clearRecentDocuments()
    // 关闭端口相同的所有非主窗口
    BrowserWindow.getAllWindows().forEach((item) => {
        try {
            const currentURL = new URL(item.getURL());
            if (port.toString() === currentURL.port.toString()) {
                const hasMain = workspaces.find((workspaceItem) => {
                    if (workspaceItem.browserWindow.id === item.id) {
                        mainWindow = item;
                        return true;
                    }
                });
                if (!hasMain) {
                    item.destroy();
                }
            }
        } catch (e) {
            // load file is not a url
        }
    });
    workspaces.find((item, index) => {
        if (mainWindow && mainWindow.id === item.browserWindow.id) {
            if (workspaces.length > 1) {
                item.browserWindow.destroy();
            }
            workspaces.splice(index, 1);
            tray = item.tray;
            return true;
        }
    });
    if (tray && ("win32" === process.platform || "linux" === process.platform)) {
        tray.destroy();
    }
    if (workspaces.length === 0 && mainWindow) {
        try {
            if (resetWindowStateOnRestart) {
                fs.writeFileSync(windowStatePath, "{}");
            } else {
                const bounds = mainWindow.getBounds();
                fs.writeFileSync(windowStatePath, JSON.stringify({
                    isMaximized: mainWindow.isMaximized(),
                    fullscreen: mainWindow.isFullScreen(),
                    isDevToolsOpened: mainWindow.webContents.isDevToolsOpened(),
                    x: bounds.x,
                    y: bounds.y,
                    width: bounds.width,
                    height: bounds.height,
                }));
            }
        } catch (e) {
            writeLog(e);
        }

        if (errorWindowId) {
            BrowserWindow.getAllWindows().forEach((item) => {
                if (errorWindowId !== item.id) {
                    item.destroy();
                }
            });
        } else {
            app.exit();
        }
        globalShortcut.unregisterAll();
        writeLog("exited ui");
    }
};

const localServer = "http://127.0.0.1";

const getServer = (port = kernelPort) => {
    return localServer + ":" + port;
};

const sleep = (ms) => {
    return new Promise(resolve => setTimeout(resolve, ms));
};

const showErrorWindow = (title, content) => {
    let errorHTMLPath = path.join(appDir, "app", "electron", "error.html");
    if (isDevEnv) {
        errorHTMLPath = path.join(appDir, "electron", "error.html");
    }
    const errWindow = new BrowserWindow({
        width: Math.floor(screen.getPrimaryDisplay().size.width * 0.5),
        height: Math.floor(screen.getPrimaryDisplay().workAreaSize.height * 0.8),
        frame: false,
        icon: appIcon,
        webPreferences: {
            nodeIntegration: true, webviewTag: true, webSecurity: false, contextIsolation: false,
        },
    });
    errWindow.loadFile(errorHTMLPath, {
        query: {
            home: app.getPath("home"),
            v: appVer,
            title: title,
            content: content,
            icon: appIcon,
        },
    });
    errWindow.webContents.on('did-finish-load', () => {
      errWindow.webContents.executeJavaScript(`
          const { ipcRenderer } = require('electron');
      `);
  });
    errWindow.show();
    return errWindow.id;
};

const writeLog = (out) => {
    console.log(out);
    const logFile = path.join(confDir, "app.log");
    let log = "";
    const maxLogLines = 1024;
    try {
        if (fs.existsSync(logFile)) {
            log = fs.readFileSync(logFile).toString();
            const lines = log.split("\n");
            if (maxLogLines < lines.length) {
                log = lines.slice(maxLogLines / 2, maxLogLines).join("\n") + "\n";
            }
        }
        out = out.toString();
        out = new Date().toISOString().replace(/T/, " ").replace(/\..+/, "") + " " + out;
        log += out + "\n";
        fs.writeFileSync(logFile, log);
    } catch (e) {
        console.error(e);
    }
};

let openAsHidden = false;
const isOpenAsHidden = function () {
    return 1 === workspaces.length && openAsHidden;
};

const initMainWindow = () => {
    let windowStateInitialized = true;
    // 恢复主窗体状态
    let oldWindowState = {};
    try {
        oldWindowState = JSON.parse(fs.readFileSync(windowStatePath, "utf8"));
        if (!oldWindowState.x) {
            windowStateInitialized = false;
        }
    } catch (e) {
        fs.writeFileSync(windowStatePath, "{}");
        windowStateInitialized = false;
    }
    let defaultWidth;
    let defaultHeight;
    let workArea;
    try {
        defaultWidth = Math.floor(screen.getPrimaryDisplay().size.width * 0.8);
        defaultHeight = Math.floor(screen.getPrimaryDisplay().workAreaSize.height * 0.8);
        workArea = screen.getPrimaryDisplay().workArea;
    } catch (e) {
        console.error(e);
    }
    const windowState = Object.assign({}, {
        isMaximized: false,
        fullscreen: false,
        isDevToolsOpened: false,
        x: 0,
        y: 0,
        width: defaultWidth,
        height: defaultHeight,
    }, oldWindowState);

    writeLog("windowStat [x=" + windowState.x + ", y=" + windowState.y + ", width=" + windowState.width + ", height=" + windowState.height + "], default [width=" + defaultWidth + ", height=" + defaultHeight + "], workArea [width=" + workArea.width + ", height=" + workArea.height + "]");

    let resetToCenter = false
    let x = windowState.x;
    let y = windowState.y;
    if (workArea) {
        // 窗口大于 workArea 时缩小会隐藏到左下角，这里使用最小值重置
        if (windowState.width > workArea.width || windowState.height > workArea.height) { // 重启后窗口大小恢复默认问题 https://github.com/siyuan-note/siyuan/issues/7755
            windowState.width = Math.min(defaultWidth, workArea.width);
            windowState.height = Math.min(defaultHeight, workArea.height);
        }

        if (x >= workArea.width * 0.8 || y >= workArea.height * 0.8) {
            resetToCenter = true;
        }
    }

    if (x < 0 || y < 0) {
        resetToCenter = true;
    }

    if (windowState.width < 493) {
        windowState.width = 493;
    }
    if (windowState.height < 376) {
        windowState.height = 376;
    }

    // 创建主窗体
  console.log("action: 创建主窗体");
    const currentWindow = new BrowserWindow({
        show: false,
        width: windowState.width,
        height: windowState.height,
        minWidth: 493,
        minHeight: 376,
        fullscreenable: true,
        fullscreen: windowState.fullscreen,
        trafficLightPosition: {x: 8, y: 8},
        webPreferences: {
            nodeIntegration: true,
            webviewTag: true,
            webSecurity: false,
            contextIsolation: false,
            autoplayPolicy: "user-gesture-required" // 桌面端禁止自动播放多媒体 https://github.com/siyuan-note/siyuan/issues/7587
        },
        frame: "darwin" === process.platform,
        titleBarStyle: "hidden",
        icon: appIcon,
    });
    remote.enable(currentWindow.webContents);

<<<<<<< HEAD
    windowStateInitialized ? currentWindow.setPosition(x, y) : currentWindow.center();
    currentWindow.webContents.userAgent = "SiYuan-Sillot/" + appVer + " https://b3log.org/siyuan Electron " + currentWindow.webContents.userAgent;
=======
    resetToCenter ? currentWindow.center() : currentWindow.setPosition(x, y);
    currentWindow.webContents.userAgent = "SiYuan/" + appVer + " https://b3log.org/siyuan Electron " + currentWindow.webContents.userAgent;
>>>>>>> 64c4bed8

    // set proxy
    net.fetch(getServer() + "/api/system/getNetwork", {method: "POST"}).then((response) => {
        return response.json();
    }).then((response) => {
        setProxy(`${response.data.proxy.scheme}://${response.data.proxy.host}:${response.data.proxy.port}`, currentWindow.webContents).then(() => {
            // 加载主界面
            currentWindow.loadURL(getServer() + "/stage/build/app/index.html?v=" + new Date().getTime());
        });
    });

    currentWindow.webContents.session.setSpellCheckerLanguages(["en-US"]);

    // 发起互联网服务请求时绕过安全策略 https://github.com/siyuan-note/siyuan/issues/5516
    currentWindow.webContents.session.webRequest.onBeforeSendHeaders((details, cb) => {
        if (-1 < details.url.indexOf("bili")) {
            // B 站不移除 Referer https://github.com/siyuan-note/siyuan/issues/94
            cb({requestHeaders: details.requestHeaders});
            return;
        }

        for (const key in details.requestHeaders) {
            if ("referer" === key.toLowerCase()) {
                delete details.requestHeaders[key];
            }
        }
        cb({requestHeaders: details.requestHeaders});
    });
    currentWindow.webContents.session.webRequest.onHeadersReceived((details, cb) => {
        for (const key in details.responseHeaders) {
            if ("x-frame-options" === key.toLowerCase()) {
                delete details.responseHeaders[key];
            } else if ("content-security-policy" === key.toLowerCase()) {
                delete details.responseHeaders[key];
            } else if ("access-control-allow-origin" === key.toLowerCase()) {
                delete details.responseHeaders[key];
            }
        }
        cb({responseHeaders: details.responseHeaders});
    });

    currentWindow.webContents.on("did-finish-load", () => {
        let siyuanOpenURL;
        if ("win32" === process.platform || "linux" === process.platform) {
            siyuanOpenURL = process.argv.find((arg) => arg.startsWith("siyuan://"));
        }
        if (siyuanOpenURL) {
            if (currentWindow.isMinimized()) {
                currentWindow.restore();
            }
            currentWindow.show();
            setTimeout(() => { // 等待界面js执行完毕
                writeLog(siyuanOpenURL);
                currentWindow.webContents.send("siyuan-open-url", siyuanOpenURL);
            }, 2000);
        }
    });

    if (windowState.isDevToolsOpened) {
        currentWindow.webContents.openDevTools({mode: "bottom"});
    }

    // 主界面事件监听
    currentWindow.once("ready-to-show", () => {
        if (isOpenAsHidden()) {
            currentWindow.minimize();
        } else {
            currentWindow.show();
            if (windowState.isMaximized) {
                currentWindow.maximize();
            } else {
                currentWindow.unmaximize();
            }
        }
        if (bootWindow && !bootWindow.isDestroyed()) {
            bootWindow.destroy();
        }
    });

    // 加载主界面
    currentWindow.loadURL(getServer() + "/stage/build/app/index.html?v=" + new Date().getTime());

    // 菜单
    const productName = "Sillot";
    const template = [{
        label: productName, submenu: [{
            label: `About ${productName}`, role: "about",
        }, {type: "separator"}, {role: "services"}, {type: "separator"}, {
            label: `Hide ${productName}`, role: "hide",
        }, {role: "hideOthers"}, {role: "unhide"}, {type: "separator"}, {
            label: `Quit ${productName}`, role: "quit",
        },],
    }, {
        role: "editMenu", submenu: [{role: "cut"}, {role: "copy"}, {role: "paste"}, {
            role: "pasteAndMatchStyle", accelerator: "CmdOrCtrl+Shift+C"
        }, {role: "selectAll"},],
    }, {
        role: "windowMenu",
        submenu: [{role: "minimize"}, {role: "zoom"}, {role: "togglefullscreen"}, {type: "separator"}, {role: "toggledevtools"}, {type: "separator"}, {role: "front"},],
    },];
    const menu = Menu.buildFromTemplate(template);
    Menu.setApplicationMenu(menu);
    // 当前页面链接使用浏览器打开
    windowNavigate(currentWindow);
    currentWindow.on("close", (event) => {
        if (currentWindow && !currentWindow.isDestroyed()) {
            currentWindow.webContents.send("siyuan-save-close", false);
        }
        event.preventDefault();
    });
    workspaces.push({
        browserWindow: currentWindow,
    });
};

const showWindow = (wnd) => {
    if (!wnd || wnd.isDestroyed()) {
        return;
    }

    if (wnd.isMinimized()) {
        wnd.restore();
    }
    wnd.show();
};

const initKernel = (workspace, port, lang) => {
    return new Promise(async (resolve) => {
        bootWindow = new BrowserWindow({
            show: false,
            width: Math.floor(screen.getPrimaryDisplay().size.width / 2),
            height: Math.floor(screen.getPrimaryDisplay().workAreaSize.height / 2),
            frame: false,
            backgroundColor: "#1e1e1e",
            resizable: false,
            icon: appIcon,
        });
        let bootIndex = path.join(appDir, "app", "electron", "boot.html");
        if (isDevEnv) {
            bootIndex = path.join(appDir, "electron", "boot.html");
        }
        bootWindow.loadFile(bootIndex, {query: {v: appVer}});
        if (openAsHidden) {
            bootWindow.minimize();
        } else {
            bootWindow.show();
        }

        const kernelName = "win32" === process.platform ? "SiYuan-Sillot-Kernel.exe" : "SiYuan-Sillot-Kernel";
        // const kernelPath = path.join(appDir, "kernel", kernelName);
        let kernelPath;
        if (DevMode === "dlv") {
          kernelPath = "dlv";
        } else if (!isDevEnv) {
          kernelPath = path.join(appDir, "kernel", kernelName);
        } else {
          kernelPath = path.join(appDir, "app", "kernel", kernelName);
        }
        console.log("debug: $kernelPath = " + kernelPath);
        if (!fs.existsSync(kernelPath) && DevMode === "exec") {
            showErrorWindow("⚠️ 内核程序丢失 Kernel program is missing", `<div>内核程序丢失，请重新安装思源，并将思源内核程序加入杀毒软件信任列表。</div><div>The kernel program is not found, please reinstall SiYuan and add SiYuan Kernel prgram into the trust list of your antivirus software.</div><div><i>${kernelPath}</i></div>`);
            bootWindow.destroy();
            resolve(false);
            return;
        }

        if (!isDevEnv || workspaces.length > 0) {
            if (port && "" !== port) {
                kernelPort = port;
            } else {
                const getAvailablePort = () => {
                    // https://gist.github.com/mikeal/1840641
                    return new Promise((portResolve, portReject) => {
                        const server = gNet.createServer();
                        server.on("error", error => {
                            writeLog(error);
                            kernelPort = "";
                            portReject();
                        });
                        server.listen(0, () => {
                            kernelPort = server.address().port;
                            server.close(() => portResolve(kernelPort));
                        });
                    });
                };
                await getAvailablePort();
            }
        }
        writeLog("got kernel port [" + kernelPort + "]");
        if (!kernelPort) {
            bootWindow.destroy();
            resolve(false);
            return;
        }
        const cmds = ["--port", kernelPort, "--wd", appDir];
        if (isDevEnv && workspaces.length === 0) {
            cmds.push("--mode", "dev");
        }
        if (workspace && "" !== workspace) {
            cmds.push("--workspace", workspace);
        }
        if (port && "" !== port) {
            cmds.push("--port", port);
        }
        if (lang && "" !== lang) {
            cmds.push("--lang", lang);
        }
        writeLog(`ui version [${appVer}], booting kernel [${kernelPath} ${cmds.join(" ")}]`);
        if (!isDevEnv || workspaces.length > 0) {
            const cp = require("child_process");
            const kernelProcess = cp.spawn(kernelPath, cmds, {
                detached: false, // 桌面端内核进程不再以游离模式拉起 https://github.com/siyuan-note/siyuan/issues/6336
                stdio: "ignore",
            },);

            const currentKernelPort = kernelPort;
            writeLog("booted kernel process [pid=" + kernelProcess.pid + ", port=" + kernelPort + "]");
            kernelProcess.on("close", (code) => {
                writeLog(`kernel [pid=${kernelProcess.pid}, port=${currentKernelPort}] exited with code [${code}]`);
                if (0 !== code) {
                    let errorWindowId;
                    switch (code) {
                        case 20:
                            errorWindowId = showErrorWindow("⚠️ 数据库被锁定 The database is locked", "<div>数据库文件正在被其他进程占用，请检查是否同时存在多个内核进程（SiYuan-Sillot Kernel）服务相同的工作空间。</div><div>The database file is being occupied by other processes, please check whether there are multiple kernel processes (SiYuan-Sillot Kernel) serving the same workspace at the same time.</div>");
                            break;
                        case 21:
                            errorWindowId = showErrorWindow("⚠️ 监听端口 " + currentKernelPort + " 失败 Failed to listen to port " + currentKernelPort, "<div>监听 " + currentKernelPort + " 端口失败，请确保程序拥有网络权限并不受防火墙和杀毒软件阻止。</div><div>Failed to listen to port " + currentKernelPort + ", please make sure the program has network permissions and is not blocked by firewalls and antivirus software.</div>");
                            break;
                        case 24: // 工作空间已被锁定，尝试切换到第一个打开的工作空间
                            if (workspaces && 0 < workspaces.length) {
                                showWindow(workspaces[0].browserWindow);
                            }

                            errorWindowId = showErrorWindow("⚠️ 工作空间已被锁定 The workspace is locked", "<div>该工作空间正在被使用，请尝试在任务管理器中结束 SiYuan-Kernel 进程或者重启操作系统后再启动思源。</div><div>The workspace is being used, please try to end the SiYuan-Kernel process in the task manager or restart the operating system and then start SiYuan.</div>");
                            break;
                        case 25:
                            errorWindowId = showErrorWindow("⚠️ 初始化工作空间失败 Failed to create workspace directory", "<div>初始化工作空间失败。</div><div>Failed to init workspace.</div>");
                            break;
                        case 26:
                            errorWindowId = showErrorWindow("🚒 已成功避免潜在的数据损坏<br>Successfully avoid potential data corruption", "<div>工作空间下的文件正在被第三方软件（比如同步盘 iCloud/OneDrive/Dropbox/Google Drive/坚果云/百度网盘/腾讯微云等）扫描读取占用，继续使用会导致数据损坏，思源内核已经安全退出。<br><br>请将工作空间移动到其他路径后再打开，停止同步盘同步工作空间。如果以上步骤无法解决问题，请参考<a href=\"https://ld246.com/article/1684586140917\" target=\"_blank\">这里</a>或者<a href=\"https://ld246.com/article/1649901726096\" target=\"_blank\">发帖</a>寻求帮助。</div><hr><div>The files in the workspace are being scanned and read by third-party software (such as sync disk iCloud/OneDrive/Dropbox/Google Drive/Nutstore/Baidu Netdisk/Tencent Weiyun, etc.), continuing to use it will cause data corruption, and the SiYuan kernel is already safe shutdown.<br><br>Move the workspace to another path and open it again, stop the sync disk to sync the workspace. If the above steps do not resolve the issue, please look for help or report bugs <a href=\"https://liuyun.io/article/1686530886208\" target=\"_blank\">here</a>.</div>");
                            break;
                        case 0:
                            break;
                        default:
                            errorWindowId = showErrorWindow("⚠️ 内核因未知原因退出 The kernel exited for unknown reasons", `<div>思源内核因未知原因退出 [code=${code}]，请尝试重启操作系统后再启动思源。如果该问题依然发生，请检查杀毒软件是否阻止思源内核启动。</div><div>SiYuan-Sillot Kernel exited for unknown reasons [code=${code}], please try to reboot your operating system and then start SiYuan again. If occurs this problem still, please check your anti-virus software whether kill the SiYuan-Sillot Kernel.</div>`);
                            break;
                    }

                    exitApp(currentKernelPort, errorWindowId);
                    bootWindow.destroy();
                    resolve(false);
                }
            });
        }

        let apiData;
        let count = 0;
        writeLog("checking kernel version");
        for (; ;) {
            try {
                const apiResult = await net.fetch(getServer() + "/api/system/version");
                apiData = await apiResult.json();
                bootWindow.loadURL(getServer() + "/appearance/boot/index.html");
                break;
            } catch (e) {
                writeLog("get kernel version failed: " + e.message);
                if (14 < ++count) {
                    writeLog("get kernel ver failed");
                    showErrorWindow("⚠️ 获取内核服务端口失败 Failed to get kernel serve port", "<div>获取内核服务端口失败，请确保程序拥有网络权限并不受防火墙和杀毒软件阻止。</div><div>Failed to get kernel serve port, please make sure the program has network permissions and is not blocked by firewalls and antivirus software.</div>");
                    bootWindow.destroy();
                    resolve(false);
                    return;
                }
                await sleep(200);
            }
        }

        if (0 === apiData.code) {
            writeLog("got kernel version [" + apiData.data + "]");
            if (!isDevEnv &&  !appVer.startsWith(apiData.data)) {
                writeLog(`kernel [${apiData.data}] is running, shutdown it now and then start kernel [${appVer}]`);
                new Notification({
                    title:"版本不一致",
                    body:`(1) FOR USER, maybe the kernel [${apiData.data}] is running, shutdown it now and then start kernel [${appVer}] (2) FOR DEV, maybe the version of package.json and working.go is inconsistent.`,
                 }).show();
                net.fetch(getServer() + "/api/system/exit", {method: "POST"});
                bootWindow.destroy();
                resolve(false);
            } else {
                let progressing = false;
                while (!progressing) {
                    try {
                        const progressResult = await net.fetch(getServer() + "/api/system/bootProgress");
                        const progressData = await progressResult.json();
                        bootWindow.setProgressBar(progressData.data.progress/100);
                        if (progressData.data.progress >= 100) {
                            resolve(true);
                            progressing = true;
                        } else {
                            await sleep(100);
                        }
                    } catch (e) {
                        writeLog("get boot progress failed: " + e.message);
                        new Notification({
                            title:"get boot progress failed",
                            body:e.message,
                         }).show();
                        net.fetch(getServer() + "/api/system/exit", {method: "POST"});
                        bootWindow.destroy();
                        resolve(false);
                        progressing = true;
                    }
                }
                bootWindow.setProgressBar(-1);
            }
        } else {
            writeLog(`get kernel version failed: ${apiData.code}, ${apiData.msg}`);
            new Notification({
                title:`get kernel version failed: ${apiData.code}`,
                body:apiData.msg,
             }).show();
            resolve(false);
        }
    });
};

// 注册自定义协议
function setProtocol(agreement) {
  let isSet = false; // 是否注册成功

  app.removeAsDefaultProtocolClient(agreement); // 每次运行都删除自定义协议 然后再重新注册
  // 开发模式下在window运行需要做兼容
  if (process.env.NODE_ENV === "development" && process.platform === "win32") {
    // 设置electron.exe 和 app的路径
    isSet = app.setAsDefaultProtocolClient(agreement, process.execPath, [
      path.resolve(process.argv[1]),
    ]);
  } else {
    isSet = app.setAsDefaultProtocolClient(agreement);
  }
  console.log(`${agreement} protocol set : `, isSet);
}

setProtocol("siyuan");
setProtocol("sillot");
setProtocol("sisi");

app.commandLine.appendSwitch('ignore-certificate-errors') // 忽略证书相关错误
app.setPath("userData", app.getPath("userData") + "-Electron"); // `~/.config` 下 Electron 相关文件夹名称改为 `SiYuan-Electron` https://github.com/siyuan-note/siyuan/issues/3349

app.commandLine.appendSwitch("disable-web-security");
app.commandLine.appendSwitch("auto-detect", "false");
app.commandLine.appendSwitch("no-proxy-server");
app.commandLine.appendSwitch("enable-features", "PlatformHEVCDecoderSupport");

// Support set Chromium command line arguments on the desktop https://github.com/siyuan-note/siyuan/issues/9696
writeLog("app is packaged [" + app.isPackaged + "], command line args [" + process.argv.join(", ") + "]");
let argStart = 1;
if (!app.isPackaged) {
    argStart = 2;
}

for (let i = argStart; i < process.argv.length; i++) {
    let arg = process.argv[i];
    if (arg.startsWith("--workspace=") || arg.startsWith("--openAsHidden") || arg.startsWith("--port=") || arg.startsWith("siyuan://")) {
        // 跳过内置参数
        if (arg.startsWith("--openAsHidden")) {
            openAsHidden = true;
            writeLog("open as hidden");
        }
        continue;
    }

    app.commandLine.appendSwitch(arg);
    writeLog("command line switch [" + arg + "]");
}

app.whenReady().then(() => {
  const loadExtension = (P)=> {
    fs.readdir(P,function(err,files) {
      if (!err) {
        files.forEach(function(filename) {
          const filedir = path.join(P, filename);
          fs.stat(filedir,function(eror, stats) {
            const isDir = stats.isDirectory();
            if(isDir) {
              session.defaultSession.loadExtension(
                filedir,
                // 打开本地文件也应用拓展
                { allowFileAccess: true }
              );
              return;
            }
          });
        });
      }
    });
  };
  const ReactDeveloperToolsRoot = path.join(app.getPath("userData"), "extensions", "ReactDeveloperTools");
  loadExtension(ReactDeveloperToolsRoot);
    const resetTrayMenu = (tray, lang, mainWindow) => { // 系统托盘右键菜单
        const trayMenuTemplate = [{
            label: mainWindow.isVisible() ? lang.hideWindow : lang.showWindow, click: () => {
                showHideWindow(tray, lang, mainWindow);
            },
        }, {
            label: lang.officialWebsite, click: () => {
                shell.openExternal("https://sillot.db.sc.cn");
            },
        }, {
            label: lang.openSource, click: () => {
                shell.openExternal("https://github.com/Hi-Windom/Sillot");
            },
        }, {
            label: lang.openWSlog, click: () => {
                const ws = JSON.parse(fs.readFileSync(path.join(confDir, "workspace.json")).toString());
                ws.forEach((workspacePath) => {
                    const file = path.join(workspacePath, "temp", "siyuan.log");
                    shell.showItemInFolder(file);
                    app.addRecentDocument(file);
                });
            },
        }, {
            label: lang.openAPPlog, click: () => {
                shell.openPath(path.join(confDir, "app.log"), (error) => {
                    if (error) {
                      console.error(`无法打开: ${filePath}. 错误信息: ${error.message}`);
                    } else {
                      app.addRecentDocument(path.join(confDir, "app.log"));
                    }
                  });
            },
        }, {
            label: lang.resetWindow, type: "checkbox", click: v => {
                resetWindowStateOnRestart = v.checked;
                mainWindow.webContents.send("siyuan-save-close", true);
            },
        }, {
            label: lang.quit, click: () => {
                mainWindow.webContents.send("siyuan-save-close", true);
                setTimeout(()=> { app.exit();}, 60000);   // 强制退出
            },
        },];

        if ("win32" === process.platform) {
            // Windows 端支持窗口置顶 https://github.com/siyuan-note/siyuan/issues/6860
            trayMenuTemplate.splice(1, 0, {
                label: mainWindow.isAlwaysOnTop() ? lang.cancelWindowTop : lang.setWindowTop, click: () => {
                    if (!mainWindow.isAlwaysOnTop()) {
                        mainWindow.setAlwaysOnTop(true);
                    } else {
                        mainWindow.setAlwaysOnTop(false);
                    }
                    resetTrayMenu(tray, lang, mainWindow);
                },
            });
        }
        const contextMenu = Menu.buildFromTemplate(trayMenuTemplate);
        tray.setContextMenu(contextMenu);
    };
    const hideWindow = (wnd) => {
        // 通过 `Alt+M` 最小化后焦点回到先前的窗口 https://github.com/siyuan-note/siyuan/issues/7275
        wnd.minimize();
        wnd.hide();
    };
    const showHideWindow = (tray, lang, mainWindow) => {
        if (!mainWindow.isVisible()) {
            if (mainWindow.isMinimized()) {
                mainWindow.restore();
            }
            mainWindow.show();
        } else {
            hideWindow(mainWindow);
        }

        resetTrayMenu(tray, lang, mainWindow);
    };

    const getWindowByContentId = (id) => {
        return BrowserWindow.getAllWindows().find((win) => win.webContents.id === id);
    };
    ipcMain.on("siyuan-context-menu", (event, langs) => {
        const template = [new MenuItem({
            role: "undo", label: langs.undo
        }), new MenuItem({
            role: "redo", label: langs.redo
        }), {type: "separator"}, new MenuItem({
            role: "copy", label: langs.copy
        }), new MenuItem({
            role: "cut", label: langs.cut
        }), new MenuItem({
            role: "delete", label: langs.delete
        }), new MenuItem({
            role: "paste", label: langs.paste
        }), new MenuItem({
            role: "pasteAndMatchStyle", label: langs.pasteAsPlainText
        }), new MenuItem({
            role: "selectAll", label: langs.selectAll
        })];
        const menu = Menu.buildFromTemplate(template);
        menu.popup({window: BrowserWindow.fromWebContents(event.sender)});
    });
    ipcMain.on("siyuan-open-folder", (event, filePath) => {
        if (filePath === "openWorkspacesLogFolder") {
          const ws = JSON.parse(fs.readFileSync(path.join(confDir, "workspace.json")).toString());
          ws.forEach((workspacePath) => {
            const file = path.join(workspacePath, "temp", "siyuan.log");
            shell.showItemInFolder(file);
            app.addRecentDocument(file);
          });
          return;
        }
        shell.showItemInFolder(filePath);
    });
    ipcMain.on("siyuan-open-file", (event, filePath) => {
      if (filePath === "openAppLog") {
        shell.openPath(path.join(appDir, logFileName), (error) => {
          if (error) {
            console.error(`无法打开: ${filePath}. 错误信息: ${error.message}`);
          } else {
            app.addRecentDocument(path.join(appDir, logFileName));
          }
        });
        shell.openPath(path.join(confDir, "app.log"), (error) => {
          if (error) {
            console.error(`无法打开: ${filePath}. 错误信息: ${error.message}`);
          } else {
            app.addRecentDocument(path.join(confDir, "app.log"));
          }
        });
        return;
      }
      // 默认处理
      shell.openPath(filePath, (error) => {
        if (error) {
          console.error(`无法打开: ${filePath}. 错误信息: ${error.message}`);
        } else {
          console.log(filePath, " opened by siyuan-open-file")
        }
      });
    });
    ipcMain.on("siyuan-first-quit", () => {
        app.exit();
    });
    ipcMain.handle("siyuan-get", (event, data) => {
        if (data.cmd === "showOpenDialog") {
            return dialog.showOpenDialog(data);
        }
        if (data.cmd === "getContentsId") {
            return event.sender.id;
        }
        if (data.cmd === "setProxy") {
            return setProxy(data.proxyURL, event.sender);
        }
        if (data.cmd === "showSaveDialog") {
            return dialog.showSaveDialog(data);
        }
        if (data.cmd === "isFullScreen") {
            const wnd = getWindowByContentId(event.sender.id);
            if (!wnd) {
                return false;
            }
            return wnd.isFullScreen();
        }
        if (data.cmd === "isMaximized") {
            const wnd = getWindowByContentId(event.sender.id);
            if (!wnd) {
                return false;
            }
            return wnd.isMaximized();
        }
        if (data.cmd === "getMicrophone") {
            return systemPreferences.getMediaAccessStatus("microphone");
        }
        if (data.cmd === "askMicrophone") {
            return systemPreferences.askForMediaAccess("microphone");
        }
        if (data.cmd === "printToPDF") {
            return getWindowByContentId(data.webContentsId).webContents.printToPDF(data.pdfOptions);
        }
        if (data.cmd === "siyuan-open-file") {
            let hasMatch = false;
            BrowserWindow.getAllWindows().find(item => {
                if (item.webContents.id === event.sender.id) {
                    return;
                }
                const ids = decodeURIComponent(new URL(item.webContents.getURL()).hash.substring(1)).split("\u200b");
                const options = JSON.parse(data.options);
                if (ids.includes(options.rootID) || ids.includes(options.assetPath)) {
                    item.focus();
                    item.webContents.send("siyuan-open-file", options);
                    hasMatch = true;
                    return true;
                }
            });
            return hasMatch;
        }
    });

    const initEventId = [];
    ipcMain.on("siyuan-event", (event) => {
        if (initEventId.includes(event.sender.id)) {
            return;
        }
        initEventId.push(event.sender.id);
        const currentWindow = getWindowByContentId(event.sender.id);
        if (!currentWindow) {
            return;
        }
        currentWindow.on("focus", () => {
            event.sender.send("siyuan-event", "focus");
        });
        currentWindow.on("blur", () => {
            event.sender.send("siyuan-event", "blur");
        });
        if ("darwin" !== process.platform) {
            currentWindow.on("maximize", () => {
                event.sender.send("siyuan-event", "maximize");
            });
            currentWindow.on("unmaximize", () => {
                event.sender.send("siyuan-event", "unmaximize");
            });
        }
        currentWindow.on("enter-full-screen", () => {
            event.sender.send("siyuan-event", "enter-full-screen");
        });
        currentWindow.on("leave-full-screen", () => {
            event.sender.send("siyuan-event", "leave-full-screen");
        });
    });
    ipcMain.on("siyuan-cmd", (event, data) => {
        let cmd = data;
        let webContentsId = event.sender.id;
        if (typeof data !== "string") {
            cmd = data.cmd;
            if (data.webContentsId) {
                webContentsId = data.webContentsId;
            }
        }
        const currentWindow = getWindowByContentId(webContentsId);
        switch (cmd) {
            case "openDevTools":
                event.sender.openDevTools({mode: "bottom"});
                break;
            case "unregisterGlobalShortcut":
                if (data.accelerator) {
                    globalShortcut.unregister(hotKey2Electron(data.accelerator));
                }
                break;
            case "show":
                if (!currentWindow) {
                    return;
                }
                showWindow(currentWindow);
                break;
            case "hide":
                if (!currentWindow) {
                    return;
                }
                currentWindow.hide();
                break;
            case "minimize":
                if (!currentWindow) {
                    return;
                }
                currentWindow.minimize();
                break;
            case "maximize":
                if (!currentWindow) {
                    return;
                }
                currentWindow.maximize();
                break;
            case "restore":
                if (!currentWindow) {
                    return;
                }
                if (currentWindow.isFullScreen()) {
                    currentWindow.setFullScreen(false);
                } else {
                    currentWindow.unmaximize();
                }
                break;
            case "focus":
                if (!currentWindow) {
                    return;
                }
                currentWindow.focus();
                break;
            case "setAlwaysOnTopFalse":
                if (!currentWindow) {
                    return;
                }
                currentWindow.setAlwaysOnTop(false);
                break;
            case "setAlwaysOnTopTrue":
                if (!currentWindow) {
                    return;
                }
                currentWindow.setAlwaysOnTop(true);
                break;
            case "clearCache":
                event.sender.session.clearCache();
                break;
            case "redo":
                event.sender.redo();
                break;
            case "undo":
                event.sender.undo();
                break;
            case "destroy":
                if (!currentWindow) {
                    return;
                }
                currentWindow.destroy();
                break;
            case "writeLog":
                writeLog(data.msg);
                break;
            case "closeButtonBehavior":
                if (!currentWindow) {
                    return;
                }
                if (currentWindow.isFullScreen()) {
                    currentWindow.once("leave-full-screen", () => {
                        currentWindow.hide();
                    });
                    currentWindow.setFullScreen(false);
                } else {
                    currentWindow.hide();
                }
                break;
        }
    });
    ipcMain.on("sillot-show", (event, name) => {
    if (/^sillot:\/\//.test(name) || /^sillot:\\\\/.test(name)) {
      shell.showItemInFolder(name.replace("sillot://", ""));
      return;
    }
  });
  ipcMain.on("sisi-show", (event, name) => {
    if (/^sisi:\/\//.test(name) || /^sisi:\\\\/.test(name)) {
      return;
    }
  });
  ipcMain.on("siyuan-config-tray", (event, data) => {
        workspaces.find(item => {
            if (item.browserWindow.webContents.id === event.sender.id) {
                hideWindow(item.browserWindow);
                if ("win32" === process.platform || "linux" === process.platform) {
                    resetTrayMenu(item.tray, data.languages, item.browserWindow);
                }
                return true;
            }
        });
    });
    ipcMain.on("siyuan-export-pdf", (event, data) => {
        dialog.showOpenDialog({
            title: data.title, properties: ["createDirectory", "openDirectory"],
        }).then((result) => {
            if (result.canceled) {
                event.sender.destroy();
                return;
            }
            data.filePaths = result.filePaths;
            data.webContentsId = event.sender.id;
            getWindowByContentId(data.parentWindowId).send("siyuan-export-pdf", data);
        });
    });
    ipcMain.on("siyuan-export-newwindow", (event, data) => {
        // The PDF/Word export preview window automatically adjusts according to the size of the main window https://github.com/siyuan-note/siyuan/issues/10554
        const wndBounds = getWindowByContentId(event.sender.id).getBounds();
        const wndScreen = screen.getDisplayNearestPoint({x: wndBounds.x, y: wndBounds.y});
        const printWin = new BrowserWindow({
            show: true,
            width: Math.floor(wndScreen.size.width * 0.8),
            height: Math.floor(wndScreen.size.height * 0.8),
            resizable: true,
            frame: "darwin" === process.platform,
            icon: appIcon,
            titleBarStyle: "hidden",
            webPreferences: {
                contextIsolation: false,
                nodeIntegration: true,
                webviewTag: true,
                webSecurity: false,
                autoplayPolicy: "user-gesture-required" // 桌面端禁止自动播放多媒体 https://github.com/siyuan-note/siyuan/issues/7587
            },
        });
        printWin.center();
        printWin.webContents.userAgent = "SiYuan/" + appVer + " https://b3log.org/siyuan Electron " + printWin.webContents.userAgent;
        printWin.loadURL(data);
        windowNavigate(printWin);
    });
    ipcMain.on("siyuan-quit", (event, port) => {
        exitApp(port);
    });
    ipcMain.on("siyuan-open-window", (event, data) => {
        const mainWindow = BrowserWindow.getFocusedWindow() || BrowserWindow.getAllWindows()[0];
        const mainBounds = mainWindow.getBounds();
        const mainScreen = screen.getDisplayNearestPoint({x: mainBounds.x, y: mainBounds.y});
        const win = new BrowserWindow({
            show: true,
            trafficLightPosition: {x: 8, y: 13},
            width: Math.floor(data.width || mainScreen.size.width * 0.7),
            height: Math.floor(data.height || mainScreen.size.height * 0.9),
            minWidth: 493,
            minHeight: 376,
            fullscreenable: true,
            frame: "darwin" === process.platform,
            icon: appIcon,
            titleBarStyle: "hidden",
            webPreferences: {
                contextIsolation: false,
                nodeIntegration: true,
                webviewTag: true,
                webSecurity: false,
                autoplayPolicy: "user-gesture-required" // 桌面端禁止自动播放多媒体 https://github.com/siyuan-note/siyuan/issues/7587
            },
        });
        remote.enable(win.webContents);

        if (data.position) {
            win.setPosition(data.position.x, data.position.y);
        } else {
            win.center();
        }
        win.webContents.userAgent = "SiYuan/" + appVer + " https://b3log.org/siyuan Electron " + win.webContents.userAgent;
        win.webContents.session.setSpellCheckerLanguages(["en-US"]);
        win.loadURL(data.url);
        windowNavigate(win);
        win.on("close", (event) => {
            if (win && !win.isDestroyed()) {
                win.webContents.send("siyuan-save-close");
            }
            event.preventDefault();
        });
        const targetScreen = screen.getDisplayNearestPoint(screen.getCursorScreenPoint());
        if (mainScreen.id !== targetScreen.id) {
            win.setBounds(targetScreen.workArea);
        }
        require("@electron/remote/main").enable(win.webContents);
      win.webContents.on("devtools-open-url", (event, url) => {
      // 支持在devtools打开网址 #188 需要 electron@24.0.0+
      shell.openExternal(url);
    });
  });
    ipcMain.on("siyuan-open-workspace", (event, data) => {
        const foundWorkspace = workspaces.find((item) => {
            if (item.workspaceDir === data.workspace) {
                showWindow(item.browserWindow);
                return true;
            }
        });
        if (!foundWorkspace) {
            initKernel(data.workspace, "", "").then((isSucc) => {
                if (isSucc) {
                    initMainWindow();
                }
            });
        }
    });
    ipcMain.handle("siyuan-init", async (event, data) => {
        const exitWS = workspaces.find(item => {
            if (event.sender.id === item.browserWindow.webContents.id && item.workspaceDir) {
                if (item.tray && "win32" === process.platform || "linux" === process.platform) {
                    // Tray menu text does not change with the appearance language https://github.com/siyuan-note/siyuan/issues/7935
                    resetTrayMenu(item.tray, data.languages, item.browserWindow);
                }
                return true;
            }
        });
        if (exitWS) {
            return;
        }
        let tray;
        if ("win32" === process.platform || "linux" === process.platform) {
            // 系统托盘
            tray = new Tray(appIcon);
            tray.setToolTip(`{{ ${path.basename(data.workspaceDir)} }} <<< Sillot v${appVer}`);
            const mainWindow = getWindowByContentId(event.sender.id);
            if (!mainWindow) {
                return;
            }
            resetTrayMenu(tray, data.languages, mainWindow);
            tray.on("click", () => {
                showHideWindow(tray, data.languages, mainWindow);
            });
        }
        workspaces.find(item => {
            if (!item.workspaceDir) {
                item.workspaceDir = data.workspaceDir;
                item.tray = tray;
                return true;
            }
        });
        await net.fetch(getServer(data.port) + "/api/system/uiproc?pid=" + process.pid, {method: "POST"});
    });
    ipcMain.on("siyuan-hotkey", (event, data) => {
        if (!data.hotkeys || data.hotkeys.length === 0) {
            return;
        }
        data.hotkeys.forEach((item, index) => {
            const shortcut = hotKey2Electron(item);
            if (!shortcut) {
                return;
            }
            if (globalShortcut.isRegistered(shortcut)) {
                globalShortcut.unregister(shortcut);
            }
            if (index === 0) {
                globalShortcut.register(shortcut, () => {
                    workspaces.find(workspaceItem => {
                        const mainWindow = workspaceItem.browserWindow;
                        if (event.sender.id === mainWindow.webContents.id) {
                            if (mainWindow.isMinimized()) {
                                mainWindow.restore();
                                mainWindow.show(); // 按 `Alt+M` 后隐藏窗口，再次按 `Alt+M` 显示窗口后会卡住不能编辑 https://github.com/siyuan-note/siyuan/issues/8456
                            } else {
                                if (mainWindow.isVisible()) {
                                    if (!mainWindow.isFocused()) {
                                        mainWindow.show();
                                    } else {
                                        hideWindow(mainWindow);
                                    }
                                } else {
                                    mainWindow.show();
                                }
                            }
                            if ("win32" === process.platform || "linux" === process.platform) {
                                resetTrayMenu(workspaceItem.tray, data.languages, mainWindow);
                            }
                            return true;
                        }
                    });
                });
            } else {
                globalShortcut.register(shortcut, () => {
                    BrowserWindow.getAllWindows().forEach(itemB => {
                        itemB.webContents.send("siyuan-hotkey", {
                            hotkey: item
                        });
                    });
                });
            }
        });
    });
    ipcMain.on("siyuan-send-windows", (event, data) => {
        BrowserWindow.getAllWindows().forEach(item => {
            item.webContents.send("siyuan-send-windows", data);
        });
    });
    ipcMain.on("siyuan-auto-launch", (event, data) => {
        app.setLoginItemSettings({
            openAtLogin: data.openAtLogin,
            args: data.openAsHidden ? ["--openAsHidden"] : ""
        });
    });

    if (firstOpen) {
        const firstOpenWindow = new BrowserWindow({
            width: Math.floor(screen.getPrimaryDisplay().size.width * 0.6),
            height: Math.floor(screen.getPrimaryDisplay().workAreaSize.height * 0.8),
            frame: false,
            icon: appIcon,
            webPreferences: {
                nodeIntegration: true, webviewTag: true, webSecurity: false, contextIsolation: false,
            },
        });
        let initHTMLPath = path.join(appDir, "app", "electron", "init.html");
        if (isDevEnv) {
            initHTMLPath = path.join(appDir, "electron", "init.html");
        }

        // 改进桌面端初始化时使用的外观语言 https://github.com/siyuan-note/siyuan/issues/6803
        const languages = app.getPreferredSystemLanguages();
        const language = languages && 0 < languages.length && "zh-Hans-CN" === languages[0] ? "zh_CN" : "en_US";
        firstOpenWindow.loadFile(initHTMLPath, {
            query: {
                lang: language,
                home: app.getPath("home"),
                v: appVer,
                icon: appIcon,
            },
        });
        firstOpenWindow.show();
        // 初始化启动
        ipcMain.on("siyuan-first-init", (event, data) => {
            initKernel(data.workspace, "", data.lang).then((isSucc) => {
                if (isSucc) {
                    initMainWindow();
                }
            });
            firstOpenWindow.destroy();
        });
    } else {
        const getArg = (name) => {
            for (let i = 0; i < process.argv.length; i++) {
                if (process.argv[i].startsWith(name)) {
                    return process.argv[i].split("=")[1];
                }
            }
        };

        const workspace = getArg("--workspace");
        if (workspace) {
            writeLog("got arg [--workspace=" + workspace + "]");
        }
        const port = getArg("--port");
        if (port) {
            writeLog("got arg [--port=" + port + "]");
        }
        initKernel(workspace, port, "").then((isSucc) => {
            if (isSucc) {
                initMainWindow();
            }
        });
    }

    // 电源相关事件必须放在 whenReady 里面，否则会导致 Linux 端无法正常启动 Trace/breakpoint trap (core dumped) https://github.com/siyuan-note/siyuan/issues/9347
    powerMonitor.on("suspend", () => {
        writeLog("system suspend");
    });
    powerMonitor.on("resume", async () => {
        // 桌面端系统休眠唤醒后判断网络连通性后再执行数据同步 https://github.com/siyuan-note/siyuan/issues/6687
        writeLog("system resume");

        const isOnline = async () => {
            return net.isOnline();
        };
        let online = false;
        for (let i = 0; i < 7; i++) {
            if (await isOnline()) {
                online = true;
                break;
            }

            writeLog("network is offline");
            await sleep(1000);
        }

        if (!online) {
            writeLog("network is offline, do not sync after system resume");
            return;
        }

        workspaces.forEach(item => {
            const currentURL = new URL(item.browserWindow.getURL());
            const server = getServer(currentURL.port);
            writeLog("sync after system resume [" + server + "/api/sync/performSync" + "]");
            net.fetch(server + "/api/sync/performSync", {method: "POST"});
        });
    });
    powerMonitor.on("shutdown", () => {
        writeLog("system shutdown");
        workspaces.forEach(item => {
            const currentURL = new URL(item.browserWindow.getURL());
            net.fetch(getServer(currentURL.port) + "/api/system/exit", {method: "POST"});
        });
    });
    powerMonitor.on("lock-screen", () => {
        writeLog("system lock-screen");
        BrowserWindow.getAllWindows().forEach(item => {
            item.webContents.send("siyuan-send-windows", {cmd: "lockscreenByMode"});
        });
    });

    const ABC = [
      "a",
      "b",
      "c",
      "d",
      "e",
      "f",
      "g",
      "h",
      "i",
      "j",
      "k",
      "l",
      "m",
      "n",
      "o",
      "p",
      "q",
      "r",
      "s",
      "t",
      "u",
      "v",
      "w",
      "x",
      "y",
      "z",
    ];

    const filter = {
      urls: [
        "*://*/*.js",
        "*://*/*.cjs",
        "*://*/*.mjs",
        "*://*/*.bat",
        "*://*/*.ps1",
        "*://*/*.vbs",
        "*://*/*.cmd",
        "*://*/*.exe",
        "*://*/*.pyc",
      ],
    };
    const ignore = [
        "localhost",
        "www.clarity.ms",
        "cdn.jsdelivr.net",
        "127.0.0.1",
        "0.0.0.0",
    ]
    ABC.forEach((e) => {
      ignore.push(`${e}.clarity.ms`);
    });
    const trusted = [
      "Hi-Windom",
      "hi-windom",
      "siyuan-note",
      "Soltus",
      "soltus",
      "ci-hi",
      "ci-win",
      "ci-dom",
      "@sillot",
      "K-Sillot",
    ];
    const trustedHost = [
        "raw.githubusercontent.com",
        "bitbucket.org",
        "esm.sh",
    ]
    const esm = [
        "sofill",
        "sili",
        "sillot",
    ]
    const esm2 = [
        "https://esm.sh/v113/sofill",
        "https://esm.sh/v113/sili",
    ]
    const esm3 = [
        "https://esm.sh/v113/",
    ]

    session.defaultSession.webRequest.onBeforeRequest(
      filter,
      (details, callback) => {
        const host = details.url.split("/")[2].split(":")[0];
        const u = details.url.split("/")[3];
        const e = u.split("@")[0];
        const e2 = details.url.split("@")[0];
        const e3 = details.url.split("@sillot")[0];
        if (ignore.includes(host) || (
            trustedHost.includes(host) && (
                trusted.includes(u) // like https://raw.githubusercontent.com/siyuan-note/siyuan/master/scripts/win-build.bat or https://esm.sh/@sillot/bridge@0.0.3
                || esm.includes(e) // like https://esm.sh/sofill@1.0.64 but not like https://esm.sh/@sillot/bridge@0.0.3
                || esm2.includes(e2) // like https://esm.sh/v113/sofill@1.0.64
                || esm3.includes(e3) // like https://esm.sh/v113/@sillot/bridge@0.0.3
                )
            )) {
            callback({ cancel: false });
        } else {
            console.log( {url:details.url,res:"不受信的 js 请求将被重定向，请从本地加载 js"})
            callback({
              cancel: false,
              redirectURL: "https://bitbucket.org/hi-windom/hi/raw/main/js/403.js",
            }); // 重定向而不是取消，不然控制台一片红不好看
        }
      }
    );
});

app.on("open-url", async (event, url) => { // for macOS
    if (url.startsWith("siyuan://")) {
        let isBackground = true;
        if (workspaces.length === 0) {
            isBackground = false;
            let index = 0;
            while (index < 10) {
                index++;
                await sleep(500);
                if (workspaces.length > 0) {
                    break;
                }
            }
        }
        if (!isBackground) {
            await sleep(1500);
        }
        workspaces.forEach(item => {
            if (item.browserWindow && !item.browserWindow.isDestroyed()) {
                item.browserWindow.webContents.send("siyuan-open-url", url);
            }
        });
  } else if (url.startsWith("sillot:")) {
    // 业务处理在 onGetConfig.ts
    if (url.startsWith("sillot://") || url.startsWith("sillot:\\\\"))
    {
      workspaces.forEach(item => {
        if (item.browserWindow && !item.browserWindow.isDestroyed()) {
          item.browserWindow.webContents.send("sillot-openurl", url);
        }
      });
    }
  } else if (url.startsWith("sisi:")) {
    // 业务处理在 onGetConfig.ts
    if (url.startsWith("sisi://") || url.startsWith("sisi:\\\\"))
    {
      workspaces.forEach(item => {
        if (item.browserWindow && !item.browserWindow.isDestroyed()) {
          item.browserWindow.webContents.send("sisi-openurl", url);
        }
      });
    }
    }
});

app.on("second-instance", (event, argv) => { // for windows
    writeLog("second-instance [" + argv + "]");
    let workspace = argv.find((arg) => arg.startsWith("--workspace="));
    if (workspace) {
        workspace = workspace.split("=")[1];
        writeLog("got second-instance arg [--workspace=" + workspace + "]");
    }
    let port = argv.find((arg) => arg.startsWith("--port="));
    if (port) {
        port = port.split("=")[1];
        writeLog("got second-instance arg [--port=" + port + "]");
    } else {
        port = 0;
    }
    const foundWorkspace = workspaces.find(item => {
        if (item.browserWindow && !item.browserWindow.isDestroyed()) {
            if (workspace && workspace === item.workspaceDir) {
                showWindow(item.browserWindow);
                return true;
            }
        }
    });
    if (foundWorkspace) {
        return;
    }
    if (workspace) {
        initKernel(workspace, port, "").then((isSucc) => {
            if (isSucc) {
                initMainWindow();
            }
        });
        return;
    }

  const siyuanURL = argv.find((arg) => arg.startsWith("siyuan://"));
  const sillotURL = argv.find((arg) => arg.startsWith("sillot:"));
  const sisiURL = argv.find((arg) => arg.startsWith("sisi:"));
    workspaces.forEach(item => {
        if (item.browserWindow && !item.browserWindow.isDestroyed() && siyuanURL) {
            item.browserWindow.webContents.send("siyuan-open-url", siyuanURL);
        }
    });

  if (sillotURL) {
    // 业务处理在 onGetConfig.ts
    if (sillotURL.startsWith("sillot://") || sillotURL.startsWith("sillot:\\\\"))
    {
      workspaces.forEach(item => {
        if (item.browserWindow && !item.browserWindow.isDestroyed()) {
          item.browserWindow.webContents.send("sillot-openurl", sillotURL);
        }
      });
    }
  }
  if (sisiURL) {
    // 业务处理在 onGetConfig.ts
    if (sisiURL.startsWith("sisi://") || sisiURL.startsWith("sisi:\\\\"))
    {
      workspaces.forEach(item => {
        if (item.browserWindow && !item.browserWindow.isDestroyed()) {
          item.browserWindow.webContents.send("sisi-openurl", sisiURL);
        }
      });
    }
  }

    if (!siyuanURL && 0 < workspaces.length) {
        showWindow(workspaces[0].browserWindow);
    }
});

app.on("activate", () => {
    if (workspaces.length > 0) {
        const mainWindow = workspaces[0].browserWindow;
        if (mainWindow && !mainWindow.isDestroyed()) {
            mainWindow.show();
        }
    }
    if (BrowserWindow.getAllWindows().length === 0) {
        initMainWindow();
    }
});

app.on("web-contents-created", (webContentsCreatedEvent, contents) => {
    contents.setWindowOpenHandler((details) => {
        // https://github.com/siyuan-note/siyuan/issues/10567
        if (details.url.startsWith("file:///") && details.disposition === "foreground-tab") {
            return;
        }
        // 在编辑器内打开链接的处理，比如 iframe 上的打开链接。
        shell.openExternal(details.url);
        return {action: "deny"};
    });
});

/**
 * 兼容https非可信域
*/
app.on('certificate-error', (event, webContents, url, error, certificate, callback) => {
    log('certificate-error');
    //允许私有证书
    event.preventDefault()
    callback(true)
  });

app.on("before-quit", (event) => {
    workspaces.forEach(item => {
        if (item.browserWindow && !item.browserWindow.isDestroyed()) {
            event.preventDefault();
            item.browserWindow.webContents.send("siyuan-save-close", true);
        }
    });
});


powerMonitor.on("suspend", () => {
    writeLog("system suspend");
});

powerMonitor.on("resume", async () => {
    // 桌面端系统休眠唤醒后判断网络连通性后再执行数据同步 https://github.com/siyuan-note/siyuan/issues/6687
    writeLog("system resume");

    const eNet = require("electron").net;
    const isOnline = async () => {
        return eNet.isOnline();
    };
    let online = false;
    for (let i = 0; i < 7; i++) {
        if (await isOnline()) {
            online = true;
            break;
        }

        writeLog("network is offline");
        await sleep(1000);
    }

    if (!online) {
        writeLog("network is offline, do not sync after system resume");
        new Notification({
            title:"network is offline",
            body:"Do not sync after system resume",
         }).show();
        return;
    }

    workspaces.forEach(item => {
        const currentURL = new URL(item.browserWindow.getURL());
        const server = getServer(currentURL.port);
        writeLog("sync after system resume [" + server + "/api/sync/performSync" + "]");
        fetch(server + "/api/sync/performSync", {method: "POST"});
    });
});

powerMonitor.on("shutdown", () => {
    writeLog("system shutdown");
    workspaces.forEach(item => {
        const currentURL = new URL(item.browserWindow.getURL());
        fetch(getServer(currentURL.port) + "/api/system/exit", {method: "POST"});
    });
});<|MERGE_RESOLUTION|>--- conflicted
+++ resolved
@@ -398,13 +398,8 @@
     });
     remote.enable(currentWindow.webContents);
 
-<<<<<<< HEAD
-    windowStateInitialized ? currentWindow.setPosition(x, y) : currentWindow.center();
+    resetToCenter ? currentWindow.center() : currentWindow.setPosition(x, y);
     currentWindow.webContents.userAgent = "SiYuan-Sillot/" + appVer + " https://b3log.org/siyuan Electron " + currentWindow.webContents.userAgent;
-=======
-    resetToCenter ? currentWindow.center() : currentWindow.setPosition(x, y);
-    currentWindow.webContents.userAgent = "SiYuan/" + appVer + " https://b3log.org/siyuan Electron " + currentWindow.webContents.userAgent;
->>>>>>> 64c4bed8
 
     // set proxy
     net.fetch(getServer() + "/api/system/getNetwork", {method: "POST"}).then((response) => {
