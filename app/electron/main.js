--- conflicted
+++ resolved
@@ -17,20 +17,9 @@
 
 
 const {
-<<<<<<< HEAD
-    net, app,
-    session,
-    BrowserWindow,
-    shell,
-    Menu,
-    screen,
-    ipcMain,
-    globalShortcut,
-    Tray, dialog, systemPreferences, powerMonitor,
-    Notification,
-=======
     net,
     app,
+    session,
     BrowserWindow,
     shell,
     Menu,
@@ -41,8 +30,8 @@
     Tray,
     dialog,
     systemPreferences,
-    powerMonitor
->>>>>>> e4c61913
+    powerMonitor,
+    Notification,
 } = require("electron");
 const path = require("path");
 const fs = require("fs");
