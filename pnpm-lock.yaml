lockfileVersion: 5.4

importers:

  .:
    specifiers:
      '@changesets/cli': ^2.26.0
      '@jest/globals': ^29.3.1
      '@playwright/test': ^1.29.1
      '@types/eslint': ^8.4.10
      '@types/node': ^18.11.17
      '@typescript-eslint/eslint-plugin': ^5.47.0
      '@typescript-eslint/parser': ^5.47.0
      concurrently: ^7.6.0
      cross-env: ^7.0.3
      eslint: ^8.30.0
      eslint-config-next: 12.3.1
      eslint-config-prettier: ^8.5.0
      eslint-plugin-prettier: ^4.2.1
      got: ^12.5.3
      husky: ^8.0.2
      jest: ^29.3.1
      lint-staged: ^13.1.0
      prettier: ^2.7.1
      ts-jest: ^29.0.3
      typescript: ^4.9.3
    devDependencies:
      '@changesets/cli': 2.26.0
      '@jest/globals': 29.3.1
      '@playwright/test': 1.29.1
      '@types/eslint': 8.4.10
      '@types/node': 18.11.18
      '@typescript-eslint/eslint-plugin': 5.48.0_wxmz6cyorqfuzhhglktlvr5lve
      '@typescript-eslint/parser': 5.48.0_p4cjf2r47dnfiqufepc5hp43sq
      concurrently: 7.6.0
      cross-env: 7.0.3
      eslint: 8.31.0
      eslint-config-next: 12.3.1_p4cjf2r47dnfiqufepc5hp43sq
      eslint-config-prettier: 8.5.0_eslint@8.31.0
      eslint-plugin-prettier: 4.2.1_vkmhlldugy3fnk7p2bqhsfnaiq
      got: 12.5.3
      husky: 8.0.2
      jest: 29.3.1_@types+node@18.11.18
      lint-staged: 13.1.0
      prettier: 2.7.1
      ts-jest: 29.0.3_4f6uxrzmuwipl5rr3bcogf6k74
      typescript: 4.9.3

  client-app:
    specifiers:
      '@blocksuite/store': ^0.3.1
      '@emotion/react': ^11.10.5
      '@emotion/styled': ^11.10.5
      '@tauri-apps/api': ^1.2.0
      '@tauri-apps/cli': ^1.2.2
      '@types/node': ^18.11.17
      '@types/react': ^18.0.26
      '@types/react-dom': ^18.0.9
      '@typescript-eslint/eslint-plugin': 5.47.0
      '@typescript-eslint/parser': 5.47.0
      cross-env: ^7.0.3
      esbuild: ^0.16.10
      eslint: 8.30.0
      eslint-config-prettier: 8.5.0
      eslint-config-standard: ^17.0.0
      eslint-config-standard-with-typescript: 24.0.0
      eslint-import-resolver-alias: 1.1.2
      eslint-import-resolver-typescript: 3.5.2
      eslint-plugin-autofix: 1.1.0
      eslint-plugin-html: 7.1.0
      eslint-plugin-import: ^2.26.0
      eslint-plugin-n: ^15.6.0
      eslint-plugin-node: 11.1.0
      eslint-plugin-prettier: 4.2.1
      eslint-plugin-promise: ^6.1.1
      eslint-plugin-react: 7.31.11
      eslint-plugin-react-hooks: 4.6.0
      eslint-plugin-security: 1.5.0
      eslint-plugin-security-node: 1.1.1
      eslint-plugin-typescript-sort-keys: 2.1.0
      eslint-plugin-unicorn: 45.0.2
      eslint-plugin-unused-imports: 2.0.0
      json-schema-to-typescript: ^11.0.2
      lib0: ^0.2.58
      prettier: 2.8.1
      react: ^18.2.0
      react-dom: ^18.2.0
      react-is: ^18.2.0
      react-router: ^6.5.0
      react-router-dom: ^6.5.0
      rimraf: ^3.0.2
      typescript: ^4.9.4
      typesync: ^0.9.2
      vite: ^4.0.2
      y-protocols: ^1.0.5
      yjs: ^13.5.43
      zx: ^7.1.1
    dependencies:
      '@blocksuite/store': 0.3.1_yjs@13.5.44
      '@emotion/react': 11.10.5_kzbn2opkn2327fwg5yzwzya5o4
      '@emotion/styled': 11.10.5_qvatmowesywn4ye42qoh247szu
      '@tauri-apps/api': 1.2.0
      json-schema-to-typescript: 11.0.2
      lib0: 0.2.58
      react: 18.2.0
      react-dom: 18.2.0_react@18.2.0
      react-is: 18.2.0
      react-router: 6.6.1_react@18.2.0
      react-router-dom: 6.6.1_biqbaboplfbrettd7655fr4n2y
      y-protocols: 1.0.5
      yjs: 13.5.44
    devDependencies:
      '@tauri-apps/cli': 1.2.2
      '@types/node': 18.11.18
      '@types/react': 18.0.26
      '@types/react-dom': 18.0.10
      '@typescript-eslint/eslint-plugin': 5.47.0_ncmi6noazr3nzas7jxykisekym
      '@typescript-eslint/parser': 5.47.0_lzzuuodtsqwxnvqeq4g4likcqa
      cross-env: 7.0.3
      esbuild: 0.16.13
      eslint: 8.30.0
      eslint-config-prettier: 8.5.0_eslint@8.30.0
      eslint-config-standard: 17.0.0_snpl5wgzq3nl6iwyoqvj6sxsdi
      eslint-config-standard-with-typescript: 24.0.0_y3po2t3plcnlrpwr7abxczdcoa
      eslint-import-resolver-alias: 1.1.2_fkfqfehjtk7sk2efaqbgxsuasa
      eslint-import-resolver-typescript: 3.5.2_2lbwmhbr7bncddqbzzpg77o75m
      eslint-plugin-autofix: 1.1.0_eslint@8.30.0
      eslint-plugin-html: 7.1.0
      eslint-plugin-import: 2.26.0_p6eswnf3xl3aaa2djfyukgz5eq
      eslint-plugin-n: 15.6.0_eslint@8.30.0
      eslint-plugin-node: 11.1.0_eslint@8.30.0
      eslint-plugin-prettier: 4.2.1_kl4pe43v5b43npmso5hoplpbyi
      eslint-plugin-promise: 6.1.1_eslint@8.30.0
      eslint-plugin-react: 7.31.11_eslint@8.30.0
      eslint-plugin-react-hooks: 4.6.0_eslint@8.30.0
      eslint-plugin-security: 1.5.0
      eslint-plugin-security-node: 1.1.1
      eslint-plugin-typescript-sort-keys: 2.1.0_ncmi6noazr3nzas7jxykisekym
      eslint-plugin-unicorn: 45.0.2_eslint@8.30.0
      eslint-plugin-unused-imports: 2.0.0_juver2u3xbiwnjfu6d55vmnoem
      prettier: 2.8.1
      rimraf: 3.0.2
      typescript: 4.9.4
      typesync: 0.9.2
      vite: 4.0.4_@types+node@18.11.18
      zx: 7.1.1

  packages/app:
    specifiers:
      '@affine/datacenter': workspace:*
      '@blocksuite/blocks': '=0.3.1-20230106060050-1aad55d'
      '@blocksuite/editor': '=0.3.1-20230106060050-1aad55d'
      '@blocksuite/icons': ^2.0.2
      '@blocksuite/store': '=0.3.1-20230106060050-1aad55d'
      '@emotion/css': ^11.10.0
      '@emotion/react': ^11.10.4
      '@emotion/server': ^11.10.0
      '@emotion/styled': ^11.10.4
      '@fontsource/poppins': ^4.5.10
      '@fontsource/space-mono': ^4.5.10
      '@mui/base': ^5.0.0-alpha.87
      '@mui/icons-material': ^5.10.9
      '@mui/material': ^5.8.6
      '@toeverything/pathfinder-logger': workspace:@affine/logger@*
      '@types/node': 18.7.18
      '@types/react': 18.0.20
      '@types/react-dom': 18.0.6
      '@types/wicg-file-system-access': ^2020.9.5
      chalk: ^4.1.2
      cmdk: ^0.1.20
      css-spring: ^4.1.0
      dayjs: ^1.11.7
      eslint: 8.22.0
      eslint-config-next: 12.3.1
      eslint-config-prettier: ^8.5.0
      eslint-plugin-prettier: ^4.2.1
      i18next: ^21.9.1
      lit: ^2.3.1
      next: 13.1.0
      next-debug-local: ^0.1.5
      next-pwa: ^5.6.0
      prettier: ^2.7.1
      quill: ^1.3.7
      quill-cursors: ^4.0.0
      raw-loader: ^4.0.2
      react: 18.2.0
      react-dom: 18.2.0
      react-i18next: ^11.18.4
      typescript: 4.8.3
      yjs: ^13.5.44
    dependencies:
      '@affine/datacenter': link:../data-center
      '@blocksuite/blocks': 0.3.1-20230106060050-1aad55d_yjs@13.5.44
      '@blocksuite/editor': 0.3.1-20230106060050-1aad55d_yjs@13.5.44
      '@blocksuite/icons': 2.0.4_w5j4k42lgipnm43s3brx6h3c34
      '@blocksuite/store': 0.3.1-20230106060050-1aad55d_yjs@13.5.44
      '@emotion/css': 11.10.0
      '@emotion/react': 11.10.4_w5j4k42lgipnm43s3brx6h3c34
      '@emotion/server': 11.10.0_@emotion+css@11.10.0
      '@emotion/styled': 11.10.4_yiaqs725o7pcd7rteavrnhgj4y
      '@fontsource/poppins': 4.5.10
      '@fontsource/space-mono': 4.5.10
      '@mui/base': 5.0.0-alpha.101_7ey2zzynotv32rpkwno45fsx4e
      '@mui/icons-material': 5.10.9_5fncb4nagb4cvvcnwamw2rozfa
      '@mui/material': 5.10.9_af5ln35zuaotaffazii6n6bke4
      '@toeverything/pathfinder-logger': link:../logger
      cmdk: 0.1.21_7ey2zzynotv32rpkwno45fsx4e
      css-spring: 4.1.0
      dayjs: 1.11.7
      i18next: 21.10.0
      lit: 2.4.0
      next: 13.1.0_biqbaboplfbrettd7655fr4n2y
      next-debug-local: 0.1.5
      prettier: 2.7.1
      quill: 1.3.7
      quill-cursors: 4.0.0
      react: 18.2.0
      react-dom: 18.2.0_react@18.2.0
      react-i18next: 11.18.6_vfm63zmruocgezzfl2v26zlzpy
      yjs: 13.5.44
    devDependencies:
      '@types/node': 18.7.18
      '@types/react': 18.0.20
      '@types/react-dom': 18.0.6
      '@types/wicg-file-system-access': 2020.9.5
      chalk: 4.1.2
      eslint: 8.22.0
      eslint-config-next: 12.3.1_76twfck5d7crjqrmw4yltga7zm
      eslint-config-prettier: 8.5.0_eslint@8.22.0
      eslint-plugin-prettier: 4.2.1_i2cojdczqdiurzgttlwdgf764e
      next-pwa: 5.6.0_next@13.1.0
      raw-loader: 4.0.2
      typescript: 4.8.3

  packages/data-center:
    specifiers:
      '@blocksuite/blocks': '=0.3.1-20230106060050-1aad55d'
      '@blocksuite/store': '=0.3.1-20230106060050-1aad55d'
      '@playwright/test': ^1.29.1
      '@tauri-apps/api': ^1.2.0
      '@types/debug': ^4.1.7
      debug: ^4.3.4
      encoding: ^0.1.13
      fake-indexeddb: 4.0.1
      firebase: ^9.15.0
      idb-keyval: ^6.2.0
      ky: ^0.33.0
      ky-universal: ^0.11.0
      lib0: ^0.2.58
      swr: ^2.0.0
      typescript: ^4.8.4
      y-protocols: ^1.0.5
      yjs: ^13.5.44
    dependencies:
<<<<<<< HEAD
      '@blocksuite/blocks': 0.3.1_yjs@13.5.44
      '@blocksuite/store': 0.3.1_yjs@13.5.44
      '@tauri-apps/api': 1.2.0
=======
      '@blocksuite/blocks': 0.3.1-20230106060050-1aad55d_yjs@13.5.44
      '@blocksuite/store': 0.3.1-20230106060050-1aad55d_yjs@13.5.44
>>>>>>> 462e86b9
      debug: 4.3.4
      encoding: 0.1.13
      firebase: 9.15.0_encoding@0.1.13
      idb-keyval: 6.2.0
      ky: 0.33.1
      ky-universal: 0.11.0_ky@0.33.1
      lib0: 0.2.58
      swr: 2.0.0
      y-protocols: 1.0.5
      yjs: 13.5.44
    devDependencies:
      '@playwright/test': 1.29.1
      '@types/debug': 4.1.7
      fake-indexeddb: 4.0.1
      typescript: 4.9.3

  packages/logger:
    specifiers:
      '@types/react': ^18.0.21
      next: ^12.3.1
      react: ^18.2.0
      react-dom: ^18.2.0
      typescript: ^4.8.4
    dependencies:
      next: 12.3.1_biqbaboplfbrettd7655fr4n2y
      react: 18.2.0
      react-dom: 18.2.0_react@18.2.0
    devDependencies:
      '@types/react': 18.0.21
      typescript: 4.8.4

packages:

  /@ampproject/remapping/2.2.0:
    resolution: {integrity: sha512-qRmjj8nj9qmLTQXXmaR1cck3UXSRMPrbsLJAasZpF+t3riI71BXed5ebIOYwQntykeZuhjsdweEc9BxH5Jc26w==}
    engines: {node: '>=6.0.0'}
    dependencies:
      '@jridgewell/gen-mapping': 0.1.1
      '@jridgewell/trace-mapping': 0.3.17
    dev: true

  /@apideck/better-ajv-errors/0.3.6_ajv@8.11.2:
    resolution: {integrity: sha512-P+ZygBLZtkp0qqOAJJVX4oX/sFo5JR3eBWwwuqHHhK0GIgQOKWrAfiAaWX0aArHkRWHMuggFEgAZNxVPwPZYaA==}
    engines: {node: '>=10'}
    peerDependencies:
      ajv: '>=8'
    dependencies:
      ajv: 8.11.2
      json-schema: 0.4.0
      jsonpointer: 5.0.1
      leven: 3.1.0
    dev: true

  /@babel/code-frame/7.18.6:
    resolution: {integrity: sha512-TDCmlK5eOvH+eH7cdAFlNXeVJqWIQ7gW9tY1GJIpUtFb6CmjVyq2VM3u71bOyR8CRihcCgMUYoDNyLXao3+70Q==}
    engines: {node: '>=6.9.0'}
    dependencies:
      '@babel/highlight': 7.18.6

  /@babel/compat-data/7.20.5:
    resolution: {integrity: sha512-KZXo2t10+/jxmkhNXc7pZTqRvSOIvVv/+lJwHS+B2rErwOyjuVRh60yVpb7liQ1U5t7lLJ1bz+t8tSypUZdm0g==}
    engines: {node: '>=6.9.0'}
    dev: true

  /@babel/core/7.20.5:
    resolution: {integrity: sha512-UdOWmk4pNWTm/4DlPUl/Pt4Gz4rcEMb7CY0Y3eJl5Yz1vI8ZJGmHWaVE55LoxRjdpx0z259GE9U5STA9atUinQ==}
    engines: {node: '>=6.9.0'}
    dependencies:
      '@ampproject/remapping': 2.2.0
      '@babel/code-frame': 7.18.6
      '@babel/generator': 7.20.5
      '@babel/helper-compilation-targets': 7.20.0_@babel+core@7.20.5
      '@babel/helper-module-transforms': 7.20.2
      '@babel/helpers': 7.20.6
      '@babel/parser': 7.20.5
      '@babel/template': 7.18.10
      '@babel/traverse': 7.20.5
      '@babel/types': 7.20.5
      convert-source-map: 1.9.0
      debug: 4.3.4
      gensync: 1.0.0-beta.2
      json5: 2.2.1
      semver: 6.3.0
    transitivePeerDependencies:
      - supports-color
    dev: true

  /@babel/generator/7.20.5:
    resolution: {integrity: sha512-jl7JY2Ykn9S0yj4DQP82sYvPU+T3g0HFcWTqDLqiuA9tGRNIj9VfbtXGAYTTkyNEnQk1jkMGOdYka8aG/lulCA==}
    engines: {node: '>=6.9.0'}
    dependencies:
      '@babel/types': 7.20.5
      '@jridgewell/gen-mapping': 0.3.2
      jsesc: 2.5.2
    dev: true

  /@babel/generator/7.20.7:
    resolution: {integrity: sha512-7wqMOJq8doJMZmP4ApXTzLxSr7+oO2jroJURrVEp6XShrQUObV8Tq/D0NCcoYg2uHqUrjzO0zwBjoYzelxK+sw==}
    engines: {node: '>=6.9.0'}
    dependencies:
      '@babel/types': 7.20.7
      '@jridgewell/gen-mapping': 0.3.2
      jsesc: 2.5.2
    dev: true

  /@babel/helper-annotate-as-pure/7.18.6:
    resolution: {integrity: sha512-duORpUiYrEpzKIop6iNbjnwKLAKnJ47csTyRACyEmWj0QdUrm5aqNJGHSSEQSUAvNW0ojX0dOmK9dZduvkfeXA==}
    engines: {node: '>=6.9.0'}
    dependencies:
      '@babel/types': 7.20.5
    dev: true

  /@babel/helper-builder-binary-assignment-operator-visitor/7.18.9:
    resolution: {integrity: sha512-yFQ0YCHoIqarl8BCRwBL8ulYUaZpz3bNsA7oFepAzee+8/+ImtADXNOmO5vJvsPff3qi+hvpkY/NYBTrBQgdNw==}
    engines: {node: '>=6.9.0'}
    dependencies:
      '@babel/helper-explode-assignable-expression': 7.18.6
      '@babel/types': 7.20.5
    dev: true

  /@babel/helper-compilation-targets/7.20.0_@babel+core@7.20.5:
    resolution: {integrity: sha512-0jp//vDGp9e8hZzBc6N/KwA5ZK3Wsm/pfm4CrY7vzegkVxc65SgSn6wYOnwHe9Js9HRQ1YTCKLGPzDtaS3RoLQ==}
    engines: {node: '>=6.9.0'}
    peerDependencies:
      '@babel/core': ^7.0.0
    dependencies:
      '@babel/compat-data': 7.20.5
      '@babel/core': 7.20.5
      '@babel/helper-validator-option': 7.18.6
      browserslist: 4.21.4
      semver: 6.3.0
    dev: true

  /@babel/helper-compilation-targets/7.20.7_@babel+core@7.20.5:
    resolution: {integrity: sha512-4tGORmfQcrc+bvrjb5y3dG9Mx1IOZjsHqQVUz7XCNHO+iTmqxWnVg3KRygjGmpRLJGdQSKuvFinbIb0CnZwHAQ==}
    engines: {node: '>=6.9.0'}
    peerDependencies:
      '@babel/core': ^7.0.0
    dependencies:
      '@babel/compat-data': 7.20.5
      '@babel/core': 7.20.5
      '@babel/helper-validator-option': 7.18.6
      browserslist: 4.21.4
      lru-cache: 5.1.1
      semver: 6.3.0
    dev: true

  /@babel/helper-create-class-features-plugin/7.20.7_@babel+core@7.20.5:
    resolution: {integrity: sha512-LtoWbDXOaidEf50hmdDqn9g8VEzsorMexoWMQdQODbvmqYmaF23pBP5VNPAGIFHsFQCIeKokDiz3CH5Y2jlY6w==}
    engines: {node: '>=6.9.0'}
    peerDependencies:
      '@babel/core': ^7.0.0
    dependencies:
      '@babel/core': 7.20.5
      '@babel/helper-annotate-as-pure': 7.18.6
      '@babel/helper-environment-visitor': 7.18.9
      '@babel/helper-function-name': 7.19.0
      '@babel/helper-member-expression-to-functions': 7.20.7
      '@babel/helper-optimise-call-expression': 7.18.6
      '@babel/helper-replace-supers': 7.20.7
      '@babel/helper-split-export-declaration': 7.18.6
    transitivePeerDependencies:
      - supports-color
    dev: true

  /@babel/helper-create-regexp-features-plugin/7.20.5_@babel+core@7.20.5:
    resolution: {integrity: sha512-m68B1lkg3XDGX5yCvGO0kPx3v9WIYLnzjKfPcQiwntEQa5ZeRkPmo2X/ISJc8qxWGfwUr+kvZAeEzAwLec2r2w==}
    engines: {node: '>=6.9.0'}
    peerDependencies:
      '@babel/core': ^7.0.0
    dependencies:
      '@babel/core': 7.20.5
      '@babel/helper-annotate-as-pure': 7.18.6
      regexpu-core: 5.2.2
    dev: true

  /@babel/helper-define-polyfill-provider/0.3.3_@babel+core@7.20.5:
    resolution: {integrity: sha512-z5aQKU4IzbqCC1XH0nAqfsFLMVSo22SBKUc0BxGrLkolTdPTructy0ToNnlO2zA4j9Q/7pjMZf0DSY+DSTYzww==}
    peerDependencies:
      '@babel/core': ^7.4.0-0
    dependencies:
      '@babel/core': 7.20.5
      '@babel/helper-compilation-targets': 7.20.7_@babel+core@7.20.5
      '@babel/helper-plugin-utils': 7.20.2
      debug: 4.3.4
      lodash.debounce: 4.0.8
      resolve: 1.22.1
      semver: 6.3.0
    transitivePeerDependencies:
      - supports-color
    dev: true

  /@babel/helper-environment-visitor/7.18.9:
    resolution: {integrity: sha512-3r/aACDJ3fhQ/EVgFy0hpj8oHyHpQc+LPtJoY9SzTThAsStm4Ptegq92vqKoE3vD706ZVFWITnMnxucw+S9Ipg==}
    engines: {node: '>=6.9.0'}
    dev: true

  /@babel/helper-explode-assignable-expression/7.18.6:
    resolution: {integrity: sha512-eyAYAsQmB80jNfg4baAtLeWAQHfHFiR483rzFK+BhETlGZaQC9bsfrugfXDCbRHLQbIA7U5NxhhOxN7p/dWIcg==}
    engines: {node: '>=6.9.0'}
    dependencies:
      '@babel/types': 7.20.7
    dev: true

  /@babel/helper-function-name/7.19.0:
    resolution: {integrity: sha512-WAwHBINyrpqywkUH0nTnNgI5ina5TFn85HKS0pbPDfxFfhyR/aNQEn4hGi1P1JyT//I0t4OgXUlofzWILRvS5w==}
    engines: {node: '>=6.9.0'}
    dependencies:
      '@babel/template': 7.18.10
      '@babel/types': 7.20.5
    dev: true

  /@babel/helper-hoist-variables/7.18.6:
    resolution: {integrity: sha512-UlJQPkFqFULIcyW5sbzgbkxn2FKRgwWiRexcuaR8RNJRy8+LLveqPjwZV/bwrLZCN0eUHD/x8D0heK1ozuoo6Q==}
    engines: {node: '>=6.9.0'}
    dependencies:
      '@babel/types': 7.20.5
    dev: true

  /@babel/helper-member-expression-to-functions/7.20.7:
    resolution: {integrity: sha512-9J0CxJLq315fEdi4s7xK5TQaNYjZw+nDVpVqr1axNGKzdrdwYBD5b4uKv3n75aABG0rCCTK8Im8Ww7eYfMrZgw==}
    engines: {node: '>=6.9.0'}
    dependencies:
      '@babel/types': 7.20.7
    dev: true

  /@babel/helper-module-imports/7.18.6:
    resolution: {integrity: sha512-0NFvs3VkuSYbFi1x2Vd6tKrywq+z/cLeYC/RJNFrIX/30Bf5aiGYbtvGXolEktzJH8o5E5KJ3tT+nkxuuZFVlA==}
    engines: {node: '>=6.9.0'}
    dependencies:
      '@babel/types': 7.20.5

  /@babel/helper-module-transforms/7.20.11:
    resolution: {integrity: sha512-uRy78kN4psmji1s2QtbtcCSaj/LILFDp0f/ymhpQH5QY3nljUZCaNWz9X1dEj/8MBdBEFECs7yRhKn8i7NjZgg==}
    engines: {node: '>=6.9.0'}
    dependencies:
      '@babel/helper-environment-visitor': 7.18.9
      '@babel/helper-module-imports': 7.18.6
      '@babel/helper-simple-access': 7.20.2
      '@babel/helper-split-export-declaration': 7.18.6
      '@babel/helper-validator-identifier': 7.19.1
      '@babel/template': 7.20.7
      '@babel/traverse': 7.20.10
      '@babel/types': 7.20.7
    transitivePeerDependencies:
      - supports-color
    dev: true

  /@babel/helper-module-transforms/7.20.2:
    resolution: {integrity: sha512-zvBKyJXRbmK07XhMuujYoJ48B5yvvmM6+wcpv6Ivj4Yg6qO7NOZOSnvZN9CRl1zz1Z4cKf8YejmCMh8clOoOeA==}
    engines: {node: '>=6.9.0'}
    dependencies:
      '@babel/helper-environment-visitor': 7.18.9
      '@babel/helper-module-imports': 7.18.6
      '@babel/helper-simple-access': 7.20.2
      '@babel/helper-split-export-declaration': 7.18.6
      '@babel/helper-validator-identifier': 7.19.1
      '@babel/template': 7.18.10
      '@babel/traverse': 7.20.5
      '@babel/types': 7.20.5
    transitivePeerDependencies:
      - supports-color
    dev: true

  /@babel/helper-optimise-call-expression/7.18.6:
    resolution: {integrity: sha512-HP59oD9/fEHQkdcbgFCnbmgH5vIQTJbxh2yf+CdM89/glUNnuzr87Q8GIjGEnOktTROemO0Pe0iPAYbqZuOUiA==}
    engines: {node: '>=6.9.0'}
    dependencies:
      '@babel/types': 7.20.7
    dev: true

  /@babel/helper-plugin-utils/7.19.0:
    resolution: {integrity: sha512-40Ryx7I8mT+0gaNxm8JGTZFUITNqdLAgdg0hXzeVZxVD6nFsdhQvip6v8dqkRHzsz1VFpFAaOCHNn0vKBL7Czw==}
    engines: {node: '>=6.9.0'}

  /@babel/helper-plugin-utils/7.20.2:
    resolution: {integrity: sha512-8RvlJG2mj4huQ4pZ+rU9lqKi9ZKiRmuvGuM2HlWmkmgOhbs6zEAw6IEiJ5cQqGbDzGZOhwuOQNtZMi/ENLjZoQ==}
    engines: {node: '>=6.9.0'}
    dev: true

  /@babel/helper-remap-async-to-generator/7.18.9_@babel+core@7.20.5:
    resolution: {integrity: sha512-dI7q50YKd8BAv3VEfgg7PS7yD3Rtbi2J1XMXaalXO0W0164hYLnh8zpjRS0mte9MfVp/tltvr/cfdXPvJr1opA==}
    engines: {node: '>=6.9.0'}
    peerDependencies:
      '@babel/core': ^7.0.0
    dependencies:
      '@babel/core': 7.20.5
      '@babel/helper-annotate-as-pure': 7.18.6
      '@babel/helper-environment-visitor': 7.18.9
      '@babel/helper-wrap-function': 7.20.5
      '@babel/types': 7.20.5
    transitivePeerDependencies:
      - supports-color
    dev: true

  /@babel/helper-replace-supers/7.20.7:
    resolution: {integrity: sha512-vujDMtB6LVfNW13jhlCrp48QNslK6JXi7lQG736HVbHz/mbf4Dc7tIRh1Xf5C0rF7BP8iiSxGMCmY6Ci1ven3A==}
    engines: {node: '>=6.9.0'}
    dependencies:
      '@babel/helper-environment-visitor': 7.18.9
      '@babel/helper-member-expression-to-functions': 7.20.7
      '@babel/helper-optimise-call-expression': 7.18.6
      '@babel/template': 7.20.7
      '@babel/traverse': 7.20.10
      '@babel/types': 7.20.7
    transitivePeerDependencies:
      - supports-color
    dev: true

  /@babel/helper-simple-access/7.20.2:
    resolution: {integrity: sha512-+0woI/WPq59IrqDYbVGfshjT5Dmk/nnbdpcF8SnMhhXObpTq2KNBdLFRFrkVdbDOyUmHBCxzm5FHV1rACIkIbA==}
    engines: {node: '>=6.9.0'}
    dependencies:
      '@babel/types': 7.20.5
    dev: true

  /@babel/helper-skip-transparent-expression-wrappers/7.20.0:
    resolution: {integrity: sha512-5y1JYeNKfvnT8sZcK9DVRtpTbGiomYIHviSP3OQWmDPU3DeH4a1ZlT/N2lyQ5P8egjcRaT/Y9aNqUxK0WsnIIg==}
    engines: {node: '>=6.9.0'}
    dependencies:
      '@babel/types': 7.20.5
    dev: true

  /@babel/helper-split-export-declaration/7.18.6:
    resolution: {integrity: sha512-bde1etTx6ZyTmobl9LLMMQsaizFVZrquTEHOqKeQESMKo4PlObf+8+JA25ZsIpZhT/WEd39+vOdLXAFG/nELpA==}
    engines: {node: '>=6.9.0'}
    dependencies:
      '@babel/types': 7.20.5
    dev: true

  /@babel/helper-string-parser/7.19.4:
    resolution: {integrity: sha512-nHtDoQcuqFmwYNYPz3Rah5ph2p8PFeFCsZk9A/48dPc/rGocJ5J3hAAZ7pb76VWX3fZKu+uEr/FhH5jLx7umrw==}
    engines: {node: '>=6.9.0'}

  /@babel/helper-validator-identifier/7.19.1:
    resolution: {integrity: sha512-awrNfaMtnHUr653GgGEs++LlAvW6w+DcPrOliSMXWCKo597CwL5Acf/wWdNkf/tfEQE3mjkeD1YOVZOUV/od1w==}
    engines: {node: '>=6.9.0'}

  /@babel/helper-validator-option/7.18.6:
    resolution: {integrity: sha512-XO7gESt5ouv/LRJdrVjkShckw6STTaB7l9BrpBaAHDeF5YZT+01PCwmR0SJHnkW6i8OwW/EVWRShfi4j2x+KQw==}
    engines: {node: '>=6.9.0'}
    dev: true

  /@babel/helper-wrap-function/7.20.5:
    resolution: {integrity: sha512-bYMxIWK5mh+TgXGVqAtnu5Yn1un+v8DDZtqyzKRLUzrh70Eal2O3aZ7aPYiMADO4uKlkzOiRiZ6GX5q3qxvW9Q==}
    engines: {node: '>=6.9.0'}
    dependencies:
      '@babel/helper-function-name': 7.19.0
      '@babel/template': 7.20.7
      '@babel/traverse': 7.20.10
      '@babel/types': 7.20.7
    transitivePeerDependencies:
      - supports-color
    dev: true

  /@babel/helpers/7.20.6:
    resolution: {integrity: sha512-Pf/OjgfgFRW5bApskEz5pvidpim7tEDPlFtKcNRXWmfHGn9IEI2W2flqRQXTFb7gIPTyK++N6rVHuwKut4XK6w==}
    engines: {node: '>=6.9.0'}
    dependencies:
      '@babel/template': 7.18.10
      '@babel/traverse': 7.20.5
      '@babel/types': 7.20.5
    transitivePeerDependencies:
      - supports-color
    dev: true

  /@babel/highlight/7.18.6:
    resolution: {integrity: sha512-u7stbOuYjaPezCuLj29hNW1v64M2Md2qupEKP1fHc7WdOA3DgLh37suiSrZYY7haUB7iBeQZ9P1uiRF359do3g==}
    engines: {node: '>=6.9.0'}
    dependencies:
      '@babel/helper-validator-identifier': 7.19.1
      chalk: 2.4.2
      js-tokens: 4.0.0

  /@babel/parser/7.20.5:
    resolution: {integrity: sha512-r27t/cy/m9uKLXQNWWebeCUHgnAZq0CpG1OwKRxzJMP1vpSU4bSIK2hq+/cp0bQxetkXx38n09rNu8jVkcK/zA==}
    engines: {node: '>=6.0.0'}
    hasBin: true
    dependencies:
      '@babel/types': 7.20.5
    dev: true

  /@babel/parser/7.20.7:
    resolution: {integrity: sha512-T3Z9oHybU+0vZlY9CiDSJQTD5ZapcW18ZctFMi0MOAl/4BjFF4ul7NVSARLdbGO5vDqy9eQiGTV0LtKfvCYvcg==}
    engines: {node: '>=6.0.0'}
    hasBin: true
    dependencies:
      '@babel/types': 7.20.7
    dev: true

  /@babel/plugin-bugfix-safari-id-destructuring-collision-in-function-expression/7.18.6_@babel+core@7.20.5:
    resolution: {integrity: sha512-Dgxsyg54Fx1d4Nge8UnvTrED63vrwOdPmyvPzlNN/boaliRP54pm3pGzZD1SJUwrBA+Cs/xdG8kXX6Mn/RfISQ==}
    engines: {node: '>=6.9.0'}
    peerDependencies:
      '@babel/core': ^7.0.0
    dependencies:
      '@babel/core': 7.20.5
      '@babel/helper-plugin-utils': 7.20.2
    dev: true

  /@babel/plugin-bugfix-v8-spread-parameters-in-optional-chaining/7.20.7_@babel+core@7.20.5:
    resolution: {integrity: sha512-sbr9+wNE5aXMBBFBICk01tt7sBf2Oc9ikRFEcem/ZORup9IMUdNhW7/wVLEbbtlWOsEubJet46mHAL2C8+2jKQ==}
    engines: {node: '>=6.9.0'}
    peerDependencies:
      '@babel/core': ^7.13.0
    dependencies:
      '@babel/core': 7.20.5
      '@babel/helper-plugin-utils': 7.20.2
      '@babel/helper-skip-transparent-expression-wrappers': 7.20.0
      '@babel/plugin-proposal-optional-chaining': 7.20.7_@babel+core@7.20.5
    dev: true

  /@babel/plugin-proposal-async-generator-functions/7.20.7_@babel+core@7.20.5:
    resolution: {integrity: sha512-xMbiLsn/8RK7Wq7VeVytytS2L6qE69bXPB10YCmMdDZbKF4okCqY74pI/jJQ/8U0b/F6NrT2+14b8/P9/3AMGA==}
    engines: {node: '>=6.9.0'}
    peerDependencies:
      '@babel/core': ^7.0.0-0
    dependencies:
      '@babel/core': 7.20.5
      '@babel/helper-environment-visitor': 7.18.9
      '@babel/helper-plugin-utils': 7.20.2
      '@babel/helper-remap-async-to-generator': 7.18.9_@babel+core@7.20.5
      '@babel/plugin-syntax-async-generators': 7.8.4_@babel+core@7.20.5
    transitivePeerDependencies:
      - supports-color
    dev: true

  /@babel/plugin-proposal-class-properties/7.18.6_@babel+core@7.20.5:
    resolution: {integrity: sha512-cumfXOF0+nzZrrN8Rf0t7M+tF6sZc7vhQwYQck9q1/5w2OExlD+b4v4RpMJFaV1Z7WcDRgO6FqvxqxGlwo+RHQ==}
    engines: {node: '>=6.9.0'}
    peerDependencies:
      '@babel/core': ^7.0.0-0
    dependencies:
      '@babel/core': 7.20.5
      '@babel/helper-create-class-features-plugin': 7.20.7_@babel+core@7.20.5
      '@babel/helper-plugin-utils': 7.20.2
    transitivePeerDependencies:
      - supports-color
    dev: true

  /@babel/plugin-proposal-class-static-block/7.20.7_@babel+core@7.20.5:
    resolution: {integrity: sha512-AveGOoi9DAjUYYuUAG//Ig69GlazLnoyzMw68VCDux+c1tsnnH/OkYcpz/5xzMkEFC6UxjR5Gw1c+iY2wOGVeQ==}
    engines: {node: '>=6.9.0'}
    peerDependencies:
      '@babel/core': ^7.12.0
    dependencies:
      '@babel/core': 7.20.5
      '@babel/helper-create-class-features-plugin': 7.20.7_@babel+core@7.20.5
      '@babel/helper-plugin-utils': 7.20.2
      '@babel/plugin-syntax-class-static-block': 7.14.5_@babel+core@7.20.5
    transitivePeerDependencies:
      - supports-color
    dev: true

  /@babel/plugin-proposal-dynamic-import/7.18.6_@babel+core@7.20.5:
    resolution: {integrity: sha512-1auuwmK+Rz13SJj36R+jqFPMJWyKEDd7lLSdOj4oJK0UTgGueSAtkrCvz9ewmgyU/P941Rv2fQwZJN8s6QruXw==}
    engines: {node: '>=6.9.0'}
    peerDependencies:
      '@babel/core': ^7.0.0-0
    dependencies:
      '@babel/core': 7.20.5
      '@babel/helper-plugin-utils': 7.20.2
      '@babel/plugin-syntax-dynamic-import': 7.8.3_@babel+core@7.20.5
    dev: true

  /@babel/plugin-proposal-export-namespace-from/7.18.9_@babel+core@7.20.5:
    resolution: {integrity: sha512-k1NtHyOMvlDDFeb9G5PhUXuGj8m/wiwojgQVEhJ/fsVsMCpLyOP4h0uGEjYJKrRI+EVPlb5Jk+Gt9P97lOGwtA==}
    engines: {node: '>=6.9.0'}
    peerDependencies:
      '@babel/core': ^7.0.0-0
    dependencies:
      '@babel/core': 7.20.5
      '@babel/helper-plugin-utils': 7.20.2
      '@babel/plugin-syntax-export-namespace-from': 7.8.3_@babel+core@7.20.5
    dev: true

  /@babel/plugin-proposal-json-strings/7.18.6_@babel+core@7.20.5:
    resolution: {integrity: sha512-lr1peyn9kOdbYc0xr0OdHTZ5FMqS6Di+H0Fz2I/JwMzGmzJETNeOFq2pBySw6X/KFL5EWDjlJuMsUGRFb8fQgQ==}
    engines: {node: '>=6.9.0'}
    peerDependencies:
      '@babel/core': ^7.0.0-0
    dependencies:
      '@babel/core': 7.20.5
      '@babel/helper-plugin-utils': 7.20.2
      '@babel/plugin-syntax-json-strings': 7.8.3_@babel+core@7.20.5
    dev: true

  /@babel/plugin-proposal-logical-assignment-operators/7.20.7_@babel+core@7.20.5:
    resolution: {integrity: sha512-y7C7cZgpMIjWlKE5T7eJwp+tnRYM89HmRvWM5EQuB5BoHEONjmQ8lSNmBUwOyy/GFRsohJED51YBF79hE1djug==}
    engines: {node: '>=6.9.0'}
    peerDependencies:
      '@babel/core': ^7.0.0-0
    dependencies:
      '@babel/core': 7.20.5
      '@babel/helper-plugin-utils': 7.20.2
      '@babel/plugin-syntax-logical-assignment-operators': 7.10.4_@babel+core@7.20.5
    dev: true

  /@babel/plugin-proposal-nullish-coalescing-operator/7.18.6_@babel+core@7.20.5:
    resolution: {integrity: sha512-wQxQzxYeJqHcfppzBDnm1yAY0jSRkUXR2z8RePZYrKwMKgMlE8+Z6LUno+bd6LvbGh8Gltvy74+9pIYkr+XkKA==}
    engines: {node: '>=6.9.0'}
    peerDependencies:
      '@babel/core': ^7.0.0-0
    dependencies:
      '@babel/core': 7.20.5
      '@babel/helper-plugin-utils': 7.20.2
      '@babel/plugin-syntax-nullish-coalescing-operator': 7.8.3_@babel+core@7.20.5
    dev: true

  /@babel/plugin-proposal-numeric-separator/7.18.6_@babel+core@7.20.5:
    resolution: {integrity: sha512-ozlZFogPqoLm8WBr5Z8UckIoE4YQ5KESVcNudyXOR8uqIkliTEgJ3RoketfG6pmzLdeZF0H/wjE9/cCEitBl7Q==}
    engines: {node: '>=6.9.0'}
    peerDependencies:
      '@babel/core': ^7.0.0-0
    dependencies:
      '@babel/core': 7.20.5
      '@babel/helper-plugin-utils': 7.20.2
      '@babel/plugin-syntax-numeric-separator': 7.10.4_@babel+core@7.20.5
    dev: true

  /@babel/plugin-proposal-object-rest-spread/7.20.7_@babel+core@7.20.5:
    resolution: {integrity: sha512-d2S98yCiLxDVmBmE8UjGcfPvNEUbA1U5q5WxaWFUGRzJSVAZqm5W6MbPct0jxnegUZ0niLeNX+IOzEs7wYg9Dg==}
    engines: {node: '>=6.9.0'}
    peerDependencies:
      '@babel/core': ^7.0.0-0
    dependencies:
      '@babel/compat-data': 7.20.5
      '@babel/core': 7.20.5
      '@babel/helper-compilation-targets': 7.20.7_@babel+core@7.20.5
      '@babel/helper-plugin-utils': 7.20.2
      '@babel/plugin-syntax-object-rest-spread': 7.8.3_@babel+core@7.20.5
      '@babel/plugin-transform-parameters': 7.20.7_@babel+core@7.20.5
    dev: true

  /@babel/plugin-proposal-optional-catch-binding/7.18.6_@babel+core@7.20.5:
    resolution: {integrity: sha512-Q40HEhs9DJQyaZfUjjn6vE8Cv4GmMHCYuMGIWUnlxH6400VGxOuwWsPt4FxXxJkC/5eOzgn0z21M9gMT4MOhbw==}
    engines: {node: '>=6.9.0'}
    peerDependencies:
      '@babel/core': ^7.0.0-0
    dependencies:
      '@babel/core': 7.20.5
      '@babel/helper-plugin-utils': 7.20.2
      '@babel/plugin-syntax-optional-catch-binding': 7.8.3_@babel+core@7.20.5
    dev: true

  /@babel/plugin-proposal-optional-chaining/7.20.7_@babel+core@7.20.5:
    resolution: {integrity: sha512-T+A7b1kfjtRM51ssoOfS1+wbyCVqorfyZhT99TvxxLMirPShD8CzKMRepMlCBGM5RpHMbn8s+5MMHnPstJH6mQ==}
    engines: {node: '>=6.9.0'}
    peerDependencies:
      '@babel/core': ^7.0.0-0
    dependencies:
      '@babel/core': 7.20.5
      '@babel/helper-plugin-utils': 7.20.2
      '@babel/helper-skip-transparent-expression-wrappers': 7.20.0
      '@babel/plugin-syntax-optional-chaining': 7.8.3_@babel+core@7.20.5
    dev: true

  /@babel/plugin-proposal-private-methods/7.18.6_@babel+core@7.20.5:
    resolution: {integrity: sha512-nutsvktDItsNn4rpGItSNV2sz1XwS+nfU0Rg8aCx3W3NOKVzdMjJRu0O5OkgDp3ZGICSTbgRpxZoWsxoKRvbeA==}
    engines: {node: '>=6.9.0'}
    peerDependencies:
      '@babel/core': ^7.0.0-0
    dependencies:
      '@babel/core': 7.20.5
      '@babel/helper-create-class-features-plugin': 7.20.7_@babel+core@7.20.5
      '@babel/helper-plugin-utils': 7.20.2
    transitivePeerDependencies:
      - supports-color
    dev: true

  /@babel/plugin-proposal-private-property-in-object/7.20.5_@babel+core@7.20.5:
    resolution: {integrity: sha512-Vq7b9dUA12ByzB4EjQTPo25sFhY+08pQDBSZRtUAkj7lb7jahaHR5igera16QZ+3my1nYR4dKsNdYj5IjPHilQ==}
    engines: {node: '>=6.9.0'}
    peerDependencies:
      '@babel/core': ^7.0.0-0
    dependencies:
      '@babel/core': 7.20.5
      '@babel/helper-annotate-as-pure': 7.18.6
      '@babel/helper-create-class-features-plugin': 7.20.7_@babel+core@7.20.5
      '@babel/helper-plugin-utils': 7.20.2
      '@babel/plugin-syntax-private-property-in-object': 7.14.5_@babel+core@7.20.5
    transitivePeerDependencies:
      - supports-color
    dev: true

  /@babel/plugin-proposal-unicode-property-regex/7.18.6_@babel+core@7.20.5:
    resolution: {integrity: sha512-2BShG/d5yoZyXZfVePH91urL5wTG6ASZU9M4o03lKK8u8UW1y08OMttBSOADTcJrnPMpvDXRG3G8fyLh4ovs8w==}
    engines: {node: '>=4'}
    peerDependencies:
      '@babel/core': ^7.0.0-0
    dependencies:
      '@babel/core': 7.20.5
      '@babel/helper-create-regexp-features-plugin': 7.20.5_@babel+core@7.20.5
      '@babel/helper-plugin-utils': 7.20.2
    dev: true

  /@babel/plugin-syntax-async-generators/7.8.4_@babel+core@7.20.5:
    resolution: {integrity: sha512-tycmZxkGfZaxhMRbXlPXuVFpdWlXpir2W4AMhSJgRKzk/eDlIXOhb2LHWoLpDF7TEHylV5zNhykX6KAgHJmTNw==}
    peerDependencies:
      '@babel/core': ^7.0.0-0
    dependencies:
      '@babel/core': 7.20.5
      '@babel/helper-plugin-utils': 7.19.0
    dev: true

  /@babel/plugin-syntax-bigint/7.8.3_@babel+core@7.20.5:
    resolution: {integrity: sha512-wnTnFlG+YxQm3vDxpGE57Pj0srRU4sHE/mDkt1qv2YJJSeUAec2ma4WLUnUPeKjyrfntVwe/N6dCXpU+zL3Npg==}
    peerDependencies:
      '@babel/core': ^7.0.0-0
    dependencies:
      '@babel/core': 7.20.5
      '@babel/helper-plugin-utils': 7.19.0
    dev: true

  /@babel/plugin-syntax-class-properties/7.12.13_@babel+core@7.20.5:
    resolution: {integrity: sha512-fm4idjKla0YahUNgFNLCB0qySdsoPiZP3iQE3rky0mBUtMZ23yDJ9SJdg6dXTSDnulOVqiF3Hgr9nbXvXTQZYA==}
    peerDependencies:
      '@babel/core': ^7.0.0-0
    dependencies:
      '@babel/core': 7.20.5
      '@babel/helper-plugin-utils': 7.19.0
    dev: true

  /@babel/plugin-syntax-class-static-block/7.14.5_@babel+core@7.20.5:
    resolution: {integrity: sha512-b+YyPmr6ldyNnM6sqYeMWE+bgJcJpO6yS4QD7ymxgH34GBPNDM/THBh8iunyvKIZztiwLH4CJZ0RxTk9emgpjw==}
    engines: {node: '>=6.9.0'}
    peerDependencies:
      '@babel/core': ^7.0.0-0
    dependencies:
      '@babel/core': 7.20.5
      '@babel/helper-plugin-utils': 7.20.2
    dev: true

  /@babel/plugin-syntax-dynamic-import/7.8.3_@babel+core@7.20.5:
    resolution: {integrity: sha512-5gdGbFon+PszYzqs83S3E5mpi7/y/8M9eC90MRTZfduQOYW76ig6SOSPNe41IG5LoP3FGBn2N0RjVDSQiS94kQ==}
    peerDependencies:
      '@babel/core': ^7.0.0-0
    dependencies:
      '@babel/core': 7.20.5
      '@babel/helper-plugin-utils': 7.20.2
    dev: true

  /@babel/plugin-syntax-export-namespace-from/7.8.3_@babel+core@7.20.5:
    resolution: {integrity: sha512-MXf5laXo6c1IbEbegDmzGPwGNTsHZmEy6QGznu5Sh2UCWvueywb2ee+CCE4zQiZstxU9BMoQO9i6zUFSY0Kj0Q==}
    peerDependencies:
      '@babel/core': ^7.0.0-0
    dependencies:
      '@babel/core': 7.20.5
      '@babel/helper-plugin-utils': 7.20.2
    dev: true

  /@babel/plugin-syntax-import-assertions/7.20.0_@babel+core@7.20.5:
    resolution: {integrity: sha512-IUh1vakzNoWalR8ch/areW7qFopR2AEw03JlG7BbrDqmQ4X3q9uuipQwSGrUn7oGiemKjtSLDhNtQHzMHr1JdQ==}
    engines: {node: '>=6.9.0'}
    peerDependencies:
      '@babel/core': ^7.0.0-0
    dependencies:
      '@babel/core': 7.20.5
      '@babel/helper-plugin-utils': 7.20.2
    dev: true

  /@babel/plugin-syntax-import-meta/7.10.4_@babel+core@7.20.5:
    resolution: {integrity: sha512-Yqfm+XDx0+Prh3VSeEQCPU81yC+JWZ2pDPFSS4ZdpfZhp4MkFMaDC1UqseovEKwSUpnIL7+vK+Clp7bfh0iD7g==}
    peerDependencies:
      '@babel/core': ^7.0.0-0
    dependencies:
      '@babel/core': 7.20.5
      '@babel/helper-plugin-utils': 7.19.0
    dev: true

  /@babel/plugin-syntax-json-strings/7.8.3_@babel+core@7.20.5:
    resolution: {integrity: sha512-lY6kdGpWHvjoe2vk4WrAapEuBR69EMxZl+RoGRhrFGNYVK8mOPAW8VfbT/ZgrFbXlDNiiaxQnAtgVCZ6jv30EA==}
    peerDependencies:
      '@babel/core': ^7.0.0-0
    dependencies:
      '@babel/core': 7.20.5
      '@babel/helper-plugin-utils': 7.19.0
    dev: true

  /@babel/plugin-syntax-jsx/7.18.6:
    resolution: {integrity: sha512-6mmljtAedFGTWu2p/8WIORGwy+61PLgOMPOdazc7YoJ9ZCWUyFy3A6CpPkRKLKD1ToAesxX8KGEViAiLo9N+7Q==}
    engines: {node: '>=6.9.0'}
    peerDependencies:
      '@babel/core': ^7.0.0-0
    dependencies:
      '@babel/helper-plugin-utils': 7.19.0
    dev: false

  /@babel/plugin-syntax-jsx/7.18.6_@babel+core@7.20.5:
    resolution: {integrity: sha512-6mmljtAedFGTWu2p/8WIORGwy+61PLgOMPOdazc7YoJ9ZCWUyFy3A6CpPkRKLKD1ToAesxX8KGEViAiLo9N+7Q==}
    engines: {node: '>=6.9.0'}
    peerDependencies:
      '@babel/core': ^7.0.0-0
    dependencies:
      '@babel/core': 7.20.5
      '@babel/helper-plugin-utils': 7.19.0
    dev: true

  /@babel/plugin-syntax-logical-assignment-operators/7.10.4_@babel+core@7.20.5:
    resolution: {integrity: sha512-d8waShlpFDinQ5MtvGU9xDAOzKH47+FFoney2baFIoMr952hKOLp1HR7VszoZvOsV/4+RRszNY7D17ba0te0ig==}
    peerDependencies:
      '@babel/core': ^7.0.0-0
    dependencies:
      '@babel/core': 7.20.5
      '@babel/helper-plugin-utils': 7.19.0
    dev: true

  /@babel/plugin-syntax-nullish-coalescing-operator/7.8.3_@babel+core@7.20.5:
    resolution: {integrity: sha512-aSff4zPII1u2QD7y+F8oDsz19ew4IGEJg9SVW+bqwpwtfFleiQDMdzA/R+UlWDzfnHFCxxleFT0PMIrR36XLNQ==}
    peerDependencies:
      '@babel/core': ^7.0.0-0
    dependencies:
      '@babel/core': 7.20.5
      '@babel/helper-plugin-utils': 7.19.0
    dev: true

  /@babel/plugin-syntax-numeric-separator/7.10.4_@babel+core@7.20.5:
    resolution: {integrity: sha512-9H6YdfkcK/uOnY/K7/aA2xpzaAgkQn37yzWUMRK7OaPOqOpGS1+n0H5hxT9AUw9EsSjPW8SVyMJwYRtWs3X3ug==}
    peerDependencies:
      '@babel/core': ^7.0.0-0
    dependencies:
      '@babel/core': 7.20.5
      '@babel/helper-plugin-utils': 7.19.0
    dev: true

  /@babel/plugin-syntax-object-rest-spread/7.8.3_@babel+core@7.20.5:
    resolution: {integrity: sha512-XoqMijGZb9y3y2XskN+P1wUGiVwWZ5JmoDRwx5+3GmEplNyVM2s2Dg8ILFQm8rWM48orGy5YpI5Bl8U1y7ydlA==}
    peerDependencies:
      '@babel/core': ^7.0.0-0
    dependencies:
      '@babel/core': 7.20.5
      '@babel/helper-plugin-utils': 7.19.0
    dev: true

  /@babel/plugin-syntax-optional-catch-binding/7.8.3_@babel+core@7.20.5:
    resolution: {integrity: sha512-6VPD0Pc1lpTqw0aKoeRTMiB+kWhAoT24PA+ksWSBrFtl5SIRVpZlwN3NNPQjehA2E/91FV3RjLWoVTglWcSV3Q==}
    peerDependencies:
      '@babel/core': ^7.0.0-0
    dependencies:
      '@babel/core': 7.20.5
      '@babel/helper-plugin-utils': 7.19.0
    dev: true

  /@babel/plugin-syntax-optional-chaining/7.8.3_@babel+core@7.20.5:
    resolution: {integrity: sha512-KoK9ErH1MBlCPxV0VANkXW2/dw4vlbGDrFgz8bmUsBGYkFRcbRwMh6cIJubdPrkxRwuGdtCk0v/wPTKbQgBjkg==}
    peerDependencies:
      '@babel/core': ^7.0.0-0
    dependencies:
      '@babel/core': 7.20.5
      '@babel/helper-plugin-utils': 7.19.0
    dev: true

  /@babel/plugin-syntax-private-property-in-object/7.14.5_@babel+core@7.20.5:
    resolution: {integrity: sha512-0wVnp9dxJ72ZUJDV27ZfbSj6iHLoytYZmh3rFcxNnvsJF3ktkzLDZPy/mA17HGsaQT3/DQsWYX1f1QGWkCoVUg==}
    engines: {node: '>=6.9.0'}
    peerDependencies:
      '@babel/core': ^7.0.0-0
    dependencies:
      '@babel/core': 7.20.5
      '@babel/helper-plugin-utils': 7.20.2
    dev: true

  /@babel/plugin-syntax-top-level-await/7.14.5_@babel+core@7.20.5:
    resolution: {integrity: sha512-hx++upLv5U1rgYfwe1xBQUhRmU41NEvpUvrp8jkrSCdvGSnM5/qdRMtylJ6PG5OFkBaHkbTAKTnd3/YyESRHFw==}
    engines: {node: '>=6.9.0'}
    peerDependencies:
      '@babel/core': ^7.0.0-0
    dependencies:
      '@babel/core': 7.20.5
      '@babel/helper-plugin-utils': 7.19.0
    dev: true

  /@babel/plugin-syntax-typescript/7.20.0_@babel+core@7.20.5:
    resolution: {integrity: sha512-rd9TkG+u1CExzS4SM1BlMEhMXwFLKVjOAFFCDx9PbX5ycJWDoWMcwdJH9RhkPu1dOgn5TrxLot/Gx6lWFuAUNQ==}
    engines: {node: '>=6.9.0'}
    peerDependencies:
      '@babel/core': ^7.0.0-0
    dependencies:
      '@babel/core': 7.20.5
      '@babel/helper-plugin-utils': 7.19.0
    dev: true

  /@babel/plugin-transform-arrow-functions/7.20.7_@babel+core@7.20.5:
    resolution: {integrity: sha512-3poA5E7dzDomxj9WXWwuD6A5F3kc7VXwIJO+E+J8qtDtS+pXPAhrgEyh+9GBwBgPq1Z+bB+/JD60lp5jsN7JPQ==}
    engines: {node: '>=6.9.0'}
    peerDependencies:
      '@babel/core': ^7.0.0-0
    dependencies:
      '@babel/core': 7.20.5
      '@babel/helper-plugin-utils': 7.20.2
    dev: true

  /@babel/plugin-transform-async-to-generator/7.20.7_@babel+core@7.20.5:
    resolution: {integrity: sha512-Uo5gwHPT9vgnSXQxqGtpdufUiWp96gk7yiP4Mp5bm1QMkEmLXBO7PAGYbKoJ6DhAwiNkcHFBol/x5zZZkL/t0Q==}
    engines: {node: '>=6.9.0'}
    peerDependencies:
      '@babel/core': ^7.0.0-0
    dependencies:
      '@babel/core': 7.20.5
      '@babel/helper-module-imports': 7.18.6
      '@babel/helper-plugin-utils': 7.20.2
      '@babel/helper-remap-async-to-generator': 7.18.9_@babel+core@7.20.5
    transitivePeerDependencies:
      - supports-color
    dev: true

  /@babel/plugin-transform-block-scoped-functions/7.18.6_@babel+core@7.20.5:
    resolution: {integrity: sha512-ExUcOqpPWnliRcPqves5HJcJOvHvIIWfuS4sroBUenPuMdmW+SMHDakmtS7qOo13sVppmUijqeTv7qqGsvURpQ==}
    engines: {node: '>=6.9.0'}
    peerDependencies:
      '@babel/core': ^7.0.0-0
    dependencies:
      '@babel/core': 7.20.5
      '@babel/helper-plugin-utils': 7.20.2
    dev: true

  /@babel/plugin-transform-block-scoping/7.20.11_@babel+core@7.20.5:
    resolution: {integrity: sha512-tA4N427a7fjf1P0/2I4ScsHGc5jcHPbb30xMbaTke2gxDuWpUfXDuX1FEymJwKk4tuGUvGcejAR6HdZVqmmPyw==}
    engines: {node: '>=6.9.0'}
    peerDependencies:
      '@babel/core': ^7.0.0-0
    dependencies:
      '@babel/core': 7.20.5
      '@babel/helper-plugin-utils': 7.20.2
    dev: true

  /@babel/plugin-transform-classes/7.20.7_@babel+core@7.20.5:
    resolution: {integrity: sha512-LWYbsiXTPKl+oBlXUGlwNlJZetXD5Am+CyBdqhPsDVjM9Jc8jwBJFrKhHf900Kfk2eZG1y9MAG3UNajol7A4VQ==}
    engines: {node: '>=6.9.0'}
    peerDependencies:
      '@babel/core': ^7.0.0-0
    dependencies:
      '@babel/core': 7.20.5
      '@babel/helper-annotate-as-pure': 7.18.6
      '@babel/helper-compilation-targets': 7.20.7_@babel+core@7.20.5
      '@babel/helper-environment-visitor': 7.18.9
      '@babel/helper-function-name': 7.19.0
      '@babel/helper-optimise-call-expression': 7.18.6
      '@babel/helper-plugin-utils': 7.20.2
      '@babel/helper-replace-supers': 7.20.7
      '@babel/helper-split-export-declaration': 7.18.6
      globals: 11.12.0
    transitivePeerDependencies:
      - supports-color
    dev: true

  /@babel/plugin-transform-computed-properties/7.20.7_@babel+core@7.20.5:
    resolution: {integrity: sha512-Lz7MvBK6DTjElHAmfu6bfANzKcxpyNPeYBGEafyA6E5HtRpjpZwU+u7Qrgz/2OR0z+5TvKYbPdphfSaAcZBrYQ==}
    engines: {node: '>=6.9.0'}
    peerDependencies:
      '@babel/core': ^7.0.0-0
    dependencies:
      '@babel/core': 7.20.5
      '@babel/helper-plugin-utils': 7.20.2
      '@babel/template': 7.20.7
    dev: true

  /@babel/plugin-transform-destructuring/7.20.7_@babel+core@7.20.5:
    resolution: {integrity: sha512-Xwg403sRrZb81IVB79ZPqNQME23yhugYVqgTxAhT99h485F4f+GMELFhhOsscDUB7HCswepKeCKLn/GZvUKoBA==}
    engines: {node: '>=6.9.0'}
    peerDependencies:
      '@babel/core': ^7.0.0-0
    dependencies:
      '@babel/core': 7.20.5
      '@babel/helper-plugin-utils': 7.20.2
    dev: true

  /@babel/plugin-transform-dotall-regex/7.18.6_@babel+core@7.20.5:
    resolution: {integrity: sha512-6S3jpun1eEbAxq7TdjLotAsl4WpQI9DxfkycRcKrjhQYzU87qpXdknpBg/e+TdcMehqGnLFi7tnFUBR02Vq6wg==}
    engines: {node: '>=6.9.0'}
    peerDependencies:
      '@babel/core': ^7.0.0-0
    dependencies:
      '@babel/core': 7.20.5
      '@babel/helper-create-regexp-features-plugin': 7.20.5_@babel+core@7.20.5
      '@babel/helper-plugin-utils': 7.20.2
    dev: true

  /@babel/plugin-transform-duplicate-keys/7.18.9_@babel+core@7.20.5:
    resolution: {integrity: sha512-d2bmXCtZXYc59/0SanQKbiWINadaJXqtvIQIzd4+hNwkWBgyCd5F/2t1kXoUdvPMrxzPvhK6EMQRROxsue+mfw==}
    engines: {node: '>=6.9.0'}
    peerDependencies:
      '@babel/core': ^7.0.0-0
    dependencies:
      '@babel/core': 7.20.5
      '@babel/helper-plugin-utils': 7.20.2
    dev: true

  /@babel/plugin-transform-exponentiation-operator/7.18.6_@babel+core@7.20.5:
    resolution: {integrity: sha512-wzEtc0+2c88FVR34aQmiz56dxEkxr2g8DQb/KfaFa1JYXOFVsbhvAonFN6PwVWj++fKmku8NP80plJ5Et4wqHw==}
    engines: {node: '>=6.9.0'}
    peerDependencies:
      '@babel/core': ^7.0.0-0
    dependencies:
      '@babel/core': 7.20.5
      '@babel/helper-builder-binary-assignment-operator-visitor': 7.18.9
      '@babel/helper-plugin-utils': 7.20.2
    dev: true

  /@babel/plugin-transform-for-of/7.18.8_@babel+core@7.20.5:
    resolution: {integrity: sha512-yEfTRnjuskWYo0k1mHUqrVWaZwrdq8AYbfrpqULOJOaucGSp4mNMVps+YtA8byoevxS/urwU75vyhQIxcCgiBQ==}
    engines: {node: '>=6.9.0'}
    peerDependencies:
      '@babel/core': ^7.0.0-0
    dependencies:
      '@babel/core': 7.20.5
      '@babel/helper-plugin-utils': 7.20.2
    dev: true

  /@babel/plugin-transform-function-name/7.18.9_@babel+core@7.20.5:
    resolution: {integrity: sha512-WvIBoRPaJQ5yVHzcnJFor7oS5Ls0PYixlTYE63lCj2RtdQEl15M68FXQlxnG6wdraJIXRdR7KI+hQ7q/9QjrCQ==}
    engines: {node: '>=6.9.0'}
    peerDependencies:
      '@babel/core': ^7.0.0-0
    dependencies:
      '@babel/core': 7.20.5
      '@babel/helper-compilation-targets': 7.20.7_@babel+core@7.20.5
      '@babel/helper-function-name': 7.19.0
      '@babel/helper-plugin-utils': 7.20.2
    dev: true

  /@babel/plugin-transform-literals/7.18.9_@babel+core@7.20.5:
    resolution: {integrity: sha512-IFQDSRoTPnrAIrI5zoZv73IFeZu2dhu6irxQjY9rNjTT53VmKg9fenjvoiOWOkJ6mm4jKVPtdMzBY98Fp4Z4cg==}
    engines: {node: '>=6.9.0'}
    peerDependencies:
      '@babel/core': ^7.0.0-0
    dependencies:
      '@babel/core': 7.20.5
      '@babel/helper-plugin-utils': 7.20.2
    dev: true

  /@babel/plugin-transform-member-expression-literals/7.18.6_@babel+core@7.20.5:
    resolution: {integrity: sha512-qSF1ihLGO3q+/g48k85tUjD033C29TNTVB2paCwZPVmOsjn9pClvYYrM2VeJpBY2bcNkuny0YUyTNRyRxJ54KA==}
    engines: {node: '>=6.9.0'}
    peerDependencies:
      '@babel/core': ^7.0.0-0
    dependencies:
      '@babel/core': 7.20.5
      '@babel/helper-plugin-utils': 7.20.2
    dev: true

  /@babel/plugin-transform-modules-amd/7.20.11_@babel+core@7.20.5:
    resolution: {integrity: sha512-NuzCt5IIYOW0O30UvqktzHYR2ud5bOWbY0yaxWZ6G+aFzOMJvrs5YHNikrbdaT15+KNO31nPOy5Fim3ku6Zb5g==}
    engines: {node: '>=6.9.0'}
    peerDependencies:
      '@babel/core': ^7.0.0-0
    dependencies:
      '@babel/core': 7.20.5
      '@babel/helper-module-transforms': 7.20.11
      '@babel/helper-plugin-utils': 7.20.2
    transitivePeerDependencies:
      - supports-color
    dev: true

  /@babel/plugin-transform-modules-commonjs/7.20.11_@babel+core@7.20.5:
    resolution: {integrity: sha512-S8e1f7WQ7cimJQ51JkAaDrEtohVEitXjgCGAS2N8S31Y42E+kWwfSz83LYz57QdBm7q9diARVqanIaH2oVgQnw==}
    engines: {node: '>=6.9.0'}
    peerDependencies:
      '@babel/core': ^7.0.0-0
    dependencies:
      '@babel/core': 7.20.5
      '@babel/helper-module-transforms': 7.20.11
      '@babel/helper-plugin-utils': 7.20.2
      '@babel/helper-simple-access': 7.20.2
    transitivePeerDependencies:
      - supports-color
    dev: true

  /@babel/plugin-transform-modules-systemjs/7.20.11_@babel+core@7.20.5:
    resolution: {integrity: sha512-vVu5g9BPQKSFEmvt2TA4Da5N+QVS66EX21d8uoOihC+OCpUoGvzVsXeqFdtAEfVa5BILAeFt+U7yVmLbQnAJmw==}
    engines: {node: '>=6.9.0'}
    peerDependencies:
      '@babel/core': ^7.0.0-0
    dependencies:
      '@babel/core': 7.20.5
      '@babel/helper-hoist-variables': 7.18.6
      '@babel/helper-module-transforms': 7.20.11
      '@babel/helper-plugin-utils': 7.20.2
      '@babel/helper-validator-identifier': 7.19.1
    transitivePeerDependencies:
      - supports-color
    dev: true

  /@babel/plugin-transform-modules-umd/7.18.6_@babel+core@7.20.5:
    resolution: {integrity: sha512-dcegErExVeXcRqNtkRU/z8WlBLnvD4MRnHgNs3MytRO1Mn1sHRyhbcpYbVMGclAqOjdW+9cfkdZno9dFdfKLfQ==}
    engines: {node: '>=6.9.0'}
    peerDependencies:
      '@babel/core': ^7.0.0-0
    dependencies:
      '@babel/core': 7.20.5
      '@babel/helper-module-transforms': 7.20.2
      '@babel/helper-plugin-utils': 7.20.2
    transitivePeerDependencies:
      - supports-color
    dev: true

  /@babel/plugin-transform-named-capturing-groups-regex/7.20.5_@babel+core@7.20.5:
    resolution: {integrity: sha512-mOW4tTzi5iTLnw+78iEq3gr8Aoq4WNRGpmSlrogqaiCBoR1HFhpU4JkpQFOHfeYx3ReVIFWOQJS4aZBRvuZ6mA==}
    engines: {node: '>=6.9.0'}
    peerDependencies:
      '@babel/core': ^7.0.0
    dependencies:
      '@babel/core': 7.20.5
      '@babel/helper-create-regexp-features-plugin': 7.20.5_@babel+core@7.20.5
      '@babel/helper-plugin-utils': 7.20.2
    dev: true

  /@babel/plugin-transform-new-target/7.18.6_@babel+core@7.20.5:
    resolution: {integrity: sha512-DjwFA/9Iu3Z+vrAn+8pBUGcjhxKguSMlsFqeCKbhb9BAV756v0krzVK04CRDi/4aqmk8BsHb4a/gFcaA5joXRw==}
    engines: {node: '>=6.9.0'}
    peerDependencies:
      '@babel/core': ^7.0.0-0
    dependencies:
      '@babel/core': 7.20.5
      '@babel/helper-plugin-utils': 7.20.2
    dev: true

  /@babel/plugin-transform-object-super/7.18.6_@babel+core@7.20.5:
    resolution: {integrity: sha512-uvGz6zk+pZoS1aTZrOvrbj6Pp/kK2mp45t2B+bTDre2UgsZZ8EZLSJtUg7m/no0zOJUWgFONpB7Zv9W2tSaFlA==}
    engines: {node: '>=6.9.0'}
    peerDependencies:
      '@babel/core': ^7.0.0-0
    dependencies:
      '@babel/core': 7.20.5
      '@babel/helper-plugin-utils': 7.20.2
      '@babel/helper-replace-supers': 7.20.7
    transitivePeerDependencies:
      - supports-color
    dev: true

  /@babel/plugin-transform-parameters/7.20.7_@babel+core@7.20.5:
    resolution: {integrity: sha512-WiWBIkeHKVOSYPO0pWkxGPfKeWrCJyD3NJ53+Lrp/QMSZbsVPovrVl2aWZ19D/LTVnaDv5Ap7GJ/B2CTOZdrfA==}
    engines: {node: '>=6.9.0'}
    peerDependencies:
      '@babel/core': ^7.0.0-0
    dependencies:
      '@babel/core': 7.20.5
      '@babel/helper-plugin-utils': 7.20.2
    dev: true

  /@babel/plugin-transform-property-literals/7.18.6_@babel+core@7.20.5:
    resolution: {integrity: sha512-cYcs6qlgafTud3PAzrrRNbQtfpQ8+y/+M5tKmksS9+M1ckbH6kzY8MrexEM9mcA6JDsukE19iIRvAyYl463sMg==}
    engines: {node: '>=6.9.0'}
    peerDependencies:
      '@babel/core': ^7.0.0-0
    dependencies:
      '@babel/core': 7.20.5
      '@babel/helper-plugin-utils': 7.20.2
    dev: true

  /@babel/plugin-transform-regenerator/7.20.5_@babel+core@7.20.5:
    resolution: {integrity: sha512-kW/oO7HPBtntbsahzQ0qSE3tFvkFwnbozz3NWFhLGqH75vLEg+sCGngLlhVkePlCs3Jv0dBBHDzCHxNiFAQKCQ==}
    engines: {node: '>=6.9.0'}
    peerDependencies:
      '@babel/core': ^7.0.0-0
    dependencies:
      '@babel/core': 7.20.5
      '@babel/helper-plugin-utils': 7.20.2
      regenerator-transform: 0.15.1
    dev: true

  /@babel/plugin-transform-reserved-words/7.18.6_@babel+core@7.20.5:
    resolution: {integrity: sha512-oX/4MyMoypzHjFrT1CdivfKZ+XvIPMFXwwxHp/r0Ddy2Vuomt4HDFGmft1TAY2yiTKiNSsh3kjBAzcM8kSdsjA==}
    engines: {node: '>=6.9.0'}
    peerDependencies:
      '@babel/core': ^7.0.0-0
    dependencies:
      '@babel/core': 7.20.5
      '@babel/helper-plugin-utils': 7.20.2
    dev: true

  /@babel/plugin-transform-shorthand-properties/7.18.6_@babel+core@7.20.5:
    resolution: {integrity: sha512-eCLXXJqv8okzg86ywZJbRn19YJHU4XUa55oz2wbHhaQVn/MM+XhukiT7SYqp/7o00dg52Rj51Ny+Ecw4oyoygw==}
    engines: {node: '>=6.9.0'}
    peerDependencies:
      '@babel/core': ^7.0.0-0
    dependencies:
      '@babel/core': 7.20.5
      '@babel/helper-plugin-utils': 7.20.2
    dev: true

  /@babel/plugin-transform-spread/7.20.7_@babel+core@7.20.5:
    resolution: {integrity: sha512-ewBbHQ+1U/VnH1fxltbJqDeWBU1oNLG8Dj11uIv3xVf7nrQu0bPGe5Rf716r7K5Qz+SqtAOVswoVunoiBtGhxw==}
    engines: {node: '>=6.9.0'}
    peerDependencies:
      '@babel/core': ^7.0.0-0
    dependencies:
      '@babel/core': 7.20.5
      '@babel/helper-plugin-utils': 7.20.2
      '@babel/helper-skip-transparent-expression-wrappers': 7.20.0
    dev: true

  /@babel/plugin-transform-sticky-regex/7.18.6_@babel+core@7.20.5:
    resolution: {integrity: sha512-kfiDrDQ+PBsQDO85yj1icueWMfGfJFKN1KCkndygtu/C9+XUfydLC8Iv5UYJqRwy4zk8EcplRxEOeLyjq1gm6Q==}
    engines: {node: '>=6.9.0'}
    peerDependencies:
      '@babel/core': ^7.0.0-0
    dependencies:
      '@babel/core': 7.20.5
      '@babel/helper-plugin-utils': 7.20.2
    dev: true

  /@babel/plugin-transform-template-literals/7.18.9_@babel+core@7.20.5:
    resolution: {integrity: sha512-S8cOWfT82gTezpYOiVaGHrCbhlHgKhQt8XH5ES46P2XWmX92yisoZywf5km75wv5sYcXDUCLMmMxOLCtthDgMA==}
    engines: {node: '>=6.9.0'}
    peerDependencies:
      '@babel/core': ^7.0.0-0
    dependencies:
      '@babel/core': 7.20.5
      '@babel/helper-plugin-utils': 7.20.2
    dev: true

  /@babel/plugin-transform-typeof-symbol/7.18.9_@babel+core@7.20.5:
    resolution: {integrity: sha512-SRfwTtF11G2aemAZWivL7PD+C9z52v9EvMqH9BuYbabyPuKUvSWks3oCg6041pT925L4zVFqaVBeECwsmlguEw==}
    engines: {node: '>=6.9.0'}
    peerDependencies:
      '@babel/core': ^7.0.0-0
    dependencies:
      '@babel/core': 7.20.5
      '@babel/helper-plugin-utils': 7.20.2
    dev: true

  /@babel/plugin-transform-unicode-escapes/7.18.10_@babel+core@7.20.5:
    resolution: {integrity: sha512-kKAdAI+YzPgGY/ftStBFXTI1LZFju38rYThnfMykS+IXy8BVx+res7s2fxf1l8I35DV2T97ezo6+SGrXz6B3iQ==}
    engines: {node: '>=6.9.0'}
    peerDependencies:
      '@babel/core': ^7.0.0-0
    dependencies:
      '@babel/core': 7.20.5
      '@babel/helper-plugin-utils': 7.20.2
    dev: true

  /@babel/plugin-transform-unicode-regex/7.18.6_@babel+core@7.20.5:
    resolution: {integrity: sha512-gE7A6Lt7YLnNOL3Pb9BNeZvi+d8l7tcRrG4+pwJjK9hD2xX4mEvjlQW60G9EEmfXVYRPv9VRQcyegIVHCql/AA==}
    engines: {node: '>=6.9.0'}
    peerDependencies:
      '@babel/core': ^7.0.0-0
    dependencies:
      '@babel/core': 7.20.5
      '@babel/helper-create-regexp-features-plugin': 7.20.5_@babel+core@7.20.5
      '@babel/helper-plugin-utils': 7.20.2
    dev: true

  /@babel/preset-env/7.20.2_@babel+core@7.20.5:
    resolution: {integrity: sha512-1G0efQEWR1EHkKvKHqbG+IN/QdgwfByUpM5V5QroDzGV2t3S/WXNQd693cHiHTlCFMpr9B6FkPFXDA2lQcKoDg==}
    engines: {node: '>=6.9.0'}
    peerDependencies:
      '@babel/core': ^7.0.0-0
    dependencies:
      '@babel/compat-data': 7.20.5
      '@babel/core': 7.20.5
      '@babel/helper-compilation-targets': 7.20.0_@babel+core@7.20.5
      '@babel/helper-plugin-utils': 7.20.2
      '@babel/helper-validator-option': 7.18.6
      '@babel/plugin-bugfix-safari-id-destructuring-collision-in-function-expression': 7.18.6_@babel+core@7.20.5
      '@babel/plugin-bugfix-v8-spread-parameters-in-optional-chaining': 7.20.7_@babel+core@7.20.5
      '@babel/plugin-proposal-async-generator-functions': 7.20.7_@babel+core@7.20.5
      '@babel/plugin-proposal-class-properties': 7.18.6_@babel+core@7.20.5
      '@babel/plugin-proposal-class-static-block': 7.20.7_@babel+core@7.20.5
      '@babel/plugin-proposal-dynamic-import': 7.18.6_@babel+core@7.20.5
      '@babel/plugin-proposal-export-namespace-from': 7.18.9_@babel+core@7.20.5
      '@babel/plugin-proposal-json-strings': 7.18.6_@babel+core@7.20.5
      '@babel/plugin-proposal-logical-assignment-operators': 7.20.7_@babel+core@7.20.5
      '@babel/plugin-proposal-nullish-coalescing-operator': 7.18.6_@babel+core@7.20.5
      '@babel/plugin-proposal-numeric-separator': 7.18.6_@babel+core@7.20.5
      '@babel/plugin-proposal-object-rest-spread': 7.20.7_@babel+core@7.20.5
      '@babel/plugin-proposal-optional-catch-binding': 7.18.6_@babel+core@7.20.5
      '@babel/plugin-proposal-optional-chaining': 7.20.7_@babel+core@7.20.5
      '@babel/plugin-proposal-private-methods': 7.18.6_@babel+core@7.20.5
      '@babel/plugin-proposal-private-property-in-object': 7.20.5_@babel+core@7.20.5
      '@babel/plugin-proposal-unicode-property-regex': 7.18.6_@babel+core@7.20.5
      '@babel/plugin-syntax-async-generators': 7.8.4_@babel+core@7.20.5
      '@babel/plugin-syntax-class-properties': 7.12.13_@babel+core@7.20.5
      '@babel/plugin-syntax-class-static-block': 7.14.5_@babel+core@7.20.5
      '@babel/plugin-syntax-dynamic-import': 7.8.3_@babel+core@7.20.5
      '@babel/plugin-syntax-export-namespace-from': 7.8.3_@babel+core@7.20.5
      '@babel/plugin-syntax-import-assertions': 7.20.0_@babel+core@7.20.5
      '@babel/plugin-syntax-json-strings': 7.8.3_@babel+core@7.20.5
      '@babel/plugin-syntax-logical-assignment-operators': 7.10.4_@babel+core@7.20.5
      '@babel/plugin-syntax-nullish-coalescing-operator': 7.8.3_@babel+core@7.20.5
      '@babel/plugin-syntax-numeric-separator': 7.10.4_@babel+core@7.20.5
      '@babel/plugin-syntax-object-rest-spread': 7.8.3_@babel+core@7.20.5
      '@babel/plugin-syntax-optional-catch-binding': 7.8.3_@babel+core@7.20.5
      '@babel/plugin-syntax-optional-chaining': 7.8.3_@babel+core@7.20.5
      '@babel/plugin-syntax-private-property-in-object': 7.14.5_@babel+core@7.20.5
      '@babel/plugin-syntax-top-level-await': 7.14.5_@babel+core@7.20.5
      '@babel/plugin-transform-arrow-functions': 7.20.7_@babel+core@7.20.5
      '@babel/plugin-transform-async-to-generator': 7.20.7_@babel+core@7.20.5
      '@babel/plugin-transform-block-scoped-functions': 7.18.6_@babel+core@7.20.5
      '@babel/plugin-transform-block-scoping': 7.20.11_@babel+core@7.20.5
      '@babel/plugin-transform-classes': 7.20.7_@babel+core@7.20.5
      '@babel/plugin-transform-computed-properties': 7.20.7_@babel+core@7.20.5
      '@babel/plugin-transform-destructuring': 7.20.7_@babel+core@7.20.5
      '@babel/plugin-transform-dotall-regex': 7.18.6_@babel+core@7.20.5
      '@babel/plugin-transform-duplicate-keys': 7.18.9_@babel+core@7.20.5
      '@babel/plugin-transform-exponentiation-operator': 7.18.6_@babel+core@7.20.5
      '@babel/plugin-transform-for-of': 7.18.8_@babel+core@7.20.5
      '@babel/plugin-transform-function-name': 7.18.9_@babel+core@7.20.5
      '@babel/plugin-transform-literals': 7.18.9_@babel+core@7.20.5
      '@babel/plugin-transform-member-expression-literals': 7.18.6_@babel+core@7.20.5
      '@babel/plugin-transform-modules-amd': 7.20.11_@babel+core@7.20.5
      '@babel/plugin-transform-modules-commonjs': 7.20.11_@babel+core@7.20.5
      '@babel/plugin-transform-modules-systemjs': 7.20.11_@babel+core@7.20.5
      '@babel/plugin-transform-modules-umd': 7.18.6_@babel+core@7.20.5
      '@babel/plugin-transform-named-capturing-groups-regex': 7.20.5_@babel+core@7.20.5
      '@babel/plugin-transform-new-target': 7.18.6_@babel+core@7.20.5
      '@babel/plugin-transform-object-super': 7.18.6_@babel+core@7.20.5
      '@babel/plugin-transform-parameters': 7.20.7_@babel+core@7.20.5
      '@babel/plugin-transform-property-literals': 7.18.6_@babel+core@7.20.5
      '@babel/plugin-transform-regenerator': 7.20.5_@babel+core@7.20.5
      '@babel/plugin-transform-reserved-words': 7.18.6_@babel+core@7.20.5
      '@babel/plugin-transform-shorthand-properties': 7.18.6_@babel+core@7.20.5
      '@babel/plugin-transform-spread': 7.20.7_@babel+core@7.20.5
      '@babel/plugin-transform-sticky-regex': 7.18.6_@babel+core@7.20.5
      '@babel/plugin-transform-template-literals': 7.18.9_@babel+core@7.20.5
      '@babel/plugin-transform-typeof-symbol': 7.18.9_@babel+core@7.20.5
      '@babel/plugin-transform-unicode-escapes': 7.18.10_@babel+core@7.20.5
      '@babel/plugin-transform-unicode-regex': 7.18.6_@babel+core@7.20.5
      '@babel/preset-modules': 0.1.5_@babel+core@7.20.5
      '@babel/types': 7.20.5
      babel-plugin-polyfill-corejs2: 0.3.3_@babel+core@7.20.5
      babel-plugin-polyfill-corejs3: 0.6.0_@babel+core@7.20.5
      babel-plugin-polyfill-regenerator: 0.4.1_@babel+core@7.20.5
      core-js-compat: 3.27.1
      semver: 6.3.0
    transitivePeerDependencies:
      - supports-color
    dev: true

  /@babel/preset-modules/0.1.5_@babel+core@7.20.5:
    resolution: {integrity: sha512-A57th6YRG7oR3cq/yt/Y84MvGgE0eJG2F1JLhKuyG+jFxEgrd/HAMJatiFtmOiZurz+0DkrvbheCLaV5f2JfjA==}
    peerDependencies:
      '@babel/core': ^7.0.0-0
    dependencies:
      '@babel/core': 7.20.5
      '@babel/helper-plugin-utils': 7.20.2
      '@babel/plugin-proposal-unicode-property-regex': 7.18.6_@babel+core@7.20.5
      '@babel/plugin-transform-dotall-regex': 7.18.6_@babel+core@7.20.5
      '@babel/types': 7.20.5
      esutils: 2.0.3
    dev: true

  /@babel/runtime-corejs3/7.19.1:
    resolution: {integrity: sha512-j2vJGnkopRzH+ykJ8h68wrHnEUmtK//E723jjixiAl/PPf6FhqY/vYRcMVlNydRKQjQsTsYEjpx+DZMIvnGk/g==}
    engines: {node: '>=6.9.0'}
    dependencies:
      core-js-pure: 3.25.2
      regenerator-runtime: 0.13.9
    dev: true

  /@babel/runtime/7.19.0:
    resolution: {integrity: sha512-eR8Lo9hnDS7tqkO7NsV+mKvCmv5boaXFSZ70DnfhcgiEne8hv9oCEd36Klw74EtizEqLsy4YnW8UWwpBVolHZA==}
    engines: {node: '>=6.9.0'}
    dependencies:
      regenerator-runtime: 0.13.9

  /@babel/runtime/7.20.7:
    resolution: {integrity: sha512-UF0tvkUtxwAgZ5W/KrkHf0Rn0fdnLDU9ScxBrEVNUprE/MzirjK4MJUX1/BVDv00Sv8cljtukVK1aky++X1SjQ==}
    engines: {node: '>=6.9.0'}
    dependencies:
      regenerator-runtime: 0.13.11

  /@babel/template/7.18.10:
    resolution: {integrity: sha512-TI+rCtooWHr3QJ27kJxfjutghu44DLnasDMwpDqCXVTal9RLp3RSYNh4NdBrRP2cQAoG9A8juOQl6P6oZG4JxA==}
    engines: {node: '>=6.9.0'}
    dependencies:
      '@babel/code-frame': 7.18.6
      '@babel/parser': 7.20.5
      '@babel/types': 7.20.5
    dev: true

  /@babel/template/7.20.7:
    resolution: {integrity: sha512-8SegXApWe6VoNw0r9JHpSteLKTpTiLZ4rMlGIm9JQ18KiCtyQiAMEazujAHrUS5flrcqYZa75ukev3P6QmUwUw==}
    engines: {node: '>=6.9.0'}
    dependencies:
      '@babel/code-frame': 7.18.6
      '@babel/parser': 7.20.7
      '@babel/types': 7.20.7
    dev: true

  /@babel/traverse/7.20.10:
    resolution: {integrity: sha512-oSf1juCgymrSez8NI4A2sr4+uB/mFd9MXplYGPEBnfAuWmmyeVcHa6xLPiaRBcXkcb/28bgxmQLTVwFKE1yfsg==}
    engines: {node: '>=6.9.0'}
    dependencies:
      '@babel/code-frame': 7.18.6
      '@babel/generator': 7.20.7
      '@babel/helper-environment-visitor': 7.18.9
      '@babel/helper-function-name': 7.19.0
      '@babel/helper-hoist-variables': 7.18.6
      '@babel/helper-split-export-declaration': 7.18.6
      '@babel/parser': 7.20.7
      '@babel/types': 7.20.7
      debug: 4.3.4
      globals: 11.12.0
    transitivePeerDependencies:
      - supports-color
    dev: true

  /@babel/traverse/7.20.5:
    resolution: {integrity: sha512-WM5ZNN3JITQIq9tFZaw1ojLU3WgWdtkxnhM1AegMS+PvHjkM5IXjmYEGY7yukz5XS4sJyEf2VzWjI8uAavhxBQ==}
    engines: {node: '>=6.9.0'}
    dependencies:
      '@babel/code-frame': 7.18.6
      '@babel/generator': 7.20.5
      '@babel/helper-environment-visitor': 7.18.9
      '@babel/helper-function-name': 7.19.0
      '@babel/helper-hoist-variables': 7.18.6
      '@babel/helper-split-export-declaration': 7.18.6
      '@babel/parser': 7.20.5
      '@babel/types': 7.20.5
      debug: 4.3.4
      globals: 11.12.0
    transitivePeerDependencies:
      - supports-color
    dev: true

  /@babel/types/7.19.4:
    resolution: {integrity: sha512-M5LK7nAeS6+9j7hAq+b3fQs+pNfUtTGq+yFFfHnauFA8zQtLRfmuipmsKDKKLuyG+wC8ABW43A153YNawNTEtw==}
    engines: {node: '>=6.9.0'}
    dependencies:
      '@babel/helper-string-parser': 7.19.4
      '@babel/helper-validator-identifier': 7.19.1
      to-fast-properties: 2.0.0
    dev: true

  /@babel/types/7.20.5:
    resolution: {integrity: sha512-c9fst/h2/dcF7H+MJKZ2T0KjEQ8hY/BNnDk/H3XY8C4Aw/eWQXWn/lWntHF9ooUBnGmEvbfGrTgLWc+um0YDUg==}
    engines: {node: '>=6.9.0'}
    dependencies:
      '@babel/helper-string-parser': 7.19.4
      '@babel/helper-validator-identifier': 7.19.1
      to-fast-properties: 2.0.0

  /@babel/types/7.20.7:
    resolution: {integrity: sha512-69OnhBxSSgK0OzTJai4kyPDiKTIe3j+ctaHdIGVbRahTLAT7L3R9oeXHC2aVSuGYt3cVnoAMDmOCgJ2yaiLMvg==}
    engines: {node: '>=6.9.0'}
    dependencies:
      '@babel/helper-string-parser': 7.19.4
      '@babel/helper-validator-identifier': 7.19.1
      to-fast-properties: 2.0.0
    dev: true

  /@bcherny/json-schema-ref-parser/9.0.9:
    resolution: {integrity: sha512-vmEmnJCfpkLdas++9OYg6riIezTYqTHpqUTODJzHLzs5UnXujbOJW9VwcVCnyo1mVRt32FRr23iXBx/sX8YbeQ==}
    dependencies:
      '@jsdevtools/ono': 7.1.3
      '@types/json-schema': 7.0.11
      call-me-maybe: 1.0.2
      js-yaml: 4.1.0
    dev: false

  /@bcoe/v8-coverage/0.2.3:
    resolution: {integrity: sha512-0hYQ8SB4Db5zvZB4axdMHGwEaQjkZzFjQiN9LVYvIFB2nSUHW9tYpxWriPrWDASIxiaXax83REcLxuSdnGPZtw==}
    dev: true

  /@blocksuite/blocks/0.3.1-20230106060050-1aad55d_yjs@13.5.44:
    resolution: {integrity: sha512-qRNXmhjw+GAGsV1mI2XXPxYTlHfsFHv9ttTCNQ6IIcxvc5Hh6lWmdwVibxvlpYUkgEc1zv3/GxOEsR/ngpZXzQ==}
    dependencies:
      '@blocksuite/phasor': 0.3.1_yjs@13.5.44
      '@blocksuite/store': 0.3.1-20230106060050-1aad55d_yjs@13.5.44
      '@tldraw/intersect': 1.8.0
      autosize: 5.0.2
      highlight.js: 11.7.0
      hotkeys-js: 3.10.1
      lit: 2.5.0
      perfect-freehand: 1.2.0
      quill: 1.3.7
      quill-cursors: 4.0.0
    transitivePeerDependencies:
      - bufferutil
      - supports-color
      - utf-8-validate
      - yjs
    dev: false

  /@blocksuite/editor/0.3.1-20230106060050-1aad55d_yjs@13.5.44:
    resolution: {integrity: sha512-wSlAF9XVxIkHFJ1qCzn7oQ/gwXybFYMrzRl35UTJV509D+DuWZefRZWvpdIDCOUJ24uQscr1HxwsON11ltfWgA==}
    dependencies:
      '@blocksuite/blocks': 0.3.1-20230106060050-1aad55d_yjs@13.5.44
      '@blocksuite/store': 0.3.1-20230106060050-1aad55d_yjs@13.5.44
      lit: 2.5.0
      marked: 4.2.5
      turndown: 7.1.1
    transitivePeerDependencies:
      - bufferutil
      - supports-color
      - utf-8-validate
      - yjs
    dev: false

  /@blocksuite/icons/2.0.4_w5j4k42lgipnm43s3brx6h3c34:
    resolution: {integrity: sha512-Ewx30d3W6MXJGPXYvv48UpvAVfDB+gIVu90sHZX5curnSn+e1DdpCVfL0DeZA7Iyq6aLbxnKVzOAewlfoP8kDQ==}
    peerDependencies:
      '@types/react': ^18.0.25
      react: ^18.2.0
    dependencies:
      '@types/react': 18.0.20
      react: 18.2.0
    dev: false

  /@blocksuite/phasor/0.3.1_yjs@13.5.44:
    resolution: {integrity: sha512-aJmAQn2qoF6HxFZWgq7xa/pWVyzg3MmD6dynIHAKdfN7rBdKk3PNA+lRX919QkD2e270N/zgHEGFFQI1Nj5xrA==}
    peerDependencies:
      yjs: ^13
    dependencies:
      yjs: 13.5.44
    dev: false

  /@blocksuite/store/0.3.1-20230106060050-1aad55d_yjs@13.5.44:
    resolution: {integrity: sha512-dRy+YzlWMwiYq0Im9NogK/NTkV+NKK+lgejYq56m6nH2m16/G9AMODqP0oQy/XeYFevUpL9i9RdV0rHsJ2gc0Q==}
    peerDependencies:
      yjs: ^13
    dependencies:
      '@types/flexsearch': 0.7.3
      '@types/quill': 1.3.10
      buffer: 6.0.3
      flexsearch: 0.7.21
      idb-keyval: 6.2.0
      ky: 0.33.1
      lib0: 0.2.58
      y-protocols: 1.0.5
      y-webrtc: 10.2.3
      yjs: 13.5.44
    transitivePeerDependencies:
      - bufferutil
      - supports-color
      - utf-8-validate
    dev: false

  /@changesets/apply-release-plan/6.1.3:
    resolution: {integrity: sha512-ECDNeoc3nfeAe1jqJb5aFQX7CqzQhD2klXRez2JDb/aVpGUbX673HgKrnrgJRuQR/9f2TtLoYIzrGB9qwD77mg==}
    dependencies:
      '@babel/runtime': 7.20.7
      '@changesets/config': 2.3.0
      '@changesets/get-version-range-type': 0.3.2
      '@changesets/git': 2.0.0
      '@changesets/types': 5.2.1
      '@manypkg/get-packages': 1.1.3
      detect-indent: 6.1.0
      fs-extra: 7.0.1
      lodash.startcase: 4.4.0
      outdent: 0.5.0
      prettier: 2.7.1
      resolve-from: 5.0.0
      semver: 5.7.1
    dev: true

  /@changesets/assemble-release-plan/5.2.3:
    resolution: {integrity: sha512-g7EVZCmnWz3zMBAdrcKhid4hkHT+Ft1n0mLussFMcB1dE2zCuwcvGoy9ec3yOgPGF4hoMtgHaMIk3T3TBdvU9g==}
    dependencies:
      '@babel/runtime': 7.20.7
      '@changesets/errors': 0.1.4
      '@changesets/get-dependents-graph': 1.3.5
      '@changesets/types': 5.2.1
      '@manypkg/get-packages': 1.1.3
      semver: 5.7.1
    dev: true

  /@changesets/changelog-git/0.1.14:
    resolution: {integrity: sha512-+vRfnKtXVWsDDxGctOfzJsPhaCdXRYoe+KyWYoq5X/GqoISREiat0l3L8B0a453B2B4dfHGcZaGyowHbp9BSaA==}
    dependencies:
      '@changesets/types': 5.2.1
    dev: true

  /@changesets/cli/2.26.0:
    resolution: {integrity: sha512-0cbTiDms+ICTVtEwAFLNW0jBNex9f5+fFv3I771nBvdnV/mOjd1QJ4+f8KtVSOrwD9SJkk9xbDkWFb0oXd8d1Q==}
    hasBin: true
    dependencies:
      '@babel/runtime': 7.20.7
      '@changesets/apply-release-plan': 6.1.3
      '@changesets/assemble-release-plan': 5.2.3
      '@changesets/changelog-git': 0.1.14
      '@changesets/config': 2.3.0
      '@changesets/errors': 0.1.4
      '@changesets/get-dependents-graph': 1.3.5
      '@changesets/get-release-plan': 3.0.16
      '@changesets/git': 2.0.0
      '@changesets/logger': 0.0.5
      '@changesets/pre': 1.0.14
      '@changesets/read': 0.5.9
      '@changesets/types': 5.2.1
      '@changesets/write': 0.2.3
      '@manypkg/get-packages': 1.1.3
      '@types/is-ci': 3.0.0
      '@types/semver': 6.2.3
      ansi-colors: 4.1.3
      chalk: 2.4.2
      enquirer: 2.3.6
      external-editor: 3.1.0
      fs-extra: 7.0.1
      human-id: 1.0.2
      is-ci: 3.0.1
      meow: 6.1.1
      outdent: 0.5.0
      p-limit: 2.3.0
      preferred-pm: 3.0.3
      resolve-from: 5.0.0
      semver: 5.7.1
      spawndamnit: 2.0.0
      term-size: 2.2.1
      tty-table: 4.1.6
    dev: true

  /@changesets/config/2.3.0:
    resolution: {integrity: sha512-EgP/px6mhCx8QeaMAvWtRrgyxW08k/Bx2tpGT+M84jEdX37v3VKfh4Cz1BkwrYKuMV2HZKeHOh8sHvja/HcXfQ==}
    dependencies:
      '@changesets/errors': 0.1.4
      '@changesets/get-dependents-graph': 1.3.5
      '@changesets/logger': 0.0.5
      '@changesets/types': 5.2.1
      '@manypkg/get-packages': 1.1.3
      fs-extra: 7.0.1
      micromatch: 4.0.5
    dev: true

  /@changesets/errors/0.1.4:
    resolution: {integrity: sha512-HAcqPF7snsUJ/QzkWoKfRfXushHTu+K5KZLJWPb34s4eCZShIf8BFO3fwq6KU8+G7L5KdtN2BzQAXOSXEyiY9Q==}
    dependencies:
      extendable-error: 0.1.7
    dev: true

  /@changesets/get-dependents-graph/1.3.5:
    resolution: {integrity: sha512-w1eEvnWlbVDIY8mWXqWuYE9oKhvIaBhzqzo4ITSJY9hgoqQ3RoBqwlcAzg11qHxv/b8ReDWnMrpjpKrW6m1ZTA==}
    dependencies:
      '@changesets/types': 5.2.1
      '@manypkg/get-packages': 1.1.3
      chalk: 2.4.2
      fs-extra: 7.0.1
      semver: 5.7.1
    dev: true

  /@changesets/get-release-plan/3.0.16:
    resolution: {integrity: sha512-OpP9QILpBp1bY2YNIKFzwigKh7Qe9KizRsZomzLe6pK8IUo8onkAAVUD8+JRKSr8R7d4+JRuQrfSSNlEwKyPYg==}
    dependencies:
      '@babel/runtime': 7.20.7
      '@changesets/assemble-release-plan': 5.2.3
      '@changesets/config': 2.3.0
      '@changesets/pre': 1.0.14
      '@changesets/read': 0.5.9
      '@changesets/types': 5.2.1
      '@manypkg/get-packages': 1.1.3
    dev: true

  /@changesets/get-version-range-type/0.3.2:
    resolution: {integrity: sha512-SVqwYs5pULYjYT4op21F2pVbcrca4qA/bAA3FmFXKMN7Y+HcO8sbZUTx3TAy2VXulP2FACd1aC7f2nTuqSPbqg==}
    dev: true

  /@changesets/git/2.0.0:
    resolution: {integrity: sha512-enUVEWbiqUTxqSnmesyJGWfzd51PY4H7mH9yUw0hPVpZBJ6tQZFMU3F3mT/t9OJ/GjyiM4770i+sehAn6ymx6A==}
    dependencies:
      '@babel/runtime': 7.20.7
      '@changesets/errors': 0.1.4
      '@changesets/types': 5.2.1
      '@manypkg/get-packages': 1.1.3
      is-subdir: 1.2.0
      micromatch: 4.0.5
      spawndamnit: 2.0.0
    dev: true

  /@changesets/logger/0.0.5:
    resolution: {integrity: sha512-gJyZHomu8nASHpaANzc6bkQMO9gU/ib20lqew1rVx753FOxffnCrJlGIeQVxNWCqM+o6OOleCo/ivL8UAO5iFw==}
    dependencies:
      chalk: 2.4.2
    dev: true

  /@changesets/parse/0.3.16:
    resolution: {integrity: sha512-127JKNd167ayAuBjUggZBkmDS5fIKsthnr9jr6bdnuUljroiERW7FBTDNnNVyJ4l69PzR57pk6mXQdtJyBCJKg==}
    dependencies:
      '@changesets/types': 5.2.1
      js-yaml: 3.14.1
    dev: true

  /@changesets/pre/1.0.14:
    resolution: {integrity: sha512-dTsHmxQWEQekHYHbg+M1mDVYFvegDh9j/kySNuDKdylwfMEevTeDouR7IfHNyVodxZXu17sXoJuf2D0vi55FHQ==}
    dependencies:
      '@babel/runtime': 7.20.7
      '@changesets/errors': 0.1.4
      '@changesets/types': 5.2.1
      '@manypkg/get-packages': 1.1.3
      fs-extra: 7.0.1
    dev: true

  /@changesets/read/0.5.9:
    resolution: {integrity: sha512-T8BJ6JS6j1gfO1HFq50kU3qawYxa4NTbI/ASNVVCBTsKquy2HYwM9r7ZnzkiMe8IEObAJtUVGSrePCOxAK2haQ==}
    dependencies:
      '@babel/runtime': 7.20.7
      '@changesets/git': 2.0.0
      '@changesets/logger': 0.0.5
      '@changesets/parse': 0.3.16
      '@changesets/types': 5.2.1
      chalk: 2.4.2
      fs-extra: 7.0.1
      p-filter: 2.1.0
    dev: true

  /@changesets/types/4.1.0:
    resolution: {integrity: sha512-LDQvVDv5Kb50ny2s25Fhm3d9QSZimsoUGBsUioj6MC3qbMUCuC8GPIvk/M6IvXx3lYhAs0lwWUQLb+VIEUCECw==}
    dev: true

  /@changesets/types/5.2.1:
    resolution: {integrity: sha512-myLfHbVOqaq9UtUKqR/nZA/OY7xFjQMdfgfqeZIBK4d0hA6pgxArvdv8M+6NUzzBsjWLOtvApv8YHr4qM+Kpfg==}
    dev: true

  /@changesets/write/0.2.3:
    resolution: {integrity: sha512-Dbamr7AIMvslKnNYsLFafaVORx4H0pvCA2MHqgtNCySMe1blImEyAEOzDmcgKAkgz4+uwoLz7demIrX+JBr/Xw==}
    dependencies:
      '@babel/runtime': 7.20.7
      '@changesets/types': 5.2.1
      fs-extra: 7.0.1
      human-id: 1.0.2
      prettier: 2.7.1
    dev: true

  /@emotion/babel-plugin/11.10.2:
    resolution: {integrity: sha512-xNQ57njWTFVfPAc3cjfuaPdsgLp5QOSuRsj9MA6ndEhH/AzuZM86qIQzt6rq+aGBwj3n5/TkLmU5lhAfdRmogA==}
    peerDependencies:
      '@babel/core': ^7.0.0
    dependencies:
      '@babel/helper-module-imports': 7.18.6
      '@babel/plugin-syntax-jsx': 7.18.6
      '@babel/runtime': 7.19.0
      '@emotion/hash': 0.9.0
      '@emotion/memoize': 0.8.0
      '@emotion/serialize': 1.1.0
      babel-plugin-macros: 3.1.0
      convert-source-map: 1.9.0
      escape-string-regexp: 4.0.0
      find-root: 1.1.0
      source-map: 0.5.7
      stylis: 4.0.13
    dev: false

  /@emotion/babel-plugin/11.10.5:
    resolution: {integrity: sha512-xE7/hyLHJac7D2Ve9dKroBBZqBT7WuPQmWcq7HSGb84sUuP4mlOWoB8dvVfD9yk5DHkU1m6RW7xSoDtnQHNQeA==}
    peerDependencies:
      '@babel/core': ^7.0.0
    dependencies:
      '@babel/helper-module-imports': 7.18.6
      '@babel/plugin-syntax-jsx': 7.18.6
      '@babel/runtime': 7.20.7
      '@emotion/hash': 0.9.0
      '@emotion/memoize': 0.8.0
      '@emotion/serialize': 1.1.1
      babel-plugin-macros: 3.1.0
      convert-source-map: 1.9.0
      escape-string-regexp: 4.0.0
      find-root: 1.1.0
      source-map: 0.5.7
      stylis: 4.1.3
    dev: false

  /@emotion/cache/11.10.3:
    resolution: {integrity: sha512-Psmp/7ovAa8appWh3g51goxu/z3iVms7JXOreq136D8Bbn6dYraPnmL6mdM8GThEx9vwSn92Fz+mGSjBzN8UPQ==}
    dependencies:
      '@emotion/memoize': 0.8.0
      '@emotion/sheet': 1.2.0
      '@emotion/utils': 1.2.0
      '@emotion/weak-memoize': 0.3.0
      stylis: 4.0.13
    dev: false

  /@emotion/cache/11.10.5:
    resolution: {integrity: sha512-dGYHWyzTdmK+f2+EnIGBpkz1lKc4Zbj2KHd4cX3Wi8/OWr5pKslNjc3yABKH4adRGCvSX4VDC0i04mrrq0aiRA==}
    dependencies:
      '@emotion/memoize': 0.8.0
      '@emotion/sheet': 1.2.1
      '@emotion/utils': 1.2.0
      '@emotion/weak-memoize': 0.3.0
      stylis: 4.1.3
    dev: false

  /@emotion/css/11.10.0:
    resolution: {integrity: sha512-dH9f+kSCucc8ilMg0MUA1AemabcyzYpe5EKX24F528PJjD7HyIY/VBNJHxfUdc8l400h2ncAjR6yEDu+DBj2cg==}
    peerDependencies:
      '@babel/core': ^7.0.0
    peerDependenciesMeta:
      '@babel/core':
        optional: true
    dependencies:
      '@emotion/babel-plugin': 11.10.2
      '@emotion/cache': 11.10.3
      '@emotion/serialize': 1.1.0
      '@emotion/sheet': 1.2.0
      '@emotion/utils': 1.2.0
    dev: false

  /@emotion/hash/0.9.0:
    resolution: {integrity: sha512-14FtKiHhy2QoPIzdTcvh//8OyBlknNs2nXRwIhG904opCby3l+9Xaf/wuPvICBF0rc1ZCNBd3nKe9cd2mecVkQ==}
    dev: false

  /@emotion/is-prop-valid/1.2.0:
    resolution: {integrity: sha512-3aDpDprjM0AwaxGE09bOPkNxHpBd+kA6jty3RnaEXdweX1DF1U3VQpPYb0g1IStAuK7SVQ1cy+bNBBKp4W3Fjg==}
    dependencies:
      '@emotion/memoize': 0.8.0
    dev: false

  /@emotion/memoize/0.8.0:
    resolution: {integrity: sha512-G/YwXTkv7Den9mXDO7AhLWkE3q+I92B+VqAE+dYG4NGPaHZGvt3G8Q0p9vmE+sq7rTGphUbAvmQ9YpbfMQGGlA==}
    dev: false

  /@emotion/react/11.10.4_w5j4k42lgipnm43s3brx6h3c34:
    resolution: {integrity: sha512-j0AkMpr6BL8gldJZ6XQsQ8DnS9TxEQu1R+OGmDZiWjBAJtCcbt0tS3I/YffoqHXxH6MjgI7KdMbYKw3MEiU9eA==}
    peerDependencies:
      '@babel/core': ^7.0.0
      '@types/react': '*'
      react: '>=16.8.0'
    peerDependenciesMeta:
      '@babel/core':
        optional: true
      '@types/react':
        optional: true
    dependencies:
      '@babel/runtime': 7.19.0
      '@emotion/babel-plugin': 11.10.2
      '@emotion/cache': 11.10.3
      '@emotion/serialize': 1.1.0
      '@emotion/use-insertion-effect-with-fallbacks': 1.0.0_react@18.2.0
      '@emotion/utils': 1.2.0
      '@emotion/weak-memoize': 0.3.0
      '@types/react': 18.0.20
      hoist-non-react-statics: 3.3.2
      react: 18.2.0
    dev: false

  /@emotion/react/11.10.5_kzbn2opkn2327fwg5yzwzya5o4:
    resolution: {integrity: sha512-TZs6235tCJ/7iF6/rvTaOH4oxQg2gMAcdHemjwLKIjKz4rRuYe1HJ2TQJKnAcRAfOUDdU8XoDadCe1rl72iv8A==}
    peerDependencies:
      '@babel/core': ^7.0.0
      '@types/react': '*'
      react: '>=16.8.0'
    peerDependenciesMeta:
      '@babel/core':
        optional: true
      '@types/react':
        optional: true
    dependencies:
      '@babel/runtime': 7.20.7
      '@emotion/babel-plugin': 11.10.5
      '@emotion/cache': 11.10.5
      '@emotion/serialize': 1.1.1
      '@emotion/use-insertion-effect-with-fallbacks': 1.0.0_react@18.2.0
      '@emotion/utils': 1.2.0
      '@emotion/weak-memoize': 0.3.0
      '@types/react': 18.0.26
      hoist-non-react-statics: 3.3.2
      react: 18.2.0
    dev: false

  /@emotion/serialize/1.1.0:
    resolution: {integrity: sha512-F1ZZZW51T/fx+wKbVlwsfchr5q97iW8brAnXmsskz4d0hVB4O3M/SiA3SaeH06x02lSNzkkQv+n3AX3kCXKSFA==}
    dependencies:
      '@emotion/hash': 0.9.0
      '@emotion/memoize': 0.8.0
      '@emotion/unitless': 0.8.0
      '@emotion/utils': 1.2.0
      csstype: 3.1.1
    dev: false

  /@emotion/serialize/1.1.1:
    resolution: {integrity: sha512-Zl/0LFggN7+L1liljxXdsVSVlg6E/Z/olVWpfxUTxOAmi8NU7YoeWeLfi1RmnB2TATHoaWwIBRoL+FvAJiTUQA==}
    dependencies:
      '@emotion/hash': 0.9.0
      '@emotion/memoize': 0.8.0
      '@emotion/unitless': 0.8.0
      '@emotion/utils': 1.2.0
      csstype: 3.1.1
    dev: false

  /@emotion/server/11.10.0_@emotion+css@11.10.0:
    resolution: {integrity: sha512-MTvJ21JPo9aS02GdjFW4nhdwOi2tNNpMmAM/YED0pkxzjDNi5WbiTwXqaCnvLc2Lr8NFtjhT0az1vTJyLIHYcw==}
    peerDependencies:
      '@emotion/css': ^11.0.0-rc.0
    peerDependenciesMeta:
      '@emotion/css':
        optional: true
    dependencies:
      '@emotion/css': 11.10.0
      '@emotion/utils': 1.2.0
      html-tokenize: 2.0.1
      multipipe: 1.0.2
      through: 2.3.8
    dev: false

  /@emotion/sheet/1.2.0:
    resolution: {integrity: sha512-OiTkRgpxescko+M51tZsMq7Puu/KP55wMT8BgpcXVG2hqXc0Vo0mfymJ/Uj24Hp0i083ji/o0aLddh08UEjq8w==}
    dev: false

  /@emotion/sheet/1.2.1:
    resolution: {integrity: sha512-zxRBwl93sHMsOj4zs+OslQKg/uhF38MB+OMKoCrVuS0nyTkqnau+BM3WGEoOptg9Oz45T/aIGs1qbVAsEFo3nA==}
    dev: false

  /@emotion/styled/11.10.4_yiaqs725o7pcd7rteavrnhgj4y:
    resolution: {integrity: sha512-pRl4R8Ez3UXvOPfc2bzIoV8u9P97UedgHS4FPX594ntwEuAMA114wlaHvOK24HB48uqfXiGlYIZYCxVJ1R1ttQ==}
    peerDependencies:
      '@babel/core': ^7.0.0
      '@emotion/react': ^11.0.0-rc.0
      '@types/react': '*'
      react: '>=16.8.0'
    peerDependenciesMeta:
      '@babel/core':
        optional: true
      '@types/react':
        optional: true
    dependencies:
      '@babel/runtime': 7.19.0
      '@emotion/babel-plugin': 11.10.2
      '@emotion/is-prop-valid': 1.2.0
      '@emotion/react': 11.10.4_w5j4k42lgipnm43s3brx6h3c34
      '@emotion/serialize': 1.1.0
      '@emotion/use-insertion-effect-with-fallbacks': 1.0.0_react@18.2.0
      '@emotion/utils': 1.2.0
      '@types/react': 18.0.20
      react: 18.2.0
    dev: false

  /@emotion/styled/11.10.5_qvatmowesywn4ye42qoh247szu:
    resolution: {integrity: sha512-8EP6dD7dMkdku2foLoruPCNkRevzdcBaY6q0l0OsbyJK+x8D9HWjX27ARiSIKNF634hY9Zdoedh8bJCiva8yZw==}
    peerDependencies:
      '@babel/core': ^7.0.0
      '@emotion/react': ^11.0.0-rc.0
      '@types/react': '*'
      react: '>=16.8.0'
    peerDependenciesMeta:
      '@babel/core':
        optional: true
      '@types/react':
        optional: true
    dependencies:
      '@babel/runtime': 7.20.7
      '@emotion/babel-plugin': 11.10.5
      '@emotion/is-prop-valid': 1.2.0
      '@emotion/react': 11.10.5_kzbn2opkn2327fwg5yzwzya5o4
      '@emotion/serialize': 1.1.1
      '@emotion/use-insertion-effect-with-fallbacks': 1.0.0_react@18.2.0
      '@emotion/utils': 1.2.0
      '@types/react': 18.0.26
      react: 18.2.0
    dev: false

  /@emotion/unitless/0.8.0:
    resolution: {integrity: sha512-VINS5vEYAscRl2ZUDiT3uMPlrFQupiKgHz5AA4bCH1miKBg4qtwkim1qPmJj/4WG6TreYMY111rEFsjupcOKHw==}
    dev: false

  /@emotion/use-insertion-effect-with-fallbacks/1.0.0_react@18.2.0:
    resolution: {integrity: sha512-1eEgUGmkaljiBnRMTdksDV1W4kUnmwgp7X9G8B++9GYwl1lUdqSndSriIrTJ0N7LQaoauY9JJ2yhiOYK5+NI4A==}
    peerDependencies:
      react: '>=16.8.0'
    dependencies:
      react: 18.2.0
    dev: false

  /@emotion/utils/1.2.0:
    resolution: {integrity: sha512-sn3WH53Kzpw8oQ5mgMmIzzyAaH2ZqFEbozVVBSYp538E06OSE6ytOp7pRAjNQR+Q/orwqdQYJSe2m3hCOeznkw==}
    dev: false

  /@emotion/weak-memoize/0.3.0:
    resolution: {integrity: sha512-AHPmaAx+RYfZz0eYu6Gviiagpmiyw98ySSlQvCUhVGDRtDFe4DBS0x1bSjdF3gqUDYOczB+yYvBTtEylYSdRhg==}
    dev: false

  /@esbuild/android-arm/0.16.13:
    resolution: {integrity: sha512-JmtqThupn9Yf+FzANE+GG73ASUkssnPwOsndUElhp23685QzRK+MO1UompOlBaXV9D5FTuYcPnw7p4mCq2YbZQ==}
    engines: {node: '>=12'}
    cpu: [arm]
    os: [android]
    requiresBuild: true
    dev: true
    optional: true

  /@esbuild/android-arm64/0.16.13:
    resolution: {integrity: sha512-r4xetsd1ez1NF9/9R2f9Q6AlxqiZLwUqo7ICOcvEVwopVkXUcspIjEbJk0EVTgT6Cp5+ymzGPT6YNV0ievx4yA==}
    engines: {node: '>=12'}
    cpu: [arm64]
    os: [android]
    requiresBuild: true
    dev: true
    optional: true

  /@esbuild/android-x64/0.16.13:
    resolution: {integrity: sha512-hKt1bFht/Vtp0xJ0ZVzFMnPy1y1ycmM3KNnp3zsyZfQmw7nhs2WLO4vxdR5YG+6RsHKCb2zbZ3VwlC0Tij0qyA==}
    engines: {node: '>=12'}
    cpu: [x64]
    os: [android]
    requiresBuild: true
    dev: true
    optional: true

  /@esbuild/darwin-arm64/0.16.13:
    resolution: {integrity: sha512-ogrVuNi2URocrr3Ps20f075EMm9V7IeenOi9FRj4qdbT6mQlwLuP4l90PW2iBrKERx0oRkcZprEUNsz/3xd7ww==}
    engines: {node: '>=12'}
    cpu: [arm64]
    os: [darwin]
    requiresBuild: true
    dev: true
    optional: true

  /@esbuild/darwin-x64/0.16.13:
    resolution: {integrity: sha512-Agajik9SBGiKD7FPXE+ExW6x3MgA/dUdpZnXa9y1tyfE4lKQx+eQiknSdrBnWPeqa9wL0AOvkhghmYhpVkyqkA==}
    engines: {node: '>=12'}
    cpu: [x64]
    os: [darwin]
    requiresBuild: true
    dev: true
    optional: true

  /@esbuild/freebsd-arm64/0.16.13:
    resolution: {integrity: sha512-KxMO3/XihBcHM+xQUM6nQZO1SgQuOsd1DCnKF1a4SIf/i5VD45vrqN3k8ePgFrEbMi7m5JeGmvNqwJXinF0a4Q==}
    engines: {node: '>=12'}
    cpu: [arm64]
    os: [freebsd]
    requiresBuild: true
    dev: true
    optional: true

  /@esbuild/freebsd-x64/0.16.13:
    resolution: {integrity: sha512-Ez15oqV1vwvZ30cVLeBW14BsWq/fdWNQGMOxxqaSJVQVLqHhvgfQ7gxGDiN9tpJdeQhqJO+Q0r02/Tce5+USNg==}
    engines: {node: '>=12'}
    cpu: [x64]
    os: [freebsd]
    requiresBuild: true
    dev: true
    optional: true

  /@esbuild/linux-arm/0.16.13:
    resolution: {integrity: sha512-18dLd2L3mda+iFj6sswyBMSh2UwniamD9M4DwPv8VM+9apRFlQ5IGKxBdumnTuOI4NvwwAernmUseWhYQ9k+rg==}
    engines: {node: '>=12'}
    cpu: [arm]
    os: [linux]
    requiresBuild: true
    dev: true
    optional: true

  /@esbuild/linux-arm64/0.16.13:
    resolution: {integrity: sha512-qi5n7KwcGViyJeZeQnu8fB6dC3Mlm5PGaqSv2HhQDDx/MPvVfQGNMcv7zcBL4qk3FkuWhGVwXkjQ76x7R0PWlA==}
    engines: {node: '>=12'}
    cpu: [arm64]
    os: [linux]
    requiresBuild: true
    dev: true
    optional: true

  /@esbuild/linux-ia32/0.16.13:
    resolution: {integrity: sha512-2489Xad9sr+6GD7nB913fUqpCsSwVwgskkQTq4Or2mZntSPYPebyJm8l1YruHo7oqYMTGV6RiwGE4gRo3H+EPQ==}
    engines: {node: '>=12'}
    cpu: [ia32]
    os: [linux]
    requiresBuild: true
    dev: true
    optional: true

  /@esbuild/linux-loong64/0.16.13:
    resolution: {integrity: sha512-x8KplRu9Y43Px8I9YS+sPBwQ+fw44Mvp2BPVADopKDWz+h3fcj1BvRU58kxb89WObmwKX9sWdtYzepL4Fmx03A==}
    engines: {node: '>=12'}
    cpu: [loong64]
    os: [linux]
    requiresBuild: true
    dev: true
    optional: true

  /@esbuild/linux-mips64el/0.16.13:
    resolution: {integrity: sha512-qhhdWph9FLwD9rVVC/nUf7k2U4NZIA6/mGx0B7+O6PFV0GjmPA2E3zDQ4NUjq9P26E0DeAZy9akH9dYcUBRU7A==}
    engines: {node: '>=12'}
    cpu: [mips64el]
    os: [linux]
    requiresBuild: true
    dev: true
    optional: true

  /@esbuild/linux-ppc64/0.16.13:
    resolution: {integrity: sha512-cVWAPKsrRVxI1jCeJHnYSbE3BrEU+pZTZK2gfao9HRxuc+3m4+RLfs3EVEpGLmMKEcWfVCB9wZ3yNxnknutGKQ==}
    engines: {node: '>=12'}
    cpu: [ppc64]
    os: [linux]
    requiresBuild: true
    dev: true
    optional: true

  /@esbuild/linux-riscv64/0.16.13:
    resolution: {integrity: sha512-Agb7dbRyZWnmPn5Vvf0eyqaEUqSsaIUwwyInu2EoFTaIDRp093QU2M5alUyOooMLkRbD1WvqQNwx08Z/g+SAcQ==}
    engines: {node: '>=12'}
    cpu: [riscv64]
    os: [linux]
    requiresBuild: true
    dev: true
    optional: true

  /@esbuild/linux-s390x/0.16.13:
    resolution: {integrity: sha512-AqRBIrc/+kl08ahliNG+EyU+j41wIzQfwBTKpi80cCDiYvYFPuXjvzZsD9muiu58Isj0RVni9VgC4xK/AnSW4g==}
    engines: {node: '>=12'}
    cpu: [s390x]
    os: [linux]
    requiresBuild: true
    dev: true
    optional: true

  /@esbuild/linux-x64/0.16.13:
    resolution: {integrity: sha512-S4wn2BimuhPcoArRtVrdHUKIymCCZcYAXQE47kUiX4yrUrEX2/ifn5eKNbZ5c1jJKUlh1gC2ESIN+iw3wQax3g==}
    engines: {node: '>=12'}
    cpu: [x64]
    os: [linux]
    requiresBuild: true
    dev: true
    optional: true

  /@esbuild/netbsd-x64/0.16.13:
    resolution: {integrity: sha512-2c8JWgfUMlQHTdaR5X3xNMwqOyad8kgeCupuVkdm3QkUOzGREjlTETQsK6oHifocYzDCo9FeKcUwsK356SdR+g==}
    engines: {node: '>=12'}
    cpu: [x64]
    os: [netbsd]
    requiresBuild: true
    dev: true
    optional: true

  /@esbuild/openbsd-x64/0.16.13:
    resolution: {integrity: sha512-Bwh+PmKD/LK+xBjqIpnYnKYj0fIyQJ0YpRxsn0F+WfzvQ2OA+GKDlf8AHosiCns26Q4Dje388jQVwfOBZ1GaFw==}
    engines: {node: '>=12'}
    cpu: [x64]
    os: [openbsd]
    requiresBuild: true
    dev: true
    optional: true

  /@esbuild/sunos-x64/0.16.13:
    resolution: {integrity: sha512-8wwk6f9XGnhrF94/DBdFM4Xm1JeCyGTCj67r516VS9yvBVQf3Rar54L+XPVDs/oZOokwH+XsktrgkuTMAmjntg==}
    engines: {node: '>=12'}
    cpu: [x64]
    os: [sunos]
    requiresBuild: true
    dev: true
    optional: true

  /@esbuild/win32-arm64/0.16.13:
    resolution: {integrity: sha512-Jmwbp/5ArLCiRAHC33ODfcrlIcbP/exXkOEUVkADNJC4e/so2jm+i8IQFvVX/lA2GWvK3GdgcN0VFfp9YITAbg==}
    engines: {node: '>=12'}
    cpu: [arm64]
    os: [win32]
    requiresBuild: true
    dev: true
    optional: true

  /@esbuild/win32-ia32/0.16.13:
    resolution: {integrity: sha512-AX6WjntGjhJHzrPSVvjMD7grxt41koHfAOx6lxLorrpDwwIKKPaGDASPZgvFIZHTbwhOtILW6vAXxYPDsKpDJA==}
    engines: {node: '>=12'}
    cpu: [ia32]
    os: [win32]
    requiresBuild: true
    dev: true
    optional: true

  /@esbuild/win32-x64/0.16.13:
    resolution: {integrity: sha512-A+U4gM6OOkPS03UgVU08GTpAAAxPsP/8Z4FmneGo4TaVSD99bK9gVJXlqUEPMO/htFXEAht2O6pX4ErtLY5tVg==}
    engines: {node: '>=12'}
    cpu: [x64]
    os: [win32]
    requiresBuild: true
    dev: true
    optional: true

  /@eslint-community/eslint-utils/4.1.2_eslint@8.30.0:
    resolution: {integrity: sha512-7qELuQWWjVDdVsFQ5+beUl+KPczrEDA7S3zM4QUd/bJl7oXgsmpXaEVqrRTnOBqenOV4rWf2kVZk2Ot085zPWA==}
    engines: {node: ^12.22.0 || ^14.17.0 || >=16.0.0}
    peerDependencies:
      eslint: ^6.0.0 || ^7.0.0 || ^8.0.0
    dependencies:
      eslint: 8.30.0
      eslint-visitor-keys: 3.3.0
    dev: true

  /@eslint/eslintrc/1.3.2:
    resolution: {integrity: sha512-AXYd23w1S/bv3fTs3Lz0vjiYemS08jWkI3hYyS9I1ry+0f+Yjs1wm+sU0BS8qDOPrBIkp4qHYC16I8uVtpLajQ==}
    engines: {node: ^12.22.0 || ^14.17.0 || >=16.0.0}
    dependencies:
      ajv: 6.12.6
      debug: 4.3.4
      espree: 9.4.0
      globals: 13.17.0
      ignore: 5.2.0
      import-fresh: 3.3.0
      js-yaml: 4.1.0
      minimatch: 3.1.2
      strip-json-comments: 3.1.1
    transitivePeerDependencies:
      - supports-color
    dev: true

  /@eslint/eslintrc/1.4.1:
    resolution: {integrity: sha512-XXrH9Uarn0stsyldqDYq8r++mROmWRI1xKMXa640Bb//SY1+ECYX6VzT6Lcx5frD0V30XieqJ0oX9I2Xj5aoMA==}
    engines: {node: ^12.22.0 || ^14.17.0 || >=16.0.0}
    dependencies:
      ajv: 6.12.6
      debug: 4.3.4
      espree: 9.4.0
      globals: 13.19.0
      ignore: 5.2.0
      import-fresh: 3.3.0
      js-yaml: 4.1.0
      minimatch: 3.1.2
      strip-json-comments: 3.1.1
    transitivePeerDependencies:
      - supports-color
    dev: true

  /@firebase/analytics-compat/0.2.0_5z7svkifsmkn6ro3hru7lnxwrq:
    resolution: {integrity: sha512-brk8IN4ErWiZoB/UdJ0mWZhQOKt90ztv4MUwQjhuYJ4iwnVMz0Mzj9+tplU1hVpSZXdfbKQFfRN9kp/3sTiyWw==}
    peerDependencies:
      '@firebase/app-compat': 0.x
    dependencies:
      '@firebase/analytics': 0.9.0_@firebase+app@0.9.0
      '@firebase/analytics-types': 0.8.0
      '@firebase/app-compat': 0.2.0
      '@firebase/component': 0.6.0
      '@firebase/util': 1.8.0
      tslib: 2.4.0
    transitivePeerDependencies:
      - '@firebase/app'
    dev: false

  /@firebase/analytics-types/0.8.0:
    resolution: {integrity: sha512-iRP+QKI2+oz3UAh4nPEq14CsEjrjD6a5+fuypjScisAh9kXKFvdJOZJDwk7kikLvWVLGEs9+kIUS4LPQV7VZVw==}
    dev: false

  /@firebase/analytics/0.9.0_@firebase+app@0.9.0:
    resolution: {integrity: sha512-cE6JAvaGDVhn3B09VuQ5pATLCtmQg3AUSDuCmMNzWlP7+12LBarV1JcGWKIi7YQK2ks3B73wRsawi08XKwsolQ==}
    peerDependencies:
      '@firebase/app': 0.x
    dependencies:
      '@firebase/app': 0.9.0
      '@firebase/component': 0.6.0
      '@firebase/installations': 0.6.0_@firebase+app@0.9.0
      '@firebase/logger': 0.4.0
      '@firebase/util': 1.8.0
      tslib: 2.4.0
    dev: false

  /@firebase/app-check-compat/0.3.0_5z7svkifsmkn6ro3hru7lnxwrq:
    resolution: {integrity: sha512-CJFHWGMvWRkkvLPTvWdLrEYnfH7WS9zFLsWctSzRjQnzg6dQUTs5FDyg9RN7BIWoaSr9q7FTxkRnsOgardDPLA==}
    peerDependencies:
      '@firebase/app-compat': 0.x
    dependencies:
      '@firebase/app-check': 0.6.0_@firebase+app@0.9.0
      '@firebase/app-check-types': 0.5.0
      '@firebase/app-compat': 0.2.0
      '@firebase/component': 0.6.0
      '@firebase/logger': 0.4.0
      '@firebase/util': 1.8.0
      tslib: 2.4.0
    transitivePeerDependencies:
      - '@firebase/app'
    dev: false

  /@firebase/app-check-interop-types/0.2.0:
    resolution: {integrity: sha512-+3PQIeX6/eiVK+x/yg8r6xTNR97fN7MahFDm+jiQmDjcyvSefoGuTTNQuuMScGyx3vYUBeZn+Cp9kC0yY/9uxQ==}
    dev: false

  /@firebase/app-check-types/0.5.0:
    resolution: {integrity: sha512-uwSUj32Mlubybw7tedRzR24RP8M8JUVR3NPiMk3/Z4bCmgEKTlQBwMXrehDAZ2wF+TsBq0SN1c6ema71U/JPyQ==}
    dev: false

  /@firebase/app-check/0.6.0_@firebase+app@0.9.0:
    resolution: {integrity: sha512-DevuiUQujsG18NQ1fQ1g2X+75Vp1YfSxPsw363/HE2+ABmCWHf4ByPmxEf16y4PVcqJ2MZqYv8kXZYxzRJCS4g==}
    peerDependencies:
      '@firebase/app': 0.x
    dependencies:
      '@firebase/app': 0.9.0
      '@firebase/component': 0.6.0
      '@firebase/logger': 0.4.0
      '@firebase/util': 1.8.0
      tslib: 2.4.0
    dev: false

  /@firebase/app-compat/0.2.0:
    resolution: {integrity: sha512-Y8Cpuheai61jCdVflt437I94n8cdRbXY0e1dQMmTWHCShJUfWwpa5y2ZMnxClWnorXy9hC/3yNZMVlu79f1zGA==}
    dependencies:
      '@firebase/app': 0.9.0
      '@firebase/component': 0.6.0
      '@firebase/logger': 0.4.0
      '@firebase/util': 1.8.0
      tslib: 2.4.0
    dev: false

  /@firebase/app-types/0.9.0:
    resolution: {integrity: sha512-AeweANOIo0Mb8GiYm3xhTEBVCmPwTYAu9Hcd2qSkLuga/6+j9b1Jskl5bpiSQWy9eJ/j5pavxj6eYogmnuzm+Q==}
    dev: false

  /@firebase/app/0.9.0:
    resolution: {integrity: sha512-sa15stSK6FoGW4mCeAVDt0TvBFxPjvNcG2rhacGudOzMaW3g2TS326zXTFG+p5jnTCPZ2SO5TTSiGHn1NNcD9Q==}
    dependencies:
      '@firebase/component': 0.6.0
      '@firebase/logger': 0.4.0
      '@firebase/util': 1.8.0
      idb: 7.0.1
      tslib: 2.4.0
    dev: false

  /@firebase/auth-compat/0.3.0_smx2rqj2kjyjzx5x66zunbdpee:
    resolution: {integrity: sha512-tcofcrQKBOo5Wrz59onWtZDJfVW09auvG/XRh7lZ4yfEWdGerTJXmEdQU6j3E8AnJ3X91BYltNYhh0ZJOoCJqQ==}
    peerDependencies:
      '@firebase/app-compat': 0.x
    dependencies:
      '@firebase/app-compat': 0.2.0
      '@firebase/auth': 0.21.0_nw4m4mwqwngj7zodqmw3xrcjja
      '@firebase/auth-types': 0.12.0_ymjb4f6a56kabcdqyfm4cet2ly
      '@firebase/component': 0.6.0
      '@firebase/util': 1.8.0
      node-fetch: 2.6.7_encoding@0.1.13
      tslib: 2.4.0
    transitivePeerDependencies:
      - '@firebase/app'
      - '@firebase/app-types'
      - encoding
    dev: false

  /@firebase/auth-interop-types/0.2.0_ymjb4f6a56kabcdqyfm4cet2ly:
    resolution: {integrity: sha512-7Mt2qzwvu5X3Qxz24gjj0qITrBsMmy1W4vGBP8TZRuQrjA4OTlGVCTG8ysvweZ3xpdl1XGhBsIjo2KjfOPg0xA==}
    peerDependencies:
      '@firebase/app-types': 0.x
      '@firebase/util': 1.x
    dependencies:
      '@firebase/app-types': 0.9.0
      '@firebase/util': 1.8.0
    dev: false

  /@firebase/auth-types/0.12.0_ymjb4f6a56kabcdqyfm4cet2ly:
    resolution: {integrity: sha512-pPwaZt+SPOshK8xNoiQlK5XIrS97kFYc3Rc7xmy373QsOJ9MmqXxLaYssP5Kcds4wd2qK//amx/c+A8O2fVeZA==}
    peerDependencies:
      '@firebase/app-types': 0.x
      '@firebase/util': 1.x
    dependencies:
      '@firebase/app-types': 0.9.0
      '@firebase/util': 1.8.0
    dev: false

  /@firebase/auth/0.21.0_nw4m4mwqwngj7zodqmw3xrcjja:
    resolution: {integrity: sha512-kXOQl/hyLuGKxs0r2icLsDmAyeO0uM4zV9Q+fx6VE8Ncl94TBUc/n895GSrF3RkNHdiq/DZxV/PUCZ/ozPQNKw==}
    peerDependencies:
      '@firebase/app': 0.x
    dependencies:
      '@firebase/app': 0.9.0
      '@firebase/component': 0.6.0
      '@firebase/logger': 0.4.0
      '@firebase/util': 1.8.0
      node-fetch: 2.6.7_encoding@0.1.13
      tslib: 2.4.0
    transitivePeerDependencies:
      - encoding
    dev: false

  /@firebase/component/0.6.0:
    resolution: {integrity: sha512-9hyNc4OmrXMtthDJq6zyJHll/UIYBWYmMG3rXty2eMeWxHWB0vlsq3AOI+k14PL15aSBAQolv0EZJWVJv/gCEg==}
    dependencies:
      '@firebase/util': 1.8.0
      tslib: 2.4.0
    dev: false

  /@firebase/database-compat/0.3.0_@firebase+app-types@0.9.0:
    resolution: {integrity: sha512-5kzhXdACd+RX/G8k/DKYAuiMYHDHIZ9WFV/ccVoPsC+bxIQEgPilDEtkljY5ZxiKbUj+PEOSYUfYdV/LQMJatQ==}
    dependencies:
      '@firebase/component': 0.6.0
      '@firebase/database': 0.14.0_@firebase+app-types@0.9.0
      '@firebase/database-types': 0.10.0
      '@firebase/logger': 0.4.0
      '@firebase/util': 1.8.0
      tslib: 2.4.0
    transitivePeerDependencies:
      - '@firebase/app-types'
    dev: false

  /@firebase/database-types/0.10.0:
    resolution: {integrity: sha512-jZHI1fY1tm+8heLR4sbgJHtSYI2kTlSp4QTXWALwdT+dfST5OlZYsZeb+hGWeqjHEElzUnkLbw8XuZSy9Uy6rA==}
    dependencies:
      '@firebase/app-types': 0.9.0
      '@firebase/util': 1.8.0
    dev: false

  /@firebase/database/0.14.0_@firebase+app-types@0.9.0:
    resolution: {integrity: sha512-SM5eri3eGuPjQdXBRObqKTsgmkRwrSGsbgtD43EpGzU+lIeBVLqwRzfcFialYrWzFFI5V7hWXdS2oJxAkfnBFw==}
    dependencies:
      '@firebase/auth-interop-types': 0.2.0_ymjb4f6a56kabcdqyfm4cet2ly
      '@firebase/component': 0.6.0
      '@firebase/logger': 0.4.0
      '@firebase/util': 1.8.0
      faye-websocket: 0.11.4
      tslib: 2.4.0
    transitivePeerDependencies:
      - '@firebase/app-types'
    dev: false

  /@firebase/firestore-compat/0.3.0_smx2rqj2kjyjzx5x66zunbdpee:
    resolution: {integrity: sha512-ckU4mkziDnsFKxgYv+OAJHPuNpti2RjyoeIAqz3EqRHAsYFC70U5w4aXC2Sbu2jJp3Ba2BoD7MV/4Qb2A7CJtw==}
    peerDependencies:
      '@firebase/app-compat': 0.x
    dependencies:
      '@firebase/app-compat': 0.2.0
      '@firebase/component': 0.6.0
      '@firebase/firestore': 3.8.0_nw4m4mwqwngj7zodqmw3xrcjja
      '@firebase/firestore-types': 2.5.1_ymjb4f6a56kabcdqyfm4cet2ly
      '@firebase/util': 1.8.0
      tslib: 2.4.0
    transitivePeerDependencies:
      - '@firebase/app'
      - '@firebase/app-types'
      - encoding
    dev: false

  /@firebase/firestore-types/2.5.1_ymjb4f6a56kabcdqyfm4cet2ly:
    resolution: {integrity: sha512-xG0CA6EMfYo8YeUxC8FeDzf6W3FX1cLlcAGBYV6Cku12sZRI81oWcu61RSKM66K6kUENP+78Qm8mvroBcm1whw==}
    peerDependencies:
      '@firebase/app-types': 0.x
      '@firebase/util': 1.x
    dependencies:
      '@firebase/app-types': 0.9.0
      '@firebase/util': 1.8.0
    dev: false

  /@firebase/firestore/3.8.0_nw4m4mwqwngj7zodqmw3xrcjja:
    resolution: {integrity: sha512-aKwfZ73FmOV8e/dN0anDtrq6+1IhX4zmjxUcXcgaypZ14q6bq0QpUdlRxjsfiUQ5m3H3MwWWIFOcT5Xa89sIkw==}
    engines: {node: '>=10.10.0'}
    peerDependencies:
      '@firebase/app': 0.x
    dependencies:
      '@firebase/app': 0.9.0
      '@firebase/component': 0.6.0
      '@firebase/logger': 0.4.0
      '@firebase/util': 1.8.0
      '@firebase/webchannel-wrapper': 0.9.0
      '@grpc/grpc-js': 1.7.3
      '@grpc/proto-loader': 0.6.13
      node-fetch: 2.6.7_encoding@0.1.13
      tslib: 2.4.0
    transitivePeerDependencies:
      - encoding
    dev: false

  /@firebase/functions-compat/0.3.0_smx2rqj2kjyjzx5x66zunbdpee:
    resolution: {integrity: sha512-xOEdqOVeHXJ2ZjDbTntNGLl1lgW9umx73bWXJn9h68bSD4f9ldIVoz+h15s8i/e1pJOO/LlEp2BMvoA35U1P/Q==}
    peerDependencies:
      '@firebase/app-compat': 0.x
    dependencies:
      '@firebase/app-compat': 0.2.0
      '@firebase/component': 0.6.0
      '@firebase/functions': 0.9.0_abctzvz6bda5rcfr257jyree6a
      '@firebase/functions-types': 0.6.0
      '@firebase/util': 1.8.0
      tslib: 2.4.0
    transitivePeerDependencies:
      - '@firebase/app'
      - '@firebase/app-types'
      - encoding
    dev: false

  /@firebase/functions-types/0.6.0:
    resolution: {integrity: sha512-hfEw5VJtgWXIRf92ImLkgENqpL6IWpYaXVYiRkFY1jJ9+6tIhWM7IzzwbevwIIud/jaxKVdRzD7QBWfPmkwCYw==}
    dev: false

  /@firebase/functions/0.9.0_abctzvz6bda5rcfr257jyree6a:
    resolution: {integrity: sha512-na/+7uc9ViQVBadEsCVjBnbZsfUCMyS/x6SID1Nz4Z5nkhuxrls9Jcv7jc28tMqHR0VpoGq8W6oLProyjT8JPg==}
    peerDependencies:
      '@firebase/app': 0.x
    dependencies:
      '@firebase/app': 0.9.0
      '@firebase/app-check-interop-types': 0.2.0
      '@firebase/auth-interop-types': 0.2.0_ymjb4f6a56kabcdqyfm4cet2ly
      '@firebase/component': 0.6.0
      '@firebase/messaging-interop-types': 0.2.0
      '@firebase/util': 1.8.0
      node-fetch: 2.6.7_encoding@0.1.13
      tslib: 2.4.0
    transitivePeerDependencies:
      - '@firebase/app-types'
      - encoding
    dev: false

  /@firebase/installations-compat/0.2.0_z6klzwxqggigirvqix3ggnu6f4:
    resolution: {integrity: sha512-EqCU8C9XPQN6npfTCW+6agzQ0yPLvbSCY5WROdnU1ZJfOsGFrMMVMRk42XBzah1dHBoSQYggVaixEzJUOH7zbQ==}
    peerDependencies:
      '@firebase/app-compat': 0.x
    dependencies:
      '@firebase/app-compat': 0.2.0
      '@firebase/component': 0.6.0
      '@firebase/installations': 0.6.0_@firebase+app@0.9.0
      '@firebase/installations-types': 0.5.0_@firebase+app-types@0.9.0
      '@firebase/util': 1.8.0
      tslib: 2.4.0
    transitivePeerDependencies:
      - '@firebase/app'
      - '@firebase/app-types'
    dev: false

  /@firebase/installations-types/0.5.0_@firebase+app-types@0.9.0:
    resolution: {integrity: sha512-9DP+RGfzoI2jH7gY4SlzqvZ+hr7gYzPODrbzVD82Y12kScZ6ZpRg/i3j6rleto8vTFC8n6Len4560FnV1w2IRg==}
    peerDependencies:
      '@firebase/app-types': 0.x
    dependencies:
      '@firebase/app-types': 0.9.0
    dev: false

  /@firebase/installations/0.6.0_@firebase+app@0.9.0:
    resolution: {integrity: sha512-Aks56ThZs1MsM0qJzJxhdeXak+Ob3tjd3JSY2poJptreLWsIOSBCxYO7Ev4yZ7DE7twMdZ0x70NhQ1ceXfdy0w==}
    peerDependencies:
      '@firebase/app': 0.x
    dependencies:
      '@firebase/app': 0.9.0
      '@firebase/component': 0.6.0
      '@firebase/util': 1.8.0
      idb: 7.0.1
      tslib: 2.4.0
    dev: false

  /@firebase/logger/0.4.0:
    resolution: {integrity: sha512-eRKSeykumZ5+cJPdxxJRgAC3G5NknY2GwEbKfymdnXtnT0Ucm4pspfR6GT4MUQEDuJwRVbVcSx85kgJulMoFFA==}
    dependencies:
      tslib: 2.4.0
    dev: false

  /@firebase/messaging-compat/0.2.0_5z7svkifsmkn6ro3hru7lnxwrq:
    resolution: {integrity: sha512-Qk9W9lVmTO67bR5jCaQ9HqS9MipkCuPGKCcO5JnnDd/p+Y2beWzScYxwzYGh9pEga3qzDAMSCB1PYoNgNTMzew==}
    peerDependencies:
      '@firebase/app-compat': 0.x
    dependencies:
      '@firebase/app-compat': 0.2.0
      '@firebase/component': 0.6.0
      '@firebase/messaging': 0.12.0_@firebase+app@0.9.0
      '@firebase/util': 1.8.0
      tslib: 2.4.0
    transitivePeerDependencies:
      - '@firebase/app'
    dev: false

  /@firebase/messaging-interop-types/0.2.0:
    resolution: {integrity: sha512-ujA8dcRuVeBixGR9CtegfpU4YmZf3Lt7QYkcj693FFannwNuZgfAYaTmbJ40dtjB81SAu6tbFPL9YLNT15KmOQ==}
    dev: false

  /@firebase/messaging/0.12.0_@firebase+app@0.9.0:
    resolution: {integrity: sha512-M+LWaBH392SLF7/wAH5byJrP5f1MpromUG02NIr0sbgJ6Ot2nc+qDrDGjKF4qLXFqYzhNRlhskCCdf0ClgDM0A==}
    peerDependencies:
      '@firebase/app': 0.x
    dependencies:
      '@firebase/app': 0.9.0
      '@firebase/component': 0.6.0
      '@firebase/installations': 0.6.0_@firebase+app@0.9.0
      '@firebase/messaging-interop-types': 0.2.0
      '@firebase/util': 1.8.0
      idb: 7.0.1
      tslib: 2.4.0
    dev: false

  /@firebase/performance-compat/0.2.0_5z7svkifsmkn6ro3hru7lnxwrq:
    resolution: {integrity: sha512-iO0fspVpiVOGxR08Y51nXoSMPH/bdRkRVQXYo4wuDDfQoZ5WZ0DXQuE0kXy3/T9QgqXdr8tSU0P0nil/jvnOcg==}
    peerDependencies:
      '@firebase/app-compat': 0.x
    dependencies:
      '@firebase/app-compat': 0.2.0
      '@firebase/component': 0.6.0
      '@firebase/logger': 0.4.0
      '@firebase/performance': 0.6.0_@firebase+app@0.9.0
      '@firebase/performance-types': 0.2.0
      '@firebase/util': 1.8.0
      tslib: 2.4.0
    transitivePeerDependencies:
      - '@firebase/app'
    dev: false

  /@firebase/performance-types/0.2.0:
    resolution: {integrity: sha512-kYrbr8e/CYr1KLrLYZZt2noNnf+pRwDq2KK9Au9jHrBMnb0/C9X9yWSXmZkFt4UIdsQknBq8uBB7fsybZdOBTA==}
    dev: false

  /@firebase/performance/0.6.0_@firebase+app@0.9.0:
    resolution: {integrity: sha512-mmCQ/8F0hQZ+J+JBvfQPlPAgKIRZccYW6N9321NbX8swd7EQP3dsW905RBmdXRsbjBpBqhn20zcQU6TDOKRwYA==}
    peerDependencies:
      '@firebase/app': 0.x
    dependencies:
      '@firebase/app': 0.9.0
      '@firebase/component': 0.6.0
      '@firebase/installations': 0.6.0_@firebase+app@0.9.0
      '@firebase/logger': 0.4.0
      '@firebase/util': 1.8.0
      tslib: 2.4.0
    dev: false

  /@firebase/remote-config-compat/0.2.0_5z7svkifsmkn6ro3hru7lnxwrq:
    resolution: {integrity: sha512-2t+w4ngp1DPtZc04a6IjicbUGBpLb/MuFPlqpT8kHNqa/fNvA+ZFcAlEtHvzjS4o9rnTfjHgB+OJMgFP+r9OOw==}
    peerDependencies:
      '@firebase/app-compat': 0.x
    dependencies:
      '@firebase/app-compat': 0.2.0
      '@firebase/component': 0.6.0
      '@firebase/logger': 0.4.0
      '@firebase/remote-config': 0.4.0_@firebase+app@0.9.0
      '@firebase/remote-config-types': 0.3.0
      '@firebase/util': 1.8.0
      tslib: 2.4.0
    transitivePeerDependencies:
      - '@firebase/app'
    dev: false

  /@firebase/remote-config-types/0.3.0:
    resolution: {integrity: sha512-RtEH4vdcbXZuZWRZbIRmQVBNsE7VDQpet2qFvq6vwKLBIQRQR5Kh58M4ok3A3US8Sr3rubYnaGqZSurCwI8uMA==}
    dev: false

  /@firebase/remote-config/0.4.0_@firebase+app@0.9.0:
    resolution: {integrity: sha512-sedVYE4PwN4qtXfb7EkUYe9mz7hqBP/3y3c7WRMmTuh2VRNz5C5+NYULr5zySeJq+UZd6KyaS+KUOIxmx70tTw==}
    peerDependencies:
      '@firebase/app': 0.x
    dependencies:
      '@firebase/app': 0.9.0
      '@firebase/component': 0.6.0
      '@firebase/installations': 0.6.0_@firebase+app@0.9.0
      '@firebase/logger': 0.4.0
      '@firebase/util': 1.8.0
      tslib: 2.4.0
    dev: false

  /@firebase/storage-compat/0.2.0_smx2rqj2kjyjzx5x66zunbdpee:
    resolution: {integrity: sha512-w+7CyZyZ53YQWlTb8YOQ9YcmScgDwkvkXhpUbRWHlvlzAs06l0au42MydmHCeeTcSqvLOzpgURiVfm15ZifARg==}
    peerDependencies:
      '@firebase/app-compat': 0.x
    dependencies:
      '@firebase/app-compat': 0.2.0
      '@firebase/component': 0.6.0
      '@firebase/storage': 0.10.0_nw4m4mwqwngj7zodqmw3xrcjja
      '@firebase/storage-types': 0.7.0_ymjb4f6a56kabcdqyfm4cet2ly
      '@firebase/util': 1.8.0
      tslib: 2.4.0
    transitivePeerDependencies:
      - '@firebase/app'
      - '@firebase/app-types'
      - encoding
    dev: false

  /@firebase/storage-types/0.7.0_ymjb4f6a56kabcdqyfm4cet2ly:
    resolution: {integrity: sha512-n/8pYd82hc9XItV3Pa2KGpnuJ/2h/n/oTAaBberhe6GeyWQPnsmwwRK94W3GxUwBA/ZsszBAYZd7w7tTE+6XXA==}
    peerDependencies:
      '@firebase/app-types': 0.x
      '@firebase/util': 1.x
    dependencies:
      '@firebase/app-types': 0.9.0
      '@firebase/util': 1.8.0
    dev: false

  /@firebase/storage/0.10.0_nw4m4mwqwngj7zodqmw3xrcjja:
    resolution: {integrity: sha512-2rp7+/bQ1gkUgrqDv5qHf/vlPAOKV+a/h1tnZ8D9zN0/6wc42gqFTORJUZj/A4efVnX7Ix8MWHBe4woO/2Th0w==}
    peerDependencies:
      '@firebase/app': 0.x
    dependencies:
      '@firebase/app': 0.9.0
      '@firebase/component': 0.6.0
      '@firebase/util': 1.8.0
      node-fetch: 2.6.7_encoding@0.1.13
      tslib: 2.4.0
    transitivePeerDependencies:
      - encoding
    dev: false

  /@firebase/util/1.8.0:
    resolution: {integrity: sha512-clK6pTTxIiLMYz4UrvDTVAs2rIaOiroAuFdX67C0JalvEwzi6Vv8li6xAGj38tkj7Qax06mosM1fQkxf2h4VTg==}
    dependencies:
      tslib: 2.4.0
    dev: false

  /@firebase/webchannel-wrapper/0.9.0:
    resolution: {integrity: sha512-BpiZLBWdLFw+qFel9p3Zs1jD6QmH7Ii4aTDu6+vx8ShdidChZUXqDhYJly4ZjSgQh54miXbBgBrk0S+jTIh/Qg==}
    dev: false

  /@fontsource/poppins/4.5.10:
    resolution: {integrity: sha512-oYZVHsnlwV3VWM1SE/m6SUxVh0QLk5+2wB+lBiXcI7N/0KVQWmV9YykaPqfJHBLvmdya+MAOnv+BQHeLU1vOOw==}
    dev: false

  /@fontsource/space-mono/4.5.10:
    resolution: {integrity: sha512-OTrWNdcPp01bZjEbSu52vMu9PaReUFylHAMI4lctKVbYUnm+e7a4eG6YcnRvDrJEMYHBDtEWLAsqGVldV5r1EQ==}
    dev: false

  /@grpc/grpc-js/1.7.3:
    resolution: {integrity: sha512-H9l79u4kJ2PVSxUNA08HMYAnUBLj9v6KjYQ7SQ71hOZcEXhShE/y5iQCesP8+6/Ik/7i2O0a10bPquIcYfufog==}
    engines: {node: ^8.13.0 || >=10.10.0}
    dependencies:
      '@grpc/proto-loader': 0.7.4
      '@types/node': 18.11.18
    dev: false

  /@grpc/proto-loader/0.6.13:
    resolution: {integrity: sha512-FjxPYDRTn6Ec3V0arm1FtSpmP6V50wuph2yILpyvTKzjc76oDdoihXqM1DzOW5ubvCC8GivfCnNtfaRE8myJ7g==}
    engines: {node: '>=6'}
    hasBin: true
    dependencies:
      '@types/long': 4.0.2
      lodash.camelcase: 4.3.0
      long: 4.0.0
      protobufjs: 6.11.3
      yargs: 16.2.0
    dev: false

  /@grpc/proto-loader/0.7.4:
    resolution: {integrity: sha512-MnWjkGwqQ3W8fx94/c1CwqLsNmHHv2t0CFn+9++6+cDphC1lolpg9M2OU0iebIjK//pBNX9e94ho+gjx6vz39w==}
    engines: {node: '>=6'}
    hasBin: true
    dependencies:
      '@types/long': 4.0.2
      lodash.camelcase: 4.3.0
      long: 4.0.0
      protobufjs: 7.1.2
      yargs: 16.2.0
    dev: false

  /@humanwhocodes/config-array/0.10.4:
    resolution: {integrity: sha512-mXAIHxZT3Vcpg83opl1wGlVZ9xydbfZO3r5YfRSH6Gpp2J/PfdBP0wbDa2sO6/qRbcalpoevVyW6A/fI6LfeMw==}
    engines: {node: '>=10.10.0'}
    dependencies:
      '@humanwhocodes/object-schema': 1.2.1
      debug: 4.3.4
      minimatch: 3.1.2
    transitivePeerDependencies:
      - supports-color
    dev: true

  /@humanwhocodes/config-array/0.11.8:
    resolution: {integrity: sha512-UybHIJzJnR5Qc/MsD9Kr+RpO2h+/P1GhOwdiLPXK5TWk5sgTdu88bTD9UP+CKbPPh5Rni1u0GjAdYQLemG8g+g==}
    engines: {node: '>=10.10.0'}
    dependencies:
      '@humanwhocodes/object-schema': 1.2.1
      debug: 4.3.4
      minimatch: 3.1.2
    transitivePeerDependencies:
      - supports-color
    dev: true

  /@humanwhocodes/gitignore-to-minimatch/1.0.2:
    resolution: {integrity: sha512-rSqmMJDdLFUsyxR6FMtD00nfQKKLFb1kv+qBbOVKqErvloEIJLo5bDTJTQNTYgeyp78JsA7u/NPi5jT1GR/MuA==}
    dev: true

  /@humanwhocodes/module-importer/1.0.1:
    resolution: {integrity: sha512-bxveV4V8v5Yb4ncFTT3rPSgZBOpCkjfK0y4oVVVJwIuDVBRMDXrPyXRL988i5ap9m9bnyEEjWfm5WkBmtffLfA==}
    engines: {node: '>=12.22'}
    dev: true

  /@humanwhocodes/object-schema/1.2.1:
    resolution: {integrity: sha512-ZnQMnLV4e7hDlUvw8H+U8ASL02SS2Gn6+9Ac3wGGLIe7+je2AeAOxPY+izIPJDfFDb7eDjev0Us8MO1iFRN8hA==}
    dev: true

  /@istanbuljs/load-nyc-config/1.1.0:
    resolution: {integrity: sha512-VjeHSlIzpv/NyD3N0YuHfXOPDIixcA1q2ZV98wsMqcYlPmv2n3Yb2lYP9XMElnaFVXg5A7YLTeLu6V84uQDjmQ==}
    engines: {node: '>=8'}
    dependencies:
      camelcase: 5.3.1
      find-up: 4.1.0
      get-package-type: 0.1.0
      js-yaml: 3.14.1
      resolve-from: 5.0.0
    dev: true

  /@istanbuljs/schema/0.1.3:
    resolution: {integrity: sha512-ZXRY4jNvVgSVQ8DL3LTcakaAtXwTVUxE81hslsyD2AtoXW/wVob10HkOJ1X/pAlcI7D+2YoZKg5do8G/w6RYgA==}
    engines: {node: '>=8'}
    dev: true

  /@jest/console/29.3.1:
    resolution: {integrity: sha512-IRE6GD47KwcqA09RIWrabKdHPiKDGgtAL31xDxbi/RjQMsr+lY+ppxmHwY0dUEV3qvvxZzoe5Hl0RXZJOjQNUg==}
    engines: {node: ^14.15.0 || ^16.10.0 || >=18.0.0}
    dependencies:
      '@jest/types': 29.3.1
      '@types/node': 18.11.18
      chalk: 4.1.2
      jest-message-util: 29.3.1
      jest-util: 29.3.1
      slash: 3.0.0
    dev: true

  /@jest/core/29.3.1:
    resolution: {integrity: sha512-0ohVjjRex985w5MmO5L3u5GR1O30DexhBSpuwx2P+9ftyqHdJXnk7IUWiP80oHMvt7ubHCJHxV0a0vlKVuZirw==}
    engines: {node: ^14.15.0 || ^16.10.0 || >=18.0.0}
    peerDependencies:
      node-notifier: ^8.0.1 || ^9.0.0 || ^10.0.0
    peerDependenciesMeta:
      node-notifier:
        optional: true
    dependencies:
      '@jest/console': 29.3.1
      '@jest/reporters': 29.3.1
      '@jest/test-result': 29.3.1
      '@jest/transform': 29.3.1
      '@jest/types': 29.3.1
      '@types/node': 18.11.18
      ansi-escapes: 4.3.2
      chalk: 4.1.2
      ci-info: 3.7.0
      exit: 0.1.2
      graceful-fs: 4.2.10
      jest-changed-files: 29.2.0
      jest-config: 29.3.1_@types+node@18.11.18
      jest-haste-map: 29.3.1
      jest-message-util: 29.3.1
      jest-regex-util: 29.2.0
      jest-resolve: 29.3.1
      jest-resolve-dependencies: 29.3.1
      jest-runner: 29.3.1
      jest-runtime: 29.3.1
      jest-snapshot: 29.3.1
      jest-util: 29.3.1
      jest-validate: 29.3.1
      jest-watcher: 29.3.1
      micromatch: 4.0.5
      pretty-format: 29.3.1
      slash: 3.0.0
      strip-ansi: 6.0.1
    transitivePeerDependencies:
      - supports-color
      - ts-node
    dev: true

  /@jest/environment/29.3.1:
    resolution: {integrity: sha512-pMmvfOPmoa1c1QpfFW0nXYtNLpofqo4BrCIk6f2kW4JFeNlHV2t3vd+3iDLf31e2ot2Mec0uqZfmI+U0K2CFag==}
    engines: {node: ^14.15.0 || ^16.10.0 || >=18.0.0}
    dependencies:
      '@jest/fake-timers': 29.3.1
      '@jest/types': 29.3.1
      '@types/node': 18.11.18
      jest-mock: 29.3.1
    dev: true

  /@jest/expect-utils/29.3.1:
    resolution: {integrity: sha512-wlrznINZI5sMjwvUoLVk617ll/UYfGIZNxmbU+Pa7wmkL4vYzhV9R2pwVqUh4NWWuLQWkI8+8mOkxs//prKQ3g==}
    engines: {node: ^14.15.0 || ^16.10.0 || >=18.0.0}
    dependencies:
      jest-get-type: 29.2.0
    dev: true

  /@jest/expect/29.3.1:
    resolution: {integrity: sha512-QivM7GlSHSsIAWzgfyP8dgeExPRZ9BIe2LsdPyEhCGkZkoyA+kGsoIzbKAfZCvvRzfZioKwPtCZIt5SaoxYCvg==}
    engines: {node: ^14.15.0 || ^16.10.0 || >=18.0.0}
    dependencies:
      expect: 29.3.1
      jest-snapshot: 29.3.1
    transitivePeerDependencies:
      - supports-color
    dev: true

  /@jest/fake-timers/29.3.1:
    resolution: {integrity: sha512-iHTL/XpnDlFki9Tq0Q1GGuVeQ8BHZGIYsvCO5eN/O/oJaRzofG9Xndd9HuSDBI/0ZS79pg0iwn07OMTQ7ngF2A==}
    engines: {node: ^14.15.0 || ^16.10.0 || >=18.0.0}
    dependencies:
      '@jest/types': 29.3.1
      '@sinonjs/fake-timers': 9.1.2
      '@types/node': 18.11.18
      jest-message-util: 29.3.1
      jest-mock: 29.3.1
      jest-util: 29.3.1
    dev: true

  /@jest/globals/29.3.1:
    resolution: {integrity: sha512-cTicd134vOcwO59OPaB6AmdHQMCtWOe+/DitpTZVxWgMJ+YvXL1HNAmPyiGbSHmF/mXVBkvlm8YYtQhyHPnV6Q==}
    engines: {node: ^14.15.0 || ^16.10.0 || >=18.0.0}
    dependencies:
      '@jest/environment': 29.3.1
      '@jest/expect': 29.3.1
      '@jest/types': 29.3.1
      jest-mock: 29.3.1
    transitivePeerDependencies:
      - supports-color
    dev: true

  /@jest/reporters/29.3.1:
    resolution: {integrity: sha512-GhBu3YFuDrcAYW/UESz1JphEAbvUjaY2vShRZRoRY1mxpCMB3yGSJ4j9n0GxVlEOdCf7qjvUfBCrTUUqhVfbRA==}
    engines: {node: ^14.15.0 || ^16.10.0 || >=18.0.0}
    peerDependencies:
      node-notifier: ^8.0.1 || ^9.0.0 || ^10.0.0
    peerDependenciesMeta:
      node-notifier:
        optional: true
    dependencies:
      '@bcoe/v8-coverage': 0.2.3
      '@jest/console': 29.3.1
      '@jest/test-result': 29.3.1
      '@jest/transform': 29.3.1
      '@jest/types': 29.3.1
      '@jridgewell/trace-mapping': 0.3.17
      '@types/node': 18.11.18
      chalk: 4.1.2
      collect-v8-coverage: 1.0.1
      exit: 0.1.2
      glob: 7.2.3
      graceful-fs: 4.2.10
      istanbul-lib-coverage: 3.2.0
      istanbul-lib-instrument: 5.2.1
      istanbul-lib-report: 3.0.0
      istanbul-lib-source-maps: 4.0.1
      istanbul-reports: 3.1.5
      jest-message-util: 29.3.1
      jest-util: 29.3.1
      jest-worker: 29.3.1
      slash: 3.0.0
      string-length: 4.0.2
      strip-ansi: 6.0.1
      v8-to-istanbul: 9.0.1
    transitivePeerDependencies:
      - supports-color
    dev: true

  /@jest/schemas/29.0.0:
    resolution: {integrity: sha512-3Ab5HgYIIAnS0HjqJHQYZS+zXc4tUmTmBH3z83ajI6afXp8X3ZtdLX+nXx+I7LNkJD7uN9LAVhgnjDgZa2z0kA==}
    engines: {node: ^14.15.0 || ^16.10.0 || >=18.0.0}
    dependencies:
      '@sinclair/typebox': 0.24.51
    dev: true

  /@jest/source-map/29.2.0:
    resolution: {integrity: sha512-1NX9/7zzI0nqa6+kgpSdKPK+WU1p+SJk3TloWZf5MzPbxri9UEeXX5bWZAPCzbQcyuAzubcdUHA7hcNznmRqWQ==}
    engines: {node: ^14.15.0 || ^16.10.0 || >=18.0.0}
    dependencies:
      '@jridgewell/trace-mapping': 0.3.17
      callsites: 3.1.0
      graceful-fs: 4.2.10
    dev: true

  /@jest/test-result/29.3.1:
    resolution: {integrity: sha512-qeLa6qc0ddB0kuOZyZIhfN5q0e2htngokyTWsGriedsDhItisW7SDYZ7ceOe57Ii03sL988/03wAcBh3TChMGw==}
    engines: {node: ^14.15.0 || ^16.10.0 || >=18.0.0}
    dependencies:
      '@jest/console': 29.3.1
      '@jest/types': 29.3.1
      '@types/istanbul-lib-coverage': 2.0.4
      collect-v8-coverage: 1.0.1
    dev: true

  /@jest/test-sequencer/29.3.1:
    resolution: {integrity: sha512-IqYvLbieTv20ArgKoAMyhLHNrVHJfzO6ARZAbQRlY4UGWfdDnLlZEF0BvKOMd77uIiIjSZRwq3Jb3Fa3I8+2UA==}
    engines: {node: ^14.15.0 || ^16.10.0 || >=18.0.0}
    dependencies:
      '@jest/test-result': 29.3.1
      graceful-fs: 4.2.10
      jest-haste-map: 29.3.1
      slash: 3.0.0
    dev: true

  /@jest/transform/29.3.1:
    resolution: {integrity: sha512-8wmCFBTVGYqFNLWfcOWoVuMuKYPUBTnTMDkdvFtAYELwDOl9RGwOsvQWGPFxDJ8AWY9xM/8xCXdqmPK3+Q5Lug==}
    engines: {node: ^14.15.0 || ^16.10.0 || >=18.0.0}
    dependencies:
      '@babel/core': 7.20.5
      '@jest/types': 29.3.1
      '@jridgewell/trace-mapping': 0.3.17
      babel-plugin-istanbul: 6.1.1
      chalk: 4.1.2
      convert-source-map: 2.0.0
      fast-json-stable-stringify: 2.1.0
      graceful-fs: 4.2.10
      jest-haste-map: 29.3.1
      jest-regex-util: 29.2.0
      jest-util: 29.3.1
      micromatch: 4.0.5
      pirates: 4.0.5
      slash: 3.0.0
      write-file-atomic: 4.0.2
    transitivePeerDependencies:
      - supports-color
    dev: true

  /@jest/types/29.3.1:
    resolution: {integrity: sha512-d0S0jmmTpjnhCmNpApgX3jrUZgZ22ivKJRvL2lli5hpCRoNnp1f85r2/wpKfXuYu8E7Jjh1hGfhPyup1NM5AmA==}
    engines: {node: ^14.15.0 || ^16.10.0 || >=18.0.0}
    dependencies:
      '@jest/schemas': 29.0.0
      '@types/istanbul-lib-coverage': 2.0.4
      '@types/istanbul-reports': 3.0.1
      '@types/node': 18.11.18
      '@types/yargs': 17.0.15
      chalk: 4.1.2
    dev: true

  /@jridgewell/gen-mapping/0.1.1:
    resolution: {integrity: sha512-sQXCasFk+U8lWYEe66WxRDOE9PjVz4vSM51fTu3Hw+ClTpUSQb718772vH3pyS5pShp6lvQM7SxgIDXXXmOX7w==}
    engines: {node: '>=6.0.0'}
    dependencies:
      '@jridgewell/set-array': 1.1.2
      '@jridgewell/sourcemap-codec': 1.4.14
    dev: true

  /@jridgewell/gen-mapping/0.3.2:
    resolution: {integrity: sha512-mh65xKQAzI6iBcFzwv28KVWSmCkdRBWoOh+bYQGW3+6OZvbbN3TqMGo5hqYxQniRcH9F2VZIoJCm4pa3BPDK/A==}
    engines: {node: '>=6.0.0'}
    dependencies:
      '@jridgewell/set-array': 1.1.2
      '@jridgewell/sourcemap-codec': 1.4.14
      '@jridgewell/trace-mapping': 0.3.17
    dev: true

  /@jridgewell/resolve-uri/3.1.0:
    resolution: {integrity: sha512-F2msla3tad+Mfht5cJq7LSXcdudKTWCVYUgw6pLFOOHSTtZlj6SWNYAp+AhuqLmWdBO2X5hPrLcu8cVP8fy28w==}
    engines: {node: '>=6.0.0'}
    dev: true

  /@jridgewell/set-array/1.1.2:
    resolution: {integrity: sha512-xnkseuNADM0gt2bs+BvhO0p78Mk762YnZdsuzFV018NoG1Sj1SCQvpSqa7XUaTam5vAGasABV9qXASMKnFMwMw==}
    engines: {node: '>=6.0.0'}
    dev: true

  /@jridgewell/source-map/0.3.2:
    resolution: {integrity: sha512-m7O9o2uR8k2ObDysZYzdfhb08VuEml5oWGiosa1VdaPZ/A6QyPkAJuwN0Q1lhULOf6B7MtQmHENS743hWtCrgw==}
    dependencies:
      '@jridgewell/gen-mapping': 0.3.2
      '@jridgewell/trace-mapping': 0.3.17
    dev: true

  /@jridgewell/sourcemap-codec/1.4.14:
    resolution: {integrity: sha512-XPSJHWmi394fuUuzDnGz1wiKqWfo1yXecHQMRf2l6hztTO+nPru658AyDngaBe7isIxEkRsPR3FZh+s7iVa4Uw==}
    dev: true

  /@jridgewell/trace-mapping/0.3.17:
    resolution: {integrity: sha512-MCNzAp77qzKca9+W/+I0+sEpaUnZoeasnghNeVc41VZCEKaCH73Vq3BZZ/SzWIgrqE4H4ceI+p+b6C0mHf9T4g==}
    dependencies:
      '@jridgewell/resolve-uri': 3.1.0
      '@jridgewell/sourcemap-codec': 1.4.14
    dev: true

  /@jsdevtools/ono/7.1.3:
    resolution: {integrity: sha512-4JQNk+3mVzK3xh2rqd6RB4J46qUR19azEHBneZyTZM+c456qOrbbM/5xcR8huNCCcbVt7+UmizG6GuUvPvKUYg==}
    dev: false

  /@lit/reactive-element/1.4.1:
    resolution: {integrity: sha512-qDv4851VFSaBWzpS02cXHclo40jsbAjRXnebNXpm0uVg32kCneZPo9RYVQtrTNICtZ+1wAYHu1ZtxWSWMbKrBw==}
    dev: false

  /@lit/reactive-element/1.5.0:
    resolution: {integrity: sha512-fQh9FDK0LPTwDk+0HhSZEtb8K0LTN1wXerwpGrWA+a8tWulYRDLI4vQDWp4GOIsewn0572KYV/oZ3+492D7osA==}
    dev: false

  /@manypkg/find-root/1.1.0:
    resolution: {integrity: sha512-mki5uBvhHzO8kYYix/WRy2WX8S3B5wdVSc9D6KcU5lQNglP2yt58/VfLuAK49glRXChosY8ap2oJ1qgma3GUVA==}
    dependencies:
      '@babel/runtime': 7.20.7
      '@types/node': 12.20.55
      find-up: 4.1.0
      fs-extra: 8.1.0
    dev: true

  /@manypkg/get-packages/1.1.3:
    resolution: {integrity: sha512-fo+QhuU3qE/2TQMQmbVMqaQ6EWbMhi4ABWP+O4AM1NqPBuy0OrApV5LO6BrrgnhtAHS2NH6RrVk9OL181tTi8A==}
    dependencies:
      '@babel/runtime': 7.20.7
      '@changesets/types': 4.1.0
      '@manypkg/find-root': 1.1.0
      fs-extra: 8.1.0
      globby: 11.1.0
      read-yaml-file: 1.1.0
    dev: true

  /@mui/base/5.0.0-alpha.101_7ey2zzynotv32rpkwno45fsx4e:
    resolution: {integrity: sha512-a54BcXvArGOKUZ2zyS/7B9GNhAGgfomEQSkfEZ88Nc9jKvXA+Mppenfz5o4JCAnD8c4VlePmz9rKOYvvum1bZw==}
    engines: {node: '>=12.0.0'}
    peerDependencies:
      '@types/react': ^17.0.0 || ^18.0.0
      react: ^17.0.0 || ^18.0.0
      react-dom: ^17.0.0 || ^18.0.0
    peerDependenciesMeta:
      '@types/react':
        optional: true
    dependencies:
      '@babel/runtime': 7.19.0
      '@emotion/is-prop-valid': 1.2.0
      '@mui/types': 7.2.0_@types+react@18.0.20
      '@mui/utils': 5.10.9_react@18.2.0
      '@popperjs/core': 2.11.6
      '@types/react': 18.0.20
      clsx: 1.2.1
      prop-types: 15.8.1
      react: 18.2.0
      react-dom: 18.2.0_react@18.2.0
      react-is: 18.2.0
    dev: false

  /@mui/core-downloads-tracker/5.10.9:
    resolution: {integrity: sha512-rqoFu4qww6KJBbXYhyRd9YXjwBHa3ylnBPSWbGf1bdfG0AYMKmVzg8zxkWvxAWOp97kvx3M2kNPb0xMIDZiogQ==}
    dev: false

  /@mui/icons-material/5.10.9_5fncb4nagb4cvvcnwamw2rozfa:
    resolution: {integrity: sha512-sqClXdEM39WKQJOQ0ZCPTptaZgqwibhj2EFV9N0v7BU1PO8y4OcX/a2wIQHn4fNuDjIZktJIBrmU23h7aqlGgg==}
    engines: {node: '>=12.0.0'}
    peerDependencies:
      '@mui/material': ^5.0.0
      '@types/react': ^17.0.0 || ^18.0.0
      react: ^17.0.0 || ^18.0.0
    peerDependenciesMeta:
      '@types/react':
        optional: true
    dependencies:
      '@babel/runtime': 7.19.0
      '@mui/material': 5.10.9_af5ln35zuaotaffazii6n6bke4
      '@types/react': 18.0.20
      react: 18.2.0
    dev: false

  /@mui/material/5.10.9_af5ln35zuaotaffazii6n6bke4:
    resolution: {integrity: sha512-sdOzlgpCmyw48je+E7o9UGGJpgBaF+60FlTRpVpcd/z+LUhnuzzuis891yPI5dPPXLBDL/bO4SsGg51lgNeLBw==}
    engines: {node: '>=12.0.0'}
    peerDependencies:
      '@emotion/react': ^11.5.0
      '@emotion/styled': ^11.3.0
      '@types/react': ^17.0.0 || ^18.0.0
      react: ^17.0.0 || ^18.0.0
      react-dom: ^17.0.0 || ^18.0.0
    peerDependenciesMeta:
      '@emotion/react':
        optional: true
      '@emotion/styled':
        optional: true
      '@types/react':
        optional: true
    dependencies:
      '@babel/runtime': 7.19.0
      '@emotion/react': 11.10.4_w5j4k42lgipnm43s3brx6h3c34
      '@emotion/styled': 11.10.4_yiaqs725o7pcd7rteavrnhgj4y
      '@mui/base': 5.0.0-alpha.101_7ey2zzynotv32rpkwno45fsx4e
      '@mui/core-downloads-tracker': 5.10.9
      '@mui/system': 5.10.10_4mv32nu4vciambuqqzuu4gtvj4
      '@mui/types': 7.2.0_@types+react@18.0.20
      '@mui/utils': 5.10.9_react@18.2.0
      '@types/react': 18.0.20
      '@types/react-transition-group': 4.4.5
      clsx: 1.2.1
      csstype: 3.1.1
      prop-types: 15.8.1
      react: 18.2.0
      react-dom: 18.2.0_react@18.2.0
      react-is: 18.2.0
      react-transition-group: 4.4.5_biqbaboplfbrettd7655fr4n2y
    dev: false

  /@mui/private-theming/5.10.9_w5j4k42lgipnm43s3brx6h3c34:
    resolution: {integrity: sha512-BN7/CnsVPVyBaQpDTij4uV2xGYHHHhOgpdxeYLlIu+TqnsVM7wUeF+37kXvHovxM6xmL5qoaVUD98gDC0IZnHg==}
    engines: {node: '>=12.0.0'}
    peerDependencies:
      '@types/react': ^17.0.0 || ^18.0.0
      react: ^17.0.0 || ^18.0.0
    peerDependenciesMeta:
      '@types/react':
        optional: true
    dependencies:
      '@babel/runtime': 7.20.7
      '@mui/utils': 5.10.9_react@18.2.0
      '@types/react': 18.0.20
      prop-types: 15.8.1
      react: 18.2.0
    dev: false

  /@mui/styled-engine/5.10.8_hfzxdiydbrbhhfpkwuv3jhvwmq:
    resolution: {integrity: sha512-w+y8WI18EJV6zM/q41ug19cE70JTeO6sWFsQ7tgePQFpy6ToCVPh0YLrtqxUZXSoMStW5FMw0t9fHTFAqPbngw==}
    engines: {node: '>=12.0.0'}
    peerDependencies:
      '@emotion/react': ^11.4.1
      '@emotion/styled': ^11.3.0
      react: ^17.0.0 || ^18.0.0
    peerDependenciesMeta:
      '@emotion/react':
        optional: true
      '@emotion/styled':
        optional: true
    dependencies:
      '@babel/runtime': 7.20.7
      '@emotion/cache': 11.10.5
      '@emotion/react': 11.10.4_w5j4k42lgipnm43s3brx6h3c34
      '@emotion/styled': 11.10.4_yiaqs725o7pcd7rteavrnhgj4y
      csstype: 3.1.1
      prop-types: 15.8.1
      react: 18.2.0
    dev: false

  /@mui/system/5.10.10_4mv32nu4vciambuqqzuu4gtvj4:
    resolution: {integrity: sha512-TXwtKN0adKpBrZmO+eilQWoPf2veh050HLYrN78Kps9OhlvO70v/2Kya0+mORFhu9yhpAwjHXO8JII/R4a5ZLA==}
    engines: {node: '>=12.0.0'}
    peerDependencies:
      '@emotion/react': ^11.5.0
      '@emotion/styled': ^11.3.0
      '@types/react': ^17.0.0 || ^18.0.0
      react: ^17.0.0 || ^18.0.0
    peerDependenciesMeta:
      '@emotion/react':
        optional: true
      '@emotion/styled':
        optional: true
      '@types/react':
        optional: true
    dependencies:
      '@babel/runtime': 7.20.7
      '@emotion/react': 11.10.4_w5j4k42lgipnm43s3brx6h3c34
      '@emotion/styled': 11.10.4_yiaqs725o7pcd7rteavrnhgj4y
      '@mui/private-theming': 5.10.9_w5j4k42lgipnm43s3brx6h3c34
      '@mui/styled-engine': 5.10.8_hfzxdiydbrbhhfpkwuv3jhvwmq
      '@mui/types': 7.2.0_@types+react@18.0.20
      '@mui/utils': 5.10.9_react@18.2.0
      '@types/react': 18.0.20
      clsx: 1.2.1
      csstype: 3.1.1
      prop-types: 15.8.1
      react: 18.2.0
    dev: false

  /@mui/types/7.2.0_@types+react@18.0.20:
    resolution: {integrity: sha512-lGXtFKe5lp3UxTBGqKI1l7G8sE2xBik8qCfrLHD5olwP/YU0/ReWoWT7Lp1//ri32dK39oPMrJN8TgbkCSbsNA==}
    peerDependencies:
      '@types/react': '*'
    peerDependenciesMeta:
      '@types/react':
        optional: true
    dependencies:
      '@types/react': 18.0.20
    dev: false

  /@mui/utils/5.10.9_react@18.2.0:
    resolution: {integrity: sha512-2tdHWrq3+WCy+G6TIIaFx3cg7PorXZ71P375ExuX61od1NOAJP1mK90VxQ8N4aqnj2vmO3AQDkV4oV2Ktvt4bA==}
    engines: {node: '>=12.0.0'}
    peerDependencies:
      react: ^17.0.0 || ^18.0.0
    dependencies:
      '@babel/runtime': 7.20.7
      '@types/prop-types': 15.7.5
      '@types/react-is': 17.0.3
      prop-types: 15.8.1
      react: 18.2.0
      react-is: 18.2.0
    dev: false

  /@next/env/12.3.1:
    resolution: {integrity: sha512-9P9THmRFVKGKt9DYqeC2aKIxm8rlvkK38V1P1sRE7qyoPBIs8l9oo79QoSdPtOWfzkbDAVUqvbQGgTMsb8BtJg==}
    dev: false

  /@next/env/13.1.0:
    resolution: {integrity: sha512-6iNixFzCndH+Bl4FetQzOMjxCJqg8fs0LAlZviig1K6mIjOWH2m2oPcHcOg1Ta5VCe7Bx5KG1Hs+NrWDUkBt9A==}

  /@next/eslint-plugin-next/12.3.1:
    resolution: {integrity: sha512-sw+lTf6r6P0j+g/n9y4qdWWI2syPqZx+uc0+B/fRENqfR3KpSid6MIKqc9gNwGhJASazEQ5b3w8h4cAET213jw==}
    dependencies:
      glob: 7.1.7
    dev: true

  /@next/swc-android-arm-eabi/12.3.1:
    resolution: {integrity: sha512-i+BvKA8tB//srVPPQxIQN5lvfROcfv4OB23/L1nXznP+N/TyKL8lql3l7oo2LNhnH66zWhfoemg3Q4VJZSruzQ==}
    engines: {node: '>= 10'}
    cpu: [arm]
    os: [android]
    requiresBuild: true
    dev: false
    optional: true

  /@next/swc-android-arm-eabi/13.1.0:
    resolution: {integrity: sha512-ANBZZRjZBV+Sii11ZVxbxSvfIi6dZwu4w+XnJBDmz+0/wtAigpjYWyMkuWZ/RCD7INdusOlU4EgJ99WzWGIDjA==}
    engines: {node: '>= 10'}
    cpu: [arm]
    os: [android]
    requiresBuild: true
    optional: true

  /@next/swc-android-arm64/12.3.1:
    resolution: {integrity: sha512-CmgU2ZNyBP0rkugOOqLnjl3+eRpXBzB/I2sjwcGZ7/Z6RcUJXK5Evz+N0ucOxqE4cZ3gkTeXtSzRrMK2mGYV8Q==}
    engines: {node: '>= 10'}
    cpu: [arm64]
    os: [android]
    requiresBuild: true
    dev: false
    optional: true

  /@next/swc-android-arm64/13.1.0:
    resolution: {integrity: sha512-nPwbkS3aZjCIe61wztgjXjIeylijOP8uGtDGjjJVUF3B/5GLVx3ngZu6tjPTMEgaLM0u//HuGK+aZolWUQWE4g==}
    engines: {node: '>= 10'}
    cpu: [arm64]
    os: [android]
    requiresBuild: true
    optional: true

  /@next/swc-darwin-arm64/12.3.1:
    resolution: {integrity: sha512-hT/EBGNcu0ITiuWDYU9ur57Oa4LybD5DOQp4f22T6zLfpoBMfBibPtR8XktXmOyFHrL/6FC2p9ojdLZhWhvBHg==}
    engines: {node: '>= 10'}
    cpu: [arm64]
    os: [darwin]
    requiresBuild: true
    dev: false
    optional: true

  /@next/swc-darwin-arm64/13.1.0:
    resolution: {integrity: sha512-0hUydiAW18jK2uGPnZRdnRQtdB/3ZoPo84A6zH7MJHxAWw9lzVsv3kMg9kgVBBlrivzqdNN8rdgA+eYNxzXU9w==}
    engines: {node: '>= 10'}
    cpu: [arm64]
    os: [darwin]
    requiresBuild: true
    optional: true

  /@next/swc-darwin-x64/12.3.1:
    resolution: {integrity: sha512-9S6EVueCVCyGf2vuiLiGEHZCJcPAxglyckTZcEwLdJwozLqN0gtS0Eq0bQlGS3dH49Py/rQYpZ3KVWZ9BUf/WA==}
    engines: {node: '>= 10'}
    cpu: [x64]
    os: [darwin]
    requiresBuild: true
    dev: false
    optional: true

  /@next/swc-darwin-x64/13.1.0:
    resolution: {integrity: sha512-3S3iQqJIysklj0Q9gnanuYMzF8H9p+fUVhvSHxVVLcKH4HsE8EGddNkXsaOyznL1kC6vGKw7h6uz1ojaXEafCA==}
    engines: {node: '>= 10'}
    cpu: [x64]
    os: [darwin]
    requiresBuild: true
    optional: true

  /@next/swc-freebsd-x64/12.3.1:
    resolution: {integrity: sha512-qcuUQkaBZWqzM0F1N4AkAh88lLzzpfE6ImOcI1P6YeyJSsBmpBIV8o70zV+Wxpc26yV9vpzb+e5gCyxNjKJg5Q==}
    engines: {node: '>= 10'}
    cpu: [x64]
    os: [freebsd]
    requiresBuild: true
    dev: false
    optional: true

  /@next/swc-freebsd-x64/13.1.0:
    resolution: {integrity: sha512-wAgzwm/em48GIuWq3OYr0BpncMy7c+UA3hsyX+xKh/vb/sOIpQly7JTa+GNdk17s7kprhMfsgzPG3da36NLpkA==}
    engines: {node: '>= 10'}
    cpu: [x64]
    os: [freebsd]
    requiresBuild: true
    optional: true

  /@next/swc-linux-arm-gnueabihf/12.3.1:
    resolution: {integrity: sha512-diL9MSYrEI5nY2wc/h/DBewEDUzr/DqBjIgHJ3RUNtETAOB3spMNHvJk2XKUDjnQuluLmFMloet9tpEqU2TT9w==}
    engines: {node: '>= 10'}
    cpu: [arm]
    os: [linux]
    requiresBuild: true
    dev: false
    optional: true

  /@next/swc-linux-arm-gnueabihf/13.1.0:
    resolution: {integrity: sha512-Cr2hzL7ad+4nj9KrR1Cz1RDcsWa61X6I7gc6PToRYIY4gL480Sijq19xo7dlXQPnr1viVzbNiNnNXZASHv7uvw==}
    engines: {node: '>= 10'}
    cpu: [arm]
    os: [linux]
    requiresBuild: true
    optional: true

  /@next/swc-linux-arm64-gnu/12.3.1:
    resolution: {integrity: sha512-o/xB2nztoaC7jnXU3Q36vGgOolJpsGG8ETNjxM1VAPxRwM7FyGCPHOMk1XavG88QZSQf+1r+POBW0tLxQOJ9DQ==}
    engines: {node: '>= 10'}
    cpu: [arm64]
    os: [linux]
    requiresBuild: true
    dev: false
    optional: true

  /@next/swc-linux-arm64-gnu/13.1.0:
    resolution: {integrity: sha512-EjCIKfeZB9h72evL2yGNwBvE5Im96Zn7o2zxImlvCiUYb/xXDqn4hzhck035BSP3g3sGDLfijFTE1wKRyXIk4w==}
    engines: {node: '>= 10'}
    cpu: [arm64]
    os: [linux]
    requiresBuild: true
    optional: true

  /@next/swc-linux-arm64-musl/12.3.1:
    resolution: {integrity: sha512-2WEasRxJzgAmP43glFNhADpe8zB7kJofhEAVNbDJZANp+H4+wq+/cW1CdDi8DqjkShPEA6/ejJw+xnEyDID2jg==}
    engines: {node: '>= 10'}
    cpu: [arm64]
    os: [linux]
    requiresBuild: true
    dev: false
    optional: true

  /@next/swc-linux-arm64-musl/13.1.0:
    resolution: {integrity: sha512-WAsZtCtPXlz/7/bnW9ryw856xEun+c6xSwZwbcvrMxtcSiW3z0LD91Nsj3AkexsjRtBjeEpNeVtDExqF2VKKSA==}
    engines: {node: '>= 10'}
    cpu: [arm64]
    os: [linux]
    requiresBuild: true
    optional: true

  /@next/swc-linux-x64-gnu/12.3.1:
    resolution: {integrity: sha512-JWEaMyvNrXuM3dyy9Pp5cFPuSSvG82+yABqsWugjWlvfmnlnx9HOQZY23bFq3cNghy5V/t0iPb6cffzRWylgsA==}
    engines: {node: '>= 10'}
    cpu: [x64]
    os: [linux]
    requiresBuild: true
    dev: false
    optional: true

  /@next/swc-linux-x64-gnu/13.1.0:
    resolution: {integrity: sha512-Tjd5gieI3X9vPce5yF+GsQxOl0jwUkyOrTR1g5PQr+bT/9Qos/yPL48H1L5ayEp0hxgLVPW7skGal7lVnAoVEQ==}
    engines: {node: '>= 10'}
    cpu: [x64]
    os: [linux]
    requiresBuild: true
    optional: true

  /@next/swc-linux-x64-musl/12.3.1:
    resolution: {integrity: sha512-xoEWQQ71waWc4BZcOjmatuvPUXKTv6MbIFzpm4LFeCHsg2iwai0ILmNXf81rJR+L1Wb9ifEke2sQpZSPNz1Iyg==}
    engines: {node: '>= 10'}
    cpu: [x64]
    os: [linux]
    requiresBuild: true
    dev: false
    optional: true

  /@next/swc-linux-x64-musl/13.1.0:
    resolution: {integrity: sha512-H9UMEQv40e9pkgdX4mCms0dDf2dimmZ6WXhDTWF/yIh9icgcsHaP73BJ9IFlgvh80wLiUgWZ3LAX4vXnXzidmg==}
    engines: {node: '>= 10'}
    cpu: [x64]
    os: [linux]
    requiresBuild: true
    optional: true

  /@next/swc-win32-arm64-msvc/12.3.1:
    resolution: {integrity: sha512-hswVFYQYIeGHE2JYaBVtvqmBQ1CppplQbZJS/JgrVI3x2CurNhEkmds/yqvDONfwfbttTtH4+q9Dzf/WVl3Opw==}
    engines: {node: '>= 10'}
    cpu: [arm64]
    os: [win32]
    requiresBuild: true
    dev: false
    optional: true

  /@next/swc-win32-arm64-msvc/13.1.0:
    resolution: {integrity: sha512-LFFIKjW/cPl4wvG8HF/6oYPJZ+Jy32G3FUflC8UW1Od6W9yOSEvadhk9fMyDZN4cgsNOcVc3uVSMpcuuCpbDGw==}
    engines: {node: '>= 10'}
    cpu: [arm64]
    os: [win32]
    requiresBuild: true
    optional: true

  /@next/swc-win32-ia32-msvc/12.3.1:
    resolution: {integrity: sha512-Kny5JBehkTbKPmqulr5i+iKntO5YMP+bVM8Hf8UAmjSMVo3wehyLVc9IZkNmcbxi+vwETnQvJaT5ynYBkJ9dWA==}
    engines: {node: '>= 10'}
    cpu: [ia32]
    os: [win32]
    requiresBuild: true
    dev: false
    optional: true

  /@next/swc-win32-ia32-msvc/13.1.0:
    resolution: {integrity: sha512-MBLaoHZSenMdxhB3Ww1VNEhjyPT3uLjzAi5Ygk48LLLbOGu5KxQolhINRrqGuJWqJRNWSJ9JSFBfJrZwQzrUew==}
    engines: {node: '>= 10'}
    cpu: [ia32]
    os: [win32]
    requiresBuild: true
    optional: true

  /@next/swc-win32-x64-msvc/12.3.1:
    resolution: {integrity: sha512-W1ijvzzg+kPEX6LAc+50EYYSEo0FVu7dmTE+t+DM4iOLqgGHoW9uYSz9wCVdkXOEEMP9xhXfGpcSxsfDucyPkA==}
    engines: {node: '>= 10'}
    cpu: [x64]
    os: [win32]
    requiresBuild: true
    dev: false
    optional: true

  /@next/swc-win32-x64-msvc/13.1.0:
    resolution: {integrity: sha512-fFTfIQvnmpbKoyh4v3ezlGqtERlgc2Sx8qJwPuYqoVi0V08wCx9wp2Iq1CINxP3UMHkEeNX7gYpDOd+9Cw9EiQ==}
    engines: {node: '>= 10'}
    cpu: [x64]
    os: [win32]
    requiresBuild: true
    optional: true

  /@nodelib/fs.scandir/2.1.5:
    resolution: {integrity: sha512-vq24Bq3ym5HEQm2NKCr3yXDwjc7vTsEThRDnkp2DK9p1uqLR+DHurm/NOTo0KG7HYHU7eppKZj3MyqYuMBf62g==}
    engines: {node: '>= 8'}
    dependencies:
      '@nodelib/fs.stat': 2.0.5
      run-parallel: 1.2.0
    dev: true

  /@nodelib/fs.stat/2.0.5:
    resolution: {integrity: sha512-RkhPPp2zrqDAQA/2jNhnztcPAlv64XdhIp7a7454A5ovI7Bukxgt7MX7udwAu3zg1DcpPU0rz3VV1SeaqvY4+A==}
    engines: {node: '>= 8'}
    dev: true

  /@nodelib/fs.walk/1.2.8:
    resolution: {integrity: sha512-oGB+UxlgWcgQkgwo8GcEGwemoTFt3FIO9ababBmaGwXIoBKZ+GTy0pP185beGg7Llih/NSHSV2XAs1lnznocSg==}
    engines: {node: '>= 8'}
    dependencies:
      '@nodelib/fs.scandir': 2.1.5
      fastq: 1.13.0
    dev: true

  /@pkgr/utils/2.3.1:
    resolution: {integrity: sha512-wfzX8kc1PMyUILA+1Z/EqoE4UCXGy0iRGMhPwdfae1+f0OXlLqCk+By+aMzgJBzR9AzS4CDizioG6Ss1gvAFJw==}
    engines: {node: ^12.20.0 || ^14.18.0 || >=16.0.0}
    dependencies:
      cross-spawn: 7.0.3
      is-glob: 4.0.3
      open: 8.4.0
      picocolors: 1.0.0
      tiny-glob: 0.2.9
      tslib: 2.4.0
    dev: true

  /@playwright/test/1.29.1:
    resolution: {integrity: sha512-iQxk2DX5U9wOGV3+/Jh9OHPsw5H3mleUL2S4BgQuwtlAfK3PnKvn38m4Rg9zIViGHVW24opSm99HQm/UFLEy6w==}
    engines: {node: '>=14'}
    hasBin: true
    dependencies:
      '@types/node': 18.11.18
      playwright-core: 1.29.1
    dev: true

  /@popperjs/core/2.11.6:
    resolution: {integrity: sha512-50/17A98tWUfQ176raKiOGXuYpLyyVMkxxG6oylzL3BPOlA6ADGdK7EYunSa4I064xerltq9TGXs8HmOk5E+vw==}
    dev: false

  /@protobufjs/aspromise/1.1.2:
    resolution: {integrity: sha512-j+gKExEuLmKwvz3OgROXtrJ2UG2x8Ch2YZUxahh+s1F2HZ+wAceUNLkvy6zKCPVRkU++ZWQrdxsUeQXmcg4uoQ==}
    dev: false

  /@protobufjs/base64/1.1.2:
    resolution: {integrity: sha512-AZkcAA5vnN/v4PDqKyMR5lx7hZttPDgClv83E//FMNhR2TMcLUhfRUBHCmSl0oi9zMgDDqRUJkSxO3wm85+XLg==}
    dev: false

  /@protobufjs/codegen/2.0.4:
    resolution: {integrity: sha512-YyFaikqM5sH0ziFZCN3xDC7zeGaB/d0IUb9CATugHWbd1FRFwWwt4ld4OYMPWu5a3Xe01mGAULCdqhMlPl29Jg==}
    dev: false

  /@protobufjs/eventemitter/1.1.0:
    resolution: {integrity: sha512-j9ednRT81vYJ9OfVuXG6ERSTdEL1xVsNgqpkxMsbIabzSo3goCjDIveeGv5d03om39ML71RdmrGNjG5SReBP/Q==}
    dev: false

  /@protobufjs/fetch/1.1.0:
    resolution: {integrity: sha512-lljVXpqXebpsijW71PZaCYeIcE5on1w5DlQy5WH6GLbFryLUrBD4932W/E2BSpfRJWseIL4v/KPgBFxDOIdKpQ==}
    dependencies:
      '@protobufjs/aspromise': 1.1.2
      '@protobufjs/inquire': 1.1.0
    dev: false

  /@protobufjs/float/1.0.2:
    resolution: {integrity: sha512-Ddb+kVXlXst9d+R9PfTIxh1EdNkgoRe5tOX6t01f1lYWOvJnSPDBlG241QLzcyPdoNTsblLUdujGSE4RzrTZGQ==}
    dev: false

  /@protobufjs/inquire/1.1.0:
    resolution: {integrity: sha512-kdSefcPdruJiFMVSbn801t4vFK7KB/5gd2fYvrxhuJYg8ILrmn9SKSX2tZdV6V+ksulWqS7aXjBcRXl3wHoD9Q==}
    dev: false

  /@protobufjs/path/1.1.2:
    resolution: {integrity: sha512-6JOcJ5Tm08dOHAbdR3GrvP+yUUfkjG5ePsHYczMFLq3ZmMkAD98cDgcT2iA1lJ9NVwFd4tH/iSSoe44YWkltEA==}
    dev: false

  /@protobufjs/pool/1.1.0:
    resolution: {integrity: sha512-0kELaGSIDBKvcgS4zkjz1PeddatrjYcmMWOlAuAPwAeccUrPHdUqo/J6LiymHHEiJT5NrF1UVwxY14f+fy4WQw==}
    dev: false

  /@protobufjs/utf8/1.1.0:
    resolution: {integrity: sha512-Vvn3zZrhQZkkBE8LSuW3em98c0FwgO4nxzv6OdSxPKJIEKY2bGbHn+mhGIPerzI4twdxaP8/0+06HBpwf345Lw==}
    dev: false

  /@radix-ui/primitive/1.0.0:
    resolution: {integrity: sha512-3e7rn8FDMin4CgeL7Z/49smCA3rFYY3Ha2rUQ7HRWFadS5iCRw08ZgVT1LaNTCNqgvrUiyczLflrVrF0SRQtNA==}
    dependencies:
      '@babel/runtime': 7.20.7
    dev: false

  /@radix-ui/react-compose-refs/1.0.0_react@18.2.0:
    resolution: {integrity: sha512-0KaSv6sx787/hK3eF53iOkiSLwAGlFMx5lotrqD2pTjB18KbybKoEIgkNZTKC60YECDQTKGTRcDBILwZVqVKvA==}
    peerDependencies:
      react: ^16.8 || ^17.0 || ^18.0
    dependencies:
      '@babel/runtime': 7.20.7
      react: 18.2.0
    dev: false

  /@radix-ui/react-context/1.0.0_react@18.2.0:
    resolution: {integrity: sha512-1pVM9RfOQ+n/N5PJK33kRSKsr1glNxomxONs5c49MliinBY6Yw2Q995qfBUUo0/Mbg05B/sGA0gkgPI7kmSHBg==}
    peerDependencies:
      react: ^16.8 || ^17.0 || ^18.0
    dependencies:
      '@babel/runtime': 7.20.7
      react: 18.2.0
    dev: false

  /@radix-ui/react-dialog/1.0.0_7ey2zzynotv32rpkwno45fsx4e:
    resolution: {integrity: sha512-Yn9YU+QlHYLWwV1XfKiqnGVpWYWk6MeBVM6x/bcoyPvxgjQGoeT35482viLPctTMWoMw0PoHgqfSox7Ig+957Q==}
    peerDependencies:
      react: ^16.8 || ^17.0 || ^18.0
      react-dom: ^16.8 || ^17.0 || ^18.0
    dependencies:
      '@babel/runtime': 7.20.7
      '@radix-ui/primitive': 1.0.0
      '@radix-ui/react-compose-refs': 1.0.0_react@18.2.0
      '@radix-ui/react-context': 1.0.0_react@18.2.0
      '@radix-ui/react-dismissable-layer': 1.0.0_biqbaboplfbrettd7655fr4n2y
      '@radix-ui/react-focus-guards': 1.0.0_react@18.2.0
      '@radix-ui/react-focus-scope': 1.0.0_biqbaboplfbrettd7655fr4n2y
      '@radix-ui/react-id': 1.0.0_react@18.2.0
      '@radix-ui/react-portal': 1.0.0_biqbaboplfbrettd7655fr4n2y
      '@radix-ui/react-presence': 1.0.0_biqbaboplfbrettd7655fr4n2y
      '@radix-ui/react-primitive': 1.0.0_biqbaboplfbrettd7655fr4n2y
      '@radix-ui/react-slot': 1.0.0_react@18.2.0
      '@radix-ui/react-use-controllable-state': 1.0.0_react@18.2.0
      aria-hidden: 1.2.2_w5j4k42lgipnm43s3brx6h3c34
      react: 18.2.0
      react-dom: 18.2.0_react@18.2.0
      react-remove-scroll: 2.5.4_w5j4k42lgipnm43s3brx6h3c34
    transitivePeerDependencies:
      - '@types/react'
    dev: false

  /@radix-ui/react-dismissable-layer/1.0.0_biqbaboplfbrettd7655fr4n2y:
    resolution: {integrity: sha512-n7kDRfx+LB1zLueRDvZ1Pd0bxdJWDUZNQ/GWoxDn2prnuJKRdxsjulejX/ePkOsLi2tTm6P24mDqlMSgQpsT6g==}
    peerDependencies:
      react: ^16.8 || ^17.0 || ^18.0
      react-dom: ^16.8 || ^17.0 || ^18.0
    dependencies:
      '@babel/runtime': 7.20.7
      '@radix-ui/primitive': 1.0.0
      '@radix-ui/react-compose-refs': 1.0.0_react@18.2.0
      '@radix-ui/react-primitive': 1.0.0_biqbaboplfbrettd7655fr4n2y
      '@radix-ui/react-use-callback-ref': 1.0.0_react@18.2.0
      '@radix-ui/react-use-escape-keydown': 1.0.0_react@18.2.0
      react: 18.2.0
      react-dom: 18.2.0_react@18.2.0
    dev: false

  /@radix-ui/react-focus-guards/1.0.0_react@18.2.0:
    resolution: {integrity: sha512-UagjDk4ijOAnGu4WMUPj9ahi7/zJJqNZ9ZAiGPp7waUWJO0O1aWXi/udPphI0IUjvrhBsZJGSN66dR2dsueLWQ==}
    peerDependencies:
      react: ^16.8 || ^17.0 || ^18.0
    dependencies:
      '@babel/runtime': 7.20.7
      react: 18.2.0
    dev: false

  /@radix-ui/react-focus-scope/1.0.0_biqbaboplfbrettd7655fr4n2y:
    resolution: {integrity: sha512-C4SWtsULLGf/2L4oGeIHlvWQx7Rf+7cX/vKOAD2dXW0A1b5QXwi3wWeaEgW+wn+SEVrraMUk05vLU9fZZz5HbQ==}
    peerDependencies:
      react: ^16.8 || ^17.0 || ^18.0
      react-dom: ^16.8 || ^17.0 || ^18.0
    dependencies:
      '@babel/runtime': 7.20.7
      '@radix-ui/react-compose-refs': 1.0.0_react@18.2.0
      '@radix-ui/react-primitive': 1.0.0_biqbaboplfbrettd7655fr4n2y
      '@radix-ui/react-use-callback-ref': 1.0.0_react@18.2.0
      react: 18.2.0
      react-dom: 18.2.0_react@18.2.0
    dev: false

  /@radix-ui/react-id/1.0.0_react@18.2.0:
    resolution: {integrity: sha512-Q6iAB/U7Tq3NTolBBQbHTgclPmGWE3OlktGGqrClPozSw4vkQ1DfQAOtzgRPecKsMdJINE05iaoDUG8tRzCBjw==}
    peerDependencies:
      react: ^16.8 || ^17.0 || ^18.0
    dependencies:
      '@babel/runtime': 7.20.7
      '@radix-ui/react-use-layout-effect': 1.0.0_react@18.2.0
      react: 18.2.0
    dev: false

  /@radix-ui/react-portal/1.0.0_biqbaboplfbrettd7655fr4n2y:
    resolution: {integrity: sha512-a8qyFO/Xb99d8wQdu4o7qnigNjTPG123uADNecz0eX4usnQEj7o+cG4ZX4zkqq98NYekT7UoEQIjxBNWIFuqTA==}
    peerDependencies:
      react: ^16.8 || ^17.0 || ^18.0
      react-dom: ^16.8 || ^17.0 || ^18.0
    dependencies:
      '@babel/runtime': 7.20.7
      '@radix-ui/react-primitive': 1.0.0_biqbaboplfbrettd7655fr4n2y
      react: 18.2.0
      react-dom: 18.2.0_react@18.2.0
    dev: false

  /@radix-ui/react-presence/1.0.0_biqbaboplfbrettd7655fr4n2y:
    resolution: {integrity: sha512-A+6XEvN01NfVWiKu38ybawfHsBjWum42MRPnEuqPsBZ4eV7e/7K321B5VgYMPv3Xx5An6o1/l9ZuDBgmcmWK3w==}
    peerDependencies:
      react: ^16.8 || ^17.0 || ^18.0
      react-dom: ^16.8 || ^17.0 || ^18.0
    dependencies:
      '@babel/runtime': 7.20.7
      '@radix-ui/react-compose-refs': 1.0.0_react@18.2.0
      '@radix-ui/react-use-layout-effect': 1.0.0_react@18.2.0
      react: 18.2.0
      react-dom: 18.2.0_react@18.2.0
    dev: false

  /@radix-ui/react-primitive/1.0.0_biqbaboplfbrettd7655fr4n2y:
    resolution: {integrity: sha512-EyXe6mnRlHZ8b6f4ilTDrXmkLShICIuOTTj0GX4w1rp+wSxf3+TD05u1UOITC8VsJ2a9nwHvdXtOXEOl0Cw/zQ==}
    peerDependencies:
      react: ^16.8 || ^17.0 || ^18.0
      react-dom: ^16.8 || ^17.0 || ^18.0
    dependencies:
      '@babel/runtime': 7.20.7
      '@radix-ui/react-slot': 1.0.0_react@18.2.0
      react: 18.2.0
      react-dom: 18.2.0_react@18.2.0
    dev: false

  /@radix-ui/react-slot/1.0.0_react@18.2.0:
    resolution: {integrity: sha512-3mrKauI/tWXo1Ll+gN5dHcxDPdm/Df1ufcDLCecn+pnCIVcdWE7CujXo8QaXOWRJyZyQWWbpB8eFwHzWXlv5mQ==}
    peerDependencies:
      react: ^16.8 || ^17.0 || ^18.0
    dependencies:
      '@babel/runtime': 7.20.7
      '@radix-ui/react-compose-refs': 1.0.0_react@18.2.0
      react: 18.2.0
    dev: false

  /@radix-ui/react-use-callback-ref/1.0.0_react@18.2.0:
    resolution: {integrity: sha512-GZtyzoHz95Rhs6S63D2t/eqvdFCm7I+yHMLVQheKM7nBD8mbZIt+ct1jz4536MDnaOGKIxynJ8eHTkVGVVkoTg==}
    peerDependencies:
      react: ^16.8 || ^17.0 || ^18.0
    dependencies:
      '@babel/runtime': 7.20.7
      react: 18.2.0
    dev: false

  /@radix-ui/react-use-controllable-state/1.0.0_react@18.2.0:
    resolution: {integrity: sha512-FohDoZvk3mEXh9AWAVyRTYR4Sq7/gavuofglmiXB2g1aKyboUD4YtgWxKj8O5n+Uak52gXQ4wKz5IFST4vtJHg==}
    peerDependencies:
      react: ^16.8 || ^17.0 || ^18.0
    dependencies:
      '@babel/runtime': 7.20.7
      '@radix-ui/react-use-callback-ref': 1.0.0_react@18.2.0
      react: 18.2.0
    dev: false

  /@radix-ui/react-use-escape-keydown/1.0.0_react@18.2.0:
    resolution: {integrity: sha512-JwfBCUIfhXRxKExgIqGa4CQsiMemo1Xt0W/B4ei3fpzpvPENKpMKQ8mZSB6Acj3ebrAEgi2xiQvcI1PAAodvyg==}
    peerDependencies:
      react: ^16.8 || ^17.0 || ^18.0
    dependencies:
      '@babel/runtime': 7.20.7
      '@radix-ui/react-use-callback-ref': 1.0.0_react@18.2.0
      react: 18.2.0
    dev: false

  /@radix-ui/react-use-layout-effect/1.0.0_react@18.2.0:
    resolution: {integrity: sha512-6Tpkq+R6LOlmQb1R5NNETLG0B4YP0wc+klfXafpUCj6JGyaUc8il7/kUZ7m59rGbXGczE9Bs+iz2qloqsZBduQ==}
    peerDependencies:
      react: ^16.8 || ^17.0 || ^18.0
    dependencies:
      '@babel/runtime': 7.20.7
      react: 18.2.0
    dev: false

  /@remix-run/router/1.2.1:
    resolution: {integrity: sha512-XiY0IsyHR+DXYS5vBxpoBe/8veTeoRpMHP+vDosLZxL5bnpetzI0igkxkLZS235ldLzyfkxF+2divEwWHP3vMQ==}
    engines: {node: '>=14'}
    dev: false

  /@rollup/plugin-babel/5.3.1_opjstonlpkhafnz76jsxdwq25a:
    resolution: {integrity: sha512-WFfdLWU/xVWKeRQnKmIAQULUI7Il0gZnBIH/ZFO069wYIfPu+8zrfp/KMW0atmELoRDq8FbiP3VCss9MhCut7Q==}
    engines: {node: '>= 10.0.0'}
    peerDependencies:
      '@babel/core': ^7.0.0
      '@types/babel__core': ^7.1.9
      rollup: ^1.20.0||^2.0.0
    peerDependenciesMeta:
      '@types/babel__core':
        optional: true
    dependencies:
      '@babel/core': 7.20.5
      '@babel/helper-module-imports': 7.18.6
      '@rollup/pluginutils': 3.1.0_rollup@2.79.1
      rollup: 2.79.1
    dev: true

  /@rollup/plugin-node-resolve/11.2.1_rollup@2.79.1:
    resolution: {integrity: sha512-yc2n43jcqVyGE2sqV5/YCmocy9ArjVAP/BeXyTtADTBBX6V0e5UMqwO8CdQ0kzjb6zu5P1qMzsScCMRvE9OlVg==}
    engines: {node: '>= 10.0.0'}
    peerDependencies:
      rollup: ^1.20.0||^2.0.0
    dependencies:
      '@rollup/pluginutils': 3.1.0_rollup@2.79.1
      '@types/resolve': 1.17.1
      builtin-modules: 3.3.0
      deepmerge: 4.2.2
      is-module: 1.0.0
      resolve: 1.22.1
      rollup: 2.79.1
    dev: true

  /@rollup/plugin-replace/2.4.2_rollup@2.79.1:
    resolution: {integrity: sha512-IGcu+cydlUMZ5En85jxHH4qj2hta/11BHq95iHEyb2sbgiN0eCdzvUcHw5gt9pBL5lTi4JDYJ1acCoMGpTvEZg==}
    peerDependencies:
      rollup: ^1.20.0 || ^2.0.0
    dependencies:
      '@rollup/pluginutils': 3.1.0_rollup@2.79.1
      magic-string: 0.25.9
      rollup: 2.79.1
    dev: true

  /@rollup/pluginutils/3.1.0_rollup@2.79.1:
    resolution: {integrity: sha512-GksZ6pr6TpIjHm8h9lSQ8pi8BE9VeubNT0OMJ3B5uZJ8pz73NPiqOtCog/x2/QzM1ENChPKxMDhiQuRHsqc+lg==}
    engines: {node: '>= 8.0.0'}
    peerDependencies:
      rollup: ^1.20.0||^2.0.0
    dependencies:
      '@types/estree': 0.0.39
      estree-walker: 1.0.1
      picomatch: 2.3.1
      rollup: 2.79.1
    dev: true

  /@rushstack/eslint-patch/1.2.0:
    resolution: {integrity: sha512-sXo/qW2/pAcmT43VoRKOJbDOfV3cYpq3szSVfIThQXNt+E4DfKj361vaAt3c88U5tPUxzEswam7GW48PJqtKAg==}
    dev: true

  /@sinclair/typebox/0.24.51:
    resolution: {integrity: sha512-1P1OROm/rdubP5aFDSZQILU0vrLCJ4fvHt6EoqHEM+2D/G5MK3bIaymUKLit8Js9gbns5UyJnkP/TZROLw4tUA==}
    dev: true

  /@sindresorhus/is/5.3.0:
    resolution: {integrity: sha512-CX6t4SYQ37lzxicAqsBtxA3OseeoVrh9cSJ5PFYam0GksYlupRfy1A+Q4aYD3zvcfECLc0zO2u+ZnR2UYKvCrw==}
    engines: {node: '>=14.16'}
    dev: true

  /@sinonjs/commons/1.8.6:
    resolution: {integrity: sha512-Ky+XkAkqPZSm3NLBeUng77EBQl3cmeJhITaGHdYH8kjVB+aun3S4XBRti2zt17mtt0mIUDiNxYeoJm6drVvBJQ==}
    dependencies:
      type-detect: 4.0.8
    dev: true

  /@sinonjs/fake-timers/9.1.2:
    resolution: {integrity: sha512-BPS4ynJW/o92PUR4wgriz2Ud5gpST5vz6GQfMixEDK0Z8ZCUv2M7SkBLykH56T++Xs+8ln9zTGbOvNGIe02/jw==}
    dependencies:
      '@sinonjs/commons': 1.8.6
    dev: true

  /@surma/rollup-plugin-off-main-thread/2.2.3:
    resolution: {integrity: sha512-lR8q/9W7hZpMWweNiAKU7NQerBnzQQLvi8qnTDU/fxItPhtZVMbPV3lbCwjhIlNBe9Bbr5V+KHshvWmVSG9cxQ==}
    dependencies:
      ejs: 3.1.8
      json5: 2.2.1
      magic-string: 0.25.9
      string.prototype.matchall: 4.0.7
    dev: true

  /@swc/helpers/0.4.11:
    resolution: {integrity: sha512-rEUrBSGIoSFuYxwBYtlUFMlE2CwGhmW+w9355/5oduSw8e5h2+Tj4UrAGNNgP9915++wj5vkQo0UuOBqOAq4nw==}
    dependencies:
      tslib: 2.4.0
    dev: false

  /@swc/helpers/0.4.14:
    resolution: {integrity: sha512-4C7nX/dvpzB7za4Ql9K81xK3HPxCpHMgwTZVyf+9JQ6VUbn9jjZVN7/Nkdz/Ugzs2CSjqnL/UPXroiVBVHUWUw==}
    dependencies:
      tslib: 2.4.0

  /@szmarczak/http-timer/5.0.1:
    resolution: {integrity: sha512-+PmQX0PiAYPMeVYe237LJAYvOMYW1j2rH5YROyS3b4CTVJum34HfRvKvAzozHAQG0TnHNdUfY9nCeUyRAs//cw==}
    engines: {node: '>=14.16'}
    dependencies:
      defer-to-connect: 2.0.1
    dev: true

  /@tauri-apps/api/1.2.0:
    resolution: {integrity: sha512-lsI54KI6HGf7VImuf/T9pnoejfgkNoXveP14pVV7XarrQ46rOejIVJLFqHI9sRReJMGdh2YuCoI3cc/yCWCsrw==}
    engines: {node: '>= 14.6.0', npm: '>= 6.6.0', yarn: '>= 1.19.1'}
    dev: false

  /@tauri-apps/cli-darwin-arm64/1.2.2:
    resolution: {integrity: sha512-W+Cp2weUMlvmGkRJeUjypbz9Lpl6o98xkgKAtobZSum5SNwpsBQfawJTESakNoD+FXyVg/snIk5sRdHge+tAaA==}
    engines: {node: '>= 10'}
    cpu: [arm64]
    os: [darwin]
    requiresBuild: true
    dev: true
    optional: true

  /@tauri-apps/cli-darwin-x64/1.2.2:
    resolution: {integrity: sha512-vmVAqt+ECH2d6cbcGJ7ddcCAZgmKe5xmxlL5r4xoaphu7OqU4gnv4VFURYkVltOfwzIFQVOPVSqwYyIDToCYNQ==}
    engines: {node: '>= 10'}
    cpu: [x64]
    os: [darwin]
    requiresBuild: true
    dev: true
    optional: true

  /@tauri-apps/cli-linux-arm-gnueabihf/1.2.2:
    resolution: {integrity: sha512-yYTdQurgi4QZR8z+fANjl522jdQz/VtesFpw+C/A0+zXg7tiRjicsywBDdPsvNzCqFeGKKkmTR+Lny5qxhGaeQ==}
    engines: {node: '>= 10'}
    cpu: [arm]
    os: [linux]
    requiresBuild: true
    dev: true
    optional: true

  /@tauri-apps/cli-linux-arm64-gnu/1.2.2:
    resolution: {integrity: sha512-ZSOVT6Eq1ay2+27B8KfA0MnpO7KYzONU6TjenH7DNcQki6eWGG5JoNu8QQ9Mdn3dAzY0XBP9i1ZHQOFu4iPtEg==}
    engines: {node: '>= 10'}
    cpu: [arm64]
    os: [linux]
    requiresBuild: true
    dev: true
    optional: true

  /@tauri-apps/cli-linux-arm64-musl/1.2.2:
    resolution: {integrity: sha512-/NHSkqNQ+Pr4PshvyD1CeNFaPCaCpe1OeuAQgVi0rboSecC9fXN96G5dQbSBoxOUcCo6f8aTVE7zkZ4WchFVog==}
    engines: {node: '>= 10'}
    cpu: [arm64]
    os: [linux]
    requiresBuild: true
    dev: true
    optional: true

  /@tauri-apps/cli-linux-x64-gnu/1.2.2:
    resolution: {integrity: sha512-4YTmfPuyvlHsvCkATDMwhklfuQm3HKxYXv/IOW9H0ra6pS9efVhrFYIC9Vfv6XaKN85Vnn/FYTEGMJLwCxZw2Q==}
    engines: {node: '>= 10'}
    cpu: [x64]
    os: [linux]
    requiresBuild: true
    dev: true
    optional: true

  /@tauri-apps/cli-linux-x64-musl/1.2.2:
    resolution: {integrity: sha512-wr46tbscwFuCcA931R+ItOiUTT0djMmgKLd1HFCmFF82V9BKE2reIjr6O9l0NCXCo2WeD4pe3jA/Pt1dxDu+JA==}
    engines: {node: '>= 10'}
    cpu: [x64]
    os: [linux]
    requiresBuild: true
    dev: true
    optional: true

  /@tauri-apps/cli-win32-ia32-msvc/1.2.2:
    resolution: {integrity: sha512-6VmbVJOWUZJK5/JKhb3mNFKrKGfq0KV7lJGumfN95WJgkHeyL61p8bZit+o6ZgUGUhrOabkAawhDkrRY+ZQhIw==}
    engines: {node: '>= 10'}
    cpu: [ia32]
    os: [win32]
    requiresBuild: true
    dev: true
    optional: true

  /@tauri-apps/cli-win32-x64-msvc/1.2.2:
    resolution: {integrity: sha512-YRPJguJma+zSuRZpFoSZqls6+laggG1vqG0FPQWQTi+ywATgMpai2b2RZnffDlpHKp9mt4V/s2dtqOy6bpGZHg==}
    engines: {node: '>= 10'}
    cpu: [x64]
    os: [win32]
    requiresBuild: true
    dev: true
    optional: true

  /@tauri-apps/cli/1.2.2:
    resolution: {integrity: sha512-D8zib3A0vWCvPPSyYLxww/OdDlVcY7fpcDVBH6qUvheOjj2aCyU7H9AYMRBwpgCfz8zY5+vomee+laLeB0H13w==}
    engines: {node: '>= 10'}
    hasBin: true
    optionalDependencies:
      '@tauri-apps/cli-darwin-arm64': 1.2.2
      '@tauri-apps/cli-darwin-x64': 1.2.2
      '@tauri-apps/cli-linux-arm-gnueabihf': 1.2.2
      '@tauri-apps/cli-linux-arm64-gnu': 1.2.2
      '@tauri-apps/cli-linux-arm64-musl': 1.2.2
      '@tauri-apps/cli-linux-x64-gnu': 1.2.2
      '@tauri-apps/cli-linux-x64-musl': 1.2.2
      '@tauri-apps/cli-win32-ia32-msvc': 1.2.2
      '@tauri-apps/cli-win32-x64-msvc': 1.2.2
    dev: true

  /@tldraw/intersect/1.8.0:
    resolution: {integrity: sha512-0UarshNpyq2+O4o0xHMJIBgF0E630mes5CkMoO+D5xgYppSBIkeqYDcv0ujsmAhMKX1O6Y0ShuuHeflBEULUoQ==}
    dependencies:
      '@tldraw/vec': 1.8.0
    dev: false

  /@tldraw/vec/1.8.0:
    resolution: {integrity: sha512-GiS5Df3CzXY/fPBFcM0CKFERZfI4Cg1X33VPZX+NLo7Fwm/h9zu/aU24N1mG75Q9LuMnwKm7woxKr8BiUXGYCg==}
    dev: false

  /@types/babel__core/7.1.20:
    resolution: {integrity: sha512-PVb6Bg2QuscZ30FvOU7z4guG6c926D9YRvOxEaelzndpMsvP+YM74Q/dAFASpg2l6+XLalxSGxcq/lrgYWZtyQ==}
    dependencies:
      '@babel/parser': 7.20.5
      '@babel/types': 7.20.5
      '@types/babel__generator': 7.6.4
      '@types/babel__template': 7.4.1
      '@types/babel__traverse': 7.18.3
    dev: true

  /@types/babel__generator/7.6.4:
    resolution: {integrity: sha512-tFkciB9j2K755yrTALxD44McOrk+gfpIpvC3sxHjRawj6PfnQxrse4Clq5y/Rq+G3mrBurMax/lG8Qn2t9mSsg==}
    dependencies:
      '@babel/types': 7.20.5
    dev: true

  /@types/babel__template/7.4.1:
    resolution: {integrity: sha512-azBFKemX6kMg5Io+/rdGT0dkGreboUVR0Cdm3fz9QJWpaQGJRQXl7C+6hOTCZcMll7KFyEQpgbYI2lHdsS4U7g==}
    dependencies:
      '@babel/parser': 7.20.5
      '@babel/types': 7.20.5
    dev: true

  /@types/babel__traverse/7.18.3:
    resolution: {integrity: sha512-1kbcJ40lLB7MHsj39U4Sh1uTd2E7rLEa79kmDpI6cy+XiXsteB3POdQomoq4FxszMrO3ZYchkhYJw7A2862b3w==}
    dependencies:
      '@babel/types': 7.20.5
    dev: true

  /@types/debug/4.1.7:
    resolution: {integrity: sha512-9AonUzyTjXXhEOa0DnqpzZi6VHlqKMswga9EXjpXnnqxwLtdvPPtlO8evrI5D9S6asFRCQ6v+wpiUKbw+vKqyg==}
    dependencies:
      '@types/ms': 0.7.31
    dev: true

  /@types/eslint/8.4.10:
    resolution: {integrity: sha512-Sl/HOqN8NKPmhWo2VBEPm0nvHnu2LL3v9vKo8MEq0EtbJ4eVzGPl41VNPvn5E1i5poMk4/XD8UriLHpJvEP/Nw==}
    dependencies:
      '@types/estree': 0.0.39
      '@types/json-schema': 7.0.11
    dev: true

  /@types/estree/0.0.39:
    resolution: {integrity: sha512-EYNwp3bU+98cpU4lAWYYL7Zz+2gryWH1qbdDTidVd6hkiR6weksdbMadyXKXNPEkQFhXM+hVO9ZygomHXp+AIw==}
    dev: true

  /@types/flexsearch/0.7.3:
    resolution: {integrity: sha512-HXwADeHEP4exXkCIwy2n1+i0f1ilP1ETQOH5KDOugjkTFZPntWo0Gr8stZOaebkxsdx+k0X/K6obU/+it07ocg==}
    dev: false

  /@types/fs-extra/9.0.13:
    resolution: {integrity: sha512-nEnwB++1u5lVDM2UI4c1+5R+FYaKfaAzS4OococimjVm3nQw3TuzH5UNsocrcTBbhnerblyHj4A49qXbIiZdpA==}
    dependencies:
      '@types/node': 18.11.18
    dev: true

  /@types/glob/7.2.0:
    resolution: {integrity: sha512-ZUxbzKl0IfJILTS6t7ip5fQQM/J3TJYubDm3nMbgubNNYS62eXeUpoLUC8/7fJNiFYHTrGPQn7hspDUzIHX3UA==}
    dependencies:
      '@types/minimatch': 5.1.2
      '@types/node': 18.11.18

  /@types/graceful-fs/4.1.5:
    resolution: {integrity: sha512-anKkLmZZ+xm4p8JWBf4hElkM4XR+EZeA2M9BAkkTldmcyDY4mbdIJnRghDJH3Ov5ooY7/UAoENtmdMSkaAd7Cw==}
    dependencies:
      '@types/node': 18.11.18
    dev: true

  /@types/http-cache-semantics/4.0.1:
    resolution: {integrity: sha512-SZs7ekbP8CN0txVG2xVRH6EgKmEm31BOxA07vkFaETzZz1xh+cbt8BcI0slpymvwhx5dlFnQG2rTlPVQn+iRPQ==}
    dev: true

  /@types/is-ci/3.0.0:
    resolution: {integrity: sha512-Q0Op0hdWbYd1iahB+IFNQcWXFq4O0Q5MwQP7uN0souuQ4rPg1vEYcnIOfr1gY+M+6rc8FGoRaBO1mOOvL29sEQ==}
    dependencies:
      ci-info: 3.7.0
    dev: true

  /@types/istanbul-lib-coverage/2.0.4:
    resolution: {integrity: sha512-z/QT1XN4K4KYuslS23k62yDIDLwLFkzxOuMplDtObz0+y7VqJCaO2o+SPwHCvLFZh7xazvvoor2tA/hPz9ee7g==}
    dev: true

  /@types/istanbul-lib-report/3.0.0:
    resolution: {integrity: sha512-plGgXAPfVKFoYfa9NpYDAkseG+g6Jr294RqeqcqDixSbU34MZVJRi/P+7Y8GDpzkEwLaGZZOpKIEmeVZNtKsrg==}
    dependencies:
      '@types/istanbul-lib-coverage': 2.0.4
    dev: true

  /@types/istanbul-reports/3.0.1:
    resolution: {integrity: sha512-c3mAZEuK0lvBp8tmuL74XRKn1+y2dcwOUpH7x4WrF6gk1GIgiluDRgMYQtw2OFcBvAJWlt6ASU3tSqxp0Uu0Aw==}
    dependencies:
      '@types/istanbul-lib-report': 3.0.0
    dev: true

  /@types/json-schema/7.0.11:
    resolution: {integrity: sha512-wOuvG1SN4Us4rez+tylwwwCV1psiNVOkJeM3AUWUNWg/jDQY2+HE/444y5gc+jBmRqASOm2Oeh5c1axHobwRKQ==}

  /@types/json5/0.0.29:
    resolution: {integrity: sha512-dRLjCWHYg4oaA77cxO64oO+7JwCwnIzkZPdrrC71jQmQtlhM556pwKo5bUzqvZndkVbeFLIIi+9TC40JNF5hNQ==}
    dev: true

  /@types/lodash/4.14.191:
    resolution: {integrity: sha512-BdZ5BCCvho3EIXw6wUCXHe7rS53AIDPLE+JzwgT+OsJk53oBfbSmZZ7CX4VaRoN78N+TJpFi9QPlfIVNmJYWxQ==}
    dev: false

  /@types/long/4.0.2:
    resolution: {integrity: sha512-MqTGEo5bj5t157U6fA/BiDynNkn0YknVdh48CMPkTSpFTVmvao5UQmm7uEF6xBEo7qIMAlY/JSleYaE6VOdpaA==}
    dev: false

  /@types/minimatch/5.1.2:
    resolution: {integrity: sha512-K0VQKziLUWkVKiRVrx4a40iPaxTUefQmjtkQofBkYRcoaaL/8rhwDWww9qWbrgicNOgnpIsMxyNIUM4+n6dUIA==}

  /@types/minimist/1.2.2:
    resolution: {integrity: sha512-jhuKLIRrhvCPLqwPcx6INqmKeiA5EWrsCOPhrlFSrbrmU4ZMPjj5Ul/oLCMDO98XRUIwVm78xICz4EPCektzeQ==}
    dev: true

  /@types/ms/0.7.31:
    resolution: {integrity: sha512-iiUgKzV9AuaEkZqkOLDIvlQiL6ltuZd9tGcW3gwpnX8JbuiuhFlEGmmFXEXkN50Cvq7Os88IY2v0dkDqXYWVgA==}
    dev: true

  /@types/node/12.20.55:
    resolution: {integrity: sha512-J8xLz7q2OFulZ2cyGTLE1TbbZcjpno7FaN6zdJNrgAdrJ+DZzh/uFR6YrTb4C+nXakvud8Q4+rbhoIWlYQbUFQ==}
    dev: true

  /@types/node/18.11.18:
    resolution: {integrity: sha512-DHQpWGjyQKSHj3ebjFI/wRKcqQcdR+MoFBygntYOZytCqNfkd2ZC4ARDJ2DQqhjH5p85Nnd3jhUJIXrszFX/JA==}

  /@types/node/18.7.18:
    resolution: {integrity: sha512-m+6nTEOadJZuTPkKR/SYK3A2d7FZrgElol9UP1Kae90VVU4a6mxnPuLiIW1m4Cq4gZ/nWb9GrdVXJCoCazDAbg==}
    dev: true

  /@types/normalize-package-data/2.4.1:
    resolution: {integrity: sha512-Gj7cI7z+98M282Tqmp2K5EIsoouUEzbBJhQQzDE3jSIRk6r9gsz0oUokqIUR4u1R3dMHo0pDHM7sNOHyhulypw==}
    dev: true

  /@types/parse-json/4.0.0:
    resolution: {integrity: sha512-//oorEZjL6sbPcKUaCdIGlIUeH26mgzimjBB77G6XRgnDl/L5wOnpyBGRe/Mmf5CVW3PwEBE1NjiMZ/ssFh4wA==}

  /@types/prettier/2.7.1:
    resolution: {integrity: sha512-ri0UmynRRvZiiUJdiz38MmIblKK+oH30MztdBVR95dv/Ubw6neWSb8u1XpRb72L4qsZOhz+L+z9JD40SJmfWow==}

  /@types/prop-types/15.7.5:
    resolution: {integrity: sha512-JCB8C6SnDoQf0cNycqd/35A7MjcnK+ZTqE7judS6o7utxUCg6imJg3QK2qzHKszlTjcj2cn+NwMB2i96ubpj7w==}

  /@types/ps-tree/1.1.2:
    resolution: {integrity: sha512-ZREFYlpUmPQJ0esjxoG1fMvB2HNaD3z+mjqdSosZvd3RalncI9NEur73P8ZJz4YQdL64CmV1w0RuqoRUlhQRBw==}
    dev: true

  /@types/quill/1.3.10:
    resolution: {integrity: sha512-IhW3fPW+bkt9MLNlycw8u8fWb7oO7W5URC9MfZYHBlA24rex9rs23D5DETChu1zvgVdc5ka64ICjJOgQMr6Shw==}
    dependencies:
      parchment: 1.1.4
    dev: false

  /@types/react-dom/18.0.10:
    resolution: {integrity: sha512-E42GW/JA4Qv15wQdqJq8DL4JhNpB3prJgjgapN3qJT9K2zO5IIAQh4VXvCEDupoqAwnz0cY4RlXeC/ajX5SFHg==}
    dependencies:
      '@types/react': 18.0.26
    dev: true

  /@types/react-dom/18.0.6:
    resolution: {integrity: sha512-/5OFZgfIPSwy+YuIBP/FgJnQnsxhZhjjrnxudMddeblOouIodEQ75X14Rr4wGSG/bknL+Omy9iWlLo1u/9GzAA==}
    dependencies:
      '@types/react': 18.0.26
    dev: true

  /@types/react-is/17.0.3:
    resolution: {integrity: sha512-aBTIWg1emtu95bLTLx0cpkxwGW3ueZv71nE2YFBpL8k/z5czEW8yYpOo8Dp+UUAFAtKwNaOsh/ioSeQnWlZcfw==}
    dependencies:
      '@types/react': 18.0.26
    dev: false

  /@types/react-transition-group/4.4.5:
    resolution: {integrity: sha512-juKD/eiSM3/xZYzjuzH6ZwpP+/lejltmiS3QEzV/vmb/Q8+HfDmxu+Baga8UEMGBqV88Nbg4l2hY/K2DkyaLLA==}
    dependencies:
      '@types/react': 18.0.26
    dev: false

  /@types/react/18.0.20:
    resolution: {integrity: sha512-MWul1teSPxujEHVwZl4a5HxQ9vVNsjTchVA+xRqv/VYGCuKGAU6UhfrTdF5aBefwD1BHUD8i/zq+O/vyCm/FrA==}
    dependencies:
      '@types/prop-types': 15.7.5
      '@types/scheduler': 0.16.2
      csstype: 3.1.1

  /@types/react/18.0.21:
    resolution: {integrity: sha512-7QUCOxvFgnD5Jk8ZKlUAhVcRj7GuJRjnjjiY/IUBWKgOlnvDvTMLD4RTF7NPyVmbRhNrbomZiOepg7M/2Kj1mA==}
    dependencies:
      '@types/prop-types': 15.7.5
      '@types/scheduler': 0.16.2
      csstype: 3.1.1
    dev: true

  /@types/react/18.0.26:
    resolution: {integrity: sha512-hCR3PJQsAIXyxhTNSiDFY//LhnMZWpNNr5etoCqx/iUfGc5gXWtQR2Phl908jVR6uPXacojQWTg4qRpkxTuGug==}
    dependencies:
      '@types/prop-types': 15.7.5
      '@types/scheduler': 0.16.2
      csstype: 3.1.1

  /@types/resolve/1.17.1:
    resolution: {integrity: sha512-yy7HuzQhj0dhGpD8RLXSZWEkLsV9ibvxvi6EiJ3bkqLAO1RGo0WbkWQiwpRlSFymTJRz0d3k5LM3kkx8ArDbLw==}
    dependencies:
      '@types/node': 18.11.18
    dev: true

  /@types/scheduler/0.16.2:
    resolution: {integrity: sha512-hppQEBDmlwhFAXKJX2KnWLYu5yMfi91yazPb2l+lbJiwW+wdo1gNeRA+3RgNSO39WYX2euey41KEwnqesU2Jew==}

  /@types/semver/6.2.3:
    resolution: {integrity: sha512-KQf+QAMWKMrtBMsB8/24w53tEsxllMj6TuA80TT/5igJalLI/zm0L3oXRbIAl4Ohfc85gyHX/jhMwsVkmhLU4A==}
    dev: true

  /@types/semver/7.3.13:
    resolution: {integrity: sha512-21cFJr9z3g5dW8B0CVI9g2O9beqaThGQ6ZFBqHfwhzLDKUxaqTIy3vnfah/UPkfOiF2pLq+tGz+W8RyCskuslw==}
    dev: true

  /@types/stack-utils/2.0.1:
    resolution: {integrity: sha512-Hl219/BT5fLAaz6NDkSuhzasy49dwQS/DSdu4MdggFB8zcXv7vflBI3xp7FEmkmdDkBUI2bPUNeMttp2knYdxw==}
    dev: true

  /@types/trusted-types/2.0.2:
    resolution: {integrity: sha512-F5DIZ36YVLE+PN+Zwws4kJogq47hNgX3Nx6WyDJ3kcplxyke3XIzB8uK5n/Lpm1HBsbGzd6nmGehL8cPekP+Tg==}

  /@types/which/2.0.1:
    resolution: {integrity: sha512-Jjakcv8Roqtio6w1gr0D7y6twbhx6gGgFGF5BLwajPpnOIOxFkakFhCq+LmyyeAz7BX6ULrjBOxdKaCDy+4+dQ==}
    dev: true

  /@types/wicg-file-system-access/2020.9.5:
    resolution: {integrity: sha512-UYK244awtmcUYQfs7FR8710MJcefL2WvkyHMjA8yJzxd1mo0Gfn88sRZ1Bls7hiUhA2w7ne1gpJ9T5g3G0wOyA==}
    dev: true

  /@types/yargs-parser/21.0.0:
    resolution: {integrity: sha512-iO9ZQHkZxHn4mSakYV0vFHAVDyEOIJQrV2uZ06HxEPcx+mt8swXoZHIbaaJ2crJYFfErySgktuTZ3BeLz+XmFA==}
    dev: true

  /@types/yargs/17.0.15:
    resolution: {integrity: sha512-ZHc4W2dnEQPfhn06TBEdWaiUHEZAocYaiVMfwOipY5jcJt/251wVrKCBWBetGZWO5CF8tdb7L3DmdxVlZ2BOIg==}
    dependencies:
      '@types/yargs-parser': 21.0.0
    dev: true

  /@typescript-eslint/eslint-plugin/5.47.0_ncmi6noazr3nzas7jxykisekym:
    resolution: {integrity: sha512-AHZtlXAMGkDmyLuLZsRpH3p4G/1iARIwc/T0vIem2YB+xW6pZaXYXzCBnZSF/5fdM97R9QqZWZ+h3iW10XgevQ==}
    engines: {node: ^12.22.0 || ^14.17.0 || >=16.0.0}
    peerDependencies:
      '@typescript-eslint/parser': ^5.0.0
      eslint: ^6.0.0 || ^7.0.0 || ^8.0.0
      typescript: '*'
    peerDependenciesMeta:
      typescript:
        optional: true
    dependencies:
      '@typescript-eslint/parser': 5.47.0_lzzuuodtsqwxnvqeq4g4likcqa
      '@typescript-eslint/scope-manager': 5.47.0
      '@typescript-eslint/type-utils': 5.47.0_lzzuuodtsqwxnvqeq4g4likcqa
      '@typescript-eslint/utils': 5.47.0_lzzuuodtsqwxnvqeq4g4likcqa
      debug: 4.3.4
      eslint: 8.30.0
      ignore: 5.2.0
      natural-compare-lite: 1.4.0
      regexpp: 3.2.0
      semver: 7.3.7
      tsutils: 3.21.0_typescript@4.9.4
      typescript: 4.9.4
    transitivePeerDependencies:
      - supports-color
    dev: true

  /@typescript-eslint/eslint-plugin/5.48.0_wxmz6cyorqfuzhhglktlvr5lve:
    resolution: {integrity: sha512-SVLafp0NXpoJY7ut6VFVUU9I+YeFsDzeQwtK0WZ+xbRN3mtxJ08je+6Oi2N89qDn087COdO0u3blKZNv9VetRQ==}
    engines: {node: ^12.22.0 || ^14.17.0 || >=16.0.0}
    peerDependencies:
      '@typescript-eslint/parser': ^5.0.0
      eslint: ^6.0.0 || ^7.0.0 || ^8.0.0
      typescript: '*'
    peerDependenciesMeta:
      typescript:
        optional: true
    dependencies:
      '@typescript-eslint/parser': 5.48.0_p4cjf2r47dnfiqufepc5hp43sq
      '@typescript-eslint/scope-manager': 5.48.0
      '@typescript-eslint/type-utils': 5.48.0_p4cjf2r47dnfiqufepc5hp43sq
      '@typescript-eslint/utils': 5.48.0_p4cjf2r47dnfiqufepc5hp43sq
      debug: 4.3.4
      eslint: 8.31.0
      ignore: 5.2.0
      natural-compare-lite: 1.4.0
      regexpp: 3.2.0
      semver: 7.3.7
      tsutils: 3.21.0_typescript@4.9.3
      typescript: 4.9.3
    transitivePeerDependencies:
      - supports-color
    dev: true

  /@typescript-eslint/experimental-utils/5.48.0_lzzuuodtsqwxnvqeq4g4likcqa:
    resolution: {integrity: sha512-ehoJFf67UViwnYuz6JUneZ8qxgDk0qEWKiTLmpE8WpPEr15e2cSLtp0E6Zicx2DaYdwctUA0uLRTbLckxQpurg==}
    engines: {node: ^12.22.0 || ^14.17.0 || >=16.0.0}
    peerDependencies:
      eslint: ^6.0.0 || ^7.0.0 || ^8.0.0
    dependencies:
      '@typescript-eslint/utils': 5.48.0_lzzuuodtsqwxnvqeq4g4likcqa
      eslint: 8.30.0
    transitivePeerDependencies:
      - supports-color
      - typescript
    dev: true

  /@typescript-eslint/parser/5.47.0_lzzuuodtsqwxnvqeq4g4likcqa:
    resolution: {integrity: sha512-udPU4ckK+R1JWCGdQC4Qa27NtBg7w020ffHqGyAK8pAgOVuNw7YaKXGChk+udh+iiGIJf6/E/0xhVXyPAbsczw==}
    engines: {node: ^12.22.0 || ^14.17.0 || >=16.0.0}
    peerDependencies:
      eslint: ^6.0.0 || ^7.0.0 || ^8.0.0
      typescript: '*'
    peerDependenciesMeta:
      typescript:
        optional: true
    dependencies:
      '@typescript-eslint/scope-manager': 5.47.0
      '@typescript-eslint/types': 5.47.0
      '@typescript-eslint/typescript-estree': 5.47.0_typescript@4.9.4
      debug: 4.3.4
      eslint: 8.30.0
      typescript: 4.9.4
    transitivePeerDependencies:
      - supports-color
    dev: true

  /@typescript-eslint/parser/5.48.0_76twfck5d7crjqrmw4yltga7zm:
    resolution: {integrity: sha512-1mxNA8qfgxX8kBvRDIHEzrRGrKHQfQlbW6iHyfHYS0Q4X1af+S6mkLNtgCOsGVl8+/LUPrqdHMssAemkrQ01qg==}
    engines: {node: ^12.22.0 || ^14.17.0 || >=16.0.0}
    peerDependencies:
      eslint: ^6.0.0 || ^7.0.0 || ^8.0.0
      typescript: '*'
    peerDependenciesMeta:
      typescript:
        optional: true
    dependencies:
      '@typescript-eslint/scope-manager': 5.48.0
      '@typescript-eslint/types': 5.48.0
      '@typescript-eslint/typescript-estree': 5.48.0_typescript@4.8.3
      debug: 4.3.4
      eslint: 8.22.0
      typescript: 4.8.3
    transitivePeerDependencies:
      - supports-color
    dev: true

  /@typescript-eslint/parser/5.48.0_lzzuuodtsqwxnvqeq4g4likcqa:
    resolution: {integrity: sha512-1mxNA8qfgxX8kBvRDIHEzrRGrKHQfQlbW6iHyfHYS0Q4X1af+S6mkLNtgCOsGVl8+/LUPrqdHMssAemkrQ01qg==}
    engines: {node: ^12.22.0 || ^14.17.0 || >=16.0.0}
    peerDependencies:
      eslint: ^6.0.0 || ^7.0.0 || ^8.0.0
      typescript: '*'
    peerDependenciesMeta:
      typescript:
        optional: true
    dependencies:
      '@typescript-eslint/scope-manager': 5.48.0
      '@typescript-eslint/types': 5.48.0
      '@typescript-eslint/typescript-estree': 5.48.0_typescript@4.9.4
      debug: 4.3.4
      eslint: 8.30.0
      typescript: 4.9.4
    transitivePeerDependencies:
      - supports-color
    dev: true

  /@typescript-eslint/parser/5.48.0_p4cjf2r47dnfiqufepc5hp43sq:
    resolution: {integrity: sha512-1mxNA8qfgxX8kBvRDIHEzrRGrKHQfQlbW6iHyfHYS0Q4X1af+S6mkLNtgCOsGVl8+/LUPrqdHMssAemkrQ01qg==}
    engines: {node: ^12.22.0 || ^14.17.0 || >=16.0.0}
    peerDependencies:
      eslint: ^6.0.0 || ^7.0.0 || ^8.0.0
      typescript: '*'
    peerDependenciesMeta:
      typescript:
        optional: true
    dependencies:
      '@typescript-eslint/scope-manager': 5.48.0
      '@typescript-eslint/types': 5.48.0
      '@typescript-eslint/typescript-estree': 5.48.0_typescript@4.9.3
      debug: 4.3.4
      eslint: 8.31.0
      typescript: 4.9.3
    transitivePeerDependencies:
      - supports-color
    dev: true

  /@typescript-eslint/scope-manager/5.47.0:
    resolution: {integrity: sha512-dvJab4bFf7JVvjPuh3sfBUWsiD73aiftKBpWSfi3sUkysDQ4W8x+ZcFpNp7Kgv0weldhpmMOZBjx1wKN8uWvAw==}
    engines: {node: ^12.22.0 || ^14.17.0 || >=16.0.0}
    dependencies:
      '@typescript-eslint/types': 5.47.0
      '@typescript-eslint/visitor-keys': 5.47.0
    dev: true

  /@typescript-eslint/scope-manager/5.48.0:
    resolution: {integrity: sha512-0AA4LviDtVtZqlyUQnZMVHydDATpD9SAX/RC5qh6cBd3xmyWvmXYF+WT1oOmxkeMnWDlUVTwdODeucUnjz3gow==}
    engines: {node: ^12.22.0 || ^14.17.0 || >=16.0.0}
    dependencies:
      '@typescript-eslint/types': 5.48.0
      '@typescript-eslint/visitor-keys': 5.48.0
    dev: true

  /@typescript-eslint/type-utils/5.47.0_lzzuuodtsqwxnvqeq4g4likcqa:
    resolution: {integrity: sha512-1J+DFFrYoDUXQE1b7QjrNGARZE6uVhBqIvdaXTe5IN+NmEyD68qXR1qX1g2u4voA+nCaelQyG8w30SAOihhEYg==}
    engines: {node: ^12.22.0 || ^14.17.0 || >=16.0.0}
    peerDependencies:
      eslint: '*'
      typescript: '*'
    peerDependenciesMeta:
      typescript:
        optional: true
    dependencies:
      '@typescript-eslint/typescript-estree': 5.47.0_typescript@4.9.4
      '@typescript-eslint/utils': 5.47.0_lzzuuodtsqwxnvqeq4g4likcqa
      debug: 4.3.4
      eslint: 8.30.0
      tsutils: 3.21.0_typescript@4.9.4
      typescript: 4.9.4
    transitivePeerDependencies:
      - supports-color
    dev: true

  /@typescript-eslint/type-utils/5.48.0_p4cjf2r47dnfiqufepc5hp43sq:
    resolution: {integrity: sha512-vbtPO5sJyFjtHkGlGK4Sthmta0Bbls4Onv0bEqOGm7hP9h8UpRsHJwsrCiWtCUndTRNQO/qe6Ijz9rnT/DB+7g==}
    engines: {node: ^12.22.0 || ^14.17.0 || >=16.0.0}
    peerDependencies:
      eslint: '*'
      typescript: '*'
    peerDependenciesMeta:
      typescript:
        optional: true
    dependencies:
      '@typescript-eslint/typescript-estree': 5.48.0_typescript@4.9.3
      '@typescript-eslint/utils': 5.48.0_p4cjf2r47dnfiqufepc5hp43sq
      debug: 4.3.4
      eslint: 8.31.0
      tsutils: 3.21.0_typescript@4.9.3
      typescript: 4.9.3
    transitivePeerDependencies:
      - supports-color
    dev: true

  /@typescript-eslint/types/5.47.0:
    resolution: {integrity: sha512-eslFG0Qy8wpGzDdYKu58CEr3WLkjwC5Usa6XbuV89ce/yN5RITLe1O8e+WFEuxnfftHiJImkkOBADj58ahRxSg==}
    engines: {node: ^12.22.0 || ^14.17.0 || >=16.0.0}
    dev: true

  /@typescript-eslint/types/5.48.0:
    resolution: {integrity: sha512-UTe67B0Ypius0fnEE518NB2N8gGutIlTojeTg4nt0GQvikReVkurqxd2LvYa9q9M5MQ6rtpNyWTBxdscw40Xhw==}
    engines: {node: ^12.22.0 || ^14.17.0 || >=16.0.0}
    dev: true

  /@typescript-eslint/typescript-estree/5.47.0_typescript@4.9.4:
    resolution: {integrity: sha512-LxfKCG4bsRGq60Sqqu+34QT5qT2TEAHvSCCJ321uBWywgE2dS0LKcu5u+3sMGo+Vy9UmLOhdTw5JHzePV/1y4Q==}
    engines: {node: ^12.22.0 || ^14.17.0 || >=16.0.0}
    peerDependencies:
      typescript: '*'
    peerDependenciesMeta:
      typescript:
        optional: true
    dependencies:
      '@typescript-eslint/types': 5.47.0
      '@typescript-eslint/visitor-keys': 5.47.0
      debug: 4.3.4
      globby: 11.1.0
      is-glob: 4.0.3
      semver: 7.3.8
      tsutils: 3.21.0_typescript@4.9.4
      typescript: 4.9.4
    transitivePeerDependencies:
      - supports-color
    dev: true

  /@typescript-eslint/typescript-estree/5.48.0_typescript@4.8.3:
    resolution: {integrity: sha512-7pjd94vvIjI1zTz6aq/5wwE/YrfIyEPLtGJmRfyNR9NYIW+rOvzzUv3Cmq2hRKpvt6e9vpvPUQ7puzX7VSmsEw==}
    engines: {node: ^12.22.0 || ^14.17.0 || >=16.0.0}
    peerDependencies:
      typescript: '*'
    peerDependenciesMeta:
      typescript:
        optional: true
    dependencies:
      '@typescript-eslint/types': 5.48.0
      '@typescript-eslint/visitor-keys': 5.48.0
      debug: 4.3.4
      globby: 11.1.0
      is-glob: 4.0.3
      semver: 7.3.7
      tsutils: 3.21.0_typescript@4.8.3
      typescript: 4.8.3
    transitivePeerDependencies:
      - supports-color
    dev: true

  /@typescript-eslint/typescript-estree/5.48.0_typescript@4.9.3:
    resolution: {integrity: sha512-7pjd94vvIjI1zTz6aq/5wwE/YrfIyEPLtGJmRfyNR9NYIW+rOvzzUv3Cmq2hRKpvt6e9vpvPUQ7puzX7VSmsEw==}
    engines: {node: ^12.22.0 || ^14.17.0 || >=16.0.0}
    peerDependencies:
      typescript: '*'
    peerDependenciesMeta:
      typescript:
        optional: true
    dependencies:
      '@typescript-eslint/types': 5.48.0
      '@typescript-eslint/visitor-keys': 5.48.0
      debug: 4.3.4
      globby: 11.1.0
      is-glob: 4.0.3
      semver: 7.3.7
      tsutils: 3.21.0_typescript@4.9.3
      typescript: 4.9.3
    transitivePeerDependencies:
      - supports-color
    dev: true

  /@typescript-eslint/typescript-estree/5.48.0_typescript@4.9.4:
    resolution: {integrity: sha512-7pjd94vvIjI1zTz6aq/5wwE/YrfIyEPLtGJmRfyNR9NYIW+rOvzzUv3Cmq2hRKpvt6e9vpvPUQ7puzX7VSmsEw==}
    engines: {node: ^12.22.0 || ^14.17.0 || >=16.0.0}
    peerDependencies:
      typescript: '*'
    peerDependenciesMeta:
      typescript:
        optional: true
    dependencies:
      '@typescript-eslint/types': 5.48.0
      '@typescript-eslint/visitor-keys': 5.48.0
      debug: 4.3.4
      globby: 11.1.0
      is-glob: 4.0.3
      semver: 7.3.7
      tsutils: 3.21.0_typescript@4.9.4
      typescript: 4.9.4
    transitivePeerDependencies:
      - supports-color
    dev: true

  /@typescript-eslint/utils/5.47.0_lzzuuodtsqwxnvqeq4g4likcqa:
    resolution: {integrity: sha512-U9xcc0N7xINrCdGVPwABjbAKqx4GK67xuMV87toI+HUqgXj26m6RBp9UshEXcTrgCkdGYFzgKLt8kxu49RilDw==}
    engines: {node: ^12.22.0 || ^14.17.0 || >=16.0.0}
    peerDependencies:
      eslint: ^6.0.0 || ^7.0.0 || ^8.0.0
    dependencies:
      '@types/json-schema': 7.0.11
      '@types/semver': 7.3.13
      '@typescript-eslint/scope-manager': 5.47.0
      '@typescript-eslint/types': 5.47.0
      '@typescript-eslint/typescript-estree': 5.47.0_typescript@4.9.4
      eslint: 8.30.0
      eslint-scope: 5.1.1
      eslint-utils: 3.0.0_eslint@8.30.0
      semver: 7.3.8
    transitivePeerDependencies:
      - supports-color
      - typescript
    dev: true

  /@typescript-eslint/utils/5.48.0_lzzuuodtsqwxnvqeq4g4likcqa:
    resolution: {integrity: sha512-x2jrMcPaMfsHRRIkL+x96++xdzvrdBCnYRd5QiW5Wgo1OB4kDYPbC1XjWP/TNqlfK93K/lUL92erq5zPLgFScQ==}
    engines: {node: ^12.22.0 || ^14.17.0 || >=16.0.0}
    peerDependencies:
      eslint: ^6.0.0 || ^7.0.0 || ^8.0.0
    dependencies:
      '@types/json-schema': 7.0.11
      '@types/semver': 7.3.13
      '@typescript-eslint/scope-manager': 5.48.0
      '@typescript-eslint/types': 5.48.0
      '@typescript-eslint/typescript-estree': 5.48.0_typescript@4.9.4
      eslint: 8.30.0
      eslint-scope: 5.1.1
      eslint-utils: 3.0.0_eslint@8.30.0
      semver: 7.3.7
    transitivePeerDependencies:
      - supports-color
      - typescript
    dev: true

  /@typescript-eslint/utils/5.48.0_p4cjf2r47dnfiqufepc5hp43sq:
    resolution: {integrity: sha512-x2jrMcPaMfsHRRIkL+x96++xdzvrdBCnYRd5QiW5Wgo1OB4kDYPbC1XjWP/TNqlfK93K/lUL92erq5zPLgFScQ==}
    engines: {node: ^12.22.0 || ^14.17.0 || >=16.0.0}
    peerDependencies:
      eslint: ^6.0.0 || ^7.0.0 || ^8.0.0
    dependencies:
      '@types/json-schema': 7.0.11
      '@types/semver': 7.3.13
      '@typescript-eslint/scope-manager': 5.48.0
      '@typescript-eslint/types': 5.48.0
      '@typescript-eslint/typescript-estree': 5.48.0_typescript@4.9.3
      eslint: 8.31.0
      eslint-scope: 5.1.1
      eslint-utils: 3.0.0_eslint@8.31.0
      semver: 7.3.7
    transitivePeerDependencies:
      - supports-color
      - typescript
    dev: true

  /@typescript-eslint/visitor-keys/5.47.0:
    resolution: {integrity: sha512-ByPi5iMa6QqDXe/GmT/hR6MZtVPi0SqMQPDx15FczCBXJo/7M8T88xReOALAfpBLm+zxpPfmhuEvPb577JRAEg==}
    engines: {node: ^12.22.0 || ^14.17.0 || >=16.0.0}
    dependencies:
      '@typescript-eslint/types': 5.47.0
      eslint-visitor-keys: 3.3.0
    dev: true

  /@typescript-eslint/visitor-keys/5.48.0:
    resolution: {integrity: sha512-5motVPz5EgxQ0bHjut3chzBkJ3Z3sheYVcSwS5BpHZpLqSptSmELNtGixmgj65+rIfhvtQTz5i9OP2vtzdDH7Q==}
    engines: {node: ^12.22.0 || ^14.17.0 || >=16.0.0}
    dependencies:
      '@typescript-eslint/types': 5.48.0
      eslint-visitor-keys: 3.3.0
    dev: true

  /abort-controller/3.0.0:
    resolution: {integrity: sha512-h8lQ8tacZYnR3vNQTgibj+tODHI5/+l06Au2Pcriv/Gmet0eaj4TwWH41sO9wnHDiQsEj19q0drzdWdeAHtweg==}
    engines: {node: '>=6.5'}
    dependencies:
      event-target-shim: 5.0.1
    dev: false

  /acorn-jsx/5.3.2_acorn@8.8.0:
    resolution: {integrity: sha512-rq9s+JNhf0IChjtDXxllJ7g41oZk5SlXtp0LHwyA5cejwn7vKmKp4pPri6YEePv2PU65sAsegbXtIinmDFDXgQ==}
    peerDependencies:
      acorn: ^6.0.0 || ^7.0.0 || ^8.0.0
    dependencies:
      acorn: 8.8.0
    dev: true

  /acorn/8.8.0:
    resolution: {integrity: sha512-QOxyigPVrpZ2GXT+PFyZTl6TtOFc5egxHIP9IlQ+RbupQuX4RkT/Bee4/kQuC02Xkzg84JcT7oLYtDIQxp+v7w==}
    engines: {node: '>=0.4.0'}
    dev: true

  /aggregate-error/3.1.0:
    resolution: {integrity: sha512-4I7Td01quW/RpocfNayFdFVk1qSuoh0E7JrbRJ16nH01HhKFQ88INq9Sd+nd72zqRySlr9BmDA8xlEJ6vJMrYA==}
    engines: {node: '>=8'}
    dependencies:
      clean-stack: 2.2.0
      indent-string: 4.0.0
    dev: true

  /ajv-keywords/3.5.2_ajv@6.12.6:
    resolution: {integrity: sha512-5p6WTN0DdTGVQk6VjcEju19IgaHudalcfabD7yhDGeA6bcQnmL+CpveLJq/3hvfwd1aof6L386Ougkx6RfyMIQ==}
    peerDependencies:
      ajv: ^6.9.1
    dependencies:
      ajv: 6.12.6
    dev: true

  /ajv/6.12.6:
    resolution: {integrity: sha512-j3fVLgvTo527anyYyJOGTYJbG+vnnQYvE0m5mmkc1TK+nxAppkCLMIL0aZ4dblVCNoGShhm+kzE4ZUykBoMg4g==}
    dependencies:
      fast-deep-equal: 3.1.3
      fast-json-stable-stringify: 2.1.0
      json-schema-traverse: 0.4.1
      uri-js: 4.4.1
    dev: true

  /ajv/8.11.2:
    resolution: {integrity: sha512-E4bfmKAhGiSTvMfL1Myyycaub+cUEU2/IvpylXkUu7CHBkBj1f/ikdzbD7YQ6FKUbixDxeYvB/xY4fvyroDlQg==}
    dependencies:
      fast-deep-equal: 3.1.3
      json-schema-traverse: 1.0.0
      require-from-string: 2.0.2
      uri-js: 4.4.1
    dev: true

  /ansi-colors/4.1.3:
    resolution: {integrity: sha512-/6w/C21Pm1A7aZitlI5Ni/2J6FFQN8i1Cvz3kHABAAbw93v/NlvKdVOqz7CCWz/3iv/JplRSEEZ83XION15ovw==}
    engines: {node: '>=6'}
    dev: true

  /ansi-escapes/4.3.2:
    resolution: {integrity: sha512-gKXj5ALrKWQLsYG9jlTRmR/xKluxHV+Z9QEwNIgCfM1/uwPMCuzVVnh5mwTd+OuBZcwSIMbqssNWRm1lE51QaQ==}
    engines: {node: '>=8'}
    dependencies:
      type-fest: 0.21.3
    dev: true

  /ansi-regex/5.0.1:
    resolution: {integrity: sha512-quJQXlTSUGL2LH9SUXo8VwsY4soanhgo6LNSm84E1LBcE8s3O0wpdiRzyR9z/ZZJMlMWv37qOOb9pdJlMUEKFQ==}
    engines: {node: '>=8'}

  /ansi-regex/6.0.1:
    resolution: {integrity: sha512-n5M855fKb2SsfMIiFFoVrABHJC8QtHwVx+mHWP3QcEqBHYienj5dHSgjbxtC0WEZXYt4wcD6zrQElDPhFuZgfA==}
    engines: {node: '>=12'}
    dev: true

  /ansi-styles/3.2.1:
    resolution: {integrity: sha512-VT0ZI6kZRdTh8YyJw3SMbYm/u+NqfsAxEpWO0Pf9sq8/e94WxxOpPKx9FR1FlyCtOVDNOQ+8ntlqFxiRc+r5qA==}
    engines: {node: '>=4'}
    dependencies:
      color-convert: 1.9.3

  /ansi-styles/4.3.0:
    resolution: {integrity: sha512-zbB9rCJAT1rbjiVDb2hqKFHNYLxgtk8NURxZ3IZwD3F6NtxbXZQCnnSi1Lkx+IDohdPlFp222wVALIheZJQSEg==}
    engines: {node: '>=8'}
    dependencies:
      color-convert: 2.0.1

  /ansi-styles/5.2.0:
    resolution: {integrity: sha512-Cxwpt2SfTzTtXcfOlzGEee8O+c+MmUgGrNiBcXnuWxuFJHe6a5Hz7qwhwe5OgaSYI0IJvkLqWX1ASG+cJOkEiA==}
    engines: {node: '>=10'}
    dev: true

  /ansi-styles/6.2.1:
    resolution: {integrity: sha512-bN798gFfQX+viw3R7yrGWRqnrN2oRkEkUjjl4JNn4E8GxxbjtG3FbrEIIY3l8/hrwUwIeCZvi4QuOTP4MErVug==}
    engines: {node: '>=12'}
    dev: true

  /any-promise/1.3.0:
    resolution: {integrity: sha512-7UvmKalWRt1wgjL1RrGxoSJW/0QZFIegpeGvZG9kjp8vrRu55XTHbwnqq2GpXm9uLbcuhxm3IqX9OB4MZR1b2A==}
    dev: false

  /anymatch/3.1.3:
    resolution: {integrity: sha512-KMReFUr0B4t+D+OBkjR3KYqvocp2XaSzO55UcB6mgQMd3KbcE+mWTyvVV7D/zsdEbNnV6acZUutkiHQXvTr1Rw==}
    engines: {node: '>= 8'}
    dependencies:
      normalize-path: 3.0.0
      picomatch: 2.3.1
    dev: true

  /argparse/1.0.10:
    resolution: {integrity: sha512-o5Roy6tNG4SL/FOkCAN6RzjiakZS25RLYFrcMttJqbdd8BWrnA+fGz57iN5Pb06pvBGvl5gQ0B48dJlslXvoTg==}
    dependencies:
      sprintf-js: 1.0.3
    dev: true

  /argparse/2.0.1:
    resolution: {integrity: sha512-8+9WqebbFzpX9OR+Wa6O29asIogeRMzcGtAINdpMHHyAg10f05aSFVBbcEqGf/PXw1EjAZ+q2/bEBg3DvurK3Q==}

  /aria-hidden/1.2.2_w5j4k42lgipnm43s3brx6h3c34:
    resolution: {integrity: sha512-6y/ogyDTk/7YAe91T3E2PR1ALVKyM2QbTio5HwM+N1Q6CMlCKhvClyIjkckBswa0f2xJhjsfzIGa1yVSe1UMVA==}
    engines: {node: '>=10'}
    peerDependencies:
      '@types/react': ^16.9.0 || ^17.0.0 || ^18.0.0
      react: ^16.9.0 || ^17.0.0 || ^18.0.0
    peerDependenciesMeta:
      '@types/react':
        optional: true
    dependencies:
      '@types/react': 18.0.20
      react: 18.2.0
      tslib: 2.4.0
    dev: false

  /aria-query/4.2.2:
    resolution: {integrity: sha512-o/HelwhuKpTj/frsOsbNLNgnNGVIFsVP/SW2BSF14gVl7kAfMOJ6/8wUAUvG1R1NHKrfG+2sHZTu0yauT1qBrA==}
    engines: {node: '>=6.0'}
    dependencies:
      '@babel/runtime': 7.19.0
      '@babel/runtime-corejs3': 7.19.1
    dev: true

  /array-includes/3.1.5:
    resolution: {integrity: sha512-iSDYZMMyTPkiFasVqfuAQnWAYcvO/SeBSCGKePoEthjp4LEMTe4uLc7b025o4jAZpHhihh8xPo99TNWUWWkGDQ==}
    engines: {node: '>= 0.4'}
    dependencies:
      call-bind: 1.0.2
      define-properties: 1.1.4
      es-abstract: 1.20.2
      get-intrinsic: 1.1.3
      is-string: 1.0.7
    dev: true

  /array-includes/3.1.6:
    resolution: {integrity: sha512-sgTbLvL6cNnw24FnbaDyjmvddQ2ML8arZsgaJhoABMoplz/4QRhtrYS+alr1BUM1Bwp6dhx8vVCBSLG+StwOFw==}
    engines: {node: '>= 0.4'}
    dependencies:
      call-bind: 1.0.2
      define-properties: 1.1.4
      es-abstract: 1.20.5
      get-intrinsic: 1.1.3
      is-string: 1.0.7
    dev: true

  /array-union/1.0.2:
    resolution: {integrity: sha512-Dxr6QJj/RdU/hCaBjOfxW+q6lyuVE6JFWIrAUpuOOhoJJoQ99cUn3igRaHVB5P9WrgFVN0FfArM3x0cueOU8ng==}
    engines: {node: '>=0.10.0'}
    dependencies:
      array-uniq: 1.0.3
    dev: true

  /array-union/2.1.0:
    resolution: {integrity: sha512-HGyxoOTYUyCM6stUe6EJgnd4EoewAI7zMdfqO+kGjnlZmBDz/cR5pf8r/cR4Wq60sL/p0IkcjUEEPwS3GFrIyw==}
    engines: {node: '>=8'}
    dev: true

  /array-uniq/1.0.3:
    resolution: {integrity: sha512-MNha4BWQ6JbwhFhj03YK552f7cb3AzoE8SzeljgChvL1dl3IcvggXVz1DilzySZkCja+CXuZbdW7yATchWn8/Q==}
    engines: {node: '>=0.10.0'}
    dev: true

  /array.prototype.flat/1.3.0:
    resolution: {integrity: sha512-12IUEkHsAhA4DY5s0FPgNXIdc8VRSqD9Zp78a5au9abH/SOBrsp082JOWFNTjkMozh8mqcdiKuaLGhPeYztxSw==}
    engines: {node: '>= 0.4'}
    dependencies:
      call-bind: 1.0.2
      define-properties: 1.1.4
      es-abstract: 1.20.2
      es-shim-unscopables: 1.0.0
    dev: true

  /array.prototype.flatmap/1.3.0:
    resolution: {integrity: sha512-PZC9/8TKAIxcWKdyeb77EzULHPrIX/tIZebLJUQOMR1OwYosT8yggdfWScfTBCDj5utONvOuPQQumYsU2ULbkg==}
    engines: {node: '>= 0.4'}
    dependencies:
      call-bind: 1.0.2
      define-properties: 1.1.4
      es-abstract: 1.20.2
      es-shim-unscopables: 1.0.0
    dev: true

  /array.prototype.flatmap/1.3.1:
    resolution: {integrity: sha512-8UGn9O1FDVvMNB0UlLv4voxRMze7+FpHyF5mSMRjWHUMlpoDViniy05870VlxhfgTnLbpuwTzvD76MTtWxB/mQ==}
    engines: {node: '>= 0.4'}
    dependencies:
      call-bind: 1.0.2
      define-properties: 1.1.4
      es-abstract: 1.20.5
      es-shim-unscopables: 1.0.0
    dev: true

  /array.prototype.tosorted/1.1.1:
    resolution: {integrity: sha512-pZYPXPRl2PqWcsUs6LOMn+1f1532nEoPTYowBtqLwAW+W8vSVhkIGnmOX1t/UQjD6YGI0vcD2B1U7ZFGQH9jnQ==}
    dependencies:
      call-bind: 1.0.2
      define-properties: 1.1.4
      es-abstract: 1.20.5
      es-shim-unscopables: 1.0.0
      get-intrinsic: 1.1.3
    dev: true

  /arrify/1.0.1:
    resolution: {integrity: sha512-3CYzex9M9FGQjCGMGyi6/31c8GJbgb0qGyrx5HWxPd0aCwh4cB2YjMb2Xf9UuoogrMrlO9cTqnB5rI5GHZTcUA==}
    engines: {node: '>=0.10.0'}
    dev: true

  /ast-types-flow/0.0.7:
    resolution: {integrity: sha512-eBvWn1lvIApYMhzQMsu9ciLfkBY499mFZlNqG+/9WR7PVlroQw0vG30cOQQbaKz3sCEc44TAOu2ykzqXSNnwag==}
    dev: true

  /astral-regex/2.0.0:
    resolution: {integrity: sha512-Z7tMw1ytTXt5jqMcOP+OQteU1VuNK9Y02uuJtKQ1Sv69jXQKKg5cibLwGJow8yzZP+eAc18EmLGPal0bp36rvQ==}
    engines: {node: '>=8'}
    dev: true

  /async/3.2.4:
    resolution: {integrity: sha512-iAB+JbDEGXhyIUavoDl9WP/Jj106Kz9DEn1DPgYw5ruDn0e3Wgi3sKFm55sASdGBNOQB8F59d9qQ7deqrHA8wQ==}
    dev: true

  /asynckit/0.4.0:
    resolution: {integrity: sha512-Oei9OH4tRh0YqU3GxhX79dM/mwVgvbZJaSNaRk+bshkj0S5cfHcgYakreBjrHwatXKbz+IoIdYLxrKim2MjW0Q==}
    dev: true

  /at-least-node/1.0.0:
    resolution: {integrity: sha512-+q/t7Ekv1EDY2l6Gda6LLiX14rU9TV20Wa3ofeQmwPFZbOMo9DXrLbOjFaaclkXKWidIaopwAObQDqwWtGUjqg==}
    engines: {node: '>= 4.0.0'}
    dev: true

  /autosize/5.0.2:
    resolution: {integrity: sha512-FPVt5ynkqUAA9gcMZnJHka1XfQgr1WNd/yRfIjmj5WGmjua+u5Hl9hn8M2nU5CNy2bEIcj1ZUwXq7IOHsfZG9w==}
    dev: false

  /awilix/7.0.3:
    resolution: {integrity: sha512-4Nmjyh9qloDwXfDK0DBuWd8WyFApyknoaKbE3leQflGLgNfNsBHy2/VYrlyy/mzMobjJ3J8XtNpbjzG3KRkIFQ==}
    engines: {node: '>=12.0.0'}
    dependencies:
      camel-case: 4.1.2
      fast-glob: 3.2.12
    dev: true

  /axe-core/4.4.3:
    resolution: {integrity: sha512-32+ub6kkdhhWick/UjvEwRchgoetXqTK14INLqbGm5U2TzBkBNF3nQtLYm8ovxSkQWArjEQvftCKryjZaATu3w==}
    engines: {node: '>=4'}
    dev: true

  /axios/0.27.2:
    resolution: {integrity: sha512-t+yRIyySRTp/wua5xEr+z1q60QmLq8ABsS5O9Me1AsE5dfKqgnCFzwiCZZ/cGNd1lq4/7akDWMxdhVlucjmnOQ==}
    dependencies:
      follow-redirects: 1.15.2
      form-data: 4.0.0
    transitivePeerDependencies:
      - debug
    dev: true

  /axobject-query/2.2.0:
    resolution: {integrity: sha512-Td525n+iPOOyUQIeBfcASuG6uJsDOITl7Mds5gFyerkWiX7qhUTdYUBlSgNMyVqtSJqwpt1kXGLdUt6SykLMRA==}
    dev: true

  /babel-jest/29.3.1_@babel+core@7.20.5:
    resolution: {integrity: sha512-aard+xnMoxgjwV70t0L6wkW/3HQQtV+O0PEimxKgzNqCJnbYmroPojdP2tqKSOAt8QAKV/uSZU8851M7B5+fcA==}
    engines: {node: ^14.15.0 || ^16.10.0 || >=18.0.0}
    peerDependencies:
      '@babel/core': ^7.8.0
    dependencies:
      '@babel/core': 7.20.5
      '@jest/transform': 29.3.1
      '@types/babel__core': 7.1.20
      babel-plugin-istanbul: 6.1.1
      babel-preset-jest: 29.2.0_@babel+core@7.20.5
      chalk: 4.1.2
      graceful-fs: 4.2.10
      slash: 3.0.0
    transitivePeerDependencies:
      - supports-color
    dev: true

  /babel-loader/8.3.0:
    resolution: {integrity: sha512-H8SvsMF+m9t15HNLMipppzkC+Y2Yq+v3SonZyU70RBL/h1gxPkH08Ot8pEE9Z4Kd+czyWJClmFS8qzIP9OZ04Q==}
    engines: {node: '>= 8.9'}
    peerDependencies:
      '@babel/core': ^7.0.0
      webpack: '>=2'
    dependencies:
      find-cache-dir: 3.3.2
      loader-utils: 2.0.4
      make-dir: 3.1.0
      schema-utils: 2.7.1
    dev: true

  /babel-plugin-istanbul/6.1.1:
    resolution: {integrity: sha512-Y1IQok9821cC9onCx5otgFfRm7Lm+I+wwxOx738M/WLPZ9Q42m4IG5W0FNX8WLL2gYMZo3JkuXIH2DOpWM+qwA==}
    engines: {node: '>=8'}
    dependencies:
      '@babel/helper-plugin-utils': 7.19.0
      '@istanbuljs/load-nyc-config': 1.1.0
      '@istanbuljs/schema': 0.1.3
      istanbul-lib-instrument: 5.2.1
      test-exclude: 6.0.0
    transitivePeerDependencies:
      - supports-color
    dev: true

  /babel-plugin-jest-hoist/29.2.0:
    resolution: {integrity: sha512-TnspP2WNiR3GLfCsUNHqeXw0RoQ2f9U5hQ5L3XFpwuO8htQmSrhh8qsB6vi5Yi8+kuynN1yjDjQsPfkebmB6ZA==}
    engines: {node: ^14.15.0 || ^16.10.0 || >=18.0.0}
    dependencies:
      '@babel/template': 7.18.10
      '@babel/types': 7.20.5
      '@types/babel__core': 7.1.20
      '@types/babel__traverse': 7.18.3
    dev: true

  /babel-plugin-macros/3.1.0:
    resolution: {integrity: sha512-Cg7TFGpIr01vOQNODXOOaGz2NpCU5gl8x1qJFbb6hbZxR7XrcE2vtbAsTAbJ7/xwJtUuJEw8K8Zr/AE0LHlesg==}
    engines: {node: '>=10', npm: '>=6'}
    dependencies:
      '@babel/runtime': 7.19.0
      cosmiconfig: 7.0.1
      resolve: 1.22.1
    dev: false

  /babel-plugin-polyfill-corejs2/0.3.3_@babel+core@7.20.5:
    resolution: {integrity: sha512-8hOdmFYFSZhqg2C/JgLUQ+t52o5nirNwaWM2B9LWteozwIvM14VSwdsCAUET10qT+kmySAlseadmfeeSWFCy+Q==}
    peerDependencies:
      '@babel/core': ^7.0.0-0
    dependencies:
      '@babel/compat-data': 7.20.5
      '@babel/core': 7.20.5
      '@babel/helper-define-polyfill-provider': 0.3.3_@babel+core@7.20.5
      semver: 6.3.0
    transitivePeerDependencies:
      - supports-color
    dev: true

  /babel-plugin-polyfill-corejs3/0.6.0_@babel+core@7.20.5:
    resolution: {integrity: sha512-+eHqR6OPcBhJOGgsIar7xoAB1GcSwVUA3XjAd7HJNzOXT4wv6/H7KIdA/Nc60cvUlDbKApmqNvD1B1bzOt4nyA==}
    peerDependencies:
      '@babel/core': ^7.0.0-0
    dependencies:
      '@babel/core': 7.20.5
      '@babel/helper-define-polyfill-provider': 0.3.3_@babel+core@7.20.5
      core-js-compat: 3.27.1
    transitivePeerDependencies:
      - supports-color
    dev: true

  /babel-plugin-polyfill-regenerator/0.4.1_@babel+core@7.20.5:
    resolution: {integrity: sha512-NtQGmyQDXjQqQ+IzRkBVwEOz9lQ4zxAQZgoAYEtU9dJjnl1Oc98qnN7jcp+bE7O7aYzVpavXE3/VKXNzUbh7aw==}
    peerDependencies:
      '@babel/core': ^7.0.0-0
    dependencies:
      '@babel/core': 7.20.5
      '@babel/helper-define-polyfill-provider': 0.3.3_@babel+core@7.20.5
    transitivePeerDependencies:
      - supports-color
    dev: true

  /babel-preset-current-node-syntax/1.0.1_@babel+core@7.20.5:
    resolution: {integrity: sha512-M7LQ0bxarkxQoN+vz5aJPsLBn77n8QgTFmo8WK0/44auK2xlCXrYcUxHFxgU7qW5Yzw/CjmLRK2uJzaCd7LvqQ==}
    peerDependencies:
      '@babel/core': ^7.0.0
    dependencies:
      '@babel/core': 7.20.5
      '@babel/plugin-syntax-async-generators': 7.8.4_@babel+core@7.20.5
      '@babel/plugin-syntax-bigint': 7.8.3_@babel+core@7.20.5
      '@babel/plugin-syntax-class-properties': 7.12.13_@babel+core@7.20.5
      '@babel/plugin-syntax-import-meta': 7.10.4_@babel+core@7.20.5
      '@babel/plugin-syntax-json-strings': 7.8.3_@babel+core@7.20.5
      '@babel/plugin-syntax-logical-assignment-operators': 7.10.4_@babel+core@7.20.5
      '@babel/plugin-syntax-nullish-coalescing-operator': 7.8.3_@babel+core@7.20.5
      '@babel/plugin-syntax-numeric-separator': 7.10.4_@babel+core@7.20.5
      '@babel/plugin-syntax-object-rest-spread': 7.8.3_@babel+core@7.20.5
      '@babel/plugin-syntax-optional-catch-binding': 7.8.3_@babel+core@7.20.5
      '@babel/plugin-syntax-optional-chaining': 7.8.3_@babel+core@7.20.5
      '@babel/plugin-syntax-top-level-await': 7.14.5_@babel+core@7.20.5
    dev: true

  /babel-preset-jest/29.2.0_@babel+core@7.20.5:
    resolution: {integrity: sha512-z9JmMJppMxNv8N7fNRHvhMg9cvIkMxQBXgFkane3yKVEvEOP+kB50lk8DFRvF9PGqbyXxlmebKWhuDORO8RgdA==}
    engines: {node: ^14.15.0 || ^16.10.0 || >=18.0.0}
    peerDependencies:
      '@babel/core': ^7.0.0
    dependencies:
      '@babel/core': 7.20.5
      babel-plugin-jest-hoist: 29.2.0
      babel-preset-current-node-syntax: 1.0.1_@babel+core@7.20.5
    dev: true

  /balanced-match/1.0.2:
    resolution: {integrity: sha512-3oSeUO0TMV67hN1AmbXsK4yaqU7tjiHlbxRDZOpH0KW9+CeX4bRAaX0Anxt0tx2MrpRpWwQaPwIlISEJhYU5Pw==}

  /base64-arraybuffer-es6/0.7.0:
    resolution: {integrity: sha512-ESyU/U1CFZDJUdr+neHRhNozeCv72Y7Vm0m1DCbjX3KBjT6eYocvAJlSk6+8+HkVwXlT1FNxhGW6q3UKAlCvvw==}
    engines: {node: '>=6.0.0'}
    dev: true

  /base64-js/1.5.1:
    resolution: {integrity: sha512-AKpaYlHn8t4SVbOHCy+b5+KKgvR4vrsD8vbvrbiQJps7fKDTkjkDry6ji0rUJjC0kzbNePLwzxq8iypo41qeWA==}

  /better-path-resolve/1.0.0:
    resolution: {integrity: sha512-pbnl5XzGBdrFU/wT4jqmJVPn2B6UHPBOhzMQkY/SPUPB6QtUXtmBHBIwCbXJol93mOpGMnQyP/+BB19q04xj7g==}
    engines: {node: '>=4'}
    dependencies:
      is-windows: 1.0.2
    dev: true

  /big.js/5.2.2:
    resolution: {integrity: sha512-vyL2OymJxmarO8gxMr0mhChsO9QGwhynfuu4+MHTAW6czfq9humCB7rKpUjDd9YUiDPU4mzpyupFSvOClAwbmQ==}
    dev: true

  /bl/4.1.0:
    resolution: {integrity: sha512-1W07cM9gS6DcLperZfFSj+bWLtaPGSOHWhPiGzXmvVJbRLdG82sH/Kn8EtW1VqWVA54AKf2h5k5BbnIbwF3h6w==}
    dependencies:
      buffer: 5.7.1
      inherits: 2.0.4
      readable-stream: 3.6.0
    dev: true

  /brace-expansion/1.1.11:
    resolution: {integrity: sha512-iCuPHDFgrHX7H2vEI/5xpz07zSHB00TpugqhmYtVmMO6518mCuRMoOYFldEBl0g187ufozdaHgWKcYFb61qGiA==}
    dependencies:
      balanced-match: 1.0.2
      concat-map: 0.0.1

  /brace-expansion/2.0.1:
    resolution: {integrity: sha512-XnAIvQ8eM+kC6aULx6wuQiwVsnzsi9d3WxzV3FpWTGA19F621kwdbsAcFKXgKUHZWsy+mY6iL1sHTxWEFCytDA==}
    dependencies:
      balanced-match: 1.0.2
    dev: true

  /braces/3.0.2:
    resolution: {integrity: sha512-b8um+L1RzM3WDSzvhm6gIz1yfTbBt6YTlcEKAvsmqCZZFw46z626lVj9j1yEPW33H5H+lBQpZMP1k8l+78Ha0A==}
    engines: {node: '>=8'}
    dependencies:
      fill-range: 7.0.1
    dev: true

  /breakword/1.0.5:
    resolution: {integrity: sha512-ex5W9DoOQ/LUEU3PMdLs9ua/CYZl1678NUkKOdUSi8Aw5F1idieaiRURCBFJCwVcrD1J8Iy3vfWSloaMwO2qFg==}
    dependencies:
      wcwidth: 1.0.1
    dev: true

  /browserslist/4.21.4:
    resolution: {integrity: sha512-CBHJJdDmgjl3daYjN5Cp5kbTf1mUhZoS+beLklHIvkOWscs83YAhLlF3Wsh/lciQYAcbBJgTOD44VtG31ZM4Hw==}
    engines: {node: ^6 || ^7 || ^8 || ^9 || ^10 || ^11 || ^12 || >=13.7}
    hasBin: true
    dependencies:
      caniuse-lite: 1.0.30001419
      electron-to-chromium: 1.4.284
      node-releases: 2.0.6
      update-browserslist-db: 1.0.10_browserslist@4.21.4
    dev: true

  /bs-logger/0.2.6:
    resolution: {integrity: sha512-pd8DCoxmbgc7hyPKOvxtqNcjYoOsABPQdcCUjGp3d42VR2CX1ORhk2A87oqqu5R1kk+76nsxZupkmyd+MVtCog==}
    engines: {node: '>= 6'}
    dependencies:
      fast-json-stable-stringify: 2.1.0
    dev: true

  /bser/2.1.1:
    resolution: {integrity: sha512-gQxTNE/GAfIIrmHLUE3oJyp5FO6HRBfhjnw4/wMmA63ZGDJnWBmgY/lyQBpnDUkGmAhbSe39tx2d/iTOAfglwQ==}
    dependencies:
      node-int64: 0.4.0
    dev: true

  /buffer-from/0.1.2:
    resolution: {integrity: sha512-RiWIenusJsmI2KcvqQABB83tLxCByE3upSP8QU3rJDMVFGPWLvPQJt/O1Su9moRWeH7d+Q2HYb68f6+v+tw2vg==}
    dev: false

  /buffer-from/1.1.2:
    resolution: {integrity: sha512-E+XQCRwSbaaiChtv6k6Dwgc+bx+Bs6vuKJHHl5kox/BaKbhiXzqQOwK4cO22yElGp2OCmjwVhT3HmxgyPGnJfQ==}
    dev: true

  /buffer/5.7.1:
    resolution: {integrity: sha512-EHcyIPBQ4BSGlvjB16k5KgAJ27CIsHY/2JBmCRReo48y9rQ3MaUzWX3KVlBa4U7MyX02HdVj0K7C3WaB3ju7FQ==}
    dependencies:
      base64-js: 1.5.1
      ieee754: 1.2.1
    dev: true

  /buffer/6.0.3:
    resolution: {integrity: sha512-FTiCpNxtwiZZHEZbcbTIcZjERVICn9yq/pDFkTl95/AxzD1naBctN7YO68riM/gLSDY7sdrMby8hofADYuuqOA==}
    dependencies:
      base64-js: 1.5.1
      ieee754: 1.2.1
    dev: false

  /builtin-modules/3.3.0:
    resolution: {integrity: sha512-zhaCDicdLuWN5UbN5IMnFqNMhNfo919sH85y2/ea+5Yg9TsTkeZxpL+JLbp6cgYFS4sRLp3YV4S6yDuqVWHYOw==}
    engines: {node: '>=6'}
    dev: true

  /builtins/5.0.1:
    resolution: {integrity: sha512-qwVpFEHNfhYJIzNRBvd2C1kyo6jz3ZSMPyyuR47OPdiKWlbYnZNyDWuyR175qDnAJLiCo5fBBqPb3RiXgWlkOQ==}
    dependencies:
      semver: 7.3.8
    dev: true

  /cacheable-lookup/7.0.0:
    resolution: {integrity: sha512-+qJyx4xiKra8mZrcwhjMRMUhD5NR1R8esPkzIYxX96JiecFoxAXFuz/GpR3+ev4PE1WamHip78wV0vcmPQtp8w==}
    engines: {node: '>=14.16'}
    dev: true

  /cacheable-request/10.2.3:
    resolution: {integrity: sha512-6BehRBOs7iurNjAYN9iPazTwFDaMQavJO8W1MEm3s2pH8q/tkPTtLDRUZaweWK87WFGf2Y5wLAlaCJlR5kOz3w==}
    engines: {node: '>=14.16'}
    dependencies:
      '@types/http-cache-semantics': 4.0.1
      get-stream: 6.0.1
      http-cache-semantics: 4.1.0
      keyv: 4.5.2
      mimic-response: 4.0.0
      normalize-url: 8.0.0
      responselike: 3.0.0
    dev: true

  /call-bind/1.0.2:
    resolution: {integrity: sha512-7O+FbCihrB5WGbFYesctwmTKae6rOiIzmz1icreWJ+0aA7LJfuqhEso2T9ncpcFtzMQtzXf2QGGueWJGTYsqrA==}
    dependencies:
      function-bind: 1.1.1
      get-intrinsic: 1.1.3

  /call-me-maybe/1.0.2:
    resolution: {integrity: sha512-HpX65o1Hnr9HH25ojC1YGs7HCQLq0GCOibSaWER0eNpgJ/Z1MZv2mTc7+xh6WOPxbRVcmgbv4hGU+uSQ/2xFZQ==}
    dev: false

  /callsites/3.1.0:
    resolution: {integrity: sha512-P8BjAsXvZS+VIDUI11hHCQEv74YT67YUi5JJFNWIqL235sBmjX4+qx9Muvls5ivyNENctx46xQLQ3aTuE7ssaQ==}
    engines: {node: '>=6'}

  /camel-case/4.1.2:
    resolution: {integrity: sha512-gxGWBrTT1JuMx6R+o5PTXMmUnhnVzLQ9SNutD4YqKtI6ap897t3tKECYla6gCWEkplXnlNybEkZg9GEGxKFCgw==}
    dependencies:
      pascal-case: 3.1.2
      tslib: 2.4.0
    dev: true

  /camelcase-keys/6.2.2:
    resolution: {integrity: sha512-YrwaA0vEKazPBkn0ipTiMpSajYDSe+KjQfrjhcBMxJt/znbvlHd8Pw/Vamaz5EB4Wfhs3SUR3Z9mwRu/P3s3Yg==}
    engines: {node: '>=8'}
    dependencies:
      camelcase: 5.3.1
      map-obj: 4.3.0
      quick-lru: 4.0.1
    dev: true

  /camelcase/5.3.1:
    resolution: {integrity: sha512-L28STB170nwWS63UjtlEOE3dldQApaJXZkOI1uMFfzf3rRuPegHaHesyee+YxQ+W6SvRDQV6UrdOdRiR153wJg==}
    engines: {node: '>=6'}
    dev: true

  /camelcase/6.3.0:
    resolution: {integrity: sha512-Gmy6FhYlCY7uOElZUSbxo2UCDH8owEk996gkbrpsgGtrJLM3J7jGxl9Ic7Qwwj4ivOE5AWZWRMecDdF7hqGjFA==}
    engines: {node: '>=10'}
    dev: true

  /caniuse-lite/1.0.30001419:
    resolution: {integrity: sha512-aFO1r+g6R7TW+PNQxKzjITwLOyDhVRLjW0LcwS/HCZGUUKTGNp9+IwLC4xyDSZBygVL/mxaFR3HIV6wEKQuSzw==}

  /chalk/2.4.2:
    resolution: {integrity: sha512-Mti+f9lpJNcwF4tWV8/OrTTtF1gZi+f8FqlyAdouralcFWFQWF2+NgCHShjkCb+IFBLq9buZwE1xckQU4peSuQ==}
    engines: {node: '>=4'}
    dependencies:
      ansi-styles: 3.2.1
      escape-string-regexp: 1.0.5
      supports-color: 5.5.0

  /chalk/4.1.2:
    resolution: {integrity: sha512-oKnbhFyRIXpUuez8iBMmyEa4nbj4IOQyuhc/wy9kY7/WVPcwIO9VA668Pu8RkO7+0G76SLROeyw9CpQ061i4mA==}
    engines: {node: '>=10'}
    dependencies:
      ansi-styles: 4.3.0
      supports-color: 7.2.0
    dev: true

  /chalk/5.2.0:
    resolution: {integrity: sha512-ree3Gqw/nazQAPuJJEy+avdl7QfZMcUvmHIKgEZkGL+xOBzRvup5Hxo6LHuMceSxOabuJLJm5Yp/92R9eMmMvA==}
    engines: {node: ^12.17.0 || ^14.13 || >=16.0.0}
    dev: true

  /char-regex/1.0.2:
    resolution: {integrity: sha512-kWWXztvZ5SBQV+eRgKFeh8q5sLuZY2+8WUIzlxWVTg+oGwY14qylx1KbKzHd8P6ZYkAg0xyIDU9JMHhyJMZ1jw==}
    engines: {node: '>=10'}
    dev: true

  /chardet/0.7.0:
    resolution: {integrity: sha512-mT8iDcrh03qDGRRmoA2hmBJnxpllMR+0/0qlzjqZES6NdiWDcZkCNAk4rPFZ9Q85r27unkiNNg8ZOiwZXBHwcA==}
    dev: true

  /ci-info/3.7.0:
    resolution: {integrity: sha512-2CpRNYmImPx+RXKLq6jko/L07phmS9I02TyqkcNU20GCF/GgaWvc58hPtjxDX8lPpkdwc9sNh72V9k00S7ezog==}
    engines: {node: '>=8'}
    dev: true

  /cjs-module-lexer/1.2.2:
    resolution: {integrity: sha512-cOU9usZw8/dXIXKtwa8pM0OTJQuJkxMN6w30csNRUerHfeQ5R6U3kkU/FtJeIf3M202OHfY2U8ccInBG7/xogA==}
    dev: true

  /clean-regexp/1.0.0:
    resolution: {integrity: sha512-GfisEZEJvzKrmGWkvfhgzcz/BllN1USeqD2V6tg14OAOgaCD2Z/PUEuxnAZ/nPvmaHRG7a8y77p1T/IRQ4D1Hw==}
    engines: {node: '>=4'}
    dependencies:
      escape-string-regexp: 1.0.5
    dev: true

  /clean-stack/2.2.0:
    resolution: {integrity: sha512-4diC9HaTE+KRAMWhDhrGOECgWZxoevMc5TlkObMqNSsVU62PYzXZ/SMTjzyGAFF1YusgxGcSWTEXBhp0CPwQ1A==}
    engines: {node: '>=6'}
    dev: true

  /clean-webpack-plugin/4.0.0:
    resolution: {integrity: sha512-WuWE1nyTNAyW5T7oNyys2EN0cfP2fdRxhxnIQWiAp0bMabPdHhoGxM8A6YL2GhqwgrPnnaemVE7nv5XJ2Fhh2w==}
    engines: {node: '>=10.0.0'}
    peerDependencies:
      webpack: '>=4.0.0 <6.0.0'
    dependencies:
      del: 4.1.1
    dev: true

  /cli-color/2.0.3:
    resolution: {integrity: sha512-OkoZnxyC4ERN3zLzZaY9Emb7f/MhBOIpePv0Ycok0fJYT+Ouo00UBEIwsVsr0yoow++n5YWlSUgST9GKhNHiRQ==}
    engines: {node: '>=0.10'}
    dependencies:
      d: 1.0.1
      es5-ext: 0.10.62
      es6-iterator: 2.0.3
      memoizee: 0.4.15
      timers-ext: 0.1.7
    dev: false

  /cli-cursor/3.1.0:
    resolution: {integrity: sha512-I/zHAwsKf9FqGoXM4WWRACob9+SNukZTd94DWF57E4toouRulbCxcUh6RKUEOQlYTHJnzkPMySvPNaaSLNfLZw==}
    engines: {node: '>=8'}
    dependencies:
      restore-cursor: 3.1.0
    dev: true

  /cli-spinners/2.7.0:
    resolution: {integrity: sha512-qu3pN8Y3qHNgE2AFweciB1IfMnmZ/fsNTEE+NOFjmGB2F/7rLhnhzppvpCnN4FovtP26k8lHyy9ptEbNwWFLzw==}
    engines: {node: '>=6'}
    dev: true

  /cli-truncate/2.1.0:
    resolution: {integrity: sha512-n8fOixwDD6b/ObinzTrp1ZKFzbgvKZvuz/TvejnLn1aQfC6r52XEx85FmuC+3HI+JM7coBRXUvNqEU2PHVrHpg==}
    engines: {node: '>=8'}
    dependencies:
      slice-ansi: 3.0.0
      string-width: 4.2.3
    dev: true

  /cli-truncate/3.1.0:
    resolution: {integrity: sha512-wfOBkjXteqSnI59oPcJkcPl/ZmwvMMOj340qUIY1SKZCv0B9Cf4D4fAucRkIKQmsIuYK3x1rrgU7MeGRruiuiA==}
    engines: {node: ^12.20.0 || ^14.13.1 || >=16.0.0}
    dependencies:
      slice-ansi: 5.0.0
      string-width: 5.1.2
    dev: true

  /client-only/0.0.1:
    resolution: {integrity: sha512-IV3Ou0jSMzZrd3pZ48nLkT9DA7Ag1pnPzaiQhpW7c3RbcqqzvzzVu+L8gfqMp/8IM2MQtSiqaCxrrcfu8I8rMA==}

  /cliui/6.0.0:
    resolution: {integrity: sha512-t6wbgtoCXvAzst7QgXxJYqPt0usEfbgQdftEPbLL/cvv6HPE5VgvqCuAIDR0NgU52ds6rFwqrgakNLrHEjCbrQ==}
    dependencies:
      string-width: 4.2.3
      strip-ansi: 6.0.1
      wrap-ansi: 6.2.0
    dev: true

  /cliui/7.0.4:
    resolution: {integrity: sha512-OcRE68cOsVMXp1Yvonl/fzkQOyjLSu/8bhPDfQt0e0/Eb283TKP20Fs2MqoPsr9SwA595rRCA+QMzYc9nBP+JQ==}
    dependencies:
      string-width: 4.2.3
      strip-ansi: 6.0.1
      wrap-ansi: 7.0.0
    dev: false

  /cliui/8.0.1:
    resolution: {integrity: sha512-BSeNnyus75C4//NQ9gQt1/csTXyo/8Sb+afLAkzAptFuMsod9HFokGNudZpi/oQV73hnVK+sR+5PVRMd+Dr7YQ==}
    engines: {node: '>=12'}
    dependencies:
      string-width: 4.2.3
      strip-ansi: 6.0.1
      wrap-ansi: 7.0.0
    dev: true

  /clone/1.0.4:
    resolution: {integrity: sha512-JQHZ2QMW6l3aH/j6xCqQThY/9OH4D/9ls34cgkUBiEeocRTU04tHfKPBsUK1PqZCUQM7GiA0IIXJSuXHI64Kbg==}
    engines: {node: '>=0.8'}
    dev: true

  /clone/2.1.2:
    resolution: {integrity: sha512-3Pe/CF1Nn94hyhIYpjtiLhdCoEoz0DqQ+988E9gmeEdQZlojxnOb74wctFyuwWQHzqyf9X7C7MG8juUpqBJT8w==}
    engines: {node: '>=0.8'}
    dev: false

  /clsx/1.2.1:
    resolution: {integrity: sha512-EcR6r5a8bj6pu3ycsa/E/cKVGuTgZJZdsyUYHOksG/UHIiKfjxzRxYJpyVBwYaQeOvghal9fcc4PidlgzugAQg==}
    engines: {node: '>=6'}
    dev: false

  /cmdk/0.1.21_7ey2zzynotv32rpkwno45fsx4e:
    resolution: {integrity: sha512-O5oiYmoBdcoqmax4RMOsnJHrseaXlnkzfCSWgNdyBxneTaSCmUByBF5MliJbsveoHJsjkyL2uNUs2kTBBMmIaw==}
    peerDependencies:
      react: ^18.0.0
      react-dom: ^18.0.0
    dependencies:
      '@radix-ui/react-dialog': 1.0.0_7ey2zzynotv32rpkwno45fsx4e
      command-score: 0.1.2
      react: 18.2.0
      react-dom: 18.2.0_react@18.2.0
    transitivePeerDependencies:
      - '@types/react'
    dev: false

  /co/4.6.0:
    resolution: {integrity: sha512-QVb0dM5HvG+uaxitm8wONl7jltx8dqhfU33DcqtOZcLSVIKSDDLDi7+0LbAKiyI8hD9u42m2YxXSkMGWThaecQ==}
    engines: {iojs: '>= 1.0.0', node: '>= 0.12.0'}
    dev: true

  /collect-v8-coverage/1.0.1:
    resolution: {integrity: sha512-iBPtljfCNcTKNAto0KEtDfZ3qzjJvqE3aTGZsbhjSBlorqpXJlaWWtPO35D+ZImoC3KWejX64o+yPGxhWSTzfg==}
    dev: true

  /color-convert/1.9.3:
    resolution: {integrity: sha512-QfAUtd+vFdAtFQcC8CCyYt1fYWxSqAiK2cSD6zDB8N3cpsEBAvRxp9zOGg6G/SHHJYAT88/az/IuDGALsNVbGg==}
    dependencies:
      color-name: 1.1.3

  /color-convert/2.0.1:
    resolution: {integrity: sha512-RRECPsj7iu/xb5oKYcsFHSppFNnsj/52OVTRKb4zP5onXwVF3zVmmToNcOfGC+CRDpfK/U584fMg38ZHCaElKQ==}
    engines: {node: '>=7.0.0'}
    dependencies:
      color-name: 1.1.4

  /color-name/1.1.3:
    resolution: {integrity: sha512-72fSenhMw2HZMTVHeCA9KCmpEIbzWiQsjN+BHcBbS9vr1mtt+vJjPdksIBNUmKAW8TFUDPJK5SUU3QhE9NEXDw==}

  /color-name/1.1.4:
    resolution: {integrity: sha512-dOy+3AuW3a2wNbZHIuMZpTcgjGuLU/uBL/ubcZF9OXbDo8ff4O8yVp5Bf0efS8uEoYo5q4Fx7dY9OgQGXgAsQA==}

  /colorette/2.0.19:
    resolution: {integrity: sha512-3tlv/dIP7FWvj3BsbHrGLJ6l/oKh1O3TcgBqMn+yyCagOxc23fyzDS6HypQbgxWbkpDnf52p1LuR4eWDQ/K9WQ==}
    dev: true

  /combined-stream/1.0.8:
    resolution: {integrity: sha512-FQN4MRfuJeHf7cBbBMJFXhKSDq+2kAArBlmRBvcvFE5BB1HZKXtSFASDhdlz9zOYwxh8lDdnvmMOe/+5cdoEdg==}
    engines: {node: '>= 0.8'}
    dependencies:
      delayed-stream: 1.0.0
    dev: true

  /command-score/0.1.2:
    resolution: {integrity: sha512-VtDvQpIJBvBatnONUsPzXYFVKQQAhuf3XTNOAsdBxCNO/QCtUUd8LSgjn0GVarBkCad6aJCZfXgrjYbl/KRr7w==}
    dev: false

  /commander/2.20.3:
    resolution: {integrity: sha512-GpVkmM8vF2vQUkj2LvZmD35JxeJOLCwJ9cUkugyk2nuhbv3+mJvpLYYt+0+USMxE+oj+ey/lJEnhZw75x/OMcQ==}
    dev: true

  /commander/9.4.1:
    resolution: {integrity: sha512-5EEkTNyHNGFPD2H+c/dXXfQZYa/scCKasxWcXJaWnNJ99pnQN9Vnmqow+p+PlFPE63Q6mThaZws1T+HxfpgtPw==}
    engines: {node: ^12.20.0 || >=14}
    dev: true

  /common-tags/1.8.2:
    resolution: {integrity: sha512-gk/Z852D2Wtb//0I+kRFNKKE9dIIVirjoqPoA1wJU+XePVXZfGeBpk45+A1rKO4Q43prqWBNY/MiIeRLbPWUaA==}
    engines: {node: '>=4.0.0'}
    dev: true

  /commondir/1.0.1:
    resolution: {integrity: sha512-W9pAhw0ja1Edb5GVdIF1mjZw/ASI0AlShXM83UUGe2DVr5TdAPEA1OA8m/g8zWp9x6On7gqufY+FatDbC3MDQg==}
    dev: true

  /concat-map/0.0.1:
    resolution: {integrity: sha1-2Klr13/Wjfd5OnMDajug1UBdR3s=}

  /concurrently/7.6.0:
    resolution: {integrity: sha512-BKtRgvcJGeZ4XttiDiNcFiRlxoAeZOseqUvyYRUp/Vtd+9p1ULmeoSqGsDA+2ivdeDFpqrJvGvmI+StKfKl5hw==}
    engines: {node: ^12.20.0 || ^14.13.0 || >=16.0.0}
    hasBin: true
    dependencies:
      chalk: 4.1.2
      date-fns: 2.29.3
      lodash: 4.17.21
      rxjs: 7.8.0
      shell-quote: 1.7.4
      spawn-command: 0.0.2-1
      supports-color: 8.1.1
      tree-kill: 1.2.2
      yargs: 17.6.2
    dev: true

  /convert-source-map/1.9.0:
    resolution: {integrity: sha512-ASFBup0Mz1uyiIjANan1jzLQami9z1PoYSZCiiYW2FczPbenXc45FZdBZLzOT+r6+iciuEModtmCti+hjaAk0A==}

  /convert-source-map/2.0.0:
    resolution: {integrity: sha512-Kvp459HrV2FEJ1CAsi1Ku+MY3kasH19TFykTz2xWmMeq6bk2NU3XXvfJ+Q61m0xktWwt+1HSYf3JZsTms3aRJg==}
    dev: true

  /core-js-compat/3.27.1:
    resolution: {integrity: sha512-Dg91JFeCDA17FKnneN7oCMz4BkQ4TcffkgHP4OWwp9yx3pi7ubqMDXXSacfNak1PQqjc95skyt+YBLHQJnkJwA==}
    dependencies:
      browserslist: 4.21.4
    dev: true

  /core-js-pure/3.25.2:
    resolution: {integrity: sha512-ItD7YpW1cUB4jaqFLZXe1AXkyqIxz6GqPnsDV4uF4hVcWh/WAGIqSqw5p0/WdsILM0Xht9s3Koyw05R3K6RtiA==}
    requiresBuild: true
    dev: true

  /core-util-is/1.0.3:
    resolution: {integrity: sha512-ZQBvi1DcpJ4GDqanjucZ2Hj3wEO5pZDS89BWbkcrvdxksJorwUDDZamX9ldFkp9aw2lmBDLgkObEA4DWNJ9FYQ==}
    dev: false

  /cosmiconfig/7.0.1:
    resolution: {integrity: sha512-a1YWNUV2HwGimB7dU2s1wUMurNKjpx60HxBB6xUM8Re+2s1g1IIfJvFR0/iCF+XHdE0GMTKTuLR32UQff4TEyQ==}
    engines: {node: '>=10'}
    dependencies:
      '@types/parse-json': 4.0.0
      import-fresh: 3.3.0
      parse-json: 5.2.0
      path-type: 4.0.0
      yaml: 1.10.2

  /cross-env/7.0.3:
    resolution: {integrity: sha512-+/HKd6EgcQCJGh2PSjZuUitQBQynKor4wrFbRg4DtAgS1aWO+gU52xpH7M9ScGgXSYmAVS9bIJ8EzuaGw0oNAw==}
    engines: {node: '>=10.14', npm: '>=6', yarn: '>=1'}
    hasBin: true
    dependencies:
      cross-spawn: 7.0.3
    dev: true

  /cross-spawn/5.1.0:
    resolution: {integrity: sha512-pTgQJ5KC0d2hcY8eyL1IzlBPYjTkyH72XRZPnLyKus2mBfNjQs3klqbJU2VILqZryAZUt9JOb3h/mWMy23/f5A==}
    dependencies:
      lru-cache: 4.1.5
      shebang-command: 1.2.0
      which: 1.3.1
    dev: true

  /cross-spawn/7.0.3:
    resolution: {integrity: sha512-iRDPJKUPVEND7dHPO8rkbOnPpyDygcDFtWjpeWNCgy8WP2rXcxXL8TskReQl6OrB2G7+UJrags1q15Fudc7G6w==}
    engines: {node: '>= 8'}
    dependencies:
      path-key: 3.1.1
      shebang-command: 2.0.0
      which: 2.0.2
    dev: true

  /crypto-random-string/2.0.0:
    resolution: {integrity: sha512-v1plID3y9r/lPhviJ1wrXpLeyUIGAZ2SHNYTEapm7/8A9nLPoyvVp3RK/EPFqn5kEznyWgYZNsRtYYIWbuG8KA==}
    engines: {node: '>=8'}
    dev: true

  /css-spring/4.1.0:
    resolution: {integrity: sha512-RdA4NuRNk2xChTSo+52P2jlfr+rUgNY94mV7uHrCeDPvaUtFZgW6LMoCy4xEX3HphZ7LLkCHiUY5PBSegFBE3A==}
    dependencies:
      lodash: 4.17.21
    dev: false

  /csstype/3.1.1:
    resolution: {integrity: sha512-DJR/VvkAvSZW9bTouZue2sSxDwdTN92uHjqeKVm+0dAqdfNykRzQ95tay8aXMBAAPpUiq4Qcug2L7neoRh2Egw==}

  /csv-generate/3.4.3:
    resolution: {integrity: sha512-w/T+rqR0vwvHqWs/1ZyMDWtHHSJaN06klRqJXBEpDJaM/+dZkso0OKh1VcuuYvK3XM53KysVNq8Ko/epCK8wOw==}
    dev: true

  /csv-parse/4.16.3:
    resolution: {integrity: sha512-cO1I/zmz4w2dcKHVvpCr7JVRu8/FymG5OEpmvsZYlccYolPBLoVGKUHgNoc4ZGkFeFlWGEDmMyBM+TTqRdW/wg==}
    dev: true

  /csv-stringify/5.6.5:
    resolution: {integrity: sha512-PjiQ659aQ+fUTQqSrd1XEDnOr52jh30RBurfzkscaE2tPaFsDH5wOAHJiw8XAHphRknCwMUE9KRayc4K/NbO8A==}
    dev: true

  /csv/5.5.3:
    resolution: {integrity: sha512-QTaY0XjjhTQOdguARF0lGKm5/mEq9PD9/VhZZegHDIBq2tQwgNpHc3dneD4mGo2iJs+fTKv5Bp0fZ+BRuY3Z0g==}
    engines: {node: '>= 0.1.90'}
    dependencies:
      csv-generate: 3.4.3
      csv-parse: 4.16.3
      csv-stringify: 5.6.5
      stream-transform: 2.1.3
    dev: true

  /d/1.0.1:
    resolution: {integrity: sha512-m62ShEObQ39CfralilEQRjH6oAMtNCV1xJyEx5LpRYUVN+EviphDgUc/F3hnYbADmkiNs67Y+3ylmlG7Lnu+FA==}
    dependencies:
      es5-ext: 0.10.62
      type: 1.2.0
    dev: false

  /damerau-levenshtein/1.0.8:
    resolution: {integrity: sha512-sdQSFB7+llfUcQHUQO3+B8ERRj0Oa4w9POWMI/puGtuf7gFywGmkaLCElnudfTiKZV+NvHqL0ifzdrI8Ro7ESA==}
    dev: true

  /data-uri-to-buffer/4.0.0:
    resolution: {integrity: sha512-Vr3mLBA8qWmcuschSLAOogKgQ/Jwxulv3RNE4FXnYWRGujzrRWQI4m12fQqRkwX06C0KanhLr4hK+GydchZsaA==}
    engines: {node: '>= 12'}

  /date-fns/2.29.3:
    resolution: {integrity: sha512-dDCnyH2WnnKusqvZZ6+jA1O51Ibt8ZMRNkDZdyAyK4YfbDwa/cEmuztzG5pk6hqlp9aSBPYcjOlktquahGwGeA==}
    engines: {node: '>=0.11'}
    dev: true

  /dayjs/1.11.7:
    resolution: {integrity: sha512-+Yw9U6YO5TQohxLcIkrXBeY73WP3ejHWVvx8XCk3gxvQDCTEmS48ZrSZCKciI7Bhl/uCMyxYtE9UqRILmFphkQ==}
    dev: false

  /debug/2.6.9:
    resolution: {integrity: sha512-bC7ElrdJaJnPbAP+1EotYvqZsb3ecl5wi6Bfi6BJTUcNowp6cvspg0jXznRTKDjm/E7AdgFBVeAPVMNcKGsHMA==}
    peerDependencies:
      supports-color: '*'
    peerDependenciesMeta:
      supports-color:
        optional: true
    dependencies:
      ms: 2.0.0
    dev: true

  /debug/3.2.7:
    resolution: {integrity: sha512-CFjzYYAi4ThfiQvizrFQevTTXHtnCqWfe7x1AhgEscTz6ZbLbfoLRLPugTQyBth6f8ZERVUSyWHFD/7Wu4t1XQ==}
    peerDependencies:
      supports-color: '*'
    peerDependenciesMeta:
      supports-color:
        optional: true
    dependencies:
      ms: 2.1.3
    dev: true

  /debug/4.3.4:
    resolution: {integrity: sha512-PRWFHuSU3eDtQJPvnNY7Jcket1j0t5OuOsFzPPzsekD52Zl8qUfFIPEiswXqIvHWGVHOgX+7G/vCNNhehwxfkQ==}
    engines: {node: '>=6.0'}
    peerDependencies:
      supports-color: '*'
    peerDependenciesMeta:
      supports-color:
        optional: true
    dependencies:
      ms: 2.1.2

  /decamelize-keys/1.1.1:
    resolution: {integrity: sha512-WiPxgEirIV0/eIOMcnFBA3/IJZAZqKnwAwWyvvdi4lsr1WCN22nhdf/3db3DoZcUjTV2SqfzIwNyp6y2xs3nmg==}
    engines: {node: '>=0.10.0'}
    dependencies:
      decamelize: 1.2.0
      map-obj: 1.0.1
    dev: true

  /decamelize/1.2.0:
    resolution: {integrity: sha512-z2S+W9X73hAUUki+N+9Za2lBlun89zigOyGrsax+KUQ6wKW4ZoWpEYBkGhQjwAjjDCkWxhY0VKEhk8wzY7F5cA==}
    engines: {node: '>=0.10.0'}
    dev: true

  /decompress-response/6.0.0:
    resolution: {integrity: sha512-aW35yZM6Bb/4oJlZncMH2LCoZtJXTRxES17vE3hoRiowU2kWHaJKFkSBDnDR+cm9J+9QhXmREyIfv0pji9ejCQ==}
    engines: {node: '>=10'}
    dependencies:
      mimic-response: 3.1.0
    dev: true

  /dedent/0.7.0:
    resolution: {integrity: sha512-Q6fKUPqnAHAyhiUgFU7BUzLiv0kd8saH9al7tnu5Q/okj6dnupxyTgFIBjVzJATdfIAm9NAsvXNzjaKa+bxVyA==}
    dev: true

  /deep-equal/1.1.1:
    resolution: {integrity: sha512-yd9c5AdiqVcR+JjcwUQb9DkhJc8ngNr0MahEBGvDiJw8puWab2yZlh+nkasOnZP+EGTAP6rRp2JzJhJZzvNF8g==}
    dependencies:
      is-arguments: 1.1.1
      is-date-object: 1.0.5
      is-regex: 1.1.4
      object-is: 1.1.5
      object-keys: 1.1.1
      regexp.prototype.flags: 1.4.3
    dev: false

  /deep-is/0.1.4:
    resolution: {integrity: sha512-oIPzksmTg4/MriiaYGO+okXDT7ztn/w3Eptv/+gSIdMdKsJo0u4CfYNFJPy+4SKMuCqGw2wxnA+URMg3t8a/bQ==}
    dev: true

  /deepmerge/4.2.2:
    resolution: {integrity: sha512-FJ3UgI4gIl+PHZm53knsuSFpE+nESMr7M4v9QcgB7S63Kj/6WqMiFQJpBBYz1Pt+66bZpP3Q7Lye0Oo9MPKEdg==}
    engines: {node: '>=0.10.0'}
    dev: true

  /defaults/1.0.4:
    resolution: {integrity: sha512-eFuaLoy/Rxalv2kr+lqMlUnrDWV+3j4pljOIJgLIhI058IQfWJ7vXhyEIHu+HtC738klGALYxOKDO0bQP3tg8A==}
    dependencies:
      clone: 1.0.4
    dev: true

  /defer-to-connect/2.0.1:
    resolution: {integrity: sha512-4tvttepXG1VaYGrRibk5EwJd1t4udunSOVMdLSAL6mId1ix438oPwPZMALY41FCijukO1L0twNcGsdzS7dHgDg==}
    engines: {node: '>=10'}
    dev: true

  /define-lazy-prop/2.0.0:
    resolution: {integrity: sha512-Ds09qNh8yw3khSjiJjiUInaGX9xlqZDY7JVryGxdxV7NPeuqQfplOpQ66yJFZut3jLa5zOwkXw1g9EI2uKh4Og==}
    engines: {node: '>=8'}
    dev: true

  /define-properties/1.1.4:
    resolution: {integrity: sha512-uckOqKcfaVvtBdsVkdPv3XjveQJsNQqmhXgRi8uhvWWuPYZCNlzT8qAyblUgNoXdHdjMTzAqeGjAoli8f+bzPA==}
    engines: {node: '>= 0.4'}
    dependencies:
      has-property-descriptors: 1.0.0
      object-keys: 1.1.1

  /del/4.1.1:
    resolution: {integrity: sha512-QwGuEUouP2kVwQenAsOof5Fv8K9t3D8Ca8NxcXKrIpEHjTXK5J2nXLdP+ALI1cgv8wj7KuwBhTwBkOZSJKM5XQ==}
    engines: {node: '>=6'}
    dependencies:
      '@types/glob': 7.2.0
      globby: 6.1.0
      is-path-cwd: 2.2.0
      is-path-in-cwd: 2.1.0
      p-map: 2.1.0
      pify: 4.0.1
      rimraf: 2.7.1
    dev: true

  /delayed-stream/1.0.0:
    resolution: {integrity: sha512-ZySD7Nf91aLB0RxL4KGrKHBXl7Eds1DAmEdcoVawXnLD7SDhpNgtuII2aAkg7a7QS41jxPSZ17p4VdGnMHk3MQ==}
    engines: {node: '>=0.4.0'}
    dev: true

  /detect-indent/6.1.0:
    resolution: {integrity: sha512-reYkTUJAZb9gUuZ2RvVCNhVHdg62RHnJ7WJl8ftMi4diZ6NWlciOzQN88pUhSELEwflJht4oQDv0F0BMlwaYtA==}
    engines: {node: '>=8'}
    dev: true

  /detect-newline/3.1.0:
    resolution: {integrity: sha512-TLz+x/vEXm/Y7P7wn1EJFNLxYpUD4TgMosxY6fAVJUnJMbupHBOncxyWUG9OpTaH9EBD7uFI5LfEgmMOc54DsA==}
    engines: {node: '>=8'}
    dev: true

  /detect-node-es/1.1.0:
    resolution: {integrity: sha512-ypdmJU/TbBby2Dxibuv7ZLW3Bs1QEmM7nHjEANfohJLvE0XVujisn1qPJcZxg+qDucsr+bP6fLD1rPS3AhJ7EQ==}
    dev: false

  /diff-sequences/29.3.1:
    resolution: {integrity: sha512-hlM3QR272NXCi4pq+N4Kok4kOp6EsgOM3ZSpJI7Da3UAs+Ttsi8MRmB6trM/lhyzUxGfOgnpkHtgqm5Q/CTcfQ==}
    engines: {node: ^14.15.0 || ^16.10.0 || >=18.0.0}
    dev: true

  /dir-glob/3.0.1:
    resolution: {integrity: sha512-WkrWp9GR4KXfKGYzOLmTuGVi1UWFfws377n9cc55/tb6DuqyF6pcQ5AbiHEshaDpY9v6oaSr2XCDidGmMwdzIA==}
    engines: {node: '>=8'}
    dependencies:
      path-type: 4.0.0
    dev: true

  /doctrine/2.1.0:
    resolution: {integrity: sha512-35mSku4ZXK0vfCuHEDAwt55dg2jNajHZ1odvF+8SSr82EsZY4QmXfuWso8oEd8zRhVObSN18aM0CjSdoBX7zIw==}
    engines: {node: '>=0.10.0'}
    dependencies:
      esutils: 2.0.3
    dev: true

  /doctrine/3.0.0:
    resolution: {integrity: sha512-yS+Q5i3hBf7GBkd4KG8a7eBNNWNGLTaEwwYWUijIYM7zrlYDM0BFXHjjPWlWZ1Rg7UaddZeIDmi9jF3HmqiQ2w==}
    engines: {node: '>=6.0.0'}
    dependencies:
      esutils: 2.0.3
    dev: true

  /dom-helpers/5.2.1:
    resolution: {integrity: sha512-nRCa7CK3VTrM2NmGkIy4cbK7IZlgBE/PYMn55rrXefr5xXDP0LdtfPnblFDoVdcAfslJ7or6iqAUnx0CCGIWQA==}
    dependencies:
      '@babel/runtime': 7.20.7
      csstype: 3.1.1
    dev: false

  /dom-serializer/2.0.0:
    resolution: {integrity: sha512-wIkAryiqt/nV5EQKqQpo3SToSOV9J0DnbJqwK7Wv/Trc92zIAYZ4FlMu+JPFW1DfGFt81ZTCGgDEabffXeLyJg==}
    dependencies:
      domelementtype: 2.3.0
      domhandler: 5.0.3
      entities: 4.4.0
    dev: true

  /domelementtype/2.3.0:
    resolution: {integrity: sha512-OLETBj6w0OsagBwdXnPdN0cnMfF9opN69co+7ZrbfPGrdpPVNBUj02spi6B1N7wChLQiPn4CSH/zJvXw56gmHw==}
    dev: true

  /domexception/1.0.1:
    resolution: {integrity: sha512-raigMkn7CJNNo6Ihro1fzG7wr3fHuYVytzquZKX5n0yizGsTcYgzdIUwj1X9pK0VvjeihV+XiclP+DjwbsSKug==}
    dependencies:
      webidl-conversions: 4.0.2
    dev: true

  /domhandler/5.0.3:
    resolution: {integrity: sha512-cgwlv/1iFQiFnU96XXgROh8xTeetsnJiDsTc7TYCLFd9+/WNkIqPTxiM/8pSd8VIrhXGTf1Ny1q1hquVqDJB5w==}
    engines: {node: '>= 4'}
    dependencies:
      domelementtype: 2.3.0
    dev: true

  /domino/2.1.6:
    resolution: {integrity: sha512-3VdM/SXBZX2omc9JF9nOPCtDaYQ67BGp5CoLpIQlO2KCAPETs8TcDHacF26jXadGbvUteZzRTeos2fhID5+ucQ==}
    dev: false

  /domutils/3.0.1:
    resolution: {integrity: sha512-z08c1l761iKhDFtfXO04C7kTdPBLi41zwOZl00WS8b5eiaebNpY00HKbztwBq+e3vyqWNwWF3mP9YLUeqIrF+Q==}
    dependencies:
      dom-serializer: 2.0.0
      domelementtype: 2.3.0
      domhandler: 5.0.3
    dev: true

  /duplexer/0.1.2:
    resolution: {integrity: sha512-jtD6YG370ZCIi/9GTaJKQxWTZD045+4R4hTk/x1UyoqadyJ9x9CgSi1RlVDQF8U2sxLLSnFkCaMihqljHIWgMg==}
    dev: true

  /duplexer2/0.1.4:
    resolution: {integrity: sha512-asLFVfWWtJ90ZyOUHMqk7/S2w2guQKxUI2itj3d92ADHhxUSbCMGi1f1cBcJ7xM1To+pE/Khbwo1yuNbMEPKeA==}
    dependencies:
      readable-stream: 2.3.7
    dev: false

  /eastasianwidth/0.2.0:
    resolution: {integrity: sha512-I88TYZWc9XiYHRQ4/3c5rjjfgkjhLyW2luGIheGERbNQ6OY7yTybanSpDXZa8y7VUP9YmDcYa+eyq4ca7iLqWA==}
    dev: true

  /ejs/3.1.8:
    resolution: {integrity: sha512-/sXZeMlhS0ArkfX2Aw780gJzXSMPnKjtspYZv+f3NiKLlubezAHDU5+9xz6gd3/NhG3txQCo6xlglmTS+oTGEQ==}
    engines: {node: '>=0.10.0'}
    hasBin: true
    dependencies:
      jake: 10.8.5
    dev: true

  /electron-to-chromium/1.4.284:
    resolution: {integrity: sha512-M8WEXFuKXMYMVr45fo8mq0wUrrJHheiKZf6BArTKk9ZBYCKJEOU5H8cdWgDT+qCVZf7Na4lVUaZsA+h6uA9+PA==}
    dev: true

  /emittery/0.13.1:
    resolution: {integrity: sha512-DeWwawk6r5yR9jFgnDKYt4sLS0LmHJJi3ZOnb5/JdbYwj3nW+FxQnHIjhBKz8YLC7oRNPVM9NQ47I3CVx34eqQ==}
    engines: {node: '>=12'}
    dev: true

  /emoji-regex/8.0.0:
    resolution: {integrity: sha512-MSjYzcWNOA0ewAHpz0MxpYFvwg6yjy1NG3xteoqz644VCo/RPgnr1/GGt+ic3iJTzQ8Eu3TdM14SawnVUmGE6A==}

  /emoji-regex/9.2.2:
    resolution: {integrity: sha512-L18DaJsXSUk2+42pv8mLs5jJT2hqFkFE4j21wOmgbUqsZ2hL72NsUU785g9RXgo3s0ZNgVl42TiHp3ZtOv/Vyg==}
    dev: true

  /emojis-list/3.0.0:
    resolution: {integrity: sha512-/kyM18EfinwXZbno9FyUGeFh87KC8HRQBQGildHZbEuRyWFOmv1U10o9BBp8XVZDVNNuQKyIGIu5ZYAAXJ0V2Q==}
    engines: {node: '>= 4'}
    dev: true

  /encoding/0.1.13:
    resolution: {integrity: sha512-ETBauow1T35Y/WZMkio9jiM0Z5xjHHmJ4XmjZOq1l/dXz3lr2sRn87nJy20RupqSh1F2m3HHPSp8ShIPQJrJ3A==}
    dependencies:
      iconv-lite: 0.6.3
    dev: false

  /enhanced-resolve/5.12.0:
    resolution: {integrity: sha512-QHTXI/sZQmko1cbDoNAa3mJ5qhWUUNAq3vR0/YiD379fWQrcfuoX1+HW2S0MTt7XmoPLapdaDKUtelUSPic7hQ==}
    engines: {node: '>=10.13.0'}
    dependencies:
      graceful-fs: 4.2.10
      tapable: 2.2.1
    dev: true

  /enquirer/2.3.6:
    resolution: {integrity: sha512-yjNnPr315/FjS4zIsUxYguYUPP2e1NK4d7E7ZOLiyYCcbFBiTMyID+2wvm2w6+pZ/odMA7cRkjhsPbltwBOrLg==}
    engines: {node: '>=8.6'}
    dependencies:
      ansi-colors: 4.1.3
    dev: true

  /entities/4.4.0:
    resolution: {integrity: sha512-oYp7156SP8LkeGD0GF85ad1X9Ai79WtRsZ2gxJqtBuzH+98YUV6jkHEKlZkMbcrjJjIVJNIDP/3WL9wQkoPbWA==}
    engines: {node: '>=0.12'}
    dev: true

  /err-code/3.0.1:
    resolution: {integrity: sha512-GiaH0KJUewYok+eeY05IIgjtAe4Yltygk9Wqp1V5yVWLdhf0hYZchRjNIT9bb0mSwRcIusT3cx7PJUf3zEIfUA==}
    dev: false

  /error-ex/1.3.2:
    resolution: {integrity: sha512-7dFHNmqeFSEt2ZBsCriorKnn3Z2pj+fd9kmI6QoWw4//DL+icEBfc0U7qJCisqrTsKTjw4fNFy2pW9OqStD84g==}
    dependencies:
      is-arrayish: 0.2.1

  /es-abstract/1.20.2:
    resolution: {integrity: sha512-XxXQuVNrySBNlEkTYJoDNFe5+s2yIOpzq80sUHEdPdQr0S5nTLz4ZPPPswNIpKseDDUS5yghX1gfLIHQZ1iNuQ==}
    engines: {node: '>= 0.4'}
    dependencies:
      call-bind: 1.0.2
      es-to-primitive: 1.2.1
      function-bind: 1.1.1
      function.prototype.name: 1.1.5
      get-intrinsic: 1.1.3
      get-symbol-description: 1.0.0
      has: 1.0.3
      has-property-descriptors: 1.0.0
      has-symbols: 1.0.3
      internal-slot: 1.0.3
      is-callable: 1.2.6
      is-negative-zero: 2.0.2
      is-regex: 1.1.4
      is-shared-array-buffer: 1.0.2
      is-string: 1.0.7
      is-weakref: 1.0.2
      object-inspect: 1.12.2
      object-keys: 1.1.1
      object.assign: 4.1.4
      regexp.prototype.flags: 1.4.3
      string.prototype.trimend: 1.0.5
      string.prototype.trimstart: 1.0.5
      unbox-primitive: 1.0.2
    dev: true

  /es-abstract/1.20.5:
    resolution: {integrity: sha512-7h8MM2EQhsCA7pU/Nv78qOXFpD8Rhqd12gYiSJVkrH9+e8VuA8JlPJK/hQjjlLv6pJvx/z1iRFKzYb0XT/RuAQ==}
    engines: {node: '>= 0.4'}
    dependencies:
      call-bind: 1.0.2
      es-to-primitive: 1.2.1
      function-bind: 1.1.1
      function.prototype.name: 1.1.5
      get-intrinsic: 1.1.3
      get-symbol-description: 1.0.0
      gopd: 1.0.1
      has: 1.0.3
      has-property-descriptors: 1.0.0
      has-symbols: 1.0.3
      internal-slot: 1.0.3
      is-callable: 1.2.7
      is-negative-zero: 2.0.2
      is-regex: 1.1.4
      is-shared-array-buffer: 1.0.2
      is-string: 1.0.7
      is-weakref: 1.0.2
      object-inspect: 1.12.2
      object-keys: 1.1.1
      object.assign: 4.1.4
      regexp.prototype.flags: 1.4.3
      safe-regex-test: 1.0.0
      string.prototype.trimend: 1.0.6
      string.prototype.trimstart: 1.0.6
      unbox-primitive: 1.0.2
    dev: true

  /es-shim-unscopables/1.0.0:
    resolution: {integrity: sha512-Jm6GPcCdC30eMLbZ2x8z2WuRwAws3zTBBKuusffYVUrNj/GVSUAZ+xKMaUpfNDR5IbyNA5LJbaecoUVbmUcB1w==}
    dependencies:
      has: 1.0.3
    dev: true

  /es-to-primitive/1.2.1:
    resolution: {integrity: sha512-QCOllgZJtaUo9miYBcLChTUaHNjJF3PYs1VidD7AwiEj1kYxKeQTctLAezAOH5ZKRH0g2IgPn6KwB4IT8iRpvA==}
    engines: {node: '>= 0.4'}
    dependencies:
      is-callable: 1.2.6
      is-date-object: 1.0.5
      is-symbol: 1.0.4
    dev: true

  /es5-ext/0.10.62:
    resolution: {integrity: sha512-BHLqn0klhEpnOKSrzn/Xsz2UIW8j+cGmo9JLzr8BiUapV8hPL9+FliFqjwr9ngW7jWdnxv6eO+/LqyhJVqgrjA==}
    engines: {node: '>=0.10'}
    requiresBuild: true
    dependencies:
      es6-iterator: 2.0.3
      es6-symbol: 3.1.3
      next-tick: 1.1.0
    dev: false

  /es6-iterator/2.0.3:
    resolution: {integrity: sha512-zw4SRzoUkd+cl+ZoE15A9o1oQd920Bb0iOJMQkQhl3jNc03YqVjAhG7scf9C5KWRU/R13Orf588uCC6525o02g==}
    dependencies:
      d: 1.0.1
      es5-ext: 0.10.62
      es6-symbol: 3.1.3
    dev: false

  /es6-symbol/3.1.3:
    resolution: {integrity: sha512-NJ6Yn3FuDinBaBRWl/q5X/s4koRHBrgKAu+yGI6JCBeiu3qrcbJhwT2GeR/EXVfylRk8dpQVJoLEFhK+Mu31NA==}
    dependencies:
      d: 1.0.1
      ext: 1.7.0
    dev: false

  /es6-weak-map/2.0.3:
    resolution: {integrity: sha512-p5um32HOTO1kP+w7PRnB+5lQ43Z6muuMuIMffvDN8ZB4GcnjLBV6zGStpbASIMk4DCAvEaamhe2zhyCb/QXXsA==}
    dependencies:
      d: 1.0.1
      es5-ext: 0.10.62
      es6-iterator: 2.0.3
      es6-symbol: 3.1.3
    dev: false

  /esbuild/0.16.13:
    resolution: {integrity: sha512-oYwFdSEIoKM1oYzyem1osgKJAvg5447XF+05ava21fOtilyb2HeQQh26/74K4WeAk5dZmj/Mx10zUqUnI14jhA==}
    engines: {node: '>=12'}
    hasBin: true
    requiresBuild: true
    optionalDependencies:
      '@esbuild/android-arm': 0.16.13
      '@esbuild/android-arm64': 0.16.13
      '@esbuild/android-x64': 0.16.13
      '@esbuild/darwin-arm64': 0.16.13
      '@esbuild/darwin-x64': 0.16.13
      '@esbuild/freebsd-arm64': 0.16.13
      '@esbuild/freebsd-x64': 0.16.13
      '@esbuild/linux-arm': 0.16.13
      '@esbuild/linux-arm64': 0.16.13
      '@esbuild/linux-ia32': 0.16.13
      '@esbuild/linux-loong64': 0.16.13
      '@esbuild/linux-mips64el': 0.16.13
      '@esbuild/linux-ppc64': 0.16.13
      '@esbuild/linux-riscv64': 0.16.13
      '@esbuild/linux-s390x': 0.16.13
      '@esbuild/linux-x64': 0.16.13
      '@esbuild/netbsd-x64': 0.16.13
      '@esbuild/openbsd-x64': 0.16.13
      '@esbuild/sunos-x64': 0.16.13
      '@esbuild/win32-arm64': 0.16.13
      '@esbuild/win32-ia32': 0.16.13
      '@esbuild/win32-x64': 0.16.13
    dev: true

  /escalade/3.1.1:
    resolution: {integrity: sha512-k0er2gUkLf8O0zKJiAhmkTnJlTvINGv7ygDNPbeIsX/TJjGJZHuh9B2UxbsaEkmlEo9MfhrSzmhIlhRlI2GXnw==}
    engines: {node: '>=6'}

  /escape-string-regexp/1.0.5:
    resolution: {integrity: sha512-vbRorB5FUQWvla16U8R/qgaFIya2qGzwDrNmCZuYKrbdSUMG6I1ZCGQRefkRVhuOkIGVne7BQ35DSfo1qvJqFg==}
    engines: {node: '>=0.8.0'}

  /escape-string-regexp/2.0.0:
    resolution: {integrity: sha512-UpzcLCXolUWcNu5HtVMHYdXJjArjsF9C0aNnquZYY4uW/Vu0miy5YoWvbV345HauVvcAUnpRuhMMcqTcGOY2+w==}
    engines: {node: '>=8'}
    dev: true

  /escape-string-regexp/4.0.0:
    resolution: {integrity: sha512-TtpcNJ3XAzx3Gq8sWRzJaVajRs0uVxA2YAkdb1jm2YkPz4G6egUFAyA3n5vtEIZefPk5Wa4UXbKuS5fKkJWdgA==}
    engines: {node: '>=10'}

  /eslint-config-next/12.3.1_76twfck5d7crjqrmw4yltga7zm:
    resolution: {integrity: sha512-EN/xwKPU6jz1G0Qi6Bd/BqMnHLyRAL0VsaQaWA7F3KkjAgZHi4f1uL1JKGWNxdQpHTW/sdGONBd0bzxUka/DJg==}
    peerDependencies:
      eslint: ^7.23.0 || ^8.0.0
      typescript: '>=3.3.1'
    peerDependenciesMeta:
      typescript:
        optional: true
    dependencies:
      '@next/eslint-plugin-next': 12.3.1
      '@rushstack/eslint-patch': 1.2.0
      '@typescript-eslint/parser': 5.48.0_76twfck5d7crjqrmw4yltga7zm
      eslint: 8.22.0
      eslint-import-resolver-node: 0.3.6
      eslint-import-resolver-typescript: 2.7.1_2iahngt3u2tkbdlu6s4gkur3pu
      eslint-plugin-import: 2.26.0_zznokraecjt4ixvvqcdste35vq
      eslint-plugin-jsx-a11y: 6.6.1_eslint@8.22.0
      eslint-plugin-react: 7.31.8_eslint@8.22.0
      eslint-plugin-react-hooks: 4.6.0_eslint@8.22.0
      typescript: 4.8.3
    transitivePeerDependencies:
      - eslint-import-resolver-webpack
      - supports-color
    dev: true

  /eslint-config-next/12.3.1_p4cjf2r47dnfiqufepc5hp43sq:
    resolution: {integrity: sha512-EN/xwKPU6jz1G0Qi6Bd/BqMnHLyRAL0VsaQaWA7F3KkjAgZHi4f1uL1JKGWNxdQpHTW/sdGONBd0bzxUka/DJg==}
    peerDependencies:
      eslint: ^7.23.0 || ^8.0.0
      typescript: '>=3.3.1'
    peerDependenciesMeta:
      typescript:
        optional: true
    dependencies:
      '@next/eslint-plugin-next': 12.3.1
      '@rushstack/eslint-patch': 1.2.0
      '@typescript-eslint/parser': 5.48.0_p4cjf2r47dnfiqufepc5hp43sq
      eslint: 8.31.0
      eslint-import-resolver-node: 0.3.6
      eslint-import-resolver-typescript: 2.7.1_ol7jqilc3wemtdbq3nzhywgxq4
      eslint-plugin-import: 2.26.0_o2ymnzkcx6ynnxgq4q5neiwzpe
      eslint-plugin-jsx-a11y: 6.6.1_eslint@8.31.0
      eslint-plugin-react: 7.31.8_eslint@8.31.0
      eslint-plugin-react-hooks: 4.6.0_eslint@8.31.0
      typescript: 4.9.3
    transitivePeerDependencies:
      - eslint-import-resolver-webpack
      - supports-color
    dev: true

  /eslint-config-prettier/8.5.0_eslint@8.22.0:
    resolution: {integrity: sha512-obmWKLUNCnhtQRKc+tmnYuQl0pFU1ibYJQ5BGhTVB08bHe9wC8qUeG7c08dj9XX+AuPj1YSGSQIHl1pnDHZR0Q==}
    hasBin: true
    peerDependencies:
      eslint: '>=7.0.0'
    dependencies:
      eslint: 8.22.0
    dev: true

  /eslint-config-prettier/8.5.0_eslint@8.30.0:
    resolution: {integrity: sha512-obmWKLUNCnhtQRKc+tmnYuQl0pFU1ibYJQ5BGhTVB08bHe9wC8qUeG7c08dj9XX+AuPj1YSGSQIHl1pnDHZR0Q==}
    hasBin: true
    peerDependencies:
      eslint: '>=7.0.0'
    dependencies:
      eslint: 8.30.0
    dev: true

  /eslint-config-prettier/8.5.0_eslint@8.31.0:
    resolution: {integrity: sha512-obmWKLUNCnhtQRKc+tmnYuQl0pFU1ibYJQ5BGhTVB08bHe9wC8qUeG7c08dj9XX+AuPj1YSGSQIHl1pnDHZR0Q==}
    hasBin: true
    peerDependencies:
      eslint: '>=7.0.0'
    dependencies:
      eslint: 8.31.0
    dev: true

  /eslint-config-standard-with-typescript/24.0.0_y3po2t3plcnlrpwr7abxczdcoa:
    resolution: {integrity: sha512-vEnGXZ5aiR1enl9652iIP4nTpY3GPcNEwuhrsPbKO3Ce3D6T3yCqZdkUPk8nJetfdL/yO0DLsHg2d/l9iECIdg==}
    peerDependencies:
      '@typescript-eslint/eslint-plugin': ^5.0.0
      eslint: ^8.0.1
      eslint-plugin-import: ^2.25.2
      eslint-plugin-n: ^15.0.0
      eslint-plugin-promise: ^6.0.0
      typescript: '*'
    dependencies:
      '@typescript-eslint/eslint-plugin': 5.47.0_ncmi6noazr3nzas7jxykisekym
      '@typescript-eslint/parser': 5.48.0_lzzuuodtsqwxnvqeq4g4likcqa
      eslint: 8.30.0
      eslint-config-standard: 17.0.0_snpl5wgzq3nl6iwyoqvj6sxsdi
      eslint-plugin-import: 2.26.0_p6eswnf3xl3aaa2djfyukgz5eq
      eslint-plugin-n: 15.6.0_eslint@8.30.0
      eslint-plugin-promise: 6.1.1_eslint@8.30.0
      typescript: 4.9.4
    transitivePeerDependencies:
      - supports-color
    dev: true

  /eslint-config-standard/17.0.0_snpl5wgzq3nl6iwyoqvj6sxsdi:
    resolution: {integrity: sha512-/2ks1GKyqSOkH7JFvXJicu0iMpoojkwB+f5Du/1SC0PtBL+s8v30k9njRZ21pm2drKYm2342jFnGWzttxPmZVg==}
    peerDependencies:
      eslint: ^8.0.1
      eslint-plugin-import: ^2.25.2
      eslint-plugin-n: ^15.0.0
      eslint-plugin-promise: ^6.0.0
    dependencies:
      eslint: 8.30.0
      eslint-plugin-import: 2.26.0_p6eswnf3xl3aaa2djfyukgz5eq
      eslint-plugin-n: 15.6.0_eslint@8.30.0
      eslint-plugin-promise: 6.1.1_eslint@8.30.0
    dev: true

  /eslint-import-resolver-alias/1.1.2_fkfqfehjtk7sk2efaqbgxsuasa:
    resolution: {integrity: sha512-WdviM1Eu834zsfjHtcGHtGfcu+F30Od3V7I9Fi57uhBEwPkjDcii7/yW8jAT+gOhn4P/vOxxNAXbFAKsrrc15w==}
    engines: {node: '>= 4'}
    peerDependencies:
      eslint-plugin-import: '>=1.4.0'
    dependencies:
      eslint-plugin-import: 2.26.0_p6eswnf3xl3aaa2djfyukgz5eq
    dev: true

  /eslint-import-resolver-node/0.3.6:
    resolution: {integrity: sha512-0En0w03NRVMn9Uiyn8YRPDKvWjxCWkslUEhGNTdGx15RvPJYQ+lbOlqrlNI2vEAs4pDYK4f/HN2TbDmk5TP0iw==}
    dependencies:
      debug: 3.2.7
      resolve: 1.22.1
    transitivePeerDependencies:
      - supports-color
    dev: true

  /eslint-import-resolver-typescript/2.7.1_2iahngt3u2tkbdlu6s4gkur3pu:
    resolution: {integrity: sha512-00UbgGwV8bSgUv34igBDbTOtKhqoRMy9bFjNehT40bXg6585PNIct8HhXZ0SybqB9rWtXj9crcku8ndDn/gIqQ==}
    engines: {node: '>=4'}
    peerDependencies:
      eslint: '*'
      eslint-plugin-import: '*'
    dependencies:
      debug: 4.3.4
      eslint: 8.22.0
      eslint-plugin-import: 2.26.0_zznokraecjt4ixvvqcdste35vq
      glob: 7.2.3
      is-glob: 4.0.3
      resolve: 1.22.1
      tsconfig-paths: 3.14.1
    transitivePeerDependencies:
      - supports-color
    dev: true

  /eslint-import-resolver-typescript/2.7.1_ol7jqilc3wemtdbq3nzhywgxq4:
    resolution: {integrity: sha512-00UbgGwV8bSgUv34igBDbTOtKhqoRMy9bFjNehT40bXg6585PNIct8HhXZ0SybqB9rWtXj9crcku8ndDn/gIqQ==}
    engines: {node: '>=4'}
    peerDependencies:
      eslint: '*'
      eslint-plugin-import: '*'
    dependencies:
      debug: 4.3.4
      eslint: 8.31.0
      eslint-plugin-import: 2.26.0_o2ymnzkcx6ynnxgq4q5neiwzpe
      glob: 7.2.3
      is-glob: 4.0.3
      resolve: 1.22.1
      tsconfig-paths: 3.14.1
    transitivePeerDependencies:
      - supports-color
    dev: true

  /eslint-import-resolver-typescript/3.5.2_2lbwmhbr7bncddqbzzpg77o75m:
    resolution: {integrity: sha512-zX4ebnnyXiykjhcBvKIf5TNvt8K7yX6bllTRZ14MiurKPjDpCAZujlszTdB8pcNXhZcOf+god4s9SjQa5GnytQ==}
    engines: {node: ^14.18.0 || >=16.0.0}
    peerDependencies:
      eslint: '*'
      eslint-plugin-import: '*'
    dependencies:
      debug: 4.3.4
      enhanced-resolve: 5.12.0
      eslint: 8.30.0
      eslint-plugin-import: 2.26.0_p6eswnf3xl3aaa2djfyukgz5eq
      get-tsconfig: 4.3.0
      globby: 13.1.3
      is-core-module: 2.10.0
      is-glob: 4.0.3
      synckit: 0.8.4
    transitivePeerDependencies:
      - supports-color
    dev: true

  /eslint-module-utils/2.7.4_rwfyzivsgbql5kqdd6lovekmku:
    resolution: {integrity: sha512-j4GT+rqzCoRKHwURX7pddtIPGySnX9Si/cgMI5ztrcqOPtk5dDEeZ34CQVPphnqkJytlc97Vuk05Um2mJ3gEQA==}
    engines: {node: '>=4'}
    peerDependencies:
      '@typescript-eslint/parser': '*'
      eslint: '*'
      eslint-import-resolver-node: '*'
      eslint-import-resolver-typescript: '*'
      eslint-import-resolver-webpack: '*'
    peerDependenciesMeta:
      '@typescript-eslint/parser':
        optional: true
      eslint:
        optional: true
      eslint-import-resolver-node:
        optional: true
      eslint-import-resolver-typescript:
        optional: true
      eslint-import-resolver-webpack:
        optional: true
    dependencies:
      '@typescript-eslint/parser': 5.48.0_p4cjf2r47dnfiqufepc5hp43sq
      debug: 3.2.7
      eslint: 8.31.0
      eslint-import-resolver-node: 0.3.6
      eslint-import-resolver-typescript: 2.7.1_ol7jqilc3wemtdbq3nzhywgxq4
    transitivePeerDependencies:
      - supports-color
    dev: true

  /eslint-module-utils/2.7.4_tq5q2x4pem2nmnr5fqx62jngeq:
    resolution: {integrity: sha512-j4GT+rqzCoRKHwURX7pddtIPGySnX9Si/cgMI5ztrcqOPtk5dDEeZ34CQVPphnqkJytlc97Vuk05Um2mJ3gEQA==}
    engines: {node: '>=4'}
    peerDependencies:
      '@typescript-eslint/parser': '*'
      eslint: '*'
      eslint-import-resolver-node: '*'
      eslint-import-resolver-typescript: '*'
      eslint-import-resolver-webpack: '*'
    peerDependenciesMeta:
      '@typescript-eslint/parser':
        optional: true
      eslint:
        optional: true
      eslint-import-resolver-node:
        optional: true
      eslint-import-resolver-typescript:
        optional: true
      eslint-import-resolver-webpack:
        optional: true
    dependencies:
      '@typescript-eslint/parser': 5.48.0_76twfck5d7crjqrmw4yltga7zm
      debug: 3.2.7
      eslint: 8.22.0
      eslint-import-resolver-node: 0.3.6
      eslint-import-resolver-typescript: 2.7.1_2iahngt3u2tkbdlu6s4gkur3pu
    transitivePeerDependencies:
      - supports-color
    dev: true

  /eslint-module-utils/2.7.4_zdsb5ko3hocyqbh4wogr2krc6u:
    resolution: {integrity: sha512-j4GT+rqzCoRKHwURX7pddtIPGySnX9Si/cgMI5ztrcqOPtk5dDEeZ34CQVPphnqkJytlc97Vuk05Um2mJ3gEQA==}
    engines: {node: '>=4'}
    peerDependencies:
      '@typescript-eslint/parser': '*'
      eslint: '*'
      eslint-import-resolver-node: '*'
      eslint-import-resolver-typescript: '*'
      eslint-import-resolver-webpack: '*'
    peerDependenciesMeta:
      '@typescript-eslint/parser':
        optional: true
      eslint:
        optional: true
      eslint-import-resolver-node:
        optional: true
      eslint-import-resolver-typescript:
        optional: true
      eslint-import-resolver-webpack:
        optional: true
    dependencies:
      '@typescript-eslint/parser': 5.47.0_lzzuuodtsqwxnvqeq4g4likcqa
      debug: 3.2.7
      eslint: 8.30.0
      eslint-import-resolver-node: 0.3.6
      eslint-import-resolver-typescript: 3.5.2_2lbwmhbr7bncddqbzzpg77o75m
    transitivePeerDependencies:
      - supports-color
    dev: true

  /eslint-plugin-autofix/1.1.0_eslint@8.30.0:
    resolution: {integrity: sha512-aKQ7s6CTeJRJgnhSlsGI7kQhnNCa1q3UYBM+9PTEgvdC5b+GjV/SZA233VNqkoBldb7/BkeWBRjorUjxeUfrxA==}
    engines: {node: '>=8'}
    peerDependencies:
      eslint: '>= 5.12.1'
    dependencies:
      eslint: 8.30.0
      eslint-rule-composer: 0.3.0
      espree: 9.4.0
      esutils: 2.0.3
      lodash: 4.17.21
      string-similarity: 4.0.4
    dev: true

  /eslint-plugin-es/3.0.1_eslint@8.30.0:
    resolution: {integrity: sha512-GUmAsJaN4Fc7Gbtl8uOBlayo2DqhwWvEzykMHSCZHU3XdJ+NSzzZcVhXh3VxX5icqQ+oQdIEawXX8xkR3mIFmQ==}
    engines: {node: '>=8.10.0'}
    peerDependencies:
      eslint: '>=4.19.1'
    dependencies:
      eslint: 8.30.0
      eslint-utils: 2.1.0
      regexpp: 3.2.0
    dev: true

  /eslint-plugin-es/4.1.0_eslint@8.30.0:
    resolution: {integrity: sha512-GILhQTnjYE2WorX5Jyi5i4dz5ALWxBIdQECVQavL6s7cI76IZTDWleTHkxz/QT3kvcs2QlGHvKLYsSlPOlPXnQ==}
    engines: {node: '>=8.10.0'}
    peerDependencies:
      eslint: '>=4.19.1'
    dependencies:
      eslint: 8.30.0
      eslint-utils: 2.1.0
      regexpp: 3.2.0
    dev: true

  /eslint-plugin-html/7.1.0:
    resolution: {integrity: sha512-fNLRraV/e6j8e3XYOC9xgND4j+U7b1Rq+OygMlLcMg+wI/IpVbF+ubQa3R78EjKB9njT6TQOlcK5rFKBVVtdfg==}
    dependencies:
      htmlparser2: 8.0.1
    dev: true

  /eslint-plugin-import/2.26.0_o2ymnzkcx6ynnxgq4q5neiwzpe:
    resolution: {integrity: sha512-hYfi3FXaM8WPLf4S1cikh/r4IxnO6zrhZbEGz2b660EJRbuxgpDS5gkCuYgGWg2xxh2rBuIr4Pvhve/7c31koA==}
    engines: {node: '>=4'}
    peerDependencies:
      '@typescript-eslint/parser': '*'
      eslint: ^2 || ^3 || ^4 || ^5 || ^6 || ^7.2.0 || ^8
    peerDependenciesMeta:
      '@typescript-eslint/parser':
        optional: true
    dependencies:
      '@typescript-eslint/parser': 5.48.0_p4cjf2r47dnfiqufepc5hp43sq
      array-includes: 3.1.5
      array.prototype.flat: 1.3.0
      debug: 2.6.9
      doctrine: 2.1.0
      eslint: 8.31.0
      eslint-import-resolver-node: 0.3.6
      eslint-module-utils: 2.7.4_rwfyzivsgbql5kqdd6lovekmku
      has: 1.0.3
      is-core-module: 2.10.0
      is-glob: 4.0.3
      minimatch: 3.1.2
      object.values: 1.1.5
      resolve: 1.22.1
      tsconfig-paths: 3.14.1
    transitivePeerDependencies:
      - eslint-import-resolver-typescript
      - eslint-import-resolver-webpack
      - supports-color
    dev: true

  /eslint-plugin-import/2.26.0_p6eswnf3xl3aaa2djfyukgz5eq:
    resolution: {integrity: sha512-hYfi3FXaM8WPLf4S1cikh/r4IxnO6zrhZbEGz2b660EJRbuxgpDS5gkCuYgGWg2xxh2rBuIr4Pvhve/7c31koA==}
    engines: {node: '>=4'}
    peerDependencies:
      '@typescript-eslint/parser': '*'
      eslint: ^2 || ^3 || ^4 || ^5 || ^6 || ^7.2.0 || ^8
    peerDependenciesMeta:
      '@typescript-eslint/parser':
        optional: true
    dependencies:
      '@typescript-eslint/parser': 5.47.0_lzzuuodtsqwxnvqeq4g4likcqa
      array-includes: 3.1.5
      array.prototype.flat: 1.3.0
      debug: 2.6.9
      doctrine: 2.1.0
      eslint: 8.30.0
      eslint-import-resolver-node: 0.3.6
      eslint-module-utils: 2.7.4_zdsb5ko3hocyqbh4wogr2krc6u
      has: 1.0.3
      is-core-module: 2.10.0
      is-glob: 4.0.3
      minimatch: 3.1.2
      object.values: 1.1.5
      resolve: 1.22.1
      tsconfig-paths: 3.14.1
    transitivePeerDependencies:
      - eslint-import-resolver-typescript
      - eslint-import-resolver-webpack
      - supports-color
    dev: true

  /eslint-plugin-import/2.26.0_zznokraecjt4ixvvqcdste35vq:
    resolution: {integrity: sha512-hYfi3FXaM8WPLf4S1cikh/r4IxnO6zrhZbEGz2b660EJRbuxgpDS5gkCuYgGWg2xxh2rBuIr4Pvhve/7c31koA==}
    engines: {node: '>=4'}
    peerDependencies:
      '@typescript-eslint/parser': '*'
      eslint: ^2 || ^3 || ^4 || ^5 || ^6 || ^7.2.0 || ^8
    peerDependenciesMeta:
      '@typescript-eslint/parser':
        optional: true
    dependencies:
      '@typescript-eslint/parser': 5.48.0_76twfck5d7crjqrmw4yltga7zm
      array-includes: 3.1.5
      array.prototype.flat: 1.3.0
      debug: 2.6.9
      doctrine: 2.1.0
      eslint: 8.22.0
      eslint-import-resolver-node: 0.3.6
      eslint-module-utils: 2.7.4_tq5q2x4pem2nmnr5fqx62jngeq
      has: 1.0.3
      is-core-module: 2.10.0
      is-glob: 4.0.3
      minimatch: 3.1.2
      object.values: 1.1.5
      resolve: 1.22.1
      tsconfig-paths: 3.14.1
    transitivePeerDependencies:
      - eslint-import-resolver-typescript
      - eslint-import-resolver-webpack
      - supports-color
    dev: true

  /eslint-plugin-jsx-a11y/6.6.1_eslint@8.22.0:
    resolution: {integrity: sha512-sXgFVNHiWffBq23uiS/JaP6eVR622DqwB4yTzKvGZGcPq6/yZ3WmOZfuBks/vHWo9GaFOqC2ZK4i6+C35knx7Q==}
    engines: {node: '>=4.0'}
    peerDependencies:
      eslint: ^3 || ^4 || ^5 || ^6 || ^7 || ^8
    dependencies:
      '@babel/runtime': 7.19.0
      aria-query: 4.2.2
      array-includes: 3.1.5
      ast-types-flow: 0.0.7
      axe-core: 4.4.3
      axobject-query: 2.2.0
      damerau-levenshtein: 1.0.8
      emoji-regex: 9.2.2
      eslint: 8.22.0
      has: 1.0.3
      jsx-ast-utils: 3.3.3
      language-tags: 1.0.5
      minimatch: 3.1.2
      semver: 6.3.0
    dev: true

  /eslint-plugin-jsx-a11y/6.6.1_eslint@8.31.0:
    resolution: {integrity: sha512-sXgFVNHiWffBq23uiS/JaP6eVR622DqwB4yTzKvGZGcPq6/yZ3WmOZfuBks/vHWo9GaFOqC2ZK4i6+C35knx7Q==}
    engines: {node: '>=4.0'}
    peerDependencies:
      eslint: ^3 || ^4 || ^5 || ^6 || ^7 || ^8
    dependencies:
      '@babel/runtime': 7.19.0
      aria-query: 4.2.2
      array-includes: 3.1.5
      ast-types-flow: 0.0.7
      axe-core: 4.4.3
      axobject-query: 2.2.0
      damerau-levenshtein: 1.0.8
      emoji-regex: 9.2.2
      eslint: 8.31.0
      has: 1.0.3
      jsx-ast-utils: 3.3.3
      language-tags: 1.0.5
      minimatch: 3.1.2
      semver: 6.3.0
    dev: true

  /eslint-plugin-n/15.6.0_eslint@8.30.0:
    resolution: {integrity: sha512-Hd/F7wz4Mj44Jp0H6Jtty13NcE69GNTY0rVlgTIj1XBnGGVI6UTdDrpE6vqu3AHo07bygq/N+7OH/lgz1emUJw==}
    engines: {node: '>=12.22.0'}
    peerDependencies:
      eslint: '>=7.0.0'
    dependencies:
      builtins: 5.0.1
      eslint: 8.30.0
      eslint-plugin-es: 4.1.0_eslint@8.30.0
      eslint-utils: 3.0.0_eslint@8.30.0
      ignore: 5.2.0
      is-core-module: 2.11.0
      minimatch: 3.1.2
      resolve: 1.22.1
      semver: 7.3.8
    dev: true

  /eslint-plugin-node/11.1.0_eslint@8.30.0:
    resolution: {integrity: sha512-oUwtPJ1W0SKD0Tr+wqu92c5xuCeQqB3hSCHasn/ZgjFdA9iDGNkNf2Zi9ztY7X+hNuMib23LNGRm6+uN+KLE3g==}
    engines: {node: '>=8.10.0'}
    peerDependencies:
      eslint: '>=5.16.0'
    dependencies:
      eslint: 8.30.0
      eslint-plugin-es: 3.0.1_eslint@8.30.0
      eslint-utils: 2.1.0
      ignore: 5.2.0
      minimatch: 3.1.2
      resolve: 1.22.1
      semver: 6.3.0
    dev: true

  /eslint-plugin-prettier/4.2.1_i2cojdczqdiurzgttlwdgf764e:
    resolution: {integrity: sha512-f/0rXLXUt0oFYs8ra4w49wYZBG5GKZpAYsJSm6rnYL5uVDjd+zowwMwVZHnAjf4edNrKpCDYfXDgmRE/Ak7QyQ==}
    engines: {node: '>=12.0.0'}
    peerDependencies:
      eslint: '>=7.28.0'
      eslint-config-prettier: '*'
      prettier: '>=2.0.0'
    peerDependenciesMeta:
      eslint-config-prettier:
        optional: true
    dependencies:
      eslint: 8.22.0
      eslint-config-prettier: 8.5.0_eslint@8.22.0
      prettier: 2.7.1
      prettier-linter-helpers: 1.0.0
    dev: true

  /eslint-plugin-prettier/4.2.1_kl4pe43v5b43npmso5hoplpbyi:
    resolution: {integrity: sha512-f/0rXLXUt0oFYs8ra4w49wYZBG5GKZpAYsJSm6rnYL5uVDjd+zowwMwVZHnAjf4edNrKpCDYfXDgmRE/Ak7QyQ==}
    engines: {node: '>=12.0.0'}
    peerDependencies:
      eslint: '>=7.28.0'
      eslint-config-prettier: '*'
      prettier: '>=2.0.0'
    peerDependenciesMeta:
      eslint-config-prettier:
        optional: true
    dependencies:
      eslint: 8.30.0
      eslint-config-prettier: 8.5.0_eslint@8.30.0
      prettier: 2.8.1
      prettier-linter-helpers: 1.0.0
    dev: true

  /eslint-plugin-prettier/4.2.1_vkmhlldugy3fnk7p2bqhsfnaiq:
    resolution: {integrity: sha512-f/0rXLXUt0oFYs8ra4w49wYZBG5GKZpAYsJSm6rnYL5uVDjd+zowwMwVZHnAjf4edNrKpCDYfXDgmRE/Ak7QyQ==}
    engines: {node: '>=12.0.0'}
    peerDependencies:
      eslint: '>=7.28.0'
      eslint-config-prettier: '*'
      prettier: '>=2.0.0'
    peerDependenciesMeta:
      eslint-config-prettier:
        optional: true
    dependencies:
      eslint: 8.31.0
      eslint-config-prettier: 8.5.0_eslint@8.31.0
      prettier: 2.7.1
      prettier-linter-helpers: 1.0.0
    dev: true

  /eslint-plugin-promise/6.1.1_eslint@8.30.0:
    resolution: {integrity: sha512-tjqWDwVZQo7UIPMeDReOpUgHCmCiH+ePnVT+5zVapL0uuHnegBUs2smM13CzOs2Xb5+MHMRFTs9v24yjba4Oig==}
    engines: {node: ^12.22.0 || ^14.17.0 || >=16.0.0}
    peerDependencies:
      eslint: ^7.0.0 || ^8.0.0
    dependencies:
      eslint: 8.30.0
    dev: true

  /eslint-plugin-react-hooks/4.6.0_eslint@8.22.0:
    resolution: {integrity: sha512-oFc7Itz9Qxh2x4gNHStv3BqJq54ExXmfC+a1NjAta66IAN87Wu0R/QArgIS9qKzX3dXKPI9H5crl9QchNMY9+g==}
    engines: {node: '>=10'}
    peerDependencies:
      eslint: ^3.0.0 || ^4.0.0 || ^5.0.0 || ^6.0.0 || ^7.0.0 || ^8.0.0-0
    dependencies:
      eslint: 8.22.0
    dev: true

  /eslint-plugin-react-hooks/4.6.0_eslint@8.30.0:
    resolution: {integrity: sha512-oFc7Itz9Qxh2x4gNHStv3BqJq54ExXmfC+a1NjAta66IAN87Wu0R/QArgIS9qKzX3dXKPI9H5crl9QchNMY9+g==}
    engines: {node: '>=10'}
    peerDependencies:
      eslint: ^3.0.0 || ^4.0.0 || ^5.0.0 || ^6.0.0 || ^7.0.0 || ^8.0.0-0
    dependencies:
      eslint: 8.30.0
    dev: true

  /eslint-plugin-react-hooks/4.6.0_eslint@8.31.0:
    resolution: {integrity: sha512-oFc7Itz9Qxh2x4gNHStv3BqJq54ExXmfC+a1NjAta66IAN87Wu0R/QArgIS9qKzX3dXKPI9H5crl9QchNMY9+g==}
    engines: {node: '>=10'}
    peerDependencies:
      eslint: ^3.0.0 || ^4.0.0 || ^5.0.0 || ^6.0.0 || ^7.0.0 || ^8.0.0-0
    dependencies:
      eslint: 8.31.0
    dev: true

  /eslint-plugin-react/7.31.11_eslint@8.30.0:
    resolution: {integrity: sha512-TTvq5JsT5v56wPa9OYHzsrOlHzKZKjV+aLgS+55NJP/cuzdiQPC7PfYoUjMoxlffKtvijpk7vA/jmuqRb9nohw==}
    engines: {node: '>=4'}
    peerDependencies:
      eslint: ^3 || ^4 || ^5 || ^6 || ^7 || ^8
    dependencies:
      array-includes: 3.1.6
      array.prototype.flatmap: 1.3.1
      array.prototype.tosorted: 1.1.1
      doctrine: 2.1.0
      eslint: 8.30.0
      estraverse: 5.3.0
      jsx-ast-utils: 3.3.3
      minimatch: 3.1.2
      object.entries: 1.1.6
      object.fromentries: 2.0.6
      object.hasown: 1.1.2
      object.values: 1.1.6
      prop-types: 15.8.1
      resolve: 2.0.0-next.4
      semver: 6.3.0
      string.prototype.matchall: 4.0.8
    dev: true

  /eslint-plugin-react/7.31.8_eslint@8.22.0:
    resolution: {integrity: sha512-5lBTZmgQmARLLSYiwI71tiGVTLUuqXantZM6vlSY39OaDSV0M7+32K5DnLkmFrwTe+Ksz0ffuLUC91RUviVZfw==}
    engines: {node: '>=4'}
    peerDependencies:
      eslint: ^3 || ^4 || ^5 || ^6 || ^7 || ^8
    dependencies:
      array-includes: 3.1.5
      array.prototype.flatmap: 1.3.0
      doctrine: 2.1.0
      eslint: 8.22.0
      estraverse: 5.3.0
      jsx-ast-utils: 3.3.3
      minimatch: 3.1.2
      object.entries: 1.1.5
      object.fromentries: 2.0.5
      object.hasown: 1.1.1
      object.values: 1.1.5
      prop-types: 15.8.1
      resolve: 2.0.0-next.4
      semver: 6.3.0
      string.prototype.matchall: 4.0.7
    dev: true

  /eslint-plugin-react/7.31.8_eslint@8.31.0:
    resolution: {integrity: sha512-5lBTZmgQmARLLSYiwI71tiGVTLUuqXantZM6vlSY39OaDSV0M7+32K5DnLkmFrwTe+Ksz0ffuLUC91RUviVZfw==}
    engines: {node: '>=4'}
    peerDependencies:
      eslint: ^3 || ^4 || ^5 || ^6 || ^7 || ^8
    dependencies:
      array-includes: 3.1.5
      array.prototype.flatmap: 1.3.0
      doctrine: 2.1.0
      eslint: 8.31.0
      estraverse: 5.3.0
      jsx-ast-utils: 3.3.3
      minimatch: 3.1.2
      object.entries: 1.1.5
      object.fromentries: 2.0.5
      object.hasown: 1.1.1
      object.values: 1.1.5
      prop-types: 15.8.1
      resolve: 2.0.0-next.4
      semver: 6.3.0
      string.prototype.matchall: 4.0.7
    dev: true

  /eslint-plugin-security-node/1.1.1:
    resolution: {integrity: sha512-PXl5uKQOglpIpU13YIwWhhXK9Sw14KHbzCdVthDWoIsUPOuMYbrGOCWJSEVVuZ1uJK2ciN+45ogPeErrKtNm0Q==}
    engines: {node: '>=0.10.0'}
    dev: true

  /eslint-plugin-security/1.5.0:
    resolution: {integrity: sha512-hAFVwLZ/UeXrlyVD2TDarv/x00CoFVpaY0IUZhKjPjiFxqkuQVixsK4f2rxngeQOqSxi6OUjzJM/jMwKEVjJ8g==}
    dependencies:
      safe-regex: 2.1.1
    dev: true

  /eslint-plugin-typescript-sort-keys/2.1.0_ncmi6noazr3nzas7jxykisekym:
    resolution: {integrity: sha512-ET7ABypdz19m47QnKynzNfWPi4CTNQ5jQQC1X5d0gojIwblkbGiCa5IilsqzBTmqxZ0yXDqKBO/GBkBFQCOFsg==}
    engines: {node: 10 - 12 || >= 13.9}
    peerDependencies:
      '@typescript-eslint/parser': ^1 || ^2 || ^3 || ^4 || ^5
      eslint: ^5 || ^6 || ^7 || ^8
      typescript: ^3 || ^4
    dependencies:
      '@typescript-eslint/experimental-utils': 5.48.0_lzzuuodtsqwxnvqeq4g4likcqa
      '@typescript-eslint/parser': 5.47.0_lzzuuodtsqwxnvqeq4g4likcqa
      eslint: 8.30.0
      json-schema: 0.4.0
      natural-compare-lite: 1.4.0
      typescript: 4.9.4
    transitivePeerDependencies:
      - supports-color
    dev: true

  /eslint-plugin-unicorn/45.0.2_eslint@8.30.0:
    resolution: {integrity: sha512-Y0WUDXRyGDMcKLiwgL3zSMpHrXI00xmdyixEGIg90gHnj0PcHY4moNv3Ppje/kDivdAy5vUeUr7z211ImPv2gw==}
    engines: {node: '>=14.18'}
    peerDependencies:
      eslint: '>=8.28.0'
    dependencies:
      '@babel/helper-validator-identifier': 7.19.1
      '@eslint-community/eslint-utils': 4.1.2_eslint@8.30.0
      ci-info: 3.7.0
      clean-regexp: 1.0.0
      eslint: 8.30.0
      esquery: 1.4.0
      indent-string: 4.0.0
      is-builtin-module: 3.2.0
      jsesc: 3.0.2
      lodash: 4.17.21
      pluralize: 8.0.0
      read-pkg-up: 7.0.1
      regexp-tree: 0.1.24
      regjsparser: 0.9.1
      safe-regex: 2.1.1
      semver: 7.3.8
      strip-indent: 3.0.0
    dev: true

  /eslint-plugin-unused-imports/2.0.0_juver2u3xbiwnjfu6d55vmnoem:
    resolution: {integrity: sha512-3APeS/tQlTrFa167ThtP0Zm0vctjr4M44HMpeg1P4bK6wItarumq0Ma82xorMKdFsWpphQBlRPzw/pxiVELX1A==}
    engines: {node: ^12.22.0 || ^14.17.0 || >=16.0.0}
    peerDependencies:
      '@typescript-eslint/eslint-plugin': ^5.0.0
      eslint: ^8.0.0
    peerDependenciesMeta:
      '@typescript-eslint/eslint-plugin':
        optional: true
    dependencies:
      '@typescript-eslint/eslint-plugin': 5.47.0_ncmi6noazr3nzas7jxykisekym
      eslint: 8.30.0
      eslint-rule-composer: 0.3.0
    dev: true

  /eslint-rule-composer/0.3.0:
    resolution: {integrity: sha512-bt+Sh8CtDmn2OajxvNO+BX7Wn4CIWMpTRm3MaiKPCQcnnlm0CS2mhui6QaoeQugs+3Kj2ESKEEGJUdVafwhiCg==}
    engines: {node: '>=4.0.0'}
    dev: true

  /eslint-scope/5.1.1:
    resolution: {integrity: sha512-2NxwbF/hZ0KpepYN0cNbo+FN6XoK7GaHlQhgx/hIZl6Va0bF45RQOOwhLIy8lQDbuCiadSLCBnH2CFYquit5bw==}
    engines: {node: '>=8.0.0'}
    dependencies:
      esrecurse: 4.3.0
      estraverse: 4.3.0
    dev: true

  /eslint-scope/7.1.1:
    resolution: {integrity: sha512-QKQM/UXpIiHcLqJ5AOyIW7XZmzjkzQXYE54n1++wb0u9V/abW3l9uQnxX8Z5Xd18xyKIMTUAyQ0k1e8pz6LUrw==}
    engines: {node: ^12.22.0 || ^14.17.0 || >=16.0.0}
    dependencies:
      esrecurse: 4.3.0
      estraverse: 5.3.0
    dev: true

  /eslint-utils/2.1.0:
    resolution: {integrity: sha512-w94dQYoauyvlDc43XnGB8lU3Zt713vNChgt4EWwhXAP2XkBvndfxF0AgIqKOOasjPIPzj9JqgwkwbCYD0/V3Zg==}
    engines: {node: '>=6'}
    dependencies:
      eslint-visitor-keys: 1.3.0
    dev: true

  /eslint-utils/3.0.0_eslint@8.22.0:
    resolution: {integrity: sha512-uuQC43IGctw68pJA1RgbQS8/NP7rch6Cwd4j3ZBtgo4/8Flj4eGE7ZYSZRN3iq5pVUv6GPdW5Z1RFleo84uLDA==}
    engines: {node: ^10.0.0 || ^12.0.0 || >= 14.0.0}
    peerDependencies:
      eslint: '>=5'
    dependencies:
      eslint: 8.22.0
      eslint-visitor-keys: 2.1.0
    dev: true

  /eslint-utils/3.0.0_eslint@8.30.0:
    resolution: {integrity: sha512-uuQC43IGctw68pJA1RgbQS8/NP7rch6Cwd4j3ZBtgo4/8Flj4eGE7ZYSZRN3iq5pVUv6GPdW5Z1RFleo84uLDA==}
    engines: {node: ^10.0.0 || ^12.0.0 || >= 14.0.0}
    peerDependencies:
      eslint: '>=5'
    dependencies:
      eslint: 8.30.0
      eslint-visitor-keys: 2.1.0
    dev: true

  /eslint-utils/3.0.0_eslint@8.31.0:
    resolution: {integrity: sha512-uuQC43IGctw68pJA1RgbQS8/NP7rch6Cwd4j3ZBtgo4/8Flj4eGE7ZYSZRN3iq5pVUv6GPdW5Z1RFleo84uLDA==}
    engines: {node: ^10.0.0 || ^12.0.0 || >= 14.0.0}
    peerDependencies:
      eslint: '>=5'
    dependencies:
      eslint: 8.31.0
      eslint-visitor-keys: 2.1.0
    dev: true

  /eslint-visitor-keys/1.3.0:
    resolution: {integrity: sha512-6J72N8UNa462wa/KFODt/PJ3IU60SDpC3QXC1Hjc1BXXpfL2C9R5+AU7jhe0F6GREqVMh4Juu+NY7xn+6dipUQ==}
    engines: {node: '>=4'}
    dev: true

  /eslint-visitor-keys/2.1.0:
    resolution: {integrity: sha512-0rSmRBzXgDzIsD6mGdJgevzgezI534Cer5L/vyMX0kHzT/jiB43jRhd9YUlMGYLQy2zprNmoT8qasCGtY+QaKw==}
    engines: {node: '>=10'}
    dev: true

  /eslint-visitor-keys/3.3.0:
    resolution: {integrity: sha512-mQ+suqKJVyeuwGYHAdjMFqjCyfl8+Ldnxuyp3ldiMBFKkvytrXUZWaiPCEav8qDHKty44bD+qV1IP4T+w+xXRA==}
    engines: {node: ^12.22.0 || ^14.17.0 || >=16.0.0}
    dev: true

  /eslint/8.22.0:
    resolution: {integrity: sha512-ci4t0sz6vSRKdmkOGmprBo6fmI4PrphDFMy5JEq/fNS0gQkJM3rLmrqcp8ipMcdobH3KtUP40KniAE9W19S4wA==}
    engines: {node: ^12.22.0 || ^14.17.0 || >=16.0.0}
    dependencies:
      '@eslint/eslintrc': 1.3.2
      '@humanwhocodes/config-array': 0.10.4
      '@humanwhocodes/gitignore-to-minimatch': 1.0.2
      ajv: 6.12.6
      chalk: 4.1.2
      cross-spawn: 7.0.3
      debug: 4.3.4
      doctrine: 3.0.0
      escape-string-regexp: 4.0.0
      eslint-scope: 7.1.1
      eslint-utils: 3.0.0_eslint@8.22.0
      eslint-visitor-keys: 3.3.0
      espree: 9.4.0
      esquery: 1.4.0
      esutils: 2.0.3
      fast-deep-equal: 3.1.3
      file-entry-cache: 6.0.1
      find-up: 5.0.0
      functional-red-black-tree: 1.0.1
      glob-parent: 6.0.2
      globals: 13.17.0
      globby: 11.1.0
      grapheme-splitter: 1.0.4
      ignore: 5.2.0
      import-fresh: 3.3.0
      imurmurhash: 0.1.4
      is-glob: 4.0.3
      js-yaml: 4.1.0
      json-stable-stringify-without-jsonify: 1.0.1
      levn: 0.4.1
      lodash.merge: 4.6.2
      minimatch: 3.1.2
      natural-compare: 1.4.0
      optionator: 0.9.1
      regexpp: 3.2.0
      strip-ansi: 6.0.1
      strip-json-comments: 3.1.1
      text-table: 0.2.0
      v8-compile-cache: 2.3.0
    transitivePeerDependencies:
      - supports-color
    dev: true

  /eslint/8.30.0:
    resolution: {integrity: sha512-MGADB39QqYuzEGov+F/qb18r4i7DohCDOfatHaxI2iGlPuC65bwG2gxgO+7DkyL38dRFaRH7RaRAgU6JKL9rMQ==}
    engines: {node: ^12.22.0 || ^14.17.0 || >=16.0.0}
    hasBin: true
    dependencies:
      '@eslint/eslintrc': 1.4.1
      '@humanwhocodes/config-array': 0.11.8
      '@humanwhocodes/module-importer': 1.0.1
      '@nodelib/fs.walk': 1.2.8
      ajv: 6.12.6
      chalk: 4.1.2
      cross-spawn: 7.0.3
      debug: 4.3.4
      doctrine: 3.0.0
      escape-string-regexp: 4.0.0
      eslint-scope: 7.1.1
      eslint-utils: 3.0.0_eslint@8.30.0
      eslint-visitor-keys: 3.3.0
      espree: 9.4.0
      esquery: 1.4.0
      esutils: 2.0.3
      fast-deep-equal: 3.1.3
      file-entry-cache: 6.0.1
      find-up: 5.0.0
      glob-parent: 6.0.2
      globals: 13.19.0
      grapheme-splitter: 1.0.4
      ignore: 5.2.0
      import-fresh: 3.3.0
      imurmurhash: 0.1.4
      is-glob: 4.0.3
      is-path-inside: 3.0.3
      js-sdsl: 4.2.0
      js-yaml: 4.1.0
      json-stable-stringify-without-jsonify: 1.0.1
      levn: 0.4.1
      lodash.merge: 4.6.2
      minimatch: 3.1.2
      natural-compare: 1.4.0
      optionator: 0.9.1
      regexpp: 3.2.0
      strip-ansi: 6.0.1
      strip-json-comments: 3.1.1
      text-table: 0.2.0
    transitivePeerDependencies:
      - supports-color
    dev: true

  /eslint/8.31.0:
    resolution: {integrity: sha512-0tQQEVdmPZ1UtUKXjX7EMm9BlgJ08G90IhWh0PKDCb3ZLsgAOHI8fYSIzYVZej92zsgq+ft0FGsxhJ3xo2tbuA==}
    engines: {node: ^12.22.0 || ^14.17.0 || >=16.0.0}
    hasBin: true
    dependencies:
      '@eslint/eslintrc': 1.4.1
      '@humanwhocodes/config-array': 0.11.8
      '@humanwhocodes/module-importer': 1.0.1
      '@nodelib/fs.walk': 1.2.8
      ajv: 6.12.6
      chalk: 4.1.2
      cross-spawn: 7.0.3
      debug: 4.3.4
      doctrine: 3.0.0
      escape-string-regexp: 4.0.0
      eslint-scope: 7.1.1
      eslint-utils: 3.0.0_eslint@8.31.0
      eslint-visitor-keys: 3.3.0
      espree: 9.4.0
      esquery: 1.4.0
      esutils: 2.0.3
      fast-deep-equal: 3.1.3
      file-entry-cache: 6.0.1
      find-up: 5.0.0
      glob-parent: 6.0.2
      globals: 13.19.0
      grapheme-splitter: 1.0.4
      ignore: 5.2.0
      import-fresh: 3.3.0
      imurmurhash: 0.1.4
      is-glob: 4.0.3
      is-path-inside: 3.0.3
      js-sdsl: 4.2.0
      js-yaml: 4.1.0
      json-stable-stringify-without-jsonify: 1.0.1
      levn: 0.4.1
      lodash.merge: 4.6.2
      minimatch: 3.1.2
      natural-compare: 1.4.0
      optionator: 0.9.1
      regexpp: 3.2.0
      strip-ansi: 6.0.1
      strip-json-comments: 3.1.1
      text-table: 0.2.0
    transitivePeerDependencies:
      - supports-color
    dev: true

  /espree/9.4.0:
    resolution: {integrity: sha512-DQmnRpLj7f6TgN/NYb0MTzJXL+vJF9h3pHy4JhCIs3zwcgez8xmGg3sXHcEO97BrmO2OSvCwMdfdlyl+E9KjOw==}
    engines: {node: ^12.22.0 || ^14.17.0 || >=16.0.0}
    dependencies:
      acorn: 8.8.0
      acorn-jsx: 5.3.2_acorn@8.8.0
      eslint-visitor-keys: 3.3.0
    dev: true

  /esprima/4.0.1:
    resolution: {integrity: sha512-eGuFFw7Upda+g4p+QHvnW0RyTX/SVeJBDM/gCtMARO0cLuT2HcEKnTPvhjV6aGeqrCB/sbNop0Kszm0jsaWU4A==}
    engines: {node: '>=4'}
    hasBin: true
    dev: true

  /esquery/1.4.0:
    resolution: {integrity: sha512-cCDispWt5vHHtwMY2YrAQ4ibFkAL8RbH5YGBnZBc90MolvvfkkQcJro/aZiAQUlQ3qgrYS6D6v8Gc5G5CQsc9w==}
    engines: {node: '>=0.10'}
    dependencies:
      estraverse: 5.3.0
    dev: true

  /esrecurse/4.3.0:
    resolution: {integrity: sha512-KmfKL3b6G+RXvP8N1vr3Tq1kL/oCFgn2NYXEtqP8/L3pKapUA4G8cFVaoF3SU323CD4XypR/ffioHmkti6/Tag==}
    engines: {node: '>=4.0'}
    dependencies:
      estraverse: 5.3.0
    dev: true

  /estraverse/4.3.0:
    resolution: {integrity: sha512-39nnKffWz8xN1BU/2c79n9nB9HDzo0niYUqx6xyqUnyoAnQyyWpOTdZEeiCch8BBu515t4wp9ZmgVfVhn9EBpw==}
    engines: {node: '>=4.0'}
    dev: true

  /estraverse/5.3.0:
    resolution: {integrity: sha512-MMdARuVEQziNTeJD8DgMqmhwR11BRQ/cBP+pLtYdSTnf3MIO8fFeiINEbX36ZdNlfU/7A9f3gUw49B3oQsvwBA==}
    engines: {node: '>=4.0'}
    dev: true

  /estree-walker/1.0.1:
    resolution: {integrity: sha512-1fMXF3YP4pZZVozF8j/ZLfvnR8NSIljt56UhbZ5PeeDmmGHpgpdwQt7ITlGvYaQukCvuBRMLEiKiYC+oeIg4cg==}
    dev: true

  /esutils/2.0.3:
    resolution: {integrity: sha512-kVscqXk4OCp68SZ0dkgEKVi6/8ij300KBWTJq32P/dYeWTSwK41WyTxalN1eRmA5Z9UU/LX9D7FWSmV9SAYx6g==}
    engines: {node: '>=0.10.0'}
    dev: true

  /event-emitter/0.3.5:
    resolution: {integrity: sha512-D9rRn9y7kLPnJ+hMq7S/nhvoKwwvVJahBi2BPmx3bvbsEdK3W9ii8cBSGjP+72/LnM4n6fo3+dkCX5FeTQruXA==}
    dependencies:
      d: 1.0.1
      es5-ext: 0.10.62
    dev: false

  /event-stream/3.3.4:
    resolution: {integrity: sha512-QHpkERcGsR0T7Qm3HNJSyXKEEj8AHNxkY3PK8TS2KJvQ7NiSHe3DDpwVKKtoYprL/AreyzFBeIkBIWChAqn60g==}
    dependencies:
      duplexer: 0.1.2
      from: 0.1.7
      map-stream: 0.1.0
      pause-stream: 0.0.11
      split: 0.3.3
      stream-combiner: 0.0.4
      through: 2.3.8
    dev: true

  /event-target-shim/5.0.1:
    resolution: {integrity: sha512-i/2XbnSz/uxRCU6+NdVJgKWDTM427+MqYbkQzD321DuCQJUqOuJKIA0IM2+W2xtYHdKOmZ4dR6fExsd4SXL+WQ==}
    engines: {node: '>=6'}
    dev: false

  /eventemitter3/2.0.3:
    resolution: {integrity: sha512-jLN68Dx5kyFHaePoXWPsCGW5qdyZQtLYHkxkg02/Mz6g0kYpDx4FyP6XfArhQdlOC4b8Mv+EMxPo/8La7Tzghg==}
    dev: false

  /execa/5.1.1:
    resolution: {integrity: sha512-8uSpZZocAZRBAPIEINJj3Lo9HyGitllczc27Eh5YYojjMFMn8yHMDMaUHE2Jqfq05D/wucwI4JGURyXt1vchyg==}
    engines: {node: '>=10'}
    dependencies:
      cross-spawn: 7.0.3
      get-stream: 6.0.1
      human-signals: 2.1.0
      is-stream: 2.0.1
      merge-stream: 2.0.0
      npm-run-path: 4.0.1
      onetime: 5.1.2
      signal-exit: 3.0.7
      strip-final-newline: 2.0.0
    dev: true

  /execa/6.1.0:
    resolution: {integrity: sha512-QVWlX2e50heYJcCPG0iWtf8r0xjEYfz/OYLGDYH+IyjWezzPNxz63qNFOu0l4YftGWuizFVZHHs8PrLU5p2IDA==}
    engines: {node: ^12.20.0 || ^14.13.1 || >=16.0.0}
    dependencies:
      cross-spawn: 7.0.3
      get-stream: 6.0.1
      human-signals: 3.0.1
      is-stream: 3.0.0
      merge-stream: 2.0.0
      npm-run-path: 5.1.0
      onetime: 6.0.0
      signal-exit: 3.0.7
      strip-final-newline: 3.0.0
    dev: true

  /exit/0.1.2:
    resolution: {integrity: sha512-Zk/eNKV2zbjpKzrsQ+n1G6poVbErQxJ0LBOJXaKZ1EViLzH+hrLu9cdXI4zw9dBQJslwBEpbQ2P1oS7nDxs6jQ==}
    engines: {node: '>= 0.8.0'}
    dev: true

  /expect/29.3.1:
    resolution: {integrity: sha512-gGb1yTgU30Q0O/tQq+z30KBWv24ApkMgFUpvKBkyLUBL68Wv8dHdJxTBZFl/iT8K/bqDHvUYRH6IIN3rToopPA==}
    engines: {node: ^14.15.0 || ^16.10.0 || >=18.0.0}
    dependencies:
      '@jest/expect-utils': 29.3.1
      jest-get-type: 29.2.0
      jest-matcher-utils: 29.3.1
      jest-message-util: 29.3.1
      jest-util: 29.3.1
    dev: true

  /ext/1.7.0:
    resolution: {integrity: sha512-6hxeJYaL110a9b5TEJSj0gojyHQAmA2ch5Os+ySCiA1QGdS697XWY1pzsrSjqA9LDEEgdB/KypIlR59RcLuHYw==}
    dependencies:
      type: 2.7.2
    dev: false

  /extend/3.0.2:
    resolution: {integrity: sha512-fjquC59cD7CyW6urNXK0FBufkZcoiGG80wTuPujX590cB5Ttln20E2UB4S/WARVqhXffZl2LNgS+gQdPIIim/g==}
    dev: false

  /extendable-error/0.1.7:
    resolution: {integrity: sha512-UOiS2in6/Q0FK0R0q6UY9vYpQ21mr/Qn1KOnte7vsACuNJf514WvCCUHSRCPcgjPT2bAhNIJdlE6bVap1GKmeg==}
    dev: true

  /external-editor/3.1.0:
    resolution: {integrity: sha512-hMQ4CX1p1izmuLYyZqLMO/qGNw10wSv9QDCPfzXfyFrOaCSSoRfqE1Kf1s5an66J5JZC62NewG+mK49jOCtQew==}
    engines: {node: '>=4'}
    dependencies:
      chardet: 0.7.0
      iconv-lite: 0.4.24
      tmp: 0.0.33
    dev: true

  /fake-indexeddb/4.0.1:
    resolution: {integrity: sha512-hFRyPmvEZILYgdcLBxVdHLik4Tj3gDTu/g7s9ZDOiU3sTNiGx+vEu1ri/AMsFJUZ/1sdRbAVrEcKndh3sViBcA==}
    dependencies:
      realistic-structured-clone: 3.0.0
    dev: true

  /fast-deep-equal/3.1.3:
    resolution: {integrity: sha512-f3qQ9oQy9j2AhBe/H9VC91wLmKBCCU/gDOnKNAYG5hswO7BLKj09Hc5HYNz9cGI++xlpDCIgDaitVs03ATR84Q==}
    dev: true

  /fast-diff/1.1.2:
    resolution: {integrity: sha512-KaJUt+M9t1qaIteSvjc6P3RbMdXsNhK61GRftR6SNxqmhthcd9MGIi4T+o0jD8LUSpSnSKXE20nLtJ3fOHxQig==}
    dev: false

  /fast-diff/1.2.0:
    resolution: {integrity: sha512-xJuoT5+L99XlZ8twedaRf6Ax2TgQVxvgZOYoPKqZufmJib0tL2tegPBOZb1pVNgIhlqDlA0eO0c3wBvQcmzx4w==}
    dev: true

  /fast-glob/3.2.12:
    resolution: {integrity: sha512-DVj4CQIYYow0BlaelwK1pHl5n5cRSJfM60UA0zK891sVInoPri2Ekj7+e1CT3/3qxXenpI+nBBmQAcJPJgaj4w==}
    engines: {node: '>=8.6.0'}
    dependencies:
      '@nodelib/fs.stat': 2.0.5
      '@nodelib/fs.walk': 1.2.8
      glob-parent: 5.1.2
      merge2: 1.4.1
      micromatch: 4.0.5
    dev: true

  /fast-json-stable-stringify/2.1.0:
    resolution: {integrity: sha512-lhd/wF+Lk98HZoTCtlVraHtfh5XYijIjalXck7saUtuanSDyLMxnHhSXEDJqHxD7msR8D0uCmqlkwjCV8xvwHw==}
    dev: true

  /fast-levenshtein/2.0.6:
    resolution: {integrity: sha512-DCXu6Ifhqcks7TZKY3Hxp3y6qphY5SJZmrWMDrKcERSOXWQdMhU9Ig/PYrzyw/ul9jOIyh0N4M0tbC5hodg8dw==}
    dev: true

  /fastq/1.13.0:
    resolution: {integrity: sha512-YpkpUnK8od0o1hmeSc7UUs/eB/vIPWJYjKck2QKIzAf71Vm1AAQ3EbuZB3g2JIy+pg+ERD0vqI79KyZiB2e2Nw==}
    dependencies:
      reusify: 1.0.4
    dev: true

  /faye-websocket/0.11.4:
    resolution: {integrity: sha512-CzbClwlXAuiRQAlUyfqPgvPoNKTckTPGfwZV4ZdAhVcP2lh9KUxJg2b5GkE7XbjKQ3YJnQ9z6D9ntLAlB+tP8g==}
    engines: {node: '>=0.8.0'}
    dependencies:
      websocket-driver: 0.7.4
    dev: false

  /fb-watchman/2.0.2:
    resolution: {integrity: sha512-p5161BqbuCaSnB8jIbzQHOlpgsPmK5rJVDfDKO91Axs5NC1uu3HRQm6wt9cd9/+GtQQIO53JdGXXoyDpTAsgYA==}
    dependencies:
      bser: 2.1.1
    dev: true

  /fetch-blob/3.2.0:
    resolution: {integrity: sha512-7yAQpD2UMJzLi1Dqv7qFYnPbaPx7ZfFK6PiIxQ4PfkGPyNyl2Ugx+a/umUonmKqjhM4DnfbMvdX6otXq83soQQ==}
    engines: {node: ^12.20 || >= 14.13}
    dependencies:
      node-domexception: 1.0.0
      web-streams-polyfill: 3.2.1

  /file-entry-cache/6.0.1:
    resolution: {integrity: sha512-7Gps/XWymbLk2QLYK4NzpMOrYjMhdIxXuIvy2QBsLE6ljuodKvdkWs/cpyJJ3CVIVpH0Oi1Hvg1ovbMzLdFBBg==}
    engines: {node: ^10.12.0 || >=12.0.0}
    dependencies:
      flat-cache: 3.0.4
    dev: true

  /filelist/1.0.4:
    resolution: {integrity: sha512-w1cEuf3S+DrLCQL7ET6kz+gmlJdbq9J7yXCSjK/OZCPA+qEN1WyF4ZAf0YYJa4/shHJra2t/d/r8SV4Ji+x+8Q==}
    dependencies:
      minimatch: 5.1.2
    dev: true

  /fill-range/7.0.1:
    resolution: {integrity: sha512-qOo9F+dMUmC2Lcb4BbVvnKJxTPjCm+RRpe4gDuGrzkL7mEVl/djYSu2OdQ2Pa302N4oqkSg9ir6jaLWJ2USVpQ==}
    engines: {node: '>=8'}
    dependencies:
      to-regex-range: 5.0.1
    dev: true

  /find-cache-dir/3.3.2:
    resolution: {integrity: sha512-wXZV5emFEjrridIgED11OoUKLxiYjAcqot/NJdAkOhlJ+vGzwhOAfcG5OX1jP+S0PcjEn8bdMJv+g2jwQ3Onig==}
    engines: {node: '>=8'}
    dependencies:
      commondir: 1.0.1
      make-dir: 3.1.0
      pkg-dir: 4.2.0
    dev: true

  /find-root/1.1.0:
    resolution: {integrity: sha512-NKfW6bec6GfKc0SGx1e07QZY9PE99u0Bft/0rzSD5k3sO/vwkVUpDUKVm5Gpp5Ue3YfShPFTX2070tDs5kB9Ng==}
    dev: false

  /find-up/4.1.0:
    resolution: {integrity: sha512-PpOwAdQ/YlXQ2vj8a3h8IipDuYRi3wceVQQGYWxNINccq40Anw7BlsEXCMbt1Zt+OLA6Fq9suIpIWD0OsnISlw==}
    engines: {node: '>=8'}
    dependencies:
      locate-path: 5.0.0
      path-exists: 4.0.0
    dev: true

  /find-up/5.0.0:
    resolution: {integrity: sha512-78/PXT1wlLLDgTzDs7sjq9hzz0vXD+zn+7wypEe4fXQxCmdmqfGsEPQxmiCSQI3ajFV91bVSsvNtrJRiW6nGng==}
    engines: {node: '>=10'}
    dependencies:
      locate-path: 6.0.0
      path-exists: 4.0.0
    dev: true

  /find-yarn-workspace-root2/1.2.16:
    resolution: {integrity: sha512-hr6hb1w8ePMpPVUK39S4RlwJzi+xPLuVuG8XlwXU3KD5Yn3qgBWVfy3AzNlDhWvE1EORCE65/Qm26rFQt3VLVA==}
    dependencies:
      micromatch: 4.0.5
      pkg-dir: 4.2.0
    dev: true

  /firebase/9.15.0_encoding@0.1.13:
    resolution: {integrity: sha512-Fa8qFahDY/pMYMzwPGcfpUkAS3Q55qJ0QKD+5xnXjSX/jVHsJqoXtxapmyDCfAKktiLhXIcRElW1VDVd9xGwQQ==}
    dependencies:
      '@firebase/analytics': 0.9.0_@firebase+app@0.9.0
      '@firebase/analytics-compat': 0.2.0_5z7svkifsmkn6ro3hru7lnxwrq
      '@firebase/app': 0.9.0
      '@firebase/app-check': 0.6.0_@firebase+app@0.9.0
      '@firebase/app-check-compat': 0.3.0_5z7svkifsmkn6ro3hru7lnxwrq
      '@firebase/app-compat': 0.2.0
      '@firebase/app-types': 0.9.0
      '@firebase/auth': 0.21.0_nw4m4mwqwngj7zodqmw3xrcjja
      '@firebase/auth-compat': 0.3.0_smx2rqj2kjyjzx5x66zunbdpee
      '@firebase/database': 0.14.0_@firebase+app-types@0.9.0
      '@firebase/database-compat': 0.3.0_@firebase+app-types@0.9.0
      '@firebase/firestore': 3.8.0_nw4m4mwqwngj7zodqmw3xrcjja
      '@firebase/firestore-compat': 0.3.0_smx2rqj2kjyjzx5x66zunbdpee
      '@firebase/functions': 0.9.0_abctzvz6bda5rcfr257jyree6a
      '@firebase/functions-compat': 0.3.0_smx2rqj2kjyjzx5x66zunbdpee
      '@firebase/installations': 0.6.0_@firebase+app@0.9.0
      '@firebase/installations-compat': 0.2.0_z6klzwxqggigirvqix3ggnu6f4
      '@firebase/messaging': 0.12.0_@firebase+app@0.9.0
      '@firebase/messaging-compat': 0.2.0_5z7svkifsmkn6ro3hru7lnxwrq
      '@firebase/performance': 0.6.0_@firebase+app@0.9.0
      '@firebase/performance-compat': 0.2.0_5z7svkifsmkn6ro3hru7lnxwrq
      '@firebase/remote-config': 0.4.0_@firebase+app@0.9.0
      '@firebase/remote-config-compat': 0.2.0_5z7svkifsmkn6ro3hru7lnxwrq
      '@firebase/storage': 0.10.0_nw4m4mwqwngj7zodqmw3xrcjja
      '@firebase/storage-compat': 0.2.0_smx2rqj2kjyjzx5x66zunbdpee
      '@firebase/util': 1.8.0
    transitivePeerDependencies:
      - encoding
    dev: false

  /flat-cache/3.0.4:
    resolution: {integrity: sha512-dm9s5Pw7Jc0GvMYbshN6zchCA9RgQlzzEZX3vylR9IqFfS8XciblUXOKfW6SiuJ0e13eDYZoZV5wdrev7P3Nwg==}
    engines: {node: ^10.12.0 || >=12.0.0}
    dependencies:
      flatted: 3.2.7
      rimraf: 3.0.2
    dev: true

  /flatted/3.2.7:
    resolution: {integrity: sha512-5nqDSxl8nn5BSNxyR3n4I6eDmbolI6WT+QqR547RwxQapgjQBmtktdP+HTBb/a/zLsbzERTONyUB5pefh5TtjQ==}
    dev: true

  /flexsearch/0.7.21:
    resolution: {integrity: sha512-W7cHV7Hrwjid6lWmy0IhsWDFQboWSng25U3VVywpHOTJnnAZNPScog67G+cVpeX9f7yDD21ih0WDrMMT+JoaYg==}
    dev: false

  /follow-redirects/1.15.2:
    resolution: {integrity: sha512-VQLG33o04KaQ8uYi2tVNbdrWp1QWxNNea+nmIB4EVM28v0hmP17z7aG1+wAkNzVq4KeXTq3221ye5qTJP91JwA==}
    engines: {node: '>=4.0'}
    peerDependencies:
      debug: '*'
    peerDependenciesMeta:
      debug:
        optional: true
    dev: true

  /form-data-encoder/2.1.4:
    resolution: {integrity: sha512-yDYSgNMraqvnxiEXO4hi88+YZxaHC6QKzb5N84iRCTDeRO7ZALpir/lVmf/uXUhnwUr2O4HU8s/n6x+yNjQkHw==}
    engines: {node: '>= 14.17'}
    dev: true

  /form-data/4.0.0:
    resolution: {integrity: sha512-ETEklSGi5t0QMZuiXoA/Q6vcnxcLQP5vdugSpuAyi6SVGi2clPPp+xgEhuMaHC+zGgn31Kd235W35f7Hykkaww==}
    engines: {node: '>= 6'}
    dependencies:
      asynckit: 0.4.0
      combined-stream: 1.0.8
      mime-types: 2.1.35
    dev: true

  /formdata-polyfill/4.0.10:
    resolution: {integrity: sha512-buewHzMvYL29jdeQTVILecSaZKnt/RJWjoZCF5OW60Z67/GmSLBkOFM7qh1PI3zFNtJbaZL5eQu1vLfazOwj4g==}
    engines: {node: '>=12.20.0'}
    dependencies:
      fetch-blob: 3.2.0

  /from/0.1.7:
    resolution: {integrity: sha512-twe20eF1OxVxp/ML/kq2p1uc6KvFK/+vs8WjEbeKmV2He22MKm7YF2ANIt+EOqhJ5L3K/SuuPhk0hWQDjOM23g==}
    dev: true

  /fs-extra/10.1.0:
    resolution: {integrity: sha512-oRXApq54ETRj4eMiFzGnHWGy+zo5raudjuxN0b8H7s/RU2oW0Wvsx9O0ACRN/kRq9E8Vu/ReskGB5o3ji+FzHQ==}
    engines: {node: '>=12'}
    dependencies:
      graceful-fs: 4.2.10
      jsonfile: 6.1.0
      universalify: 2.0.0
    dev: true

  /fs-extra/7.0.1:
    resolution: {integrity: sha512-YJDaCJZEnBmcbw13fvdAM9AwNOJwOzrE4pqMqBq5nFiEqXUqHwlK4B+3pUw6JNvfSPtX05xFHtYy/1ni01eGCw==}
    engines: {node: '>=6 <7 || >=8'}
    dependencies:
      graceful-fs: 4.2.10
      jsonfile: 4.0.0
      universalify: 0.1.2
    dev: true

  /fs-extra/8.1.0:
    resolution: {integrity: sha512-yhlQgA6mnOJUKOsRUFsgJdQCvkKhcz8tlZG5HBQfReYZy46OwLcY+Zia0mtdHsOo9y/hP+CxMN0TU9QxoOtG4g==}
    engines: {node: '>=6 <7 || >=8'}
    dependencies:
      graceful-fs: 4.2.10
      jsonfile: 4.0.0
      universalify: 0.1.2
    dev: true

  /fs-extra/9.1.0:
    resolution: {integrity: sha512-hcg3ZmepS30/7BSFqRvoo3DOMQu7IjqxO5nCDt+zM9XWjb33Wg7ziNT+Qvqbuc3+gWpzO02JubVyk2G4Zvo1OQ==}
    engines: {node: '>=10'}
    dependencies:
      at-least-node: 1.0.0
      graceful-fs: 4.2.10
      jsonfile: 6.1.0
      universalify: 2.0.0
    dev: true

  /fs.realpath/1.0.0:
    resolution: {integrity: sha512-OO0pH2lK6a0hZnAdau5ItzHPI6pUlvI7jMVnxUQRtw4owF2wk8lOSabtGDCTP4Ggrg2MbGnWO9X8K1t4+fGMDw==}

  /fsevents/2.3.2:
    resolution: {integrity: sha512-xiqMQR4xAeHTuB9uWm+fFRcIOgKBMiOBP+eXiyT7jsgVCq1bkVygt00oASowB7EdtpOHaaPgKt812P9ab+DDKA==}
    engines: {node: ^8.16.0 || ^10.6.0 || >=11.0.0}
    os: [darwin]
    requiresBuild: true
    dev: true
    optional: true

  /function-bind/1.1.1:
    resolution: {integrity: sha512-yIovAzMX49sF8Yl58fSCWJ5svSLuaibPxXQJFLmBObTuCr0Mf1KiPopGM9NiFjiYBCbfaa2Fh6breQ6ANVTI0A==}

  /function.prototype.name/1.1.5:
    resolution: {integrity: sha512-uN7m/BzVKQnCUF/iW8jYea67v++2u7m5UgENbHRtdDVclOUP+FMPlCNdmk0h/ysGyo2tavMJEDqJAkJdRa1vMA==}
    engines: {node: '>= 0.4'}
    dependencies:
      call-bind: 1.0.2
      define-properties: 1.1.4
      es-abstract: 1.20.2
      functions-have-names: 1.2.3
    dev: true

  /functional-red-black-tree/1.0.1:
    resolution: {integrity: sha512-dsKNQNdj6xA3T+QlADDA7mOSlX0qiMINjn0cgr+eGHGsbSHzTabcIogz2+p/iqP1Xs6EP/sS2SbqH+brGTbq0g==}
    dev: true

  /functions-have-names/1.2.3:
    resolution: {integrity: sha512-xckBUXyTIqT97tq2x2AMb+g163b5JFysYk0x4qxNFwbfQkmNZoiRHb6sPzI9/QV33WeuvVYBUIiD4NzNIyqaRQ==}

  /gensync/1.0.0-beta.2:
    resolution: {integrity: sha512-3hN7NaskYvMDLQY55gnW3NQ+mesEAepTqlg+VEbj7zzqEMBVNhzcGYYeqFo/TlYz6eQiFcp1HcsCZO+nGgS8zg==}
    engines: {node: '>=6.9.0'}
    dev: true

  /get-browser-rtc/1.1.0:
    resolution: {integrity: sha512-MghbMJ61EJrRsDe7w1Bvqt3ZsBuqhce5nrn/XAwgwOXhcsz53/ltdxOse1h/8eKXj5slzxdsz56g5rzOFSGwfQ==}
    dev: false

  /get-caller-file/2.0.5:
    resolution: {integrity: sha512-DyFP3BM/3YHTQOCUL/w0OZHR0lpKeGrxotcHWcqNEdnltqFwXVfhEBQ94eIo34AfQpo0rGki4cyIiftY06h2Fg==}
    engines: {node: 6.* || 8.* || >= 10.*}

  /get-intrinsic/1.1.3:
    resolution: {integrity: sha512-QJVz1Tj7MS099PevUG5jvnt9tSkXN8K14dxQlikJuPt4uD9hHAHjLyLBiLR5zELelBdD9QNRAXZzsJx0WaDL9A==}
    dependencies:
      function-bind: 1.1.1
      has: 1.0.3
      has-symbols: 1.0.3

  /get-nonce/1.0.1:
    resolution: {integrity: sha512-FJhYRoDaiatfEkUK8HKlicmu/3SGFD51q3itKDGoSTysQJBnfOcxU5GxnhE1E6soB76MbT0MBtnKJuXyAx+96Q==}
    engines: {node: '>=6'}
    dev: false

  /get-own-enumerable-property-symbols/3.0.2:
    resolution: {integrity: sha512-I0UBV/XOz1XkIJHEUDMZAbzCThU/H8DxmSfmdGcKPnVhu2VfFqr34jr9777IyaTYvxjedWhqVIilEDsCdP5G6g==}
    dev: true

  /get-package-type/0.1.0:
    resolution: {integrity: sha512-pjzuKtY64GYfWizNAJ0fr9VqttZkNiK2iS430LtIHzjBEr6bX8Am2zm4sW4Ro5wjWW5cAlRL1qAMTcXbjNAO2Q==}
    engines: {node: '>=8.0.0'}
    dev: true

  /get-stdin/8.0.0:
    resolution: {integrity: sha512-sY22aA6xchAzprjyqmSEQv4UbAAzRN0L2dQB0NlN5acTTK9Don6nhoc3eAbUnpZiCANAMfd/+40kVdKfFygohg==}
    engines: {node: '>=10'}
    dev: false

  /get-stream/6.0.1:
    resolution: {integrity: sha512-ts6Wi+2j3jQjqi70w5AlN8DFnkSwC+MqmxEzdEALB2qXZYV3X/b1CTfgPLGJNMeAWxdPfU8FO1ms3NUfaHCPYg==}
    engines: {node: '>=10'}
    dev: true

  /get-symbol-description/1.0.0:
    resolution: {integrity: sha512-2EmdH1YvIQiZpltCNgkuiUnyukzxM/R6NDJX31Ke3BG1Nq5b0S2PhX59UKi9vZpPDQVdqn+1IcaAwnzTT5vCjw==}
    engines: {node: '>= 0.4'}
    dependencies:
      call-bind: 1.0.2
      get-intrinsic: 1.1.3
    dev: true

  /get-tsconfig/4.3.0:
    resolution: {integrity: sha512-YCcF28IqSay3fqpIu5y3Krg/utCBHBeoflkZyHj/QcqI2nrLPC3ZegS9CmIo+hJb8K7aiGsuUl7PwWVjNG2HQQ==}
    dev: true

  /glob-parent/5.1.2:
    resolution: {integrity: sha512-AOIgSQCepiJYwP3ARnGx+5VnTu2HBYdzbGP45eLw1vr3zB3vZLeyed1sC9hnbcOc9/SrMyM5RPQrkGz4aS9Zow==}
    engines: {node: '>= 6'}
    dependencies:
      is-glob: 4.0.3
    dev: true

  /glob-parent/6.0.2:
    resolution: {integrity: sha512-XxwI8EOhVQgWp6iDL+3b0r86f4d6AX6zSU55HfB4ydCEuXLXc5FcYeOu+nnGftS4TEju/11rt4KJPTMgbfmv4A==}
    engines: {node: '>=10.13.0'}
    dependencies:
      is-glob: 4.0.3
    dev: true

  /glob-promise/4.2.2_glob@7.2.3:
    resolution: {integrity: sha512-xcUzJ8NWN5bktoTIX7eOclO1Npxd/dyVqUJxlLIDasT4C7KZyqlPIwkdJ0Ypiy3p2ZKahTjK4M9uC3sNSfNMzw==}
    engines: {node: '>=12'}
    peerDependencies:
      glob: ^7.1.6
    dependencies:
      '@types/glob': 7.2.0
      glob: 7.2.3
    dev: false

  /glob/7.1.7:
    resolution: {integrity: sha512-OvD9ENzPLbegENnYP5UUfJIirTg4+XwMWGaQfQTY0JenxNvvIKP3U3/tAQSPIu/lHxXYSZmpXlUHeqAIdKzBLQ==}
    dependencies:
      fs.realpath: 1.0.0
      inflight: 1.0.6
      inherits: 2.0.4
      minimatch: 3.1.2
      once: 1.4.0
      path-is-absolute: 1.0.1
    dev: true

  /glob/7.2.3:
    resolution: {integrity: sha512-nFR0zLpU2YCaRxwoCJvL6UvCH2JFyFVIvwTLsIf21AuHlMskA1hhTdk+LlYJtOlYt9v6dvszD2BGRqBL+iQK9Q==}
    dependencies:
      fs.realpath: 1.0.0
      inflight: 1.0.6
      inherits: 2.0.4
      minimatch: 3.1.2
      once: 1.4.0
      path-is-absolute: 1.0.1

  /globals/11.12.0:
    resolution: {integrity: sha512-WOBp/EEGUiIsJSp7wcv/y6MO+lV9UoncWqxuFfm8eBwzWNgyfBd6Gz+IeKQ9jCmyhoH99g15M3T+QaVHFjizVA==}
    engines: {node: '>=4'}
    dev: true

  /globals/13.17.0:
    resolution: {integrity: sha512-1C+6nQRb1GwGMKm2dH/E7enFAMxGTmGI7/dEdhy/DNelv85w9B72t3uc5frtMNXIbzrarJJ/lTCjcaZwbLJmyw==}
    engines: {node: '>=8'}
    dependencies:
      type-fest: 0.20.2
    dev: true

  /globals/13.19.0:
    resolution: {integrity: sha512-dkQ957uSRWHw7CFXLUtUHQI3g3aWApYhfNR2O6jn/907riyTYKVBmxYVROkBcY614FSSeSJh7Xm7SrUWCxvJMQ==}
    engines: {node: '>=8'}
    dependencies:
      type-fest: 0.20.2
    dev: true

  /globalyzer/0.1.0:
    resolution: {integrity: sha512-40oNTM9UfG6aBmuKxk/giHn5nQ8RVz/SS4Ir6zgzOv9/qC3kKZ9v4etGTcJbEl/NyVQH7FGU7d+X1egr57Md2Q==}
    dev: true

  /globby/11.1.0:
    resolution: {integrity: sha512-jhIXaOzy1sb8IyocaruWSn1TjmnBVs8Ayhcy83rmxNJ8q2uWKCAj3CnJY+KpGSXCueAPc0i05kVvVKtP1t9S3g==}
    engines: {node: '>=10'}
    dependencies:
      array-union: 2.1.0
      dir-glob: 3.0.1
      fast-glob: 3.2.12
      ignore: 5.2.0
      merge2: 1.4.1
      slash: 3.0.0
    dev: true

  /globby/13.1.3:
    resolution: {integrity: sha512-8krCNHXvlCgHDpegPzleMq07yMYTO2sXKASmZmquEYWEmCx6J5UTRbp5RwMJkTJGtcQ44YpiUYUiN0b9mzy8Bw==}
    engines: {node: ^12.20.0 || ^14.13.1 || >=16.0.0}
    dependencies:
      dir-glob: 3.0.1
      fast-glob: 3.2.12
      ignore: 5.2.0
      merge2: 1.4.1
      slash: 4.0.0
    dev: true

  /globby/6.1.0:
    resolution: {integrity: sha512-KVbFv2TQtbzCoxAnfD6JcHZTYCzyliEaaeM/gH8qQdkKr5s0OP9scEgvdcngyk7AVdY6YVW/TJHd+lQ/Df3Daw==}
    engines: {node: '>=0.10.0'}
    dependencies:
      array-union: 1.0.2
      glob: 7.2.3
      object-assign: 4.1.1
      pify: 2.3.0
      pinkie-promise: 2.0.1
    dev: true

  /globrex/0.1.2:
    resolution: {integrity: sha512-uHJgbwAMwNFf5mLst7IWLNg14x1CkeqglJb/K3doi4dw6q2IvAAmM/Y81kevy83wP+Sst+nutFTYOGg3d1lsxg==}
    dev: true

  /gopd/1.0.1:
    resolution: {integrity: sha512-d65bNlIadxvpb/A2abVdlqKqV563juRnZ1Wtk6s1sIR8uNsXR70xqIzVqxVf1eTqDunwT2MkczEeaezCKTZhwA==}
    dependencies:
      get-intrinsic: 1.1.3
    dev: true

  /got/12.5.3:
    resolution: {integrity: sha512-8wKnb9MGU8IPGRIo+/ukTy9XLJBwDiCpIf5TVzQ9Cpol50eMTpBq2GAuDsuDIz7hTYmZgMgC1e9ydr6kSDWs3w==}
    engines: {node: '>=14.16'}
    dependencies:
      '@sindresorhus/is': 5.3.0
      '@szmarczak/http-timer': 5.0.1
      cacheable-lookup: 7.0.0
      cacheable-request: 10.2.3
      decompress-response: 6.0.0
      form-data-encoder: 2.1.4
      get-stream: 6.0.1
      http2-wrapper: 2.2.0
      lowercase-keys: 3.0.0
      p-cancelable: 3.0.0
      responselike: 3.0.0
    dev: true

  /graceful-fs/4.2.10:
    resolution: {integrity: sha512-9ByhssR2fPVsNZj478qUUbKfmL0+t5BDVyjShtyZZLiK7ZDAArFFfopyOTj0M05wE2tJPisA4iTnnXl2YoPvOA==}
    dev: true

  /grapheme-splitter/1.0.4:
    resolution: {integrity: sha512-bzh50DW9kTPM00T8y4o8vQg89Di9oLJVLW/KaOGIXJWP/iqCN6WKYkbNOF04vFLJhwcpYUh9ydh/+5vpOqV4YQ==}
    dev: true

  /hard-rejection/2.1.0:
    resolution: {integrity: sha512-VIZB+ibDhx7ObhAe7OVtoEbuP4h/MuOTHJ+J8h/eBXotJYl0fBgR72xDFCKgIh22OJZIOVNxBMWuhAr10r8HdA==}
    engines: {node: '>=6'}
    dev: true

  /has-bigints/1.0.2:
    resolution: {integrity: sha512-tSvCKtBr9lkF0Ex0aQiP9N+OpV4zi2r/Nee5VkRDbaqv35RLYMzbwQfFSZZH0kR+Rd6302UJZ2p/bJCEoR3VoQ==}
    dev: true

  /has-flag/3.0.0:
    resolution: {integrity: sha512-sKJf1+ceQBr4SMkvQnBDNDtf4TXpVhVGateu0t918bl30FnbE2m4vNLX+VWe/dpjlb+HugGYzW7uQXH98HPEYw==}
    engines: {node: '>=4'}

  /has-flag/4.0.0:
    resolution: {integrity: sha512-EykJT/Q1KjTWctppgIAgfSO0tKVuZUjhgMr17kqTumMl6Afv3EISleU7qZUzoXDFTAHTDC4NOoG/ZxU3EvlMPQ==}
    engines: {node: '>=8'}
    dev: true

  /has-property-descriptors/1.0.0:
    resolution: {integrity: sha512-62DVLZGoiEBDHQyqG4w9xCuZ7eJEwNmJRWw2VY84Oedb7WFcA27fiEVe8oUQx9hAUJ4ekurquucTGwsyO1XGdQ==}
    dependencies:
      get-intrinsic: 1.1.3

  /has-symbols/1.0.3:
    resolution: {integrity: sha512-l3LCuF6MgDNwTDKkdYGEihYjt5pRPbEg46rtlmnSPlUbgmB8LOIrKJbYYFBSbnPaJexMKtiPO8hmeRjRz2Td+A==}
    engines: {node: '>= 0.4'}

  /has-tostringtag/1.0.0:
    resolution: {integrity: sha512-kFjcSNhnlGV1kyoGk7OXKSawH5JOb/LzUc5w9B02hOTO0dfFRjbHQKvg1d6cf3HbeUmtU9VbbV3qzZ2Teh97WQ==}
    engines: {node: '>= 0.4'}
    dependencies:
      has-symbols: 1.0.3

  /has/1.0.3:
    resolution: {integrity: sha512-f2dvO0VU6Oej7RkWJGrehjbzMAjFp5/VKPp5tTpWIV4JHHZK1/BxbFRtf/siA2SWTe09caDmVtYYzWEIbBS4zw==}
    engines: {node: '>= 0.4.0'}
    dependencies:
      function-bind: 1.1.1

  /highlight.js/11.7.0:
    resolution: {integrity: sha512-1rRqesRFhMO/PRF+G86evnyJkCgaZFOI+Z6kdj15TA18funfoqJXvgPCLSf0SWq3SRfg1j3HlDs8o4s3EGq1oQ==}
    engines: {node: '>=12.0.0'}
    dev: false

  /hoist-non-react-statics/3.3.2:
    resolution: {integrity: sha512-/gGivxi8JPKWNm/W0jSmzcMPpfpPLc3dY/6GxhX2hQ9iGj3aDfklV4ET7NjKpSinLpJ5vafa9iiGIEZg10SfBw==}
    dependencies:
      react-is: 16.13.1
    dev: false

  /hosted-git-info/2.8.9:
    resolution: {integrity: sha512-mxIDAb9Lsm6DoOJ7xH+5+X4y1LU/4Hi50L9C5sIswK3JzULS4bwk1FvjdBgvYR4bzT4tuUQiC15FE2f5HbLvYw==}
    dev: true

  /hotkeys-js/3.10.1:
    resolution: {integrity: sha512-mshqjgTqx8ee0qryHvRgZaZDxTwxam/2yTQmQlqAWS3+twnq1jsY9Yng9zB7lWq6WRrjTbTOc7knNwccXQiAjQ==}
    dev: false

  /html-escaper/2.0.2:
    resolution: {integrity: sha512-H2iMtd0I4Mt5eYiapRdIDjp+XzelXQ0tFE4JS7YFwFevXXMmOp9myNrUvCg0D6ws8iqkRPBfKHgbwig1SmlLfg==}
    dev: true

  /html-parse-stringify/3.0.1:
    resolution: {integrity: sha512-KknJ50kTInJ7qIScF3jeaFRpMpE8/lfiTdzf/twXyPBLAGrLRTmkz3AdTnKeh40X8k9L2fdYwEp/42WGXIRGcg==}
    dependencies:
      void-elements: 3.1.0
    dev: false

  /html-tokenize/2.0.1:
    resolution: {integrity: sha512-QY6S+hZ0f5m1WT8WffYN+Hg+xm/w5I8XeUcAq/ZYP5wVC8xbKi4Whhru3FtrAebD5EhBW8rmFzkDI6eCAuFe2w==}
    dependencies:
      buffer-from: 0.1.2
      inherits: 2.0.4
      minimist: 1.2.6
      readable-stream: 1.0.34
      through2: 0.4.2
    dev: false

  /htmlparser2/8.0.1:
    resolution: {integrity: sha512-4lVbmc1diZC7GUJQtRQ5yBAeUCL1exyMwmForWkRLnwyzWBFxN633SALPMGYaWZvKe9j1pRZJpauvmxENSp/EA==}
    dependencies:
      domelementtype: 2.3.0
      domhandler: 5.0.3
      domutils: 3.0.1
      entities: 4.4.0
    dev: true

  /http-cache-semantics/4.1.0:
    resolution: {integrity: sha512-carPklcUh7ROWRK7Cv27RPtdhYhUsela/ue5/jKzjegVvXDqM2ILE9Q2BGn9JZJh1g87cp56su/FgQSzcWS8cQ==}
    dev: true

  /http-parser-js/0.5.8:
    resolution: {integrity: sha512-SGeBX54F94Wgu5RH3X5jsDtf4eHyRogWX1XGT3b4HuW3tQPM4AaBzoUji/4AAJNXCEOWZ5O0DgZmJw1947gD5Q==}
    dev: false

  /http2-wrapper/2.2.0:
    resolution: {integrity: sha512-kZB0wxMo0sh1PehyjJUWRFEd99KC5TLjZ2cULC4f9iqJBAmKQQXEICjxl5iPJRwP40dpeHFqqhm7tYCvODpqpQ==}
    engines: {node: '>=10.19.0'}
    dependencies:
      quick-lru: 5.1.1
      resolve-alpn: 1.2.1
    dev: true

  /human-id/1.0.2:
    resolution: {integrity: sha512-UNopramDEhHJD+VR+ehk8rOslwSfByxPIZyJRfV739NDhN5LF1fa1MqnzKm2lGTQRjNrjK19Q5fhkgIfjlVUKw==}
    dev: true

  /human-signals/2.1.0:
    resolution: {integrity: sha512-B4FFZ6q/T2jhhksgkbEW3HBvWIfDW85snkQgawt07S7J5QXTk6BkNV+0yAeZrM5QpMAdYlocGoljn0sJ/WQkFw==}
    engines: {node: '>=10.17.0'}
    dev: true

  /human-signals/3.0.1:
    resolution: {integrity: sha512-rQLskxnM/5OCldHo+wNXbpVgDn5A17CUoKX+7Sokwaknlq7CdSnphy0W39GU8dw59XiCXmFXDg4fRuckQRKewQ==}
    engines: {node: '>=12.20.0'}
    dev: true

  /husky/8.0.2:
    resolution: {integrity: sha512-Tkv80jtvbnkK3mYWxPZePGFpQ/tT3HNSs/sasF9P2YfkMezDl3ON37YN6jUUI4eTg5LcyVynlb6r4eyvOmspvg==}
    engines: {node: '>=14'}
    hasBin: true
    dev: true

  /i18next/21.10.0:
    resolution: {integrity: sha512-YeuIBmFsGjUfO3qBmMOc0rQaun4mIpGKET5WDwvu8lU7gvwpcariZLNtL0Fzj+zazcHUrlXHiptcFhBMFaxzfg==}
    dependencies:
      '@babel/runtime': 7.19.0
    dev: false

  /iconv-lite/0.4.24:
    resolution: {integrity: sha512-v3MXnZAcvnywkTUEZomIActle7RXXeedOR31wwl7VlyoXO4Qi9arvSenNQWne1TcRwhCL1HwLI21bEqdpj8/rA==}
    engines: {node: '>=0.10.0'}
    dependencies:
      safer-buffer: 2.1.2
    dev: true

  /iconv-lite/0.6.3:
    resolution: {integrity: sha512-4fCk79wshMdzMp2rH06qWrJE4iolqLhCUH+OiuIgU++RB0+94NlDL81atO7GX55uUKueo0txHNtvEyI6D7WdMw==}
    engines: {node: '>=0.10.0'}
    dependencies:
      safer-buffer: 2.1.2
    dev: false

  /idb-keyval/6.2.0:
    resolution: {integrity: sha512-uw+MIyQn2jl3+hroD7hF8J7PUviBU7BPKWw4f/ISf32D4LoGu98yHjrzWWJDASu9QNrX10tCJqk9YY0ClWm8Ng==}
    dependencies:
      safari-14-idb-fix: 3.0.0
    dev: false

  /idb/7.0.1:
    resolution: {integrity: sha512-UUxlE7vGWK5RfB/fDwEGgRf84DY/ieqNha6msMV99UsEMQhJ1RwbCd8AYBj3QMgnE3VZnfQvm4oKVCJTYlqIgg==}
    dev: false

  /idb/7.1.1:
    resolution: {integrity: sha512-gchesWBzyvGHRO9W8tzUWFDycow5gwjvFKfyV9FF32Y7F50yZMp7mP+T2mJIWFx49zicqyC4uefHM17o6xKIVQ==}
    dev: true

  /ieee754/1.2.1:
    resolution: {integrity: sha512-dcyqhDvX1C46lXZcVqCpK+FtMRQVdIMN6/Df5js2zouUsqG7I6sFxitIC+7KYK29KdXOLHdu9zL4sFnoVQnqaA==}

  /ignore/5.2.0:
    resolution: {integrity: sha512-CmxgYGiEPCLhfLnpPp1MoRmifwEIOgjcHXxOBjv7mY96c+eWScsOP9c112ZyLdWHi0FxHjI+4uVhKYp/gcdRmQ==}
    engines: {node: '>= 4'}
    dev: true

  /import-fresh/3.3.0:
    resolution: {integrity: sha512-veYYhQa+D1QBKznvhUHxb8faxlrwUnxseDAbAp457E0wLNio2bOSKnjYDhMj+YiAq61xrMGhQk9iXVk5FzgQMw==}
    engines: {node: '>=6'}
    dependencies:
      parent-module: 1.0.1
      resolve-from: 4.0.0

  /import-local/3.1.0:
    resolution: {integrity: sha512-ASB07uLtnDs1o6EHjKpX34BKYDSqnFerfTOJL2HvMqF70LnxpjkzDB8J44oT9pu4AMPkQwf8jl6szgvNd2tRIg==}
    engines: {node: '>=8'}
    hasBin: true
    dependencies:
      pkg-dir: 4.2.0
      resolve-cwd: 3.0.0
    dev: true

  /imurmurhash/0.1.4:
    resolution: {integrity: sha512-JmXMZ6wuvDmLiHEml9ykzqO6lwFbof0GG4IkcGaENdCRDDmMVnny7s5HsIgHCbaq0w2MyPhDqkhTUgS2LU2PHA==}
    engines: {node: '>=0.8.19'}
    dev: true

  /indent-string/4.0.0:
    resolution: {integrity: sha512-EdDDZu4A2OyIK7Lr/2zG+w5jmbuk1DVBnEwREQvBzspBJkCEbRa8GxU1lghYcaGJCnRWibjDXlq779X1/y5xwg==}
    engines: {node: '>=8'}
    dev: true

  /inflight/1.0.6:
    resolution: {integrity: sha512-k92I/b08q4wvFscXCLvqfsHCrjrF7yiXsQuIVvVE7N82W3+aqpzuUdBbfhWcy/FZR3/4IgflMgKLOsvPDrGCJA==}
    dependencies:
      once: 1.4.0
      wrappy: 1.0.2

  /inherits/2.0.4:
    resolution: {integrity: sha512-k/vGaX4/Yla3WzyMCvTQOXYeIHvqOKtnqBduzTHpzpQZzAskKMhZ2K+EnBiSM9zGSoIFeMpXKxa4dYeZIQqewQ==}

  /internal-slot/1.0.3:
    resolution: {integrity: sha512-O0DB1JC/sPyZl7cIo78n5dR7eUSwwpYPiXRhTzNxZVAMUuB8vlnRFyLxdrVToks6XPLVnFfbzaVd5WLjhgg+vA==}
    engines: {node: '>= 0.4'}
    dependencies:
      get-intrinsic: 1.1.3
      has: 1.0.3
      side-channel: 1.0.4
    dev: true

  /invariant/2.2.4:
    resolution: {integrity: sha512-phJfQVBuaJM5raOpJjSfkiD6BpbCE4Ns//LaXl6wGYtUBY83nWS6Rf9tXm2e8VaK60JEjYldbPif/A2B1C2gNA==}
    dependencies:
      loose-envify: 1.4.0
    dev: false

  /is-arguments/1.1.1:
    resolution: {integrity: sha512-8Q7EARjzEnKpt/PCD7e1cgUS0a6X8u5tdSiMqXhojOdoV9TsMsiO+9VLC5vAmO8N7/GmXn7yjR8qnA6bVAEzfA==}
    engines: {node: '>= 0.4'}
    dependencies:
      call-bind: 1.0.2
      has-tostringtag: 1.0.0
    dev: false

  /is-arrayish/0.2.1:
    resolution: {integrity: sha512-zz06S8t0ozoDXMG+ube26zeCTNXcKIPJZJi8hBrF4idCLms4CG9QtK7qBl1boi5ODzFpjswb5JPmHCbMpjaYzg==}

  /is-bigint/1.0.4:
    resolution: {integrity: sha512-zB9CruMamjym81i2JZ3UMn54PKGsQzsJeo6xvN3HJJ4CAsQNB6iRutp2To77OfCNuoxspsIhzaPoO1zyCEhFOg==}
    dependencies:
      has-bigints: 1.0.2
    dev: true

  /is-boolean-object/1.1.2:
    resolution: {integrity: sha512-gDYaKHJmnj4aWxyj6YHyXVpdQawtVLHU5cb+eztPGczf6cjuTdwve5ZIEfgXqH4e57An1D1AKf8CZ3kYrQRqYA==}
    engines: {node: '>= 0.4'}
    dependencies:
      call-bind: 1.0.2
      has-tostringtag: 1.0.0
    dev: true

  /is-builtin-module/3.2.0:
    resolution: {integrity: sha512-phDA4oSGt7vl1n5tJvTWooWWAsXLY+2xCnxNqvKhGEzujg+A43wPlPOyDg3C8XQHN+6k/JTQWJ/j0dQh/qr+Hw==}
    engines: {node: '>=6'}
    dependencies:
      builtin-modules: 3.3.0
    dev: true

  /is-callable/1.2.6:
    resolution: {integrity: sha512-krO72EO2NptOGAX2KYyqbP9vYMlNAXdB53rq6f8LXY6RY7JdSR/3BD6wLUlPHSAesmY9vstNrjvqGaCiRK/91Q==}
    engines: {node: '>= 0.4'}
    dev: true

  /is-callable/1.2.7:
    resolution: {integrity: sha512-1BC0BVFhS/p0qtw6enp8e+8OD0UrK0oFLztSjNzhcKA3WDuJxxAPXzPuPtKkjEY9UUoEWlX/8fgKeu2S8i9JTA==}
    engines: {node: '>= 0.4'}
    dev: true

  /is-ci/3.0.1:
    resolution: {integrity: sha512-ZYvCgrefwqoQ6yTyYUbQu64HsITZ3NfKX1lzaEYdkTDcfKzzCI/wthRRYKkdjHKFVgNiXKAKm65Zo1pk2as/QQ==}
    hasBin: true
    dependencies:
      ci-info: 3.7.0
    dev: true

  /is-core-module/2.10.0:
    resolution: {integrity: sha512-Erxj2n/LDAZ7H8WNJXd9tw38GYM3dv8rk8Zcs+jJuxYTW7sozH+SS8NtrSjVL1/vpLvWi1hxy96IzjJ3EHTJJg==}
    dependencies:
      has: 1.0.3

  /is-core-module/2.11.0:
    resolution: {integrity: sha512-RRjxlvLDkD1YJwDbroBHMb+cukurkDWNyHx7D3oNB5x9rb5ogcksMC5wHCadcXoo67gVr/+3GFySh3134zi6rw==}
    dependencies:
      has: 1.0.3
    dev: true

  /is-date-object/1.0.5:
    resolution: {integrity: sha512-9YQaSxsAiSwcvS33MBk3wTCVnWK+HhF8VZR2jRxehM16QcVOdHqPn4VPHmRK4lSr38n9JriurInLcP90xsYNfQ==}
    engines: {node: '>= 0.4'}
    dependencies:
      has-tostringtag: 1.0.0

  /is-docker/2.2.1:
    resolution: {integrity: sha512-F+i2BKsFrH66iaUFc0woD8sLy8getkwTwtOBjvs56Cx4CgJDeKQeqfz8wAYiSb8JOprWhHH5p77PbmYCvvUuXQ==}
    engines: {node: '>=8'}
    hasBin: true
    dev: true

  /is-extglob/2.1.1:
    resolution: {integrity: sha512-SbKbANkN603Vi4jEZv49LeVJMn4yGwsbzZworEoyEiutsN3nJYdbO36zfhGJ6QEDpOZIFkDtnq5JRxmvl3jsoQ==}
    engines: {node: '>=0.10.0'}

  /is-fullwidth-code-point/3.0.0:
    resolution: {integrity: sha512-zymm5+u+sCsSWyD9qNaejV3DFvhCKclKdizYaJUuHA83RLjb7nSuGnddCHGv0hk+KY7BMAlsWeK4Ueg6EV6XQg==}
    engines: {node: '>=8'}

  /is-fullwidth-code-point/4.0.0:
    resolution: {integrity: sha512-O4L094N2/dZ7xqVdrXhh9r1KODPJpFms8B5sGdJLPy664AgvXsreZUyCQQNItZRDlYug4xStLjNp/sz3HvBowQ==}
    engines: {node: '>=12'}
    dev: true

  /is-generator-fn/2.1.0:
    resolution: {integrity: sha512-cTIB4yPYL/Grw0EaSzASzg6bBy9gqCofvWN8okThAYIxKJZC+udlRAmGbM0XLeniEJSs8uEgHPGuHSe1XsOLSQ==}
    engines: {node: '>=6'}
    dev: true

  /is-glob/4.0.3:
    resolution: {integrity: sha512-xelSayHH36ZgE7ZWhli7pW34hNbNl8Ojv5KVmkJD4hBdD3th8Tfk9vYasLM+mXWOZhFkgZfxhLSnrwRr4elSSg==}
    engines: {node: '>=0.10.0'}
    dependencies:
      is-extglob: 2.1.1

  /is-interactive/1.0.0:
    resolution: {integrity: sha512-2HvIEKRoqS62guEC+qBjpvRubdX910WCMuJTZ+I9yvqKU2/12eSL549HMwtabb4oupdj2sMP50k+XJfB/8JE6w==}
    engines: {node: '>=8'}
    dev: true

  /is-module/1.0.0:
    resolution: {integrity: sha512-51ypPSPCoTEIN9dy5Oy+h4pShgJmPCygKfyRCISBI+JoWT/2oJvK8QPxmwv7b/p239jXrm9M1mlQbyKJ5A152g==}
    dev: true

  /is-negative-zero/2.0.2:
    resolution: {integrity: sha512-dqJvarLawXsFbNDeJW7zAz8ItJ9cd28YufuuFzh0G8pNHjJMnY08Dv7sYX2uF5UpQOwieAeOExEYAWWfu7ZZUA==}
    engines: {node: '>= 0.4'}
    dev: true

  /is-number-object/1.0.7:
    resolution: {integrity: sha512-k1U0IRzLMo7ZlYIfzRu23Oh6MiIFasgpb9X76eqfFZAqwH44UI4KTBvBYIZ1dSL9ZzChTB9ShHfLkR4pdW5krQ==}
    engines: {node: '>= 0.4'}
    dependencies:
      has-tostringtag: 1.0.0
    dev: true

  /is-number/7.0.0:
    resolution: {integrity: sha512-41Cifkg6e8TylSpdtTpeLVMqvSBEVzTttHvERD741+pnZ8ANv0004MRL43QKPDlK9cGvNp6NZWZUBlbGXYxxng==}
    engines: {node: '>=0.12.0'}
    dev: true

  /is-obj/1.0.1:
    resolution: {integrity: sha512-l4RyHgRqGN4Y3+9JHVrNqO+tN0rV5My76uW5/nuO4K1b6vw5G8d/cmFjP9tRfEsdhZNt0IFdZuK/c2Vr4Nb+Qg==}
    engines: {node: '>=0.10.0'}
    dev: true

  /is-path-cwd/2.2.0:
    resolution: {integrity: sha512-w942bTcih8fdJPJmQHFzkS76NEP8Kzzvmw92cXsazb8intwLqPibPPdXf4ANdKV3rYMuuQYGIWtvz9JilB3NFQ==}
    engines: {node: '>=6'}
    dev: true

  /is-path-in-cwd/2.1.0:
    resolution: {integrity: sha512-rNocXHgipO+rvnP6dk3zI20RpOtrAM/kzbB258Uw5BWr3TpXi861yzjo16Dn4hUox07iw5AyeMLHWsujkjzvRQ==}
    engines: {node: '>=6'}
    dependencies:
      is-path-inside: 2.1.0
    dev: true

  /is-path-inside/2.1.0:
    resolution: {integrity: sha512-wiyhTzfDWsvwAW53OBWF5zuvaOGlZ6PwYxAbPVDhpm+gM09xKQGjBq/8uYN12aDvMxnAnq3dxTyoSoRNmg5YFg==}
    engines: {node: '>=6'}
    dependencies:
      path-is-inside: 1.0.2
    dev: true

  /is-path-inside/3.0.3:
    resolution: {integrity: sha512-Fd4gABb+ycGAmKou8eMftCupSir5lRxqf4aD/vd0cD2qc4HL07OjCeuHMr8Ro4CoMaeCKDB0/ECBOVWjTwUvPQ==}
    engines: {node: '>=8'}
    dev: true

  /is-plain-obj/1.1.0:
    resolution: {integrity: sha512-yvkRyxmFKEOQ4pNXCmJG5AEQNlXJS5LaONXo5/cLdTZdWvsZ1ioJEonLGAosKlMWE8lwUy/bJzMjcw8az73+Fg==}
    engines: {node: '>=0.10.0'}
    dev: true

  /is-promise/2.2.2:
    resolution: {integrity: sha512-+lP4/6lKUBfQjZ2pdxThZvLUAafmZb8OAxFb8XXtiQmS35INgr85hdOGoEs124ez1FCnZJt6jau/T+alh58QFQ==}
    dev: false

  /is-regex/1.1.4:
    resolution: {integrity: sha512-kvRdxDsxZjhzUX07ZnLydzS1TU/TJlTUHHY4YLL87e37oUA49DfkLqgy+VjFocowy29cKvcSiu+kIv728jTTVg==}
    engines: {node: '>= 0.4'}
    dependencies:
      call-bind: 1.0.2
      has-tostringtag: 1.0.0

  /is-regexp/1.0.0:
    resolution: {integrity: sha512-7zjFAPO4/gwyQAAgRRmqeEeyIICSdmCqa3tsVHMdBzaXXRiqopZL4Cyghg/XulGWrtABTpbnYYzzIRffLkP4oA==}
    engines: {node: '>=0.10.0'}
    dev: true

  /is-shared-array-buffer/1.0.2:
    resolution: {integrity: sha512-sqN2UDu1/0y6uvXyStCOzyhAjCSlHceFoMKJW8W9EU9cvic/QdsZ0kEU93HEy3IUEFZIiH/3w+AH/UQbPHNdhA==}
    dependencies:
      call-bind: 1.0.2
    dev: true

  /is-stream/2.0.1:
    resolution: {integrity: sha512-hFoiJiTl63nn+kstHGBtewWSKnQLpyb155KHheA1l39uvtO9nWIop1p3udqPcUd/xbF1VLMO4n7OI6p7RbngDg==}
    engines: {node: '>=8'}
    dev: true

  /is-stream/3.0.0:
    resolution: {integrity: sha512-LnQR4bZ9IADDRSkvpqMGvt/tEJWclzklNgSw48V5EAaAeDd6qGvN8ei6k5p0tvxSR171VmGyHuTiAOfxAbr8kA==}
    engines: {node: ^12.20.0 || ^14.13.1 || >=16.0.0}
    dev: true

  /is-string/1.0.7:
    resolution: {integrity: sha512-tE2UXzivje6ofPW7l23cjDOMa09gb7xlAqG6jG5ej6uPV32TlWP3NKPigtaGeHNu9fohccRYvIiZMfOOnOYUtg==}
    engines: {node: '>= 0.4'}
    dependencies:
      has-tostringtag: 1.0.0
    dev: true

  /is-subdir/1.2.0:
    resolution: {integrity: sha512-2AT6j+gXe/1ueqbW6fLZJiIw3F8iXGJtt0yDrZaBhAZEG1raiTxKWU+IPqMCzQAXOUCKdA4UDMgacKH25XG2Cw==}
    engines: {node: '>=4'}
    dependencies:
      better-path-resolve: 1.0.0
    dev: true

  /is-symbol/1.0.4:
    resolution: {integrity: sha512-C/CPBqKWnvdcxqIARxyOh4v1UUEOCHpgDa0WYgpKDFMszcrPcffg5uhwSgPCLD2WWxmq6isisz87tzT01tuGhg==}
    engines: {node: '>= 0.4'}
    dependencies:
      has-symbols: 1.0.3
    dev: true

  /is-unicode-supported/0.1.0:
    resolution: {integrity: sha512-knxG2q4UC3u8stRGyAVJCOdxFmv5DZiRcdlIaAQXAbSfJya+OhopNotLQrstBhququ4ZpuKbDc/8S6mgXgPFPw==}
    engines: {node: '>=10'}
    dev: true

  /is-weakref/1.0.2:
    resolution: {integrity: sha512-qctsuLZmIQ0+vSSMfoVvyFe2+GSEvnmZ2ezTup1SBse9+twCCeial6EEi3Nc2KFcf6+qz2FBPnjXsk8xhKSaPQ==}
    dependencies:
      call-bind: 1.0.2
    dev: true

  /is-windows/1.0.2:
    resolution: {integrity: sha512-eXK1UInq2bPmjyX6e3VHIzMLobc4J94i4AWn+Hpq3OU5KkrRC96OAcR3PRJ/pGu6m8TRnBHP9dkXQVsT/COVIA==}
    engines: {node: '>=0.10.0'}
    dev: true

  /is-wsl/2.2.0:
    resolution: {integrity: sha512-fKzAra0rGJUUBwGBgNkHZuToZcn+TtXHpeCgmkMJMMYx1sQDYaCSyjJBSCa2nH1DGm7s3n1oBnohoVTBaN7Lww==}
    engines: {node: '>=8'}
    dependencies:
      is-docker: 2.2.1
    dev: true

  /isarray/0.0.1:
    resolution: {integrity: sha512-D2S+3GLxWH+uhrNEcoh/fnmYeP8E8/zHl644d/jdA0g2uyXvy3sb0qxotE+ne0LtccHknQzWwZEzhak7oJ0COQ==}
    dev: false

  /isarray/1.0.0:
    resolution: {integrity: sha512-VLghIWNM6ELQzo7zwmcg0NmTVyWKYjvIeM83yjp0wRDTmUnrM678fQbcKBo6n2CJEF0szoG//ytg+TKla89ALQ==}
    dev: false

  /isexe/2.0.0:
    resolution: {integrity: sha512-RHxMLp9lnKHGHRng9QFhRCMbYAcVpn69smSGcq3f36xjgVVWThj4qqLbTLlq7Ssj8B+fIQ1EuCEGI2lKsyQeIw==}
    dev: true

  /isomorphic.js/0.2.5:
    resolution: {integrity: sha512-PIeMbHqMt4DnUP3MA/Flc0HElYjMXArsw1qwJZcm9sqR8mq3l8NYizFMty0pWwE/tzIGH3EKK5+jes5mAr85yw==}
    dev: false

  /istanbul-lib-coverage/3.2.0:
    resolution: {integrity: sha512-eOeJ5BHCmHYvQK7xt9GkdHuzuCGS1Y6g9Gvnx3Ym33fz/HpLRYxiS0wHNr+m/MBC8B647Xt608vCDEvhl9c6Mw==}
    engines: {node: '>=8'}
    dev: true

  /istanbul-lib-instrument/5.2.1:
    resolution: {integrity: sha512-pzqtp31nLv/XFOzXGuvhCb8qhjmTVo5vjVk19XE4CRlSWz0KoeJ3bw9XsA7nOp9YBf4qHjwBxkDzKcME/J29Yg==}
    engines: {node: '>=8'}
    dependencies:
      '@babel/core': 7.20.5
      '@babel/parser': 7.20.5
      '@istanbuljs/schema': 0.1.3
      istanbul-lib-coverage: 3.2.0
      semver: 6.3.0
    transitivePeerDependencies:
      - supports-color
    dev: true

  /istanbul-lib-report/3.0.0:
    resolution: {integrity: sha512-wcdi+uAKzfiGT2abPpKZ0hSU1rGQjUQnLvtY5MpQ7QCTahD3VODhcu4wcfY1YtkGaDD5yuydOLINXsfbus9ROw==}
    engines: {node: '>=8'}
    dependencies:
      istanbul-lib-coverage: 3.2.0
      make-dir: 3.1.0
      supports-color: 7.2.0
    dev: true

  /istanbul-lib-source-maps/4.0.1:
    resolution: {integrity: sha512-n3s8EwkdFIJCG3BPKBYvskgXGoy88ARzvegkitk60NxRdwltLOTaH7CUiMRXvwYorl0Q712iEjcWB+fK/MrWVw==}
    engines: {node: '>=10'}
    dependencies:
      debug: 4.3.4
      istanbul-lib-coverage: 3.2.0
      source-map: 0.6.1
    transitivePeerDependencies:
      - supports-color
    dev: true

  /istanbul-reports/3.1.5:
    resolution: {integrity: sha512-nUsEMa9pBt/NOHqbcbeJEgqIlY/K7rVWUX6Lql2orY5e9roQOthbR3vtY4zzf2orPELg80fnxxk9zUyPlgwD1w==}
    engines: {node: '>=8'}
    dependencies:
      html-escaper: 2.0.2
      istanbul-lib-report: 3.0.0
    dev: true

  /jake/10.8.5:
    resolution: {integrity: sha512-sVpxYeuAhWt0OTWITwT98oyV0GsXyMlXCF+3L1SuafBVUIr/uILGRB+NqwkzhgXKvoJpDIpQvqkUALgdmQsQxw==}
    engines: {node: '>=10'}
    hasBin: true
    dependencies:
      async: 3.2.4
      chalk: 4.1.2
      filelist: 1.0.4
      minimatch: 3.1.2
    dev: true

  /jest-changed-files/29.2.0:
    resolution: {integrity: sha512-qPVmLLyBmvF5HJrY7krDisx6Voi8DmlV3GZYX0aFNbaQsZeoz1hfxcCMbqDGuQCxU1dJy9eYc2xscE8QrCCYaA==}
    engines: {node: ^14.15.0 || ^16.10.0 || >=18.0.0}
    dependencies:
      execa: 5.1.1
      p-limit: 3.1.0
    dev: true

  /jest-circus/29.3.1:
    resolution: {integrity: sha512-wpr26sEvwb3qQQbdlmei+gzp6yoSSoSL6GsLPxnuayZSMrSd5Ka7IjAvatpIernBvT2+Ic6RLTg+jSebScmasg==}
    engines: {node: ^14.15.0 || ^16.10.0 || >=18.0.0}
    dependencies:
      '@jest/environment': 29.3.1
      '@jest/expect': 29.3.1
      '@jest/test-result': 29.3.1
      '@jest/types': 29.3.1
      '@types/node': 18.11.18
      chalk: 4.1.2
      co: 4.6.0
      dedent: 0.7.0
      is-generator-fn: 2.1.0
      jest-each: 29.3.1
      jest-matcher-utils: 29.3.1
      jest-message-util: 29.3.1
      jest-runtime: 29.3.1
      jest-snapshot: 29.3.1
      jest-util: 29.3.1
      p-limit: 3.1.0
      pretty-format: 29.3.1
      slash: 3.0.0
      stack-utils: 2.0.6
    transitivePeerDependencies:
      - supports-color
    dev: true

  /jest-cli/29.3.1_@types+node@18.11.18:
    resolution: {integrity: sha512-TO/ewvwyvPOiBBuWZ0gm04z3WWP8TIK8acgPzE4IxgsLKQgb377NYGrQLc3Wl/7ndWzIH2CDNNsUjGxwLL43VQ==}
    engines: {node: ^14.15.0 || ^16.10.0 || >=18.0.0}
    hasBin: true
    peerDependencies:
      node-notifier: ^8.0.1 || ^9.0.0 || ^10.0.0
    peerDependenciesMeta:
      node-notifier:
        optional: true
    dependencies:
      '@jest/core': 29.3.1
      '@jest/test-result': 29.3.1
      '@jest/types': 29.3.1
      chalk: 4.1.2
      exit: 0.1.2
      graceful-fs: 4.2.10
      import-local: 3.1.0
      jest-config: 29.3.1_@types+node@18.11.18
      jest-util: 29.3.1
      jest-validate: 29.3.1
      prompts: 2.4.2
      yargs: 17.6.2
    transitivePeerDependencies:
      - '@types/node'
      - supports-color
      - ts-node
    dev: true

  /jest-config/29.3.1_@types+node@18.11.18:
    resolution: {integrity: sha512-y0tFHdj2WnTEhxmGUK1T7fgLen7YK4RtfvpLFBXfQkh2eMJAQq24Vx9472lvn5wg0MAO6B+iPfJfzdR9hJYalg==}
    engines: {node: ^14.15.0 || ^16.10.0 || >=18.0.0}
    peerDependencies:
      '@types/node': '*'
      ts-node: '>=9.0.0'
    peerDependenciesMeta:
      '@types/node':
        optional: true
      ts-node:
        optional: true
    dependencies:
      '@babel/core': 7.20.5
      '@jest/test-sequencer': 29.3.1
      '@jest/types': 29.3.1
      '@types/node': 18.11.18
      babel-jest: 29.3.1_@babel+core@7.20.5
      chalk: 4.1.2
      ci-info: 3.7.0
      deepmerge: 4.2.2
      glob: 7.2.3
      graceful-fs: 4.2.10
      jest-circus: 29.3.1
      jest-environment-node: 29.3.1
      jest-get-type: 29.2.0
      jest-regex-util: 29.2.0
      jest-resolve: 29.3.1
      jest-runner: 29.3.1
      jest-util: 29.3.1
      jest-validate: 29.3.1
      micromatch: 4.0.5
      parse-json: 5.2.0
      pretty-format: 29.3.1
      slash: 3.0.0
      strip-json-comments: 3.1.1
    transitivePeerDependencies:
      - supports-color
    dev: true

  /jest-diff/29.3.1:
    resolution: {integrity: sha512-vU8vyiO7568tmin2lA3r2DP8oRvzhvRcD4DjpXc6uGveQodyk7CKLhQlCSiwgx3g0pFaE88/KLZ0yaTWMc4Uiw==}
    engines: {node: ^14.15.0 || ^16.10.0 || >=18.0.0}
    dependencies:
      chalk: 4.1.2
      diff-sequences: 29.3.1
      jest-get-type: 29.2.0
      pretty-format: 29.3.1
    dev: true

  /jest-docblock/29.2.0:
    resolution: {integrity: sha512-bkxUsxTgWQGbXV5IENmfiIuqZhJcyvF7tU4zJ/7ioTutdz4ToB5Yx6JOFBpgI+TphRY4lhOyCWGNH/QFQh5T6A==}
    engines: {node: ^14.15.0 || ^16.10.0 || >=18.0.0}
    dependencies:
      detect-newline: 3.1.0
    dev: true

  /jest-each/29.3.1:
    resolution: {integrity: sha512-qrZH7PmFB9rEzCSl00BWjZYuS1BSOH8lLuC0azQE9lQrAx3PWGKHTDudQiOSwIy5dGAJh7KA0ScYlCP7JxvFYA==}
    engines: {node: ^14.15.0 || ^16.10.0 || >=18.0.0}
    dependencies:
      '@jest/types': 29.3.1
      chalk: 4.1.2
      jest-get-type: 29.2.0
      jest-util: 29.3.1
      pretty-format: 29.3.1
    dev: true

  /jest-environment-node/29.3.1:
    resolution: {integrity: sha512-xm2THL18Xf5sIHoU7OThBPtuH6Lerd+Y1NLYiZJlkE3hbE+7N7r8uvHIl/FkZ5ymKXJe/11SQuf3fv4v6rUMag==}
    engines: {node: ^14.15.0 || ^16.10.0 || >=18.0.0}
    dependencies:
      '@jest/environment': 29.3.1
      '@jest/fake-timers': 29.3.1
      '@jest/types': 29.3.1
      '@types/node': 18.11.18
      jest-mock: 29.3.1
      jest-util: 29.3.1
    dev: true

  /jest-get-type/29.2.0:
    resolution: {integrity: sha512-uXNJlg8hKFEnDgFsrCjznB+sTxdkuqiCL6zMgA75qEbAJjJYTs9XPrvDctrEig2GDow22T/LvHgO57iJhXB/UA==}
    engines: {node: ^14.15.0 || ^16.10.0 || >=18.0.0}
    dev: true

  /jest-haste-map/29.3.1:
    resolution: {integrity: sha512-/FFtvoG1xjbbPXQLFef+WSU4yrc0fc0Dds6aRPBojUid7qlPqZvxdUBA03HW0fnVHXVCnCdkuoghYItKNzc/0A==}
    engines: {node: ^14.15.0 || ^16.10.0 || >=18.0.0}
    dependencies:
      '@jest/types': 29.3.1
      '@types/graceful-fs': 4.1.5
      '@types/node': 18.11.18
      anymatch: 3.1.3
      fb-watchman: 2.0.2
      graceful-fs: 4.2.10
      jest-regex-util: 29.2.0
      jest-util: 29.3.1
      jest-worker: 29.3.1
      micromatch: 4.0.5
      walker: 1.0.8
    optionalDependencies:
      fsevents: 2.3.2
    dev: true

  /jest-leak-detector/29.3.1:
    resolution: {integrity: sha512-3DA/VVXj4zFOPagGkuqHnSQf1GZBmmlagpguxEERO6Pla2g84Q1MaVIB3YMxgUaFIaYag8ZnTyQgiZ35YEqAQA==}
    engines: {node: ^14.15.0 || ^16.10.0 || >=18.0.0}
    dependencies:
      jest-get-type: 29.2.0
      pretty-format: 29.3.1
    dev: true

  /jest-matcher-utils/29.3.1:
    resolution: {integrity: sha512-fkRMZUAScup3txIKfMe3AIZZmPEjWEdsPJFK3AIy5qRohWqQFg1qrmKfYXR9qEkNc7OdAu2N4KPHibEmy4HPeQ==}
    engines: {node: ^14.15.0 || ^16.10.0 || >=18.0.0}
    dependencies:
      chalk: 4.1.2
      jest-diff: 29.3.1
      jest-get-type: 29.2.0
      pretty-format: 29.3.1
    dev: true

  /jest-message-util/29.3.1:
    resolution: {integrity: sha512-lMJTbgNcDm5z+6KDxWtqOFWlGQxD6XaYwBqHR8kmpkP+WWWG90I35kdtQHY67Ay5CSuydkTBbJG+tH9JShFCyA==}
    engines: {node: ^14.15.0 || ^16.10.0 || >=18.0.0}
    dependencies:
      '@babel/code-frame': 7.18.6
      '@jest/types': 29.3.1
      '@types/stack-utils': 2.0.1
      chalk: 4.1.2
      graceful-fs: 4.2.10
      micromatch: 4.0.5
      pretty-format: 29.3.1
      slash: 3.0.0
      stack-utils: 2.0.6
    dev: true

  /jest-mock/29.3.1:
    resolution: {integrity: sha512-H8/qFDtDVMFvFP4X8NuOT3XRDzOUTz+FeACjufHzsOIBAxivLqkB1PoLCaJx9iPPQ8dZThHPp/G3WRWyMgA3JA==}
    engines: {node: ^14.15.0 || ^16.10.0 || >=18.0.0}
    dependencies:
      '@jest/types': 29.3.1
      '@types/node': 18.11.18
      jest-util: 29.3.1
    dev: true

  /jest-pnp-resolver/1.2.3_jest-resolve@29.3.1:
    resolution: {integrity: sha512-+3NpwQEnRoIBtx4fyhblQDPgJI0H1IEIkX7ShLUjPGA7TtUTvI1oiKi3SR4oBR0hQhQR80l4WAe5RrXBwWMA8w==}
    engines: {node: '>=6'}
    peerDependencies:
      jest-resolve: '*'
    peerDependenciesMeta:
      jest-resolve:
        optional: true
    dependencies:
      jest-resolve: 29.3.1
    dev: true

  /jest-regex-util/29.2.0:
    resolution: {integrity: sha512-6yXn0kg2JXzH30cr2NlThF+70iuO/3irbaB4mh5WyqNIvLLP+B6sFdluO1/1RJmslyh/f9osnefECflHvTbwVA==}
    engines: {node: ^14.15.0 || ^16.10.0 || >=18.0.0}
    dev: true

  /jest-resolve-dependencies/29.3.1:
    resolution: {integrity: sha512-Vk0cYq0byRw2WluNmNWGqPeRnZ3p3hHmjJMp2dyyZeYIfiBskwq4rpiuGFR6QGAdbj58WC7HN4hQHjf2mpvrLA==}
    engines: {node: ^14.15.0 || ^16.10.0 || >=18.0.0}
    dependencies:
      jest-regex-util: 29.2.0
      jest-snapshot: 29.3.1
    transitivePeerDependencies:
      - supports-color
    dev: true

  /jest-resolve/29.3.1:
    resolution: {integrity: sha512-amXJgH/Ng712w3Uz5gqzFBBjxV8WFLSmNjoreBGMqxgCz5cH7swmBZzgBaCIOsvb0NbpJ0vgaSFdJqMdT+rADw==}
    engines: {node: ^14.15.0 || ^16.10.0 || >=18.0.0}
    dependencies:
      chalk: 4.1.2
      graceful-fs: 4.2.10
      jest-haste-map: 29.3.1
      jest-pnp-resolver: 1.2.3_jest-resolve@29.3.1
      jest-util: 29.3.1
      jest-validate: 29.3.1
      resolve: 1.22.1
      resolve.exports: 1.1.0
      slash: 3.0.0
    dev: true

  /jest-runner/29.3.1:
    resolution: {integrity: sha512-oFvcwRNrKMtE6u9+AQPMATxFcTySyKfLhvso7Sdk/rNpbhg4g2GAGCopiInk1OP4q6gz3n6MajW4+fnHWlU3bA==}
    engines: {node: ^14.15.0 || ^16.10.0 || >=18.0.0}
    dependencies:
      '@jest/console': 29.3.1
      '@jest/environment': 29.3.1
      '@jest/test-result': 29.3.1
      '@jest/transform': 29.3.1
      '@jest/types': 29.3.1
      '@types/node': 18.11.18
      chalk: 4.1.2
      emittery: 0.13.1
      graceful-fs: 4.2.10
      jest-docblock: 29.2.0
      jest-environment-node: 29.3.1
      jest-haste-map: 29.3.1
      jest-leak-detector: 29.3.1
      jest-message-util: 29.3.1
      jest-resolve: 29.3.1
      jest-runtime: 29.3.1
      jest-util: 29.3.1
      jest-watcher: 29.3.1
      jest-worker: 29.3.1
      p-limit: 3.1.0
      source-map-support: 0.5.13
    transitivePeerDependencies:
      - supports-color
    dev: true

  /jest-runtime/29.3.1:
    resolution: {integrity: sha512-jLzkIxIqXwBEOZx7wx9OO9sxoZmgT2NhmQKzHQm1xwR1kNW/dn0OjxR424VwHHf1SPN6Qwlb5pp1oGCeFTQ62A==}
    engines: {node: ^14.15.0 || ^16.10.0 || >=18.0.0}
    dependencies:
      '@jest/environment': 29.3.1
      '@jest/fake-timers': 29.3.1
      '@jest/globals': 29.3.1
      '@jest/source-map': 29.2.0
      '@jest/test-result': 29.3.1
      '@jest/transform': 29.3.1
      '@jest/types': 29.3.1
      '@types/node': 18.11.18
      chalk: 4.1.2
      cjs-module-lexer: 1.2.2
      collect-v8-coverage: 1.0.1
      glob: 7.2.3
      graceful-fs: 4.2.10
      jest-haste-map: 29.3.1
      jest-message-util: 29.3.1
      jest-mock: 29.3.1
      jest-regex-util: 29.2.0
      jest-resolve: 29.3.1
      jest-snapshot: 29.3.1
      jest-util: 29.3.1
      slash: 3.0.0
      strip-bom: 4.0.0
    transitivePeerDependencies:
      - supports-color
    dev: true

  /jest-snapshot/29.3.1:
    resolution: {integrity: sha512-+3JOc+s28upYLI2OJM4PWRGK9AgpsMs/ekNryUV0yMBClT9B1DF2u2qay8YxcQd338PPYSFNb0lsar1B49sLDA==}
    engines: {node: ^14.15.0 || ^16.10.0 || >=18.0.0}
    dependencies:
      '@babel/core': 7.20.5
      '@babel/generator': 7.20.5
      '@babel/plugin-syntax-jsx': 7.18.6_@babel+core@7.20.5
      '@babel/plugin-syntax-typescript': 7.20.0_@babel+core@7.20.5
      '@babel/traverse': 7.20.5
      '@babel/types': 7.19.4
      '@jest/expect-utils': 29.3.1
      '@jest/transform': 29.3.1
      '@jest/types': 29.3.1
      '@types/babel__traverse': 7.18.3
      '@types/prettier': 2.7.1
      babel-preset-current-node-syntax: 1.0.1_@babel+core@7.20.5
      chalk: 4.1.2
      expect: 29.3.1
      graceful-fs: 4.2.10
      jest-diff: 29.3.1
      jest-get-type: 29.2.0
      jest-haste-map: 29.3.1
      jest-matcher-utils: 29.3.1
      jest-message-util: 29.3.1
      jest-util: 29.3.1
      natural-compare: 1.4.0
      pretty-format: 29.3.1
      semver: 7.3.7
    transitivePeerDependencies:
      - supports-color
    dev: true

  /jest-util/29.3.1:
    resolution: {integrity: sha512-7YOVZaiX7RJLv76ZfHt4nbNEzzTRiMW/IiOG7ZOKmTXmoGBxUDefgMAxQubu6WPVqP5zSzAdZG0FfLcC7HOIFQ==}
    engines: {node: ^14.15.0 || ^16.10.0 || >=18.0.0}
    dependencies:
      '@jest/types': 29.3.1
      '@types/node': 18.11.18
      chalk: 4.1.2
      ci-info: 3.7.0
      graceful-fs: 4.2.10
      picomatch: 2.3.1
    dev: true

  /jest-validate/29.3.1:
    resolution: {integrity: sha512-N9Lr3oYR2Mpzuelp1F8negJR3YE+L1ebk1rYA5qYo9TTY3f9OWdptLoNSPP9itOCBIRBqjt/S5XHlzYglLN67g==}
    engines: {node: ^14.15.0 || ^16.10.0 || >=18.0.0}
    dependencies:
      '@jest/types': 29.3.1
      camelcase: 6.3.0
      chalk: 4.1.2
      jest-get-type: 29.2.0
      leven: 3.1.0
      pretty-format: 29.3.1
    dev: true

  /jest-watcher/29.3.1:
    resolution: {integrity: sha512-RspXG2BQFDsZSRKGCT/NiNa8RkQ1iKAjrO0//soTMWx/QUt+OcxMqMSBxz23PYGqUuWm2+m2mNNsmj0eIoOaFg==}
    engines: {node: ^14.15.0 || ^16.10.0 || >=18.0.0}
    dependencies:
      '@jest/test-result': 29.3.1
      '@jest/types': 29.3.1
      '@types/node': 18.11.18
      ansi-escapes: 4.3.2
      chalk: 4.1.2
      emittery: 0.13.1
      jest-util: 29.3.1
      string-length: 4.0.2
    dev: true

  /jest-worker/26.6.2:
    resolution: {integrity: sha512-KWYVV1c4i+jbMpaBC+U++4Va0cp8OisU185o73T1vo99hqi7w8tSJfUXYswwqqrjzwxa6KpRK54WhPvwf5w6PQ==}
    engines: {node: '>= 10.13.0'}
    dependencies:
      '@types/node': 18.11.18
      merge-stream: 2.0.0
      supports-color: 7.2.0
    dev: true

  /jest-worker/27.5.1:
    resolution: {integrity: sha512-7vuh85V5cdDofPyxn58nrPjBktZo0u9x1g8WtjQol+jZDaE+fhN+cIvTj11GndBnMnyfrUOG1sZQxCdjKh+DKg==}
    engines: {node: '>= 10.13.0'}
    dependencies:
      '@types/node': 18.11.18
      merge-stream: 2.0.0
      supports-color: 8.1.1
    dev: true

  /jest-worker/29.3.1:
    resolution: {integrity: sha512-lY4AnnmsEWeiXirAIA0c9SDPbuCBq8IYuDVL8PMm0MZ2PEs2yPvRA/J64QBXuZp7CYKrDM/rmNrc9/i3KJQncw==}
    engines: {node: ^14.15.0 || ^16.10.0 || >=18.0.0}
    dependencies:
      '@types/node': 18.11.18
      jest-util: 29.3.1
      merge-stream: 2.0.0
      supports-color: 8.1.1
    dev: true

  /jest/29.3.1_@types+node@18.11.18:
    resolution: {integrity: sha512-6iWfL5DTT0Np6UYs/y5Niu7WIfNv/wRTtN5RSXt2DIEft3dx3zPuw/3WJQBCJfmEzvDiEKwoqMbGD9n49+qLSA==}
    engines: {node: ^14.15.0 || ^16.10.0 || >=18.0.0}
    hasBin: true
    peerDependencies:
      node-notifier: ^8.0.1 || ^9.0.0 || ^10.0.0
    peerDependenciesMeta:
      node-notifier:
        optional: true
    dependencies:
      '@jest/core': 29.3.1
      '@jest/types': 29.3.1
      import-local: 3.1.0
      jest-cli: 29.3.1_@types+node@18.11.18
    transitivePeerDependencies:
      - '@types/node'
      - supports-color
      - ts-node
    dev: true

  /js-sdsl/4.2.0:
    resolution: {integrity: sha512-dyBIzQBDkCqCu+0upx25Y2jGdbTGxE9fshMsCdK0ViOongpV+n5tXRcZY9v7CaVQ79AGS9KA1KHtojxiM7aXSQ==}
    dev: true

  /js-tokens/4.0.0:
    resolution: {integrity: sha512-RdJUflcE3cUzKiMqQgsCu06FPu9UdIJO0beYbPhHN4k6apgJtifcoCtT9bcxOpYBtpD2kCM6Sbzg4CausW/PKQ==}

  /js-yaml/3.14.1:
    resolution: {integrity: sha512-okMH7OXXJ7YrN9Ok3/SXrnu4iX9yOk+25nqX4imS2npuvTYDmo/QEZoqwZkYaIDk3jVvBOTOIEgEhaLOynBS9g==}
    hasBin: true
    dependencies:
      argparse: 1.0.10
      esprima: 4.0.1
    dev: true

  /js-yaml/4.1.0:
    resolution: {integrity: sha512-wpxZs9NoxZaJESJGIZTyDEaYpl0FKSA+FB9aJiyemKhMwkxQg63h4T1KJgUGHpTqPDNRcmmYLugrRjJlBtWvRA==}
    dependencies:
      argparse: 2.0.1

  /jsesc/0.5.0:
    resolution: {integrity: sha512-uZz5UnB7u4T9LvwmFqXii7pZSouaRPorGs5who1Ip7VO0wxanFvBL7GkM6dTHlgX+jhBApRetaWpnDabOeTcnA==}
    hasBin: true
    dev: true

  /jsesc/2.5.2:
    resolution: {integrity: sha512-OYu7XEzjkCQ3C5Ps3QIZsQfNpqoJyZZA99wd9aWd05NCtC5pWOkShK2mkL6HXQR6/Cy2lbNdPlZBpuQHXE63gA==}
    engines: {node: '>=4'}
    hasBin: true
    dev: true

  /jsesc/3.0.2:
    resolution: {integrity: sha512-xKqzzWXDttJuOcawBt4KnKHHIf5oQ/Cxax+0PWFG+DFDgHNAdi+TXECADI+RYiFUMmx8792xsMbbgXj4CwnP4g==}
    engines: {node: '>=6'}
    hasBin: true
    dev: true

  /json-buffer/3.0.1:
    resolution: {integrity: sha512-4bV5BfR2mqfQTJm+V5tPPdf+ZpuhiIvTuAB5g8kcrXOZpTT/QwwVRWBywX1ozr6lEuPdbHxwaJlm9G6mI2sfSQ==}
    dev: true

  /json-parse-even-better-errors/2.3.1:
    resolution: {integrity: sha512-xyFwyhro/JEof6Ghe2iz2NcXoj2sloNsWr/XsERDK/oiPCfaNhl5ONfp+jQdAZRQQ0IJWNzH9zIZF7li91kh2w==}

  /json-schema-to-typescript/11.0.2:
    resolution: {integrity: sha512-XRyeXBJeo/IH4eTP5D1ptX78vCvH86nMDt2k3AxO28C3uYWEDmy4mgPyMpb8bLJ/pJMElOGuQbnKR5Y6NSh3QQ==}
    engines: {node: '>=12.0.0'}
    hasBin: true
    dependencies:
      '@bcherny/json-schema-ref-parser': 9.0.9
      '@types/json-schema': 7.0.11
      '@types/lodash': 4.14.191
      '@types/prettier': 2.7.1
      cli-color: 2.0.3
      get-stdin: 8.0.0
      glob: 7.2.3
      glob-promise: 4.2.2_glob@7.2.3
      is-glob: 4.0.3
      lodash: 4.17.21
      minimist: 1.2.6
      mkdirp: 1.0.4
      mz: 2.7.0
      prettier: 2.8.1
    dev: false

  /json-schema-traverse/0.4.1:
    resolution: {integrity: sha512-xbbCH5dCYU5T8LcEhhuh7HJ88HXuW3qsI3Y0zOZFKfZEHcpWiHU/Jxzk629Brsab/mMiHQti9wMP+845RPe3Vg==}
    dev: true

  /json-schema-traverse/1.0.0:
    resolution: {integrity: sha512-NM8/P9n3XjXhIZn1lLhkFaACTOURQXjWhV4BA/RnOv8xvgqtqpAX9IO4mRQxSx1Rlo4tqzeqb0sOlruaOy3dug==}
    dev: true

  /json-schema/0.4.0:
    resolution: {integrity: sha512-es94M3nTIfsEPisRafak+HDLfHXnKBhV3vU5eqPcS3flIWqcxJWgXHXiey3YrpaNsanY5ei1VoYEbOzijuq9BA==}
    dev: true

  /json-stable-stringify-without-jsonify/1.0.1:
    resolution: {integrity: sha512-Bdboy+l7tA3OGW6FjyFHWkP5LuByj1Tk33Ljyq0axyzdk9//JSi2u3fP1QSmd1KNwq6VOKYGlAu87CisVir6Pw==}
    dev: true

  /json5/1.0.1:
    resolution: {integrity: sha512-aKS4WQjPenRxiQsC93MNfjx+nbF4PAdYzmd/1JIj8HYzqfbu86beTuNgXDzPknWk0n0uARlyewZo4s++ES36Ow==}
    hasBin: true
    dependencies:
      minimist: 1.2.6
    dev: true

  /json5/2.2.1:
    resolution: {integrity: sha512-1hqLFMSrGHRHxav9q9gNjJ5EXznIxGVO09xQRrwplcS8qs28pZ8s8hupZAmqDwZUmVZ2Qb2jnyPOWcDH8m8dlA==}
    engines: {node: '>=6'}
    hasBin: true
    dev: true

  /jsonfile/4.0.0:
    resolution: {integrity: sha512-m6F1R3z8jjlf2imQHS2Qez5sjKWQzbuuhuJ/FKYFRZvPE3PuHcSMVZzfsLhGVOkfd20obL5SWEBew5ShlquNxg==}
    optionalDependencies:
      graceful-fs: 4.2.10
    dev: true

  /jsonfile/6.1.0:
    resolution: {integrity: sha512-5dgndWOriYSm5cnYaJNhalLNDKOqFwyDB/rr1E9ZsGciGvKPs8R2xYGCacuf3z6K1YKDz182fd+fY3cn3pMqXQ==}
    dependencies:
      universalify: 2.0.0
    optionalDependencies:
      graceful-fs: 4.2.10
    dev: true

  /jsonpointer/5.0.1:
    resolution: {integrity: sha512-p/nXbhSEcu3pZRdkW1OfJhpsVtW1gd4Wa1fnQc9YLiTfAjn0312eMKimbdIQzuZl9aa9xUGaRlP9T/CJE/ditQ==}
    engines: {node: '>=0.10.0'}
    dev: true

  /jsx-ast-utils/3.3.3:
    resolution: {integrity: sha512-fYQHZTZ8jSfmWZ0iyzfwiU4WDX4HpHbMCZ3gPlWYiCl3BoeOTsqKBqnTVfH2rYT7eP5c3sVbeSPHnnJOaTrWiw==}
    engines: {node: '>=4.0'}
    dependencies:
      array-includes: 3.1.5
      object.assign: 4.1.4
    dev: true

  /keyv/4.5.2:
    resolution: {integrity: sha512-5MHbFaKn8cNSmVW7BYnijeAVlE4cYA/SVkifVgrh7yotnfhKmjuXpDKjrABLnT0SfHWV21P8ow07OGfRrNDg8g==}
    dependencies:
      json-buffer: 3.0.1
    dev: true

  /kind-of/6.0.3:
    resolution: {integrity: sha512-dcS1ul+9tmeD95T+x28/ehLgd9mENa3LsvDTtzm3vyBEO7RPptvAD+t44WVXaUjTBRcrpFeFlC8WCruUR456hw==}
    engines: {node: '>=0.10.0'}
    dev: true

  /kleur/3.0.3:
    resolution: {integrity: sha512-eTIzlVOSUR+JxdDFepEYcBMtZ9Qqdef+rnzWdRZuMbOywu5tO2w2N7rqjoANZ5k9vywhL6Br1VRjUIgTQx4E8w==}
    engines: {node: '>=6'}
    dev: true

  /kleur/4.1.5:
    resolution: {integrity: sha512-o+NO+8WrRiQEE4/7nwRJhN1HWpVmJm511pBHUxPLtp0BUISzlBplORYSmTclCnJvQq2tKu/sgl3xVpkc7ZWuQQ==}
    engines: {node: '>=6'}
    dev: true

  /ky-universal/0.11.0_ky@0.33.1:
    resolution: {integrity: sha512-65KyweaWvk+uKKkCrfAf+xqN2/epw1IJDtlyCPxYffFCMR8u1sp2U65NtWpnozYfZxQ6IUzIlvUcw+hQ82U2Xw==}
    engines: {node: '>=14.16'}
    peerDependencies:
      ky: '>=0.31.4'
      web-streams-polyfill: '>=3.2.1'
    peerDependenciesMeta:
      web-streams-polyfill:
        optional: true
    dependencies:
      abort-controller: 3.0.0
      ky: 0.33.1
      node-fetch: 3.3.0
    dev: false

  /ky/0.33.1:
    resolution: {integrity: sha512-zZ9OlhgM4UEunvgJBH1bBl7+a7vas1HnCLSezu2CJawc4Ka+yJculRAVKbakUece4gW7kC5Dz+UGvbXIlpDt1w==}
    engines: {node: '>=14.16'}
    dev: false

  /language-subtag-registry/0.3.22:
    resolution: {integrity: sha512-tN0MCzyWnoz/4nHS6uxdlFWoUZT7ABptwKPQ52Ea7URk6vll88bWBVhodtnlfEuCcKWNGoc+uGbw1cwa9IKh/w==}
    dev: true

  /language-tags/1.0.5:
    resolution: {integrity: sha512-qJhlO9cGXi6hBGKoxEG/sKZDAHD5Hnu9Hs4WbOY3pCWXDhw0N8x1NenNzm2EnNLkLkk7J2SdxAkDSbb6ftT+UQ==}
    dependencies:
      language-subtag-registry: 0.3.22
    dev: true

  /leven/3.1.0:
    resolution: {integrity: sha512-qsda+H8jTaUaN/x5vzW2rzc+8Rw4TAQ/4KjB46IwK5VH+IlVeeeje/EoZRpiXvIqjFgK84QffqPztGI3VBLG1A==}
    engines: {node: '>=6'}
    dev: true

  /levn/0.4.1:
    resolution: {integrity: sha512-+bT2uH4E5LGE7h/n3evcS/sQlJXCpIp6ym8OWJ5eV6+67Dsql/LaaT7qJBAt2rzfoa/5QBGBhxDix1dMt2kQKQ==}
    engines: {node: '>= 0.8.0'}
    dependencies:
      prelude-ls: 1.2.1
      type-check: 0.4.0
    dev: true

  /lib0/0.2.58:
    resolution: {integrity: sha512-6ovqPaYfOKU7GkkVxz/wjMR0zsqmNsISLvH+h9Lx5YNtWDZey69aYsTGXaSVpUPpJ+ZFtIvcZHsTGL3MbwOM8A==}
    engines: {node: '>=14'}
    dependencies:
      isomorphic.js: 0.2.5
    dev: false

  /lilconfig/2.0.6:
    resolution: {integrity: sha512-9JROoBW7pobfsx+Sq2JsASvCo6Pfo6WWoUW79HuB1BCoBXD4PLWJPqDF6fNj67pqBYTbAHkE57M1kS/+L1neOg==}
    engines: {node: '>=10'}
    dev: true

  /lines-and-columns/1.2.4:
    resolution: {integrity: sha512-7ylylesZQ/PV29jhEDl3Ufjo6ZX7gCqJr5F7PKrqc93v7fzSymt1BpwEU8nAUXs8qzzvqhbjhK5QZg6Mt/HkBg==}

  /lint-staged/13.1.0:
    resolution: {integrity: sha512-pn/sR8IrcF/T0vpWLilih8jmVouMlxqXxKuAojmbiGX5n/gDnz+abdPptlj0vYnbfE0SQNl3CY/HwtM0+yfOVQ==}
    engines: {node: ^14.13.1 || >=16.0.0}
    hasBin: true
    dependencies:
      cli-truncate: 3.1.0
      colorette: 2.0.19
      commander: 9.4.1
      debug: 4.3.4
      execa: 6.1.0
      lilconfig: 2.0.6
      listr2: 5.0.6
      micromatch: 4.0.5
      normalize-path: 3.0.0
      object-inspect: 1.12.2
      pidtree: 0.6.0
      string-argv: 0.3.1
      yaml: 2.2.1
    transitivePeerDependencies:
      - enquirer
      - supports-color
    dev: true

  /listr2/5.0.6:
    resolution: {integrity: sha512-u60KxKBy1BR2uLJNTWNptzWQ1ob/gjMzIJPZffAENzpZqbMZ/5PrXXOomDcevIS/+IB7s1mmCEtSlT2qHWMqag==}
    engines: {node: ^14.13.1 || >=16.0.0}
    peerDependencies:
      enquirer: '>= 2.3.0 < 3'
    peerDependenciesMeta:
      enquirer:
        optional: true
    dependencies:
      cli-truncate: 2.1.0
      colorette: 2.0.19
      log-update: 4.0.0
      p-map: 4.0.0
      rfdc: 1.3.0
      rxjs: 7.8.0
      through: 2.3.8
      wrap-ansi: 7.0.0
    dev: true

  /lit-element/3.2.2:
    resolution: {integrity: sha512-6ZgxBR9KNroqKb6+htkyBwD90XGRiqKDHVrW/Eh0EZ+l+iC+u+v+w3/BA5NGi4nizAVHGYvQBHUDuSmLjPp7NQ==}
    dependencies:
      '@lit/reactive-element': 1.4.1
      lit-html: 2.4.0
    dev: false

  /lit-html/2.4.0:
    resolution: {integrity: sha512-G6qXu4JNUpY6aaF2VMfaszhO9hlWw0hOTRFDmuMheg/nDYGB+2RztUSOyrzALAbr8Nh0Y7qjhYkReh3rPnplVg==}
    dependencies:
      '@types/trusted-types': 2.0.2
    dev: false

  /lit-html/2.5.0:
    resolution: {integrity: sha512-bLHosg1XL3JRUcKdSVI0sLCs0y1wWrj2sqqAN3cZ7bDDPNgmDHH29RV48x6Wz3ZmkxIupaE+z7uXSZ/pXWAO1g==}
    dependencies:
      '@types/trusted-types': 2.0.2
    dev: false

  /lit/2.4.0:
    resolution: {integrity: sha512-fdgzxEtLrZFQU/BqTtxFQCLwlZd9bdat+ltzSFjvWkZrs7eBmeX0L5MHUMb3kYIkuS8Xlfnii/iI5klirF8/Xg==}
    dependencies:
      '@lit/reactive-element': 1.4.1
      lit-element: 3.2.2
      lit-html: 2.4.0
    dev: false

  /lit/2.5.0:
    resolution: {integrity: sha512-DtnUP6vR3l4Q8nRPPNBD+UxbAhwJPeky+OVbi3pdgMqm0g57xFSl1Sj64D1rIB+nVNdiVVg8YxB0hqKjvdadZA==}
    dependencies:
      '@lit/reactive-element': 1.5.0
      lit-element: 3.2.2
      lit-html: 2.5.0
    dev: false

  /load-yaml-file/0.2.0:
    resolution: {integrity: sha512-OfCBkGEw4nN6JLtgRidPX6QxjBQGQf72q3si2uvqyFEMbycSFFHwAZeXx6cJgFM9wmLrf9zBwCP3Ivqa+LLZPw==}
    engines: {node: '>=6'}
    dependencies:
      graceful-fs: 4.2.10
      js-yaml: 3.14.1
      pify: 4.0.1
      strip-bom: 3.0.0
    dev: true

  /loader-utils/2.0.4:
    resolution: {integrity: sha512-xXqpXoINfFhgua9xiqD8fPFHgkoq1mmmpE92WlDbm9rNRd/EbRb+Gqf908T2DMfuHjjJlksiK2RbHVOdD/MqSw==}
    engines: {node: '>=8.9.0'}
    dependencies:
      big.js: 5.2.2
      emojis-list: 3.0.0
      json5: 2.2.1
    dev: true

  /locate-path/5.0.0:
    resolution: {integrity: sha512-t7hw9pI+WvuwNJXwk5zVHpyhIqzg2qTlklJOf0mVxGSbe3Fp2VieZcduNYjaLDoy6p9uGpQEGWG87WpMKlNq8g==}
    engines: {node: '>=8'}
    dependencies:
      p-locate: 4.1.0
    dev: true

  /locate-path/6.0.0:
    resolution: {integrity: sha512-iPZK6eYjbxRu3uB4/WZ3EsEIMJFMqAoopl3R+zuq0UjcAm/MO6KCweDgPfP3elTztoKP3KtnVHxTn2NHBSDVUw==}
    engines: {node: '>=10'}
    dependencies:
      p-locate: 5.0.0
    dev: true

  /lodash.camelcase/4.3.0:
    resolution: {integrity: sha512-TwuEnCnxbc3rAvhf/LbG7tJUDzhqXyFnv3dtzLOPgCG/hODL7WFnsbwktkD7yUV0RrreP/l1PALq/YSg6VvjlA==}
    dev: false

  /lodash.debounce/4.0.8:
    resolution: {integrity: sha512-FT1yDzDYEoYWhnSGnpE/4Kj1fLZkDFyqRb7fNt6FdYOSxlUWAtp42Eh6Wb0rGIv/m9Bgo7x4GhQbm5Ys4SG5ow==}
    dev: true

  /lodash.memoize/4.1.2:
    resolution: {integrity: sha512-t7j+NzmgnQzTAYXcsHYLgimltOV1MXHtlOWf6GjL9Kj8GK5FInw5JotxvbOs+IvV1/Dzo04/fCGfLVs7aXb4Ag==}
    dev: true

  /lodash.merge/4.6.2:
    resolution: {integrity: sha512-0KpjqXRVvrYyCsX1swR/XTK0va6VQkQM6MNo7PqW77ByjAhoARA8EfrP1N4+KlKj8YS0ZUCtRT/YUuhyYDujIQ==}
    dev: true

  /lodash.sortby/4.7.0:
    resolution: {integrity: sha512-HDWXG8isMntAyRF5vZ7xKuEvOhT4AhlRt/3czTSjvGUxjYCBVRQY48ViDHyfYz9VIoBkW4TMGQNapx+l3RUwdA==}
    dev: true

  /lodash.startcase/4.4.0:
    resolution: {integrity: sha512-+WKqsK294HMSc2jEbNgpHpd0JfIBhp7rEV4aqXWqFr6AlXov+SlcgB1Fv01y2kGe3Gc8nMW7VA0SrGuSkRfIEg==}
    dev: true

  /lodash/4.17.21:
    resolution: {integrity: sha512-v2kDEe57lecTulaDIuNTPy3Ry4gLGJ6Z1O3vE1krgXZNrsQ+LFTGHVxVjcXPs17LhbZVGedAJv8XZ1tvj5FvSg==}

  /log-symbols/4.1.0:
    resolution: {integrity: sha512-8XPvpAA8uyhfteu8pIvQxpJZ7SYYdpUivZpGy6sFsBuKRY/7rQGavedeB8aK+Zkyq6upMFVL/9AW6vOYzfRyLg==}
    engines: {node: '>=10'}
    dependencies:
      chalk: 4.1.2
      is-unicode-supported: 0.1.0
    dev: true

  /log-update/4.0.0:
    resolution: {integrity: sha512-9fkkDevMefjg0mmzWFBW8YkFP91OrizzkW3diF7CpG+S2EYdy4+TVfGwz1zeF8x7hCx1ovSPTOE9Ngib74qqUg==}
    engines: {node: '>=10'}
    dependencies:
      ansi-escapes: 4.3.2
      cli-cursor: 3.1.0
      slice-ansi: 4.0.0
      wrap-ansi: 6.2.0
    dev: true

  /long/4.0.0:
    resolution: {integrity: sha512-XsP+KhQif4bjX1kbuSiySJFNAehNxgLb6hPRGJ9QsUr8ajHkuXGdrHmFUTUUXhDwVX2R5bY4JNZEwbUiMhV+MA==}
    dev: false

  /long/5.2.1:
    resolution: {integrity: sha512-GKSNGeNAtw8IryjjkhZxuKB3JzlcLTwjtiQCHKvqQet81I93kXslhDQruGI/QsddO83mcDToBVy7GqGS/zYf/A==}
    dev: false

  /loose-envify/1.4.0:
    resolution: {integrity: sha512-lyuxPGr/Wfhrlem2CL/UcnUc1zcqKAImBDzukY7Y5F/yQiNdko6+fRLevlw1HgMySw7f611UIY408EtxRSoK3Q==}
    dependencies:
      js-tokens: 4.0.0

  /lower-case/2.0.2:
    resolution: {integrity: sha512-7fm3l3NAF9WfN6W3JOmf5drwpVqX78JtoGJ3A6W0a6ZnldM41w2fV5D490psKFTpMds8TJse/eHLFFsNHHjHgg==}
    dependencies:
      tslib: 2.4.0
    dev: true

  /lowercase-keys/3.0.0:
    resolution: {integrity: sha512-ozCC6gdQ+glXOQsveKD0YsDy8DSQFjDTz4zyzEHNV5+JP5D62LmfDZ6o1cycFx9ouG940M5dE8C8CTewdj2YWQ==}
    engines: {node: ^12.20.0 || ^14.13.1 || >=16.0.0}
    dev: true

  /lru-cache/4.1.5:
    resolution: {integrity: sha512-sWZlbEP2OsHNkXrMl5GYk/jKk70MBng6UU4YI/qGDYbgf6YbP4EvmqISbXCoJiRKs+1bSpFHVgQxvJ17F2li5g==}
    dependencies:
      pseudomap: 1.0.2
      yallist: 2.1.2
    dev: true

  /lru-cache/5.1.1:
    resolution: {integrity: sha512-KpNARQA3Iwv+jTA0utUVVbrh+Jlrr1Fv0e56GGzAFOXN7dk/FviaDW8LHmK52DlcH4WP2n6gI8vN1aesBFgo9w==}
    dependencies:
      yallist: 3.1.1
    dev: true

  /lru-cache/6.0.0:
    resolution: {integrity: sha512-Jo6dJ04CmSjuznwJSS3pUeWmd/H0ffTlkXXgwZi+eq1UCmqQwCh+eLsYOYCwY991i2Fah4h1BEMCx4qThGbsiA==}
    engines: {node: '>=10'}
    dependencies:
      yallist: 4.0.0
    dev: true

  /lru-queue/0.1.0:
    resolution: {integrity: sha512-BpdYkt9EvGl8OfWHDQPISVpcl5xZthb+XPsbELj5AQXxIC8IriDZIQYjBJPEm5rS420sjZ0TLEzRcq5KdBhYrQ==}
    dependencies:
      es5-ext: 0.10.62
    dev: false

  /magic-string/0.25.9:
    resolution: {integrity: sha512-RmF0AsMzgt25qzqqLc1+MbHmhdx0ojF2Fvs4XnOqz2ZOBXzzkEwc/dJQZCYHAn7v1jbVOjAZfK8msRn4BxO4VQ==}
    dependencies:
      sourcemap-codec: 1.4.8
    dev: true

  /make-dir/3.1.0:
    resolution: {integrity: sha512-g3FeP20LNwhALb/6Cz6Dd4F2ngze0jz7tbzrD2wAV+o9FeNHe4rL+yK2md0J/fiSf1sa1ADhXqi5+oVwOM/eGw==}
    engines: {node: '>=8'}
    dependencies:
      semver: 6.3.0
    dev: true

  /make-error/1.3.6:
    resolution: {integrity: sha512-s8UhlNe7vPKomQhC1qFelMokr/Sc3AgNbso3n74mVPA5LTZwkB9NlXf4XPamLxJE8h0gh73rM94xvwRT2CVInw==}
    dev: true

  /makeerror/1.0.12:
    resolution: {integrity: sha512-JmqCvUhmt43madlpFzG4BQzG2Z3m6tvQDNKdClZnO3VbIudJYmxsT0FNJMeiB2+JTSlTQTSbU8QdesVmwJcmLg==}
    dependencies:
      tmpl: 1.0.5
    dev: true

  /map-obj/1.0.1:
    resolution: {integrity: sha512-7N/q3lyZ+LVCp7PzuxrJr4KMbBE2hW7BT7YNia330OFxIf4d3r5zVpicP2650l7CPN6RM9zOJRl3NGpqSiw3Eg==}
    engines: {node: '>=0.10.0'}
    dev: true

  /map-obj/4.3.0:
    resolution: {integrity: sha512-hdN1wVrZbb29eBGiGjJbeP8JbKjq1urkHJ/LIP/NY48MZ1QVXUsQBV1G1zvYFHn1XE06cwjBsOI2K3Ulnj1YXQ==}
    engines: {node: '>=8'}
    dev: true

  /map-stream/0.1.0:
    resolution: {integrity: sha512-CkYQrPYZfWnu/DAmVCpTSX/xHpKZ80eKh2lAkyA6AJTef6bW+6JpbQZN5rofum7da+SyN1bi5ctTm+lTfcCW3g==}
    dev: true

  /marked/4.2.5:
    resolution: {integrity: sha512-jPueVhumq7idETHkb203WDD4fMA3yV9emQ5vLwop58lu8bTclMghBWcYAavlDqIEMaisADinV1TooIFCfqOsYQ==}
    engines: {node: '>= 12'}
    hasBin: true
    dev: false

  /memoizee/0.4.15:
    resolution: {integrity: sha512-UBWmJpLZd5STPm7PMUlOw/TSy972M+z8gcyQ5veOnSDRREz/0bmpyTfKt3/51DhEBqCZQn1udM/5flcSPYhkdQ==}
    dependencies:
      d: 1.0.1
      es5-ext: 0.10.62
      es6-weak-map: 2.0.3
      event-emitter: 0.3.5
      is-promise: 2.2.2
      lru-queue: 0.1.0
      next-tick: 1.1.0
      timers-ext: 0.1.7
    dev: false

  /meow/6.1.1:
    resolution: {integrity: sha512-3YffViIt2QWgTy6Pale5QpopX/IvU3LPL03jOTqp6pGj3VjesdO/U8CuHMKpnQr4shCNCM5fd5XFFvIIl6JBHg==}
    engines: {node: '>=8'}
    dependencies:
      '@types/minimist': 1.2.2
      camelcase-keys: 6.2.2
      decamelize-keys: 1.1.1
      hard-rejection: 2.1.0
      minimist-options: 4.1.0
      normalize-package-data: 2.5.0
      read-pkg-up: 7.0.1
      redent: 3.0.0
      trim-newlines: 3.0.1
      type-fest: 0.13.1
      yargs-parser: 18.1.3
    dev: true

  /merge-stream/2.0.0:
    resolution: {integrity: sha512-abv/qOcuPfk3URPfDzmZU1LKmuw8kT+0nIHvKrKgFrwifol/doWcdA4ZqsWQ8ENrFKkd67Mfpo/LovbIUsbt3w==}
    dev: true

  /merge2/1.4.1:
    resolution: {integrity: sha512-8q7VEgMJW4J8tcfVPy8g09NcQwZdbwFEqhe/WZkoIzjn/3TGDwtOCYtXGxA3O8tPzpczCCDgv+P2P5y00ZJOOg==}
    engines: {node: '>= 8'}
    dev: true

  /micromatch/4.0.5:
    resolution: {integrity: sha512-DMy+ERcEW2q8Z2Po+WNXuw3c5YaUSFjAO5GsJqfEl7UjvtIuFKO6ZrKvcItdy98dwFI2N1tg3zNIdKaQT+aNdA==}
    engines: {node: '>=8.6'}
    dependencies:
      braces: 3.0.2
      picomatch: 2.3.1
    dev: true

  /mime-db/1.52.0:
    resolution: {integrity: sha512-sPU4uV7dYlvtWJxwwxHD0PuihVNiE7TyAbQ5SWxDCB9mUYvOgroQOwYQQOKPJ8CIbE+1ETVlOoK1UC2nU3gYvg==}
    engines: {node: '>= 0.6'}
    dev: true

  /mime-types/2.1.35:
    resolution: {integrity: sha512-ZDY+bPm5zTTF+YpCrAU9nK0UgICYPT0QtT1NZWFv4s++TNkcgVaT0g6+4R2uI4MjQjzysHB1zxuWL50hzaeXiw==}
    engines: {node: '>= 0.6'}
    dependencies:
      mime-db: 1.52.0
    dev: true

  /mimic-fn/2.1.0:
    resolution: {integrity: sha512-OqbOk5oEQeAZ8WXWydlu9HJjz9WVdEIvamMCcXmuqUYjTknH/sqsWvhQ3vgwKFRR1HpjvNBKQ37nbJgYzGqGcg==}
    engines: {node: '>=6'}
    dev: true

  /mimic-fn/4.0.0:
    resolution: {integrity: sha512-vqiC06CuhBTUdZH+RYl8sFrL096vA45Ok5ISO6sE/Mr1jRbGH4Csnhi8f3wKVl7x8mO4Au7Ir9D3Oyv1VYMFJw==}
    engines: {node: '>=12'}
    dev: true

  /mimic-response/3.1.0:
    resolution: {integrity: sha512-z0yWI+4FDrrweS8Zmt4Ej5HdJmky15+L2e6Wgn3+iK5fWzb6T3fhNFq2+MeTRb064c6Wr4N/wv0DzQTjNzHNGQ==}
    engines: {node: '>=10'}
    dev: true

  /mimic-response/4.0.0:
    resolution: {integrity: sha512-e5ISH9xMYU0DzrT+jl8q2ze9D6eWBto+I8CNpe+VI+K2J/F/k3PdkdTdz4wvGVH4NTpo+NRYTVIuMQEMMcsLqg==}
    engines: {node: ^12.20.0 || ^14.13.1 || >=16.0.0}
    dev: true

  /min-indent/1.0.1:
    resolution: {integrity: sha512-I9jwMn07Sy/IwOj3zVkVik2JTvgpaykDZEigL6Rx6N9LbMywwUSMtxET+7lVoDLLd3O3IXwJwvuuns8UB/HeAg==}
    engines: {node: '>=4'}
    dev: true

  /minimatch/3.1.2:
    resolution: {integrity: sha512-J7p63hRiAjw1NDEww1W7i37+ByIrOWO5XQQAzZ3VOcL0PNybwpfmV/N05zFAzwQ9USyEcX6t3UO+K5aqBQOIHw==}
    dependencies:
      brace-expansion: 1.1.11

  /minimatch/5.1.2:
    resolution: {integrity: sha512-bNH9mmM9qsJ2X4r2Nat1B//1dJVcn3+iBLa3IgqJ7EbGaDNepL9QSHOxN4ng33s52VMMhhIfgCYDk3C4ZmlDAg==}
    engines: {node: '>=10'}
    dependencies:
      brace-expansion: 2.0.1
    dev: true

  /minimist-options/4.1.0:
    resolution: {integrity: sha512-Q4r8ghd80yhO/0j1O3B2BjweX3fiHg9cdOwjJd2J76Q135c+NDxGCqdYKQ1SKBuFfgWbAUzBfvYjPUEeNgqN1A==}
    engines: {node: '>= 6'}
    dependencies:
      arrify: 1.0.1
      is-plain-obj: 1.1.0
      kind-of: 6.0.3
    dev: true

  /minimist/1.2.6:
    resolution: {integrity: sha512-Jsjnk4bw3YJqYzbdyBiNsPWHPfO++UGG749Cxs6peCu5Xg4nrena6OVxOYxrQTqww0Jmwt+Ref8rggumkTLz9Q==}

  /mixme/0.5.4:
    resolution: {integrity: sha512-3KYa4m4Vlqx98GPdOHghxSdNtTvcP8E0kkaJ5Dlh+h2DRzF7zpuVVcA8B0QpKd11YJeP9QQ7ASkKzOeu195Wzw==}
    engines: {node: '>= 8.0.0'}
    dev: true

  /mkdirp/1.0.4:
    resolution: {integrity: sha512-vVqVZQyf3WLx2Shd0qJ9xuvqgAyKPLAiqITEtqW0oIUjzo3PePDd6fW9iFz30ef7Ysp/oiWqbhszeGWW2T6Gzw==}
    engines: {node: '>=10'}
    hasBin: true
    dev: false

  /ms/2.0.0:
    resolution: {integrity: sha512-Tpp60P6IUJDTuOq/5Z8cdskzJujfwqfOTkrwIwj7IRISpnkJnT6SyJ4PCPnGMoFjC9ddhal5KVIYtAt97ix05A==}
    dev: true

  /ms/2.1.2:
    resolution: {integrity: sha512-sGkPx+VjMtmA6MX27oA4FBFELFCZZ4S4XqeGOXCv68tT+jb3vk/RyaKWP0PTKyWtmLSM0b+adUTEvbs1PEaH2w==}

  /ms/2.1.3:
    resolution: {integrity: sha512-6FlzubTLZG3J2a/NVCAleEhjzq5oxgHyaCU9yYXvcLsvoVaHJq/s5xXI6/XXP6tz7R9xAOtHnSO/tXtF3WRTlA==}
    dev: true

  /multipipe/1.0.2:
    resolution: {integrity: sha512-6uiC9OvY71vzSGX8lZvSqscE7ft9nPupJ8fMjrCNRAUy2LREUW42UL+V/NTrogr6rFgRydUrCX4ZitfpSNkSCQ==}
    dependencies:
      duplexer2: 0.1.4
      object-assign: 4.1.1
    dev: false

  /mz/2.7.0:
    resolution: {integrity: sha512-z81GNO7nnYMEhrGh9LeymoE4+Yr0Wn5McHIZMK5cfQCl+NDX08sCZgUc9/6MHni9IWuFLm1Z3HTCXu2z9fN62Q==}
    dependencies:
      any-promise: 1.3.0
      object-assign: 4.1.1
      thenify-all: 1.6.0
    dev: false

  /nanoid/3.3.4:
    resolution: {integrity: sha512-MqBkQh/OHTS2egovRtLk45wEyNXwF+cokD+1YPf9u5VfJiRdAiRwB2froX5Co9Rh20xs4siNPm8naNotSD6RBw==}
    engines: {node: ^10 || ^12 || ^13.7 || ^14 || >=15.0.1}
    hasBin: true

  /natural-compare-lite/1.4.0:
    resolution: {integrity: sha512-Tj+HTDSJJKaZnfiuw+iaF9skdPpTo2GtEly5JHnWV/hfv2Qj/9RKsGISQtLh2ox3l5EAGw487hnBee0sIJ6v2g==}
    dev: true

  /natural-compare/1.4.0:
    resolution: {integrity: sha512-OWND8ei3VtNC9h7V60qff3SVobHr996CTwgxubgyQYEpg290h9J0buyECNNJexkFm5sOajh5G116RYA1c8ZMSw==}
    dev: true

  /next-debug-local/0.1.5:
    resolution: {integrity: sha512-KnJPlmPJ1ObNxz3suK89H14RqdiSqfZhyca+PnDA+bqSUjjUDvQJmIOQi6CV6dtJpx9isdJu8Pi4reoxm3wyGQ==}
    dev: false

  /next-pwa/5.6.0_next@13.1.0:
    resolution: {integrity: sha512-XV8g8C6B7UmViXU8askMEYhWwQ4qc/XqJGnexbLV68hzKaGHZDMtHsm2TNxFcbR7+ypVuth/wwpiIlMwpRJJ5A==}
    peerDependencies:
      next: '>=9.0.0'
    dependencies:
      babel-loader: 8.3.0
      clean-webpack-plugin: 4.0.0
      globby: 11.1.0
      next: 13.1.0_biqbaboplfbrettd7655fr4n2y
      terser-webpack-plugin: 5.3.6
      workbox-webpack-plugin: 6.5.4
      workbox-window: 6.5.4
    transitivePeerDependencies:
      - '@babel/core'
      - '@swc/core'
      - '@types/babel__core'
      - esbuild
      - supports-color
      - uglify-js
      - webpack
    dev: true

  /next-tick/1.1.0:
    resolution: {integrity: sha512-CXdUiJembsNjuToQvxayPZF9Vqht7hewsvy2sOWafLvi2awflj9mOC6bHIg50orX8IJvWKY9wYQ/zB2kogPslQ==}
    dev: false

  /next/12.3.1_biqbaboplfbrettd7655fr4n2y:
    resolution: {integrity: sha512-l7bvmSeIwX5lp07WtIiP9u2ytZMv7jIeB8iacR28PuUEFG5j0HGAPnMqyG5kbZNBG2H7tRsrQ4HCjuMOPnANZw==}
    engines: {node: '>=12.22.0'}
    hasBin: true
    peerDependencies:
      fibers: '>= 3.1.0'
      node-sass: ^6.0.0 || ^7.0.0
      react: ^17.0.2 || ^18.0.0-0
      react-dom: ^17.0.2 || ^18.0.0-0
      sass: ^1.3.0
    peerDependenciesMeta:
      fibers:
        optional: true
      node-sass:
        optional: true
      sass:
        optional: true
    dependencies:
      '@next/env': 12.3.1
      '@swc/helpers': 0.4.11
      caniuse-lite: 1.0.30001419
      postcss: 8.4.14
      react: 18.2.0
      react-dom: 18.2.0_react@18.2.0
      styled-jsx: 5.0.7_react@18.2.0
      use-sync-external-store: 1.2.0_react@18.2.0
    optionalDependencies:
      '@next/swc-android-arm-eabi': 12.3.1
      '@next/swc-android-arm64': 12.3.1
      '@next/swc-darwin-arm64': 12.3.1
      '@next/swc-darwin-x64': 12.3.1
      '@next/swc-freebsd-x64': 12.3.1
      '@next/swc-linux-arm-gnueabihf': 12.3.1
      '@next/swc-linux-arm64-gnu': 12.3.1
      '@next/swc-linux-arm64-musl': 12.3.1
      '@next/swc-linux-x64-gnu': 12.3.1
      '@next/swc-linux-x64-musl': 12.3.1
      '@next/swc-win32-arm64-msvc': 12.3.1
      '@next/swc-win32-ia32-msvc': 12.3.1
      '@next/swc-win32-x64-msvc': 12.3.1
    transitivePeerDependencies:
      - '@babel/core'
      - babel-plugin-macros
    dev: false

  /next/13.1.0_biqbaboplfbrettd7655fr4n2y:
    resolution: {integrity: sha512-lQMZH1V94L5IL/WaihQkTYabSY73aqgrkGPJB5uz+2O3ES4I3losV/maXLY7l7x5e+oNyE9N81upNQ8uRsR5/A==}
    engines: {node: '>=14.6.0'}
    hasBin: true
    peerDependencies:
      fibers: '>= 3.1.0'
      node-sass: ^6.0.0 || ^7.0.0
      react: ^18.2.0
      react-dom: ^18.2.0
      sass: ^1.3.0
    peerDependenciesMeta:
      fibers:
        optional: true
      node-sass:
        optional: true
      sass:
        optional: true
    dependencies:
      '@next/env': 13.1.0
      '@swc/helpers': 0.4.14
      caniuse-lite: 1.0.30001419
      postcss: 8.4.14
      react: 18.2.0
      react-dom: 18.2.0_react@18.2.0
      styled-jsx: 5.1.1_react@18.2.0
    optionalDependencies:
      '@next/swc-android-arm-eabi': 13.1.0
      '@next/swc-android-arm64': 13.1.0
      '@next/swc-darwin-arm64': 13.1.0
      '@next/swc-darwin-x64': 13.1.0
      '@next/swc-freebsd-x64': 13.1.0
      '@next/swc-linux-arm-gnueabihf': 13.1.0
      '@next/swc-linux-arm64-gnu': 13.1.0
      '@next/swc-linux-arm64-musl': 13.1.0
      '@next/swc-linux-x64-gnu': 13.1.0
      '@next/swc-linux-x64-musl': 13.1.0
      '@next/swc-win32-arm64-msvc': 13.1.0
      '@next/swc-win32-ia32-msvc': 13.1.0
      '@next/swc-win32-x64-msvc': 13.1.0
    transitivePeerDependencies:
      - '@babel/core'
      - babel-plugin-macros

  /no-case/3.0.4:
    resolution: {integrity: sha512-fgAN3jGAh+RoxUGZHTSOLJIqUc2wmoBwGR4tbpNAKmmovFoWq0OdRkb0VkldReO2a2iBT/OEulG9XSUc10r3zg==}
    dependencies:
      lower-case: 2.0.2
      tslib: 2.4.0
    dev: true

  /node-domexception/1.0.0:
    resolution: {integrity: sha512-/jKZoMpw0F8GRwl4/eLROPA3cfcXtLApP0QzLmUT/HuPCZWyB7IY9ZrMeKw2O/nFIqPQB3PVM9aYm0F312AXDQ==}
    engines: {node: '>=10.5.0'}

  /node-fetch/2.6.7_encoding@0.1.13:
    resolution: {integrity: sha512-ZjMPFEfVx5j+y2yF35Kzx5sF7kDzxuDj6ziH4FFbOp87zKDZNx8yExJIb05OGF4Nlt9IHFIMBkRl41VdvcNdbQ==}
    engines: {node: 4.x || >=6.0.0}
    peerDependencies:
      encoding: ^0.1.0
    peerDependenciesMeta:
      encoding:
        optional: true
    dependencies:
      encoding: 0.1.13
      whatwg-url: 5.0.0
    dev: false

  /node-fetch/3.2.10:
    resolution: {integrity: sha512-MhuzNwdURnZ1Cp4XTazr69K0BTizsBroX7Zx3UgDSVcZYKF/6p0CBe4EUb/hLqmzVhl0UpYfgRljQ4yxE+iCxA==}
    engines: {node: ^12.20.0 || ^14.13.1 || >=16.0.0}
    dependencies:
      data-uri-to-buffer: 4.0.0
      fetch-blob: 3.2.0
      formdata-polyfill: 4.0.10
    dev: true

  /node-fetch/3.3.0:
    resolution: {integrity: sha512-BKwRP/O0UvoMKp7GNdwPlObhYGB5DQqwhEDQlNKuoqwVYSxkSZCSbHjnFFmUEtwSKRPU4kNK8PbDYYitwaE3QA==}
    engines: {node: ^12.20.0 || ^14.13.1 || >=16.0.0}
    dependencies:
      data-uri-to-buffer: 4.0.0
      fetch-blob: 3.2.0
      formdata-polyfill: 4.0.10
    dev: false

  /node-int64/0.4.0:
    resolution: {integrity: sha512-O5lz91xSOeoXP6DulyHfllpq+Eg00MWitZIbtPfoSEvqIHdl5gfcY6hYzDWnj0qD5tz52PI08u9qUvSVeUBeHw==}
    dev: true

  /node-releases/2.0.6:
    resolution: {integrity: sha512-PiVXnNuFm5+iYkLBNeq5211hvO38y63T0i2KKh2KnUs3RpzJ+JtODFjkD8yjLwnDkTYF1eKXheUwdssR+NRZdg==}
    dev: true

  /normalize-package-data/2.5.0:
    resolution: {integrity: sha512-/5CMN3T0R4XTj4DcGaexo+roZSdSFW/0AOOTROrjxzCG1wrWXEsGbRKevjlIL+ZDE4sZlJr5ED4YW0yqmkK+eA==}
    dependencies:
      hosted-git-info: 2.8.9
      resolve: 1.22.1
      semver: 5.7.1
      validate-npm-package-license: 3.0.4
    dev: true

  /normalize-path/3.0.0:
    resolution: {integrity: sha512-6eZs5Ls3WtCisHWp9S2GUy8dqkpGi4BVSz3GaqiE6ezub0512ESztXUwUB6C6IKbQkY2Pnb/mD4WYojCRwcwLA==}
    engines: {node: '>=0.10.0'}
    dev: true

  /normalize-url/8.0.0:
    resolution: {integrity: sha512-uVFpKhj5MheNBJRTiMZ9pE/7hD1QTeEvugSJW/OmLzAp78PB5O6adfMNTvmfKhXBkvCzC+rqifWcVYpGFwTjnw==}
    engines: {node: '>=14.16'}
    dev: true

  /npm-run-path/4.0.1:
    resolution: {integrity: sha512-S48WzZW777zhNIrn7gxOlISNAqi9ZC/uQFnRdbeIHhZhCA6UqpkOT8T1G7BvfdgP4Er8gF4sUbaS0i7QvIfCWw==}
    engines: {node: '>=8'}
    dependencies:
      path-key: 3.1.1
    dev: true

  /npm-run-path/5.1.0:
    resolution: {integrity: sha512-sJOdmRGrY2sjNTRMbSvluQqg+8X7ZK61yvzBEIDhz4f8z1TZFYABsqjjCBd/0PUNE9M6QDgHJXQkGUEm7Q+l9Q==}
    engines: {node: ^12.20.0 || ^14.13.1 || >=16.0.0}
    dependencies:
      path-key: 4.0.0
    dev: true

  /object-assign/4.1.1:
    resolution: {integrity: sha512-rJgTQnkUnH1sFw8yT6VSU3zD3sWmu6sZhIseY8VX+GRu3P6F7Fu+JNDoXfklElbLJSnc3FUQHVe4cU5hj+BcUg==}
    engines: {node: '>=0.10.0'}

  /object-inspect/1.12.2:
    resolution: {integrity: sha512-z+cPxW0QGUp0mcqcsgQyLVRDoXFQbXOwBaqyF7VIgI4TWNQsDHrBpUQslRmIfAoYWdYzs6UlKJtB2XJpTaNSpQ==}
    dev: true

  /object-is/1.1.5:
    resolution: {integrity: sha512-3cyDsyHgtmi7I7DfSSI2LDp6SK2lwvtbg0p0R1e0RvTqF5ceGx+K2dfSjm1bKDMVCFEDAQvy+o8c6a7VujOddw==}
    engines: {node: '>= 0.4'}
    dependencies:
      call-bind: 1.0.2
      define-properties: 1.1.4
    dev: false

  /object-keys/0.4.0:
    resolution: {integrity: sha512-ncrLw+X55z7bkl5PnUvHwFK9FcGuFYo9gtjws2XtSzL+aZ8tm830P60WJ0dSmFVaSalWieW5MD7kEdnXda9yJw==}
    dev: false

  /object-keys/1.1.1:
    resolution: {integrity: sha512-NuAESUOUMrlIXOfHKzD6bpPu3tYt3xvjNdRIQ+FeT0lNb4K8WR70CaDxhuNguS2XG+GjkyMwOzsN5ZktImfhLA==}
    engines: {node: '>= 0.4'}

  /object.assign/4.1.4:
    resolution: {integrity: sha512-1mxKf0e58bvyjSCtKYY4sRe9itRk3PJpquJOjeIkz885CczcI4IvJJDLPS72oowuSh+pBxUFROpX+TU++hxhZQ==}
    engines: {node: '>= 0.4'}
    dependencies:
      call-bind: 1.0.2
      define-properties: 1.1.4
      has-symbols: 1.0.3
      object-keys: 1.1.1
    dev: true

  /object.entries/1.1.5:
    resolution: {integrity: sha512-TyxmjUoZggd4OrrU1W66FMDG6CuqJxsFvymeyXI51+vQLN67zYfZseptRge703kKQdo4uccgAKebXFcRCzk4+g==}
    engines: {node: '>= 0.4'}
    dependencies:
      call-bind: 1.0.2
      define-properties: 1.1.4
      es-abstract: 1.20.2
    dev: true

  /object.entries/1.1.6:
    resolution: {integrity: sha512-leTPzo4Zvg3pmbQ3rDK69Rl8GQvIqMWubrkxONG9/ojtFE2rD9fjMKfSI5BxW3osRH1m6VdzmqK8oAY9aT4x5w==}
    engines: {node: '>= 0.4'}
    dependencies:
      call-bind: 1.0.2
      define-properties: 1.1.4
      es-abstract: 1.20.5
    dev: true

  /object.fromentries/2.0.5:
    resolution: {integrity: sha512-CAyG5mWQRRiBU57Re4FKoTBjXfDoNwdFVH2Y1tS9PqCsfUTymAohOkEMSG3aRNKmv4lV3O7p1et7c187q6bynw==}
    engines: {node: '>= 0.4'}
    dependencies:
      call-bind: 1.0.2
      define-properties: 1.1.4
      es-abstract: 1.20.2
    dev: true

  /object.fromentries/2.0.6:
    resolution: {integrity: sha512-VciD13dswC4j1Xt5394WR4MzmAQmlgN72phd/riNp9vtD7tp4QQWJ0R4wvclXcafgcYK8veHRed2W6XeGBvcfg==}
    engines: {node: '>= 0.4'}
    dependencies:
      call-bind: 1.0.2
      define-properties: 1.1.4
      es-abstract: 1.20.5
    dev: true

  /object.hasown/1.1.1:
    resolution: {integrity: sha512-LYLe4tivNQzq4JdaWW6WO3HMZZJWzkkH8fnI6EebWl0VZth2wL2Lovm74ep2/gZzlaTdV62JZHEqHQ2yVn8Q/A==}
    dependencies:
      define-properties: 1.1.4
      es-abstract: 1.20.2
    dev: true

  /object.hasown/1.1.2:
    resolution: {integrity: sha512-B5UIT3J1W+WuWIU55h0mjlwaqxiE5vYENJXIXZ4VFe05pNYrkKuK0U/6aFcb0pKywYJh7IhfoqUfKVmrJJHZHw==}
    dependencies:
      define-properties: 1.1.4
      es-abstract: 1.20.5
    dev: true

  /object.values/1.1.5:
    resolution: {integrity: sha512-QUZRW0ilQ3PnPpbNtgdNV1PDbEqLIiSFB3l+EnGtBQ/8SUTLj1PZwtQHABZtLgwpJZTSZhuGLOGk57Drx2IvYg==}
    engines: {node: '>= 0.4'}
    dependencies:
      call-bind: 1.0.2
      define-properties: 1.1.4
      es-abstract: 1.20.2
    dev: true

  /object.values/1.1.6:
    resolution: {integrity: sha512-FVVTkD1vENCsAcwNs9k6jea2uHC/X0+JcjG8YA60FN5CMaJmG95wT9jek/xX9nornqGRrBkKtzuAu2wuHpKqvw==}
    engines: {node: '>= 0.4'}
    dependencies:
      call-bind: 1.0.2
      define-properties: 1.1.4
      es-abstract: 1.20.5
    dev: true

  /once/1.4.0:
    resolution: {integrity: sha512-lNaJgI+2Q5URQBkccEKHTQOPaXdUxnZZElQTZY0MFUAuaEqe1E+Nyvgdz/aIyNi6Z9MzO5dv1H8n58/GELp3+w==}
    dependencies:
      wrappy: 1.0.2

  /onetime/5.1.2:
    resolution: {integrity: sha512-kbpaSSGJTWdAY5KPVeMOKXSrPtr8C8C7wodJbcsd51jRnmD+GZu8Y0VoU6Dm5Z4vWr0Ig/1NKuWRKf7j5aaYSg==}
    engines: {node: '>=6'}
    dependencies:
      mimic-fn: 2.1.0
    dev: true

  /onetime/6.0.0:
    resolution: {integrity: sha512-1FlR+gjXK7X+AsAHso35MnyN5KqGwJRi/31ft6x0M194ht7S+rWAvd7PHss9xSKMzE0asv1pyIHaJYq+BbacAQ==}
    engines: {node: '>=12'}
    dependencies:
      mimic-fn: 4.0.0
    dev: true

  /open/8.4.0:
    resolution: {integrity: sha512-XgFPPM+B28FtCCgSb9I+s9szOC1vZRSwgWsRUA5ylIxRTgKozqjOCrVOqGsYABPYK5qnfqClxZTFBa8PKt2v6Q==}
    engines: {node: '>=12'}
    dependencies:
      define-lazy-prop: 2.0.0
      is-docker: 2.2.1
      is-wsl: 2.2.0
    dev: true

  /optionator/0.9.1:
    resolution: {integrity: sha512-74RlY5FCnhq4jRxVUPKDaRwrVNXMqsGsiW6AJw4XK8hmtm10wC0ypZBLw5IIp85NZMr91+qd1RvvENwg7jjRFw==}
    engines: {node: '>= 0.8.0'}
    dependencies:
      deep-is: 0.1.4
      fast-levenshtein: 2.0.6
      levn: 0.4.1
      prelude-ls: 1.2.1
      type-check: 0.4.0
      word-wrap: 1.2.3
    dev: true

  /ora/5.4.1:
    resolution: {integrity: sha512-5b6Y85tPxZZ7QytO+BQzysW31HJku27cRIlkbAXaNx+BdcVi+LlRFmVXzeF6a7JCwJpyw5c4b+YSVImQIrBpuQ==}
    engines: {node: '>=10'}
    dependencies:
      bl: 4.1.0
      chalk: 4.1.2
      cli-cursor: 3.1.0
      cli-spinners: 2.7.0
      is-interactive: 1.0.0
      is-unicode-supported: 0.1.0
      log-symbols: 4.1.0
      strip-ansi: 6.0.1
      wcwidth: 1.0.1
    dev: true

  /os-tmpdir/1.0.2:
    resolution: {integrity: sha512-D2FR03Vir7FIu45XBY20mTb+/ZSWB00sjU9jdQXt83gDrI4Ztz5Fs7/yy74g2N5SVQY4xY1qDr4rNddwYRVX0g==}
    engines: {node: '>=0.10.0'}
    dev: true

  /outdent/0.5.0:
    resolution: {integrity: sha512-/jHxFIzoMXdqPzTaCpFzAAWhpkSjZPF4Vsn6jAfNpmbH/ymsmd7Qc6VE9BGn0L6YMj6uwpQLxCECpus4ukKS9Q==}
    dev: true

  /p-cancelable/3.0.0:
    resolution: {integrity: sha512-mlVgR3PGuzlo0MmTdk4cXqXWlwQDLnONTAg6sm62XkMJEiRxN3GL3SffkYvqwonbkJBcrI7Uvv5Zh9yjvn2iUw==}
    engines: {node: '>=12.20'}
    dev: true

  /p-filter/2.1.0:
    resolution: {integrity: sha512-ZBxxZ5sL2HghephhpGAQdoskxplTwr7ICaehZwLIlfL6acuVgZPm8yBNuRAFBGEqtD/hmUeq9eqLg2ys9Xr/yw==}
    engines: {node: '>=8'}
    dependencies:
      p-map: 2.1.0
    dev: true

  /p-limit/2.3.0:
    resolution: {integrity: sha512-//88mFWSJx8lxCzwdAABTJL2MyWB12+eIY7MDL2SqLmAkeKU9qxRvWuSyTjm3FUmpBEMuFfckAIqEaVGUDxb6w==}
    engines: {node: '>=6'}
    dependencies:
      p-try: 2.2.0
    dev: true

  /p-limit/3.1.0:
    resolution: {integrity: sha512-TYOanM3wGwNGsZN2cVTYPArw454xnXj5qmWF1bEoAc4+cU/ol7GVh7odevjp1FNHduHc3KZMcFduxU5Xc6uJRQ==}
    engines: {node: '>=10'}
    dependencies:
      yocto-queue: 0.1.0
    dev: true

  /p-locate/4.1.0:
    resolution: {integrity: sha512-R79ZZ/0wAxKGu3oYMlz8jy/kbhsNrS7SKZ7PxEHBgJ5+F2mtFW2fK2cOtBh1cHYkQsbzFV7I+EoRKe6Yt0oK7A==}
    engines: {node: '>=8'}
    dependencies:
      p-limit: 2.3.0
    dev: true

  /p-locate/5.0.0:
    resolution: {integrity: sha512-LaNjtRWUBY++zB5nE/NwcaoMylSPk+S+ZHNB1TzdbMJMny6dynpAGt7X/tl/QYq3TIeE6nxHppbo2LGymrG5Pw==}
    engines: {node: '>=10'}
    dependencies:
      p-limit: 3.1.0
    dev: true

  /p-map/2.1.0:
    resolution: {integrity: sha512-y3b8Kpd8OAN444hxfBbFfj1FY/RjtTd8tzYwhUqNYXx0fXx2iX4maP4Qr6qhIKbQXI02wTLAda4fYUbDagTUFw==}
    engines: {node: '>=6'}
    dev: true

  /p-map/4.0.0:
    resolution: {integrity: sha512-/bjOqmgETBYB5BoEeGVea8dmvHb2m9GLy1E9W43yeyfP6QQCZGFNa+XRceJEuDB6zqr+gKpIAmlLebMpykw/MQ==}
    engines: {node: '>=10'}
    dependencies:
      aggregate-error: 3.1.0
    dev: true

  /p-try/2.2.0:
    resolution: {integrity: sha512-R4nPAVTAU0B9D35/Gk3uJf/7XYbQcyohSKdvAxIRSNghFl4e71hVoGnBNQz9cWaXxO2I10KTC+3jMdvvoKw6dQ==}
    engines: {node: '>=6'}
    dev: true

  /parchment/1.1.4:
    resolution: {integrity: sha512-J5FBQt/pM2inLzg4hEWmzQx/8h8D0CiDxaG3vyp9rKrQRSDgBlhjdP5jQGgosEajXPSQouXGHOmVdgo7QmJuOg==}
    dev: false

  /parent-module/1.0.1:
    resolution: {integrity: sha512-GQ2EWRpQV8/o+Aw8YqtfZZPfNRWZYkbidE9k5rpl/hC3vtHHBfGm2Ifi6qWV+coDGkrUKZAxE3Lot5kcsRlh+g==}
    engines: {node: '>=6'}
    dependencies:
      callsites: 3.1.0

  /parse-json/5.2.0:
    resolution: {integrity: sha512-ayCKvm/phCGxOkYRSCM82iDwct8/EonSEgCSxWxD7ve6jHggsFl4fZVQBPRNgQoKiuV/odhFrGzQXZwbifC8Rg==}
    engines: {node: '>=8'}
    dependencies:
      '@babel/code-frame': 7.18.6
      error-ex: 1.3.2
      json-parse-even-better-errors: 2.3.1
      lines-and-columns: 1.2.4

  /pascal-case/3.1.2:
    resolution: {integrity: sha512-uWlGT3YSnK9x3BQJaOdcZwrnV6hPpd8jFH1/ucpiLRPh/2zCVJKS19E4GvYHvaCcACn3foXZ0cLB9Wrx1KGe5g==}
    dependencies:
      no-case: 3.0.4
      tslib: 2.4.0
    dev: true

  /path-exists/4.0.0:
    resolution: {integrity: sha512-ak9Qy5Q7jYb2Wwcey5Fpvg2KoAc/ZIhLSLOSBmRmygPsGwkVVt0fZa0qrtMz+m6tJTAHfZQ8FnmB4MG4LWy7/w==}
    engines: {node: '>=8'}
    dev: true

  /path-is-absolute/1.0.1:
    resolution: {integrity: sha512-AVbw3UJ2e9bq64vSaS9Am0fje1Pa8pbGqTTsmXfaIiMpnr5DlDhfJOuLj9Sf95ZPVDAUerDfEk88MPmPe7UCQg==}
    engines: {node: '>=0.10.0'}

  /path-is-inside/1.0.2:
    resolution: {integrity: sha512-DUWJr3+ULp4zXmol/SZkFf3JGsS9/SIv+Y3Rt93/UjPpDpklB5f1er4O3POIbUuUJ3FXgqte2Q7SrU6zAqwk8w==}
    dev: true

  /path-key/3.1.1:
    resolution: {integrity: sha512-ojmeN0qd+y0jszEtoY48r0Peq5dwMEkIlCOu6Q5f41lfkswXuKtYrhgoTpLnyIcHm24Uhqx+5Tqm2InSwLhE6Q==}
    engines: {node: '>=8'}
    dev: true

  /path-key/4.0.0:
    resolution: {integrity: sha512-haREypq7xkM7ErfgIyA0z+Bj4AGKlMSdlQE2jvJo6huWD1EdkKYV+G/T4nq0YEF2vgTT8kqMFKo1uHn950r4SQ==}
    engines: {node: '>=12'}
    dev: true

  /path-parse/1.0.7:
    resolution: {integrity: sha512-LDJzPVEEEPR+y48z93A0Ed0yXb8pAByGWo/k5YYdYgpY2/2EsOsksJrq7lOHxryrVOn1ejG6oAp8ahvOIQD8sw==}

  /path-type/4.0.0:
    resolution: {integrity: sha512-gDKb8aZMDeD/tZWs9P6+q0J9Mwkdl6xMV8TjnGP3qJVJ06bdMgkbBlLU8IdfOsIsFz2BW1rNVT3XuNEl8zPAvw==}
    engines: {node: '>=8'}

  /pause-stream/0.0.11:
    resolution: {integrity: sha512-e3FBlXLmN/D1S+zHzanP4E/4Z60oFAa3O051qt1pxa7DEJWKAyil6upYVXCWadEnuoqa4Pkc9oUx9zsxYeRv8A==}
    dependencies:
      through: 2.3.8
    dev: true

  /perfect-freehand/1.2.0:
    resolution: {integrity: sha512-h/0ikF1M3phW7CwpZ5MMvKnfpHficWoOEyr//KVNTxV4F6deRK1eYMtHyBKEAKFK0aXIEUK9oBvlF6PNXMDsAw==}
    dev: false

  /picocolors/1.0.0:
    resolution: {integrity: sha512-1fygroTLlHu66zi26VoTDv8yRgm0Fccecssto+MhsZ0D/DGW2sm8E8AjW7NU5VVTRt5GxbeZ5qBuJr+HyLYkjQ==}

  /picomatch/2.3.1:
    resolution: {integrity: sha512-JU3teHTNjmE2VCGFzuY8EXzCDVwEqB2a8fsIvwaStHhAWJEeVd1o1QD80CU6+ZdEXXSLbSsuLwJjkCBWqRQUVA==}
    engines: {node: '>=8.6'}
    dev: true

  /pidtree/0.6.0:
    resolution: {integrity: sha512-eG2dWTVw5bzqGRztnHExczNxt5VGsE6OwTeCG3fdUf9KBsZzO3R5OIIIzWR+iZA0NtZ+RDVdaoE2dK1cn6jH4g==}
    engines: {node: '>=0.10'}
    hasBin: true
    dev: true

  /pify/2.3.0:
    resolution: {integrity: sha512-udgsAY+fTnvv7kI7aaxbqwWNb0AHiB0qBO89PZKPkoTmGOgdbrHDKD+0B2X4uTfJ/FT1R09r9gTsjUjNJotuog==}
    engines: {node: '>=0.10.0'}
    dev: true

  /pify/4.0.1:
    resolution: {integrity: sha512-uB80kBFb/tfd68bVleG9T5GGsGPjJrLAUpR5PZIrhBnIaRTQRjqdJSsIKkOP6OAIFbj7GOrcudc5pNjZ+geV2g==}
    engines: {node: '>=6'}
    dev: true

  /pinkie-promise/2.0.1:
    resolution: {integrity: sha512-0Gni6D4UcLTbv9c57DfxDGdr41XfgUjqWZu492f0cIGr16zDU06BWP/RAEvOuo7CQ0CNjHaLlM59YJJFm3NWlw==}
    engines: {node: '>=0.10.0'}
    dependencies:
      pinkie: 2.0.4
    dev: true

  /pinkie/2.0.4:
    resolution: {integrity: sha512-MnUuEycAemtSaeFSjXKW/aroV7akBbY+Sv+RkyqFjgAe73F+MR0TBWKBRDkmfWq/HiFmdavfZ1G7h4SPZXaCSg==}
    engines: {node: '>=0.10.0'}
    dev: true

  /pirates/4.0.5:
    resolution: {integrity: sha512-8V9+HQPupnaXMA23c5hvl69zXvTwTzyAYasnkb0Tts4XvO4CliqONMOnvlq26rkhLC3nWDFBJf73LU1e1VZLaQ==}
    engines: {node: '>= 6'}
    dev: true

  /pkg-dir/4.2.0:
    resolution: {integrity: sha512-HRDzbaKjC+AOWVXxAU/x54COGeIv9eb+6CkDSQoNTt4XyWoIJvuPsXizxu/Fr23EiekbtZwmh1IcIG/l/a10GQ==}
    engines: {node: '>=8'}
    dependencies:
      find-up: 4.1.0
    dev: true

  /playwright-core/1.29.1:
    resolution: {integrity: sha512-20Ai3d+lMkWpI9YZYlxk8gxatfgax5STW8GaMozAHwigLiyiKQrdkt7gaoT9UQR8FIVDg6qVXs9IoZUQrDjIIg==}
    engines: {node: '>=14'}
    hasBin: true
    dev: true

  /pluralize/8.0.0:
    resolution: {integrity: sha512-Nc3IT5yHzflTfbjgqWcCPpo7DaKy4FnpB0l/zCAW0Tc7jxAiuqSxHasntB3D7887LSrA93kDJ9IXovxJYxyLCA==}
    engines: {node: '>=4'}
    dev: true

  /postcss/8.4.14:
    resolution: {integrity: sha512-E398TUmfAYFPBSdzgeieK2Y1+1cpdxJx8yXbK/m57nRhKSmk1GB2tO4lbLBtlkfPQTDKfe4Xqv1ASWPpayPEig==}
    engines: {node: ^10 || ^12 || >=14}
    dependencies:
      nanoid: 3.3.4
      picocolors: 1.0.0
      source-map-js: 1.0.2

  /postcss/8.4.20:
    resolution: {integrity: sha512-6Q04AXR1212bXr5fh03u8aAwbLxAQNGQ/Q1LNa0VfOI06ZAlhPHtQvE4OIdpj4kLThXilalPnmDSOD65DcHt+g==}
    engines: {node: ^10 || ^12 || >=14}
    dependencies:
      nanoid: 3.3.4
      picocolors: 1.0.0
      source-map-js: 1.0.2
    dev: true

  /preferred-pm/3.0.3:
    resolution: {integrity: sha512-+wZgbxNES/KlJs9q40F/1sfOd/j7f1O9JaHcW5Dsn3aUUOZg3L2bjpVUcKV2jvtElYfoTuQiNeMfQJ4kwUAhCQ==}
    engines: {node: '>=10'}
    dependencies:
      find-up: 5.0.0
      find-yarn-workspace-root2: 1.2.16
      path-exists: 4.0.0
      which-pm: 2.0.0
    dev: true

  /prelude-ls/1.2.1:
    resolution: {integrity: sha512-vkcDPrRZo1QZLbn5RLGPpg/WmIQ65qoWWhcGKf/b5eplkkarX0m9z8ppCat4mlOqUsWpyNuYgO3VRyrYHSzX5g==}
    engines: {node: '>= 0.8.0'}
    dev: true

  /prettier-linter-helpers/1.0.0:
    resolution: {integrity: sha512-GbK2cP9nraSSUF9N2XwUwqfzlAFlMNYYl+ShE/V+H8a9uNl/oUqB1w2EL54Jh0OlyRSd8RfWYJ3coVS4TROP2w==}
    engines: {node: '>=6.0.0'}
    dependencies:
      fast-diff: 1.2.0
    dev: true

  /prettier/2.7.1:
    resolution: {integrity: sha512-ujppO+MkdPqoVINuDFDRLClm7D78qbDt0/NR+wp5FqEZOoTNAjPHWj17QRhu7geIHJfcNhRk1XVQmF8Bp3ye+g==}
    engines: {node: '>=10.13.0'}

  /prettier/2.8.1:
    resolution: {integrity: sha512-lqGoSJBQNJidqCHE80vqZJHWHRFoNYsSpP9AjFhlhi9ODCJA541svILes/+/1GM3VaL/abZi7cpFzOpdR9UPKg==}
    engines: {node: '>=10.13.0'}
    hasBin: true

  /pretty-bytes/5.6.0:
    resolution: {integrity: sha512-FFw039TmrBqFK8ma/7OL3sDz/VytdtJr044/QUJtH0wK9lb9jLq9tJyIxUwtQJHwar2BqtiA4iCWSwo9JLkzFg==}
    engines: {node: '>=6'}
    dev: true

  /pretty-format/29.3.1:
    resolution: {integrity: sha512-FyLnmb1cYJV8biEIiRyzRFvs2lry7PPIvOqKVe1GCUEYg4YGmlx1qG9EJNMxArYm7piII4qb8UV1Pncq5dxmcg==}
    engines: {node: ^14.15.0 || ^16.10.0 || >=18.0.0}
    dependencies:
      '@jest/schemas': 29.0.0
      ansi-styles: 5.2.0
      react-is: 18.2.0
    dev: true

  /process-nextick-args/2.0.1:
    resolution: {integrity: sha512-3ouUOpQhtgrbOa17J7+uxOTpITYWaGP7/AhoR3+A+/1e9skrzelGi/dXzEYyvbxubEF6Wn2ypscTKiKJFFn1ag==}
    dev: false

  /prompts/2.4.2:
    resolution: {integrity: sha512-NxNv/kLguCA7p3jE8oL2aEBsrJWgAakBpgmgK6lpPWV+WuOmY6r2/zbAVnP+T8bQlA0nzHXSJSJW0Hq7ylaD2Q==}
    engines: {node: '>= 6'}
    dependencies:
      kleur: 3.0.3
      sisteransi: 1.0.5
    dev: true

  /prop-types/15.8.1:
    resolution: {integrity: sha512-oj87CgZICdulUohogVAR7AjlC0327U4el4L6eAvOqCeudMDVU0NThNaV+b9Df4dXgSP1gXMTnPdhfe/2qDH5cg==}
    dependencies:
      loose-envify: 1.4.0
      object-assign: 4.1.1
      react-is: 16.13.1

  /protobufjs/6.11.3:
    resolution: {integrity: sha512-xL96WDdCZYdU7Slin569tFX712BxsxslWwAfAhCYjQKGTq7dAU91Lomy6nLLhh/dyGhk/YH4TwTSRxTzhuHyZg==}
    hasBin: true
    requiresBuild: true
    dependencies:
      '@protobufjs/aspromise': 1.1.2
      '@protobufjs/base64': 1.1.2
      '@protobufjs/codegen': 2.0.4
      '@protobufjs/eventemitter': 1.1.0
      '@protobufjs/fetch': 1.1.0
      '@protobufjs/float': 1.0.2
      '@protobufjs/inquire': 1.1.0
      '@protobufjs/path': 1.1.2
      '@protobufjs/pool': 1.1.0
      '@protobufjs/utf8': 1.1.0
      '@types/long': 4.0.2
      '@types/node': 18.11.18
      long: 4.0.0
    dev: false

  /protobufjs/7.1.2:
    resolution: {integrity: sha512-4ZPTPkXCdel3+L81yw3dG6+Kq3umdWKh7Dc7GW/CpNk4SX3hK58iPCWeCyhVTDrbkNeKrYNZ7EojM5WDaEWTLQ==}
    engines: {node: '>=12.0.0'}
    requiresBuild: true
    dependencies:
      '@protobufjs/aspromise': 1.1.2
      '@protobufjs/base64': 1.1.2
      '@protobufjs/codegen': 2.0.4
      '@protobufjs/eventemitter': 1.1.0
      '@protobufjs/fetch': 1.1.0
      '@protobufjs/float': 1.0.2
      '@protobufjs/inquire': 1.1.0
      '@protobufjs/path': 1.1.2
      '@protobufjs/pool': 1.1.0
      '@protobufjs/utf8': 1.1.0
      '@types/node': 18.11.18
      long: 5.2.1
    dev: false

  /ps-tree/1.2.0:
    resolution: {integrity: sha512-0VnamPPYHl4uaU/nSFeZZpR21QAWRz+sRv4iW9+v/GS/J5U5iZB5BNN6J0RMoOvdx2gWM2+ZFMIm58q24e4UYA==}
    engines: {node: '>= 0.10'}
    hasBin: true
    dependencies:
      event-stream: 3.3.4
    dev: true

  /pseudomap/1.0.2:
    resolution: {integrity: sha512-b/YwNhb8lk1Zz2+bXXpS/LK9OisiZZ1SNsSLxN1x2OXVEhW2Ckr/7mWE5vrC1ZTiJlD9g19jWszTmJsB+oEpFQ==}
    dev: true

  /punycode/2.1.1:
    resolution: {integrity: sha512-XRsRjdf+j5ml+y/6GKHPZbrF/8p2Yga0JPtdqTIY2Xe5ohJPD9saDJJLPvp9+NSBprVvevdXZybnj2cv8OEd0A==}
    engines: {node: '>=6'}
    dev: true

  /queue-microtask/1.2.3:
    resolution: {integrity: sha512-NuaNSa6flKT5JaSYQzJok04JzTL1CA6aGhv5rfLW3PgqA+M2ChpZQnAC8h8i4ZFkBS8X5RqkDBHA7r4hej3K9A==}

  /quick-lru/4.0.1:
    resolution: {integrity: sha512-ARhCpm70fzdcvNQfPoy49IaanKkTlRWF2JMzqhcJbhSFRZv7nPTvZJdcY7301IPmvW+/p0RgIWnQDLJxifsQ7g==}
    engines: {node: '>=8'}
    dev: true

  /quick-lru/5.1.1:
    resolution: {integrity: sha512-WuyALRjWPDGtt/wzJiadO5AXY+8hZ80hVpe6MyivgraREW751X3SbhRvG3eLKOYN+8VEvqLcf3wdnt44Z4S4SA==}
    engines: {node: '>=10'}
    dev: true

  /quill-cursors/4.0.0:
    resolution: {integrity: sha512-nCwCZtQPl4EnxJSheHtb067Jo48A6mc8/t7waGSLqXvbE68a5vHBFfMOQPZI7jxjksbDhpfzQta3a3/MoPvKzQ==}
    dev: false

  /quill-delta/3.6.3:
    resolution: {integrity: sha512-wdIGBlcX13tCHOXGMVnnTVFtGRLoP0imqxM696fIPwIf5ODIYUHIvHbZcyvGlZFiFhK5XzDC2lpjbxRhnM05Tg==}
    engines: {node: '>=0.10'}
    dependencies:
      deep-equal: 1.1.1
      extend: 3.0.2
      fast-diff: 1.1.2
    dev: false

  /quill/1.3.7:
    resolution: {integrity: sha512-hG/DVzh/TiknWtE6QmWAF/pxoZKYxfe3J/d/+ShUWkDvvkZQVTPeVmUJVu1uE6DDooC4fWTiCLh84ul89oNz5g==}
    dependencies:
      clone: 2.1.2
      deep-equal: 1.1.1
      eventemitter3: 2.0.3
      extend: 3.0.2
      parchment: 1.1.4
      quill-delta: 3.6.3
    dev: false

  /randombytes/2.1.0:
    resolution: {integrity: sha512-vYl3iOX+4CKUWuxGi9Ukhie6fsqXqS9FE2Zaic4tNFD2N2QQaXOMFbuKK4QmDHC0JO6B1Zp41J0LpT0oR68amQ==}
    dependencies:
      safe-buffer: 5.2.1

  /raw-loader/4.0.2:
    resolution: {integrity: sha512-ZnScIV3ag9A4wPX/ZayxL/jZH+euYb6FcUinPcgiQW0+UBtEv0O6Q3lGd3cqJ+GHH+rksEv3Pj99oxJ3u3VIKA==}
    engines: {node: '>= 10.13.0'}
    peerDependencies:
      webpack: ^4.0.0 || ^5.0.0
    dependencies:
      loader-utils: 2.0.4
      schema-utils: 3.1.1
    dev: true

  /react-dom/18.2.0_react@18.2.0:
    resolution: {integrity: sha512-6IMTriUmvsjHUjNtEDudZfuDQUoWXVxKHhlEGSk81n4YFS+r/Kl99wXiwlVXtPBtJenozv2P+hxDsw9eA7Xo6g==}
    peerDependencies:
      react: ^18.2.0
    dependencies:
      loose-envify: 1.4.0
      react: 18.2.0
      scheduler: 0.23.0

  /react-i18next/11.18.6_vfm63zmruocgezzfl2v26zlzpy:
    resolution: {integrity: sha512-yHb2F9BiT0lqoQDt8loZ5gWP331GwctHz9tYQ8A2EIEUu+CcEdjBLQWli1USG3RdWQt3W+jqQLg/d4rrQR96LA==}
    peerDependencies:
      i18next: '>= 19.0.0'
      react: '>= 16.8.0'
      react-dom: '*'
      react-native: '*'
    peerDependenciesMeta:
      react-dom:
        optional: true
      react-native:
        optional: true
    dependencies:
      '@babel/runtime': 7.19.0
      html-parse-stringify: 3.0.1
      i18next: 21.10.0
      react: 18.2.0
      react-dom: 18.2.0_react@18.2.0
    dev: false

  /react-is/16.13.1:
    resolution: {integrity: sha512-24e6ynE2H+OKt4kqsOvNd8kBpV65zoxbA4BVsEOB3ARVWQki/DHzaUoC5KuON/BiccDaCCTZBuOcfZs70kR8bQ==}

  /react-is/18.2.0:
    resolution: {integrity: sha512-xWGDIW6x921xtzPkhiULtthJHoJvBbF3q26fzloPCK0hsvxtPVelvftw3zjbHWSkR2km9Z+4uxbDDK/6Zw9B8w==}

  /react-remove-scroll-bar/2.3.4_w5j4k42lgipnm43s3brx6h3c34:
    resolution: {integrity: sha512-63C4YQBUt0m6ALadE9XV56hV8BgJWDmmTPY758iIJjfQKt2nYwoUrPk0LXRXcB/yIj82T1/Ixfdpdk68LwIB0A==}
    engines: {node: '>=10'}
    peerDependencies:
      '@types/react': ^16.8.0 || ^17.0.0 || ^18.0.0
      react: ^16.8.0 || ^17.0.0 || ^18.0.0
    peerDependenciesMeta:
      '@types/react':
        optional: true
    dependencies:
      '@types/react': 18.0.20
      react: 18.2.0
      react-style-singleton: 2.2.1_w5j4k42lgipnm43s3brx6h3c34
      tslib: 2.4.0
    dev: false

  /react-remove-scroll/2.5.4_w5j4k42lgipnm43s3brx6h3c34:
    resolution: {integrity: sha512-xGVKJJr0SJGQVirVFAUZ2k1QLyO6m+2fy0l8Qawbp5Jgrv3DeLalrfMNBFSlmz5kriGGzsVBtGVnf4pTKIhhWA==}
    engines: {node: '>=10'}
    peerDependencies:
      '@types/react': ^16.8.0 || ^17.0.0 || ^18.0.0
      react: ^16.8.0 || ^17.0.0 || ^18.0.0
    peerDependenciesMeta:
      '@types/react':
        optional: true
    dependencies:
      '@types/react': 18.0.20
      react: 18.2.0
      react-remove-scroll-bar: 2.3.4_w5j4k42lgipnm43s3brx6h3c34
      react-style-singleton: 2.2.1_w5j4k42lgipnm43s3brx6h3c34
      tslib: 2.4.0
      use-callback-ref: 1.3.0_w5j4k42lgipnm43s3brx6h3c34
      use-sidecar: 1.1.2_w5j4k42lgipnm43s3brx6h3c34
    dev: false

  /react-router-dom/6.6.1_biqbaboplfbrettd7655fr4n2y:
    resolution: {integrity: sha512-u+8BKUtelStKbZD5UcY0NY90WOzktrkJJhyhNg7L0APn9t1qJNLowzrM9CHdpB6+rcPt6qQrlkIXsTvhuXP68g==}
    engines: {node: '>=14'}
    peerDependencies:
      react: '>=16.8'
      react-dom: '>=16.8'
    dependencies:
      '@remix-run/router': 1.2.1
      react: 18.2.0
      react-dom: 18.2.0_react@18.2.0
      react-router: 6.6.1_react@18.2.0
    dev: false

  /react-router/6.6.1_react@18.2.0:
    resolution: {integrity: sha512-YkvlYRusnI/IN0kDtosUCgxqHeulN5je+ew8W+iA1VvFhf86kA+JEI/X/8NqYcr11hCDDp906S+SGMpBheNeYQ==}
    engines: {node: '>=14'}
    peerDependencies:
      react: '>=16.8'
    dependencies:
      '@remix-run/router': 1.2.1
      react: 18.2.0
    dev: false

  /react-style-singleton/2.2.1_w5j4k42lgipnm43s3brx6h3c34:
    resolution: {integrity: sha512-ZWj0fHEMyWkHzKYUr2Bs/4zU6XLmq9HsgBURm7g5pAVfyn49DgUiNgY2d4lXRlYSiCif9YBGpQleewkcqddc7g==}
    engines: {node: '>=10'}
    peerDependencies:
      '@types/react': ^16.8.0 || ^17.0.0 || ^18.0.0
      react: ^16.8.0 || ^17.0.0 || ^18.0.0
    peerDependenciesMeta:
      '@types/react':
        optional: true
    dependencies:
      '@types/react': 18.0.20
      get-nonce: 1.0.1
      invariant: 2.2.4
      react: 18.2.0
      tslib: 2.4.0
    dev: false

  /react-transition-group/4.4.5_biqbaboplfbrettd7655fr4n2y:
    resolution: {integrity: sha512-pZcd1MCJoiKiBR2NRxeCRg13uCXbydPnmB4EOeRrY7480qNWO8IIgQG6zlDkm6uRMsURXPuKq0GWtiM59a5Q6g==}
    peerDependencies:
      react: '>=16.6.0'
      react-dom: '>=16.6.0'
    dependencies:
      '@babel/runtime': 7.20.7
      dom-helpers: 5.2.1
      loose-envify: 1.4.0
      prop-types: 15.8.1
      react: 18.2.0
      react-dom: 18.2.0_react@18.2.0
    dev: false

  /react/18.2.0:
    resolution: {integrity: sha512-/3IjMdb2L9QbBdWiW5e3P2/npwMBaU9mHCSCUzNln0ZCYbcfTsGbTJrU/kGemdH2IWmB2ioZ+zkxtmq6g09fGQ==}
    engines: {node: '>=0.10.0'}
    dependencies:
      loose-envify: 1.4.0

  /read-pkg-up/7.0.1:
    resolution: {integrity: sha512-zK0TB7Xd6JpCLmlLmufqykGE+/TlOePD6qKClNW7hHDKFh/J7/7gCWGR7joEQEW1bKq3a3yUZSObOoWLFQ4ohg==}
    engines: {node: '>=8'}
    dependencies:
      find-up: 4.1.0
      read-pkg: 5.2.0
      type-fest: 0.8.1
    dev: true

  /read-pkg/5.2.0:
    resolution: {integrity: sha512-Ug69mNOpfvKDAc2Q8DRpMjjzdtrnv9HcSMX+4VsZxD1aZ6ZzrIE7rlzXBtWTyhULSMKg076AW6WR5iZpD0JiOg==}
    engines: {node: '>=8'}
    dependencies:
      '@types/normalize-package-data': 2.4.1
      normalize-package-data: 2.5.0
      parse-json: 5.2.0
      type-fest: 0.6.0
    dev: true

  /read-yaml-file/1.1.0:
    resolution: {integrity: sha512-VIMnQi/Z4HT2Fxuwg5KrY174U1VdUIASQVWXXyqtNRtxSr9IYkn1rsI6Tb6HsrHCmB7gVpNwX6JxPTHcH6IoTA==}
    engines: {node: '>=6'}
    dependencies:
      graceful-fs: 4.2.10
      js-yaml: 3.14.1
      pify: 4.0.1
      strip-bom: 3.0.0
    dev: true

  /readable-stream/1.0.34:
    resolution: {integrity: sha512-ok1qVCJuRkNmvebYikljxJA/UEsKwLl2nI1OmaqAu4/UE+h0wKCHok4XkL/gvi39OacXvw59RJUOFUkDib2rHg==}
    dependencies:
      core-util-is: 1.0.3
      inherits: 2.0.4
      isarray: 0.0.1
      string_decoder: 0.10.31
    dev: false

  /readable-stream/2.3.7:
    resolution: {integrity: sha512-Ebho8K4jIbHAxnuxi7o42OrZgF/ZTNcsZj6nRKyUmkhLFq8CHItp/fy6hQZuZmP/n3yZ9VBUbp4zz/mX8hmYPw==}
    dependencies:
      core-util-is: 1.0.3
      inherits: 2.0.4
      isarray: 1.0.0
      process-nextick-args: 2.0.1
      safe-buffer: 5.1.2
      string_decoder: 1.1.1
      util-deprecate: 1.0.2
    dev: false

  /readable-stream/3.6.0:
    resolution: {integrity: sha512-BViHy7LKeTz4oNnkcLJ+lVSL6vpiFeX6/d3oSH8zCW7UxP2onchk+vTGB143xuFjHS3deTgkKoXXymXqymiIdA==}
    engines: {node: '>= 6'}
    dependencies:
      inherits: 2.0.4
      string_decoder: 1.3.0
      util-deprecate: 1.0.2

  /realistic-structured-clone/3.0.0:
    resolution: {integrity: sha512-rOjh4nuWkAqf9PWu6JVpOWD4ndI+JHfgiZeMmujYcPi+fvILUu7g6l26TC1K5aBIp34nV+jE1cDO75EKOfHC5Q==}
    dependencies:
      domexception: 1.0.1
      typeson: 6.1.0
      typeson-registry: 1.0.0-alpha.39
    dev: true

  /redent/3.0.0:
    resolution: {integrity: sha512-6tDA8g98We0zd0GvVeMT9arEOnTw9qM03L9cJXaCjrip1OO764RDBLBfrB4cwzNGDj5OA5ioymC9GkizgWJDUg==}
    engines: {node: '>=8'}
    dependencies:
      indent-string: 4.0.0
      strip-indent: 3.0.0
    dev: true

  /regenerate-unicode-properties/10.1.0:
    resolution: {integrity: sha512-d1VudCLoIGitcU/hEg2QqvyGZQmdC0Lf8BqdOMXGFSvJP4bNV1+XqbPQeHHLD51Jh4QJJ225dlIFvY4Ly6MXmQ==}
    engines: {node: '>=4'}
    dependencies:
      regenerate: 1.4.2
    dev: true

  /regenerate/1.4.2:
    resolution: {integrity: sha512-zrceR/XhGYU/d/opr2EKO7aRHUeiBI8qjtfHqADTwZd6Szfy16la6kqD0MIUs5z5hx6AaKa+PixpPrR289+I0A==}
    dev: true

  /regenerator-runtime/0.13.11:
    resolution: {integrity: sha512-kY1AZVr2Ra+t+piVaJ4gxaFaReZVH40AKNo7UCX6W+dEwBo/2oZJzqfuN1qLq1oL45o56cPaTXELwrTh8Fpggg==}

  /regenerator-runtime/0.13.9:
    resolution: {integrity: sha512-p3VT+cOEgxFsRRA9X4lkI1E+k2/CtnKtU4gcxyaCUreilL/vqI6CdZ3wxVUx3UOUg+gnUOQQcRI7BmSI656MYA==}

  /regenerator-transform/0.15.1:
    resolution: {integrity: sha512-knzmNAcuyxV+gQCufkYcvOqX/qIIfHLv0u5x79kRxuGojfYVky1f15TzZEu2Avte8QGepvUNTnLskf8E6X6Vyg==}
    dependencies:
      '@babel/runtime': 7.20.7
    dev: true

  /regexp-tree/0.1.24:
    resolution: {integrity: sha512-s2aEVuLhvnVJW6s/iPgEGK6R+/xngd2jNQ+xy4bXNDKxZKJH6jpPHY6kVeVv1IeLCHgswRj+Kl3ELaDjG6V1iw==}
    hasBin: true
    dev: true

  /regexp.prototype.flags/1.4.3:
    resolution: {integrity: sha512-fjggEOO3slI6Wvgjwflkc4NFRCTZAu5CnNfBd5qOMYhWdn67nJBBu34/TkD++eeFmd8C9r9jfXJ27+nSiRkSUA==}
    engines: {node: '>= 0.4'}
    dependencies:
      call-bind: 1.0.2
      define-properties: 1.1.4
      functions-have-names: 1.2.3

  /regexpp/3.2.0:
    resolution: {integrity: sha512-pq2bWo9mVD43nbts2wGv17XLiNLya+GklZ8kaDLV2Z08gDCsGpnKn9BFMepvWuHCbyVvY7J5o5+BVvoQbmlJLg==}
    engines: {node: '>=8'}
    dev: true

  /regexpu-core/5.2.2:
    resolution: {integrity: sha512-T0+1Zp2wjF/juXMrMxHxidqGYn8U4R+zleSJhX9tQ1PUsS8a9UtYfbsF9LdiVgNX3kiX8RNaKM42nfSgvFJjmw==}
    engines: {node: '>=4'}
    dependencies:
      regenerate: 1.4.2
      regenerate-unicode-properties: 10.1.0
      regjsgen: 0.7.1
      regjsparser: 0.9.1
      unicode-match-property-ecmascript: 2.0.0
      unicode-match-property-value-ecmascript: 2.1.0
    dev: true

  /regjsgen/0.7.1:
    resolution: {integrity: sha512-RAt+8H2ZEzHeYWxZ3H2z6tF18zyyOnlcdaafLrm21Bguj7uZy6ULibiAFdXEtKQY4Sy7wDTwDiOazasMLc4KPA==}
    dev: true

  /regjsparser/0.9.1:
    resolution: {integrity: sha512-dQUtn90WanSNl+7mQKcXAgZxvUe7Z0SqXlgzv0za4LwiUhyzBC58yQO3liFoUgu8GiJVInAhJjkj1N0EtQ5nkQ==}
    hasBin: true
    dependencies:
      jsesc: 0.5.0
    dev: true

  /require-directory/2.1.1:
    resolution: {integrity: sha512-fGxEI7+wsG9xrvdjsrlmL22OMTTiHRwAMroiEeMgq8gzoLC/PQr7RsRDSTLUg/bZAZtF+TVIkHc6/4RIKrui+Q==}
    engines: {node: '>=0.10.0'}

  /require-from-string/2.0.2:
    resolution: {integrity: sha512-Xf0nWe6RseziFMu+Ap9biiUbmplq6S9/p+7w7YXP/JBHhrUDDUhwa+vANyubuqfZWTveU//DYVGsDG7RKL/vEw==}
    engines: {node: '>=0.10.0'}
    dev: true

  /require-main-filename/2.0.0:
    resolution: {integrity: sha512-NKN5kMDylKuldxYLSUfrbo5Tuzh4hd+2E8NPPX02mZtn1VuREQToYe/ZdlJy+J3uCpfaiGF05e7B8W0iXbQHmg==}
    dev: true

  /resolve-alpn/1.2.1:
    resolution: {integrity: sha512-0a1F4l73/ZFZOakJnQ3FvkJ2+gSTQWz/r2KE5OdDY0TxPm5h4GkqkWWfM47T7HsbnOtcJVEF4epCVy6u7Q3K+g==}
    dev: true

  /resolve-cwd/3.0.0:
    resolution: {integrity: sha512-OrZaX2Mb+rJCpH/6CpSqt9xFVpN++x01XnN2ie9g6P5/3xelLAkXWVADpdz1IHD/KFfEXyE6V0U01OQ3UO2rEg==}
    engines: {node: '>=8'}
    dependencies:
      resolve-from: 5.0.0
    dev: true

  /resolve-from/4.0.0:
    resolution: {integrity: sha512-pb/MYmXstAkysRFx8piNI1tGFNQIFA3vkE3Gq4EuA1dF6gHp/+vgZqsCGJapvy8N3Q+4o7FwvquPJcnZ7RYy4g==}
    engines: {node: '>=4'}

  /resolve-from/5.0.0:
    resolution: {integrity: sha512-qYg9KP24dD5qka9J47d0aVky0N+b4fTU89LN9iDnjB5waksiC49rvMB0PrUJQGoTmH50XPiqOvAjDfaijGxYZw==}
    engines: {node: '>=8'}
    dev: true

  /resolve.exports/1.1.0:
    resolution: {integrity: sha512-J1l+Zxxp4XK3LUDZ9m60LRJF/mAe4z6a4xyabPHk7pvK5t35dACV32iIjJDFeWZFfZlO29w6SZ67knR0tHzJtQ==}
    engines: {node: '>=10'}
    dev: true

  /resolve/1.22.1:
    resolution: {integrity: sha512-nBpuuYuY5jFsli/JIs1oldw6fOQCBioohqWZg/2hiaOybXOft4lonv85uDOKXdf8rhyK159cxU5cDcK/NKk8zw==}
    dependencies:
      is-core-module: 2.10.0
      path-parse: 1.0.7
      supports-preserve-symlinks-flag: 1.0.0

  /resolve/2.0.0-next.4:
    resolution: {integrity: sha512-iMDbmAWtfU+MHpxt/I5iWI7cY6YVEZUQ3MBgPQ++XD1PELuJHIl82xBmObyP2KyQmkNB2dsqF7seoQQiAn5yDQ==}
    dependencies:
      is-core-module: 2.10.0
      path-parse: 1.0.7
      supports-preserve-symlinks-flag: 1.0.0
    dev: true

  /responselike/3.0.0:
    resolution: {integrity: sha512-40yHxbNcl2+rzXvZuVkrYohathsSJlMTXKryG5y8uciHv1+xDLHQpgjG64JUO9nrEq2jGLH6IZ8BcZyw3wrweg==}
    engines: {node: '>=14.16'}
    dependencies:
      lowercase-keys: 3.0.0
    dev: true

  /restore-cursor/3.1.0:
    resolution: {integrity: sha512-l+sSefzHpj5qimhFSE5a8nufZYAM3sBSVMAPtYkmC+4EH2anSGaEMXSD0izRQbu9nfyQ9y5JrVmp7E8oZrUjvA==}
    engines: {node: '>=8'}
    dependencies:
      onetime: 5.1.2
      signal-exit: 3.0.7
    dev: true

  /reusify/1.0.4:
    resolution: {integrity: sha512-U9nH88a3fc/ekCF1l0/UP1IosiuIjyTh7hBvXVMHYgVcfGvt897Xguj2UOLDeI5BG2m7/uwyaLVT6fbtCwTyzw==}
    engines: {iojs: '>=1.0.0', node: '>=0.10.0'}
    dev: true

  /rfdc/1.3.0:
    resolution: {integrity: sha512-V2hovdzFbOi77/WajaSMXk2OLm+xNIeQdMMuB7icj7bk6zi2F8GGAxigcnDFpJHbNyNcgyJDiP+8nOrY5cZGrA==}
    dev: true

  /rimraf/2.7.1:
    resolution: {integrity: sha512-uWjbaKIK3T1OSVptzX7Nl6PvQ3qAGtKEtVRjRuazjfL3Bx5eI409VZSqgND+4UNnmzLVdPj9FqFJNPqBZFve4w==}
    hasBin: true
    dependencies:
      glob: 7.2.3
    dev: true

  /rimraf/3.0.2:
    resolution: {integrity: sha512-JZkJMZkAGFFPP2YqXZXPbMlMBgsxzE8ILs4lMIX/2o0L9UBw9O/Y3o6wFw/i9YLapcUJWwqbi3kdxIPdC62TIA==}
    hasBin: true
    dependencies:
      glob: 7.2.3
    dev: true

  /rollup-plugin-terser/7.0.2_rollup@2.79.1:
    resolution: {integrity: sha512-w3iIaU4OxcF52UUXiZNsNeuXIMDvFrr+ZXK6bFZ0Q60qyVfq4uLptoS4bbq3paG3x216eQllFZX7zt6TIImguQ==}
    deprecated: This package has been deprecated and is no longer maintained. Please use @rollup/plugin-terser
    peerDependencies:
      rollup: ^2.0.0
    dependencies:
      '@babel/code-frame': 7.18.6
      jest-worker: 26.6.2
      rollup: 2.79.1
      serialize-javascript: 4.0.0
      terser: 5.16.1
    dev: true

  /rollup/2.79.1:
    resolution: {integrity: sha512-uKxbd0IhMZOhjAiD5oAFp7BqvkA4Dv47qpOCtaNvng4HBwdbWtdOh8f5nZNuk2rp51PMGk3bzfWu5oayNEuYnw==}
    engines: {node: '>=10.0.0'}
    hasBin: true
    optionalDependencies:
      fsevents: 2.3.2
    dev: true

  /rollup/3.9.1:
    resolution: {integrity: sha512-GswCYHXftN8ZKGVgQhTFUJB/NBXxrRGgO2NCy6E8s1rwEJ4Q9/VttNqcYfEvx4dTo4j58YqdC3OVztPzlKSX8w==}
    engines: {node: '>=14.18.0', npm: '>=8.0.0'}
    hasBin: true
    optionalDependencies:
      fsevents: 2.3.2
    dev: true

  /run-parallel/1.2.0:
    resolution: {integrity: sha512-5l4VyZR86LZ/lDxZTR6jqL8AFE2S0IFLMP26AbjsLVADxHdhB/c0GUsH+y39UfCi3dzz8OlQuPmnaJOMoDHQBA==}
    dependencies:
      queue-microtask: 1.2.3
    dev: true

  /rxjs/7.8.0:
    resolution: {integrity: sha512-F2+gxDshqmIub1KdvZkaEfGDwLNpPvk9Fs6LD/MyQxNgMds/WH9OdDDXOmxUZpME+iSK3rQCctkL0DYyytUqMg==}
    dependencies:
      tslib: 2.4.0
    dev: true

  /safari-14-idb-fix/3.0.0:
    resolution: {integrity: sha512-eBNFLob4PMq8JA1dGyFn6G97q3/WzNtFK4RnzT1fnLq+9RyrGknzYiM/9B12MnKAxuj1IXr7UKYtTNtjyKMBog==}
    dev: false

  /safe-buffer/5.1.2:
    resolution: {integrity: sha512-Gd2UZBJDkXlY7GbJxfsE8/nvKkUEU1G38c1siN6QP6a9PT9MmHB8GnpscSmMJSoF8LOIrt8ud/wPtojys4G6+g==}
    dev: false

  /safe-buffer/5.2.1:
    resolution: {integrity: sha512-rp3So07KcdmmKbGvgaNxQSJr7bGVSVk5S9Eq1F+ppbRo70+YeaDxkw5Dd8NPN+GD6bjnYm2VuPuCXmpuYvmCXQ==}

  /safe-regex-test/1.0.0:
    resolution: {integrity: sha512-JBUUzyOgEwXQY1NuPtvcj/qcBDbDmEvWufhlnXZIm75DEHp+afM1r1ujJpJsV/gSM4t59tpDyPi1sd6ZaPFfsA==}
    dependencies:
      call-bind: 1.0.2
      get-intrinsic: 1.1.3
      is-regex: 1.1.4
    dev: true

  /safe-regex/2.1.1:
    resolution: {integrity: sha512-rx+x8AMzKb5Q5lQ95Zoi6ZbJqwCLkqi3XuJXp5P3rT8OEc6sZCJG5AE5dU3lsgRr/F4Bs31jSlVN+j5KrsGu9A==}
    dependencies:
      regexp-tree: 0.1.24
    dev: true

  /safer-buffer/2.1.2:
    resolution: {integrity: sha512-YZo3K82SD7Riyi0E1EQPojLz7kpepnSQI9IyPbHHg1XXXevb5dJI7tpyN2ADxGcQbHG7vcyRHk0cbwqcQriUtg==}

  /scheduler/0.23.0:
    resolution: {integrity: sha512-CtuThmgHNg7zIZWAXi3AsyIzA3n4xx7aNyjwC2VJldO2LMVDhFK+63xGqq6CsJH4rTAt6/M+N4GhZiDYPx9eUw==}
    dependencies:
      loose-envify: 1.4.0

  /schema-utils/2.7.1:
    resolution: {integrity: sha512-SHiNtMOUGWBQJwzISiVYKu82GiV4QYGePp3odlY1tuKO7gPtphAT5R/py0fA6xtbgLL/RvtJZnU9b8s0F1q0Xg==}
    engines: {node: '>= 8.9.0'}
    dependencies:
      '@types/json-schema': 7.0.11
      ajv: 6.12.6
      ajv-keywords: 3.5.2_ajv@6.12.6
    dev: true

  /schema-utils/3.1.1:
    resolution: {integrity: sha512-Y5PQxS4ITlC+EahLuXaY86TXfR7Dc5lw294alXOq86JAHCihAIZfqv8nNCWvaEJvaC51uN9hbLGeV0cFBdH+Fw==}
    engines: {node: '>= 10.13.0'}
    dependencies:
      '@types/json-schema': 7.0.11
      ajv: 6.12.6
      ajv-keywords: 3.5.2_ajv@6.12.6
    dev: true

  /semver/5.7.1:
    resolution: {integrity: sha512-sauaDf/PZdVgrLTNYHRtpXa1iRiKcaebiKQ1BJdpQlWH2lCvexQdX55snPFyK7QzpudqbCI0qXFfOasHdyNDGQ==}
    hasBin: true
    dev: true

  /semver/6.3.0:
    resolution: {integrity: sha512-b39TBaTSfV6yBrapU89p5fKekE2m/NwnDocOVruQFS1/veMgdzuPcnOM34M6CwxW8jH/lxEa5rBoDeUwu5HHTw==}
    hasBin: true
    dev: true

  /semver/7.3.7:
    resolution: {integrity: sha512-QlYTucUYOews+WeEujDoEGziz4K6c47V/Bd+LjSSYcA94p+DmINdf7ncaUinThfvZyu13lN9OY1XDxt8C0Tw0g==}
    engines: {node: '>=10'}
    hasBin: true
    dependencies:
      lru-cache: 6.0.0
    dev: true

  /semver/7.3.8:
    resolution: {integrity: sha512-NB1ctGL5rlHrPJtFDVIVzTyQylMLu9N9VICA6HSFJo8MCGVTMW6gfpicwKmmK/dAjTOrqu5l63JJOpDSrAis3A==}
    engines: {node: '>=10'}
    hasBin: true
    dependencies:
      lru-cache: 6.0.0
    dev: true

  /serialize-javascript/4.0.0:
    resolution: {integrity: sha512-GaNA54380uFefWghODBWEGisLZFj00nS5ACs6yHa9nLqlLpVLO8ChDGeKRjZnV4Nh4n0Qi7nhYZD/9fCPzEqkw==}
    dependencies:
      randombytes: 2.1.0
    dev: true

  /serialize-javascript/6.0.0:
    resolution: {integrity: sha512-Qr3TosvguFt8ePWqsvRfrKyQXIiW+nGbYpy8XK24NQHE83caxWt+mIymTT19DGFbNWNLfEwsrkSmN64lVWB9ag==}
    dependencies:
      randombytes: 2.1.0
    dev: true

  /set-blocking/2.0.0:
    resolution: {integrity: sha512-KiKBS8AnWGEyLzofFfmvKwpdPzqiy16LvQfK3yv/fVH7Bj13/wl3JSR1J+rfgRE9q7xUJK4qvgS8raSOeLUehw==}
    dev: true

  /shebang-command/1.2.0:
    resolution: {integrity: sha512-EV3L1+UQWGor21OmnvojK36mhg+TyIKDh3iFBKBohr5xeXIhNBcx8oWdgkTEEQ+BEFFYdLRuqMfd5L84N1V5Vg==}
    engines: {node: '>=0.10.0'}
    dependencies:
      shebang-regex: 1.0.0
    dev: true

  /shebang-command/2.0.0:
    resolution: {integrity: sha512-kHxr2zZpYtdmrN1qDjrrX/Z1rR1kG8Dx+gkpK1G4eXmvXswmcE1hTWBWYUzlraYw1/yZp6YuDY77YtvbN0dmDA==}
    engines: {node: '>=8'}
    dependencies:
      shebang-regex: 3.0.0
    dev: true

  /shebang-regex/1.0.0:
    resolution: {integrity: sha512-wpoSFAxys6b2a2wHZ1XpDSgD7N9iVjg29Ph9uV/uaP9Ex/KXlkTZTeddxDPSYQpgvzKLGJke2UU0AzoGCjNIvQ==}
    engines: {node: '>=0.10.0'}
    dev: true

  /shebang-regex/3.0.0:
    resolution: {integrity: sha512-7++dFhtcx3353uBaq8DDR4NuxBetBzC7ZQOhmTQInHEd6bSrXdiEyzCvG07Z44UYdLShWUyXt5M/yhz8ekcb1A==}
    engines: {node: '>=8'}
    dev: true

  /shell-quote/1.7.4:
    resolution: {integrity: sha512-8o/QEhSSRb1a5i7TFR0iM4G16Z0vYB2OQVs4G3aAFXjn3T6yEx8AZxy1PgDF7I00LZHYA3WxaSYIf5e5sAX8Rw==}
    dev: true

  /side-channel/1.0.4:
    resolution: {integrity: sha512-q5XPytqFEIKHkGdiMIrY10mvLRvnQh42/+GoBlFW3b2LXLE2xxJpZFdm94we0BaoV3RwJyGqg5wS7epxTv0Zvw==}
    dependencies:
      call-bind: 1.0.2
      get-intrinsic: 1.1.3
      object-inspect: 1.12.2
    dev: true

  /signal-exit/3.0.7:
    resolution: {integrity: sha512-wnD2ZE+l+SPC/uoS0vXeE9L1+0wuaMqKlfz9AMUo38JsyLSBWSFcHR1Rri62LZc12vLr1gb3jl7iwQhgwpAbGQ==}
    dev: true

  /simple-peer/9.11.1:
    resolution: {integrity: sha512-D1SaWpOW8afq1CZGWB8xTfrT3FekjQmPValrqncJMX7QFl8YwhrPTZvMCANLtgBwwdS+7zURyqxDDEmY558tTw==}
    dependencies:
      buffer: 6.0.3
      debug: 4.3.4
      err-code: 3.0.1
      get-browser-rtc: 1.1.0
      queue-microtask: 1.2.3
      randombytes: 2.1.0
      readable-stream: 3.6.0
    transitivePeerDependencies:
      - supports-color
    dev: false

  /sisteransi/1.0.5:
    resolution: {integrity: sha512-bLGGlR1QxBcynn2d5YmDX4MGjlZvy2MRBDRNHLJ8VI6l6+9FUiyTFNJ0IveOSP0bcXgVDPRcfGqA0pjaqUpfVg==}
    dev: true

  /slash/3.0.0:
    resolution: {integrity: sha512-g9Q1haeby36OSStwb4ntCGGGaKsaVSjQ68fBxoQcutl5fS1vuY18H3wSt3jFyFtrkx+Kz0V1G85A4MyAdDMi2Q==}
    engines: {node: '>=8'}
    dev: true

  /slash/4.0.0:
    resolution: {integrity: sha512-3dOsAHXXUkQTpOYcoAxLIorMTp4gIQr5IW3iVb7A7lFIp0VHhnynm9izx6TssdrIcVIESAlVjtnO2K8bg+Coew==}
    engines: {node: '>=12'}
    dev: true

  /slice-ansi/3.0.0:
    resolution: {integrity: sha512-pSyv7bSTC7ig9Dcgbw9AuRNUb5k5V6oDudjZoMBSr13qpLBG7tB+zgCkARjq7xIUgdz5P1Qe8u+rSGdouOOIyQ==}
    engines: {node: '>=8'}
    dependencies:
      ansi-styles: 4.3.0
      astral-regex: 2.0.0
      is-fullwidth-code-point: 3.0.0
    dev: true

  /slice-ansi/4.0.0:
    resolution: {integrity: sha512-qMCMfhY040cVHT43K9BFygqYbUPFZKHOg7K73mtTWJRb8pyP3fzf4Ixd5SzdEJQ6MRUg/WBnOLxghZtKKurENQ==}
    engines: {node: '>=10'}
    dependencies:
      ansi-styles: 4.3.0
      astral-regex: 2.0.0
      is-fullwidth-code-point: 3.0.0
    dev: true

  /slice-ansi/5.0.0:
    resolution: {integrity: sha512-FC+lgizVPfie0kkhqUScwRu1O/lF6NOgJmlCgK+/LYxDCTk8sGelYaHDhFcDN+Sn3Cv+3VSa4Byeo+IMCzpMgQ==}
    engines: {node: '>=12'}
    dependencies:
      ansi-styles: 6.2.1
      is-fullwidth-code-point: 4.0.0
    dev: true

  /smartwrap/2.0.2:
    resolution: {integrity: sha512-vCsKNQxb7PnCNd2wY1WClWifAc2lwqsG8OaswpJkVJsvMGcnEntdTCDajZCkk93Ay1U3t/9puJmb525Rg5MZBA==}
    engines: {node: '>=6'}
    hasBin: true
    dependencies:
      array.prototype.flat: 1.3.0
      breakword: 1.0.5
      grapheme-splitter: 1.0.4
      strip-ansi: 6.0.1
      wcwidth: 1.0.1
      yargs: 15.4.1
    dev: true

  /source-list-map/2.0.1:
    resolution: {integrity: sha512-qnQ7gVMxGNxsiL4lEuJwe/To8UnK7fAnmbGEEH8RpLouuKbeEm0lhbQVFIrNSuB+G7tVrAlVsZgETT5nljf+Iw==}
    dev: true

  /source-map-js/1.0.2:
    resolution: {integrity: sha512-R0XvVJ9WusLiqTCEiGCmICCMplcCkIwwR11mOSD9CR5u+IXYdiseeEuXCVAjS54zqwkLcPNnmU4OeJ6tUrWhDw==}
    engines: {node: '>=0.10.0'}

  /source-map-support/0.5.13:
    resolution: {integrity: sha512-SHSKFHadjVA5oR4PPqhtAVdcBWwRYVd6g6cAXnIbRiIwc2EhPrTuKUBdSLvlEKyIP3GCf89fltvcZiP9MMFA1w==}
    dependencies:
      buffer-from: 1.1.2
      source-map: 0.6.1
    dev: true

  /source-map-support/0.5.21:
    resolution: {integrity: sha512-uBHU3L3czsIyYXKX88fdrGovxdSCoTGDRZ6SYXtSRxLZUzHg5P/66Ht6uoUlHu9EZod+inXhKo3qQgwXUT/y1w==}
    dependencies:
      buffer-from: 1.1.2
      source-map: 0.6.1
    dev: true

  /source-map/0.5.7:
    resolution: {integrity: sha512-LbrmJOMUSdEVxIKvdcJzQC+nQhe8FUZQTXQy6+I75skNgn3OoQ0DZA8YnFa7gp8tqtL3KPf1kmo0R5DoApeSGQ==}
    engines: {node: '>=0.10.0'}
    dev: false

  /source-map/0.6.1:
    resolution: {integrity: sha512-UjgapumWlbMhkBgzT7Ykc5YXUT46F0iKu8SGXq0bcwP5dz/h0Plj6enJqjz1Zbq2l5WaqYnrVbwWOWMyF3F47g==}
    engines: {node: '>=0.10.0'}
    dev: true

  /source-map/0.8.0-beta.0:
    resolution: {integrity: sha512-2ymg6oRBpebeZi9UUNsgQ89bhx01TcTkmNTGnNO88imTmbSgy4nfujrgVEFKWpMTEGA11EDkTt7mqObTPdigIA==}
    engines: {node: '>= 8'}
    dependencies:
      whatwg-url: 7.1.0
    dev: true

  /sourcemap-codec/1.4.8:
    resolution: {integrity: sha512-9NykojV5Uih4lgo5So5dtw+f0JgJX30KCNI8gwhz2J9A15wD0Ml6tjHKwf6fTSa6fAdVBdZeNOs9eJ71qCk8vA==}
    deprecated: Please use @jridgewell/sourcemap-codec instead
    dev: true

  /spawn-command/0.0.2-1:
    resolution: {integrity: sha512-n98l9E2RMSJ9ON1AKisHzz7V42VDiBQGY6PB1BwRglz99wpVsSuGzQ+jOi6lFXBGVTCrRpltvjm+/XA+tpeJrg==}
    dev: true

  /spawndamnit/2.0.0:
    resolution: {integrity: sha512-j4JKEcncSjFlqIwU5L/rp2N5SIPsdxaRsIv678+TZxZ0SRDJTm8JrxJMjE/XuiEZNEir3S8l0Fa3Ke339WI4qA==}
    dependencies:
      cross-spawn: 5.1.0
      signal-exit: 3.0.7
    dev: true

  /spdx-correct/3.1.1:
    resolution: {integrity: sha512-cOYcUWwhCuHCXi49RhFRCyJEK3iPj1Ziz9DpViV3tbZOwXD49QzIN3MpOLJNxh2qwq2lJJZaKMVw9qNi4jTC0w==}
    dependencies:
      spdx-expression-parse: 3.0.1
      spdx-license-ids: 3.0.12
    dev: true

  /spdx-exceptions/2.3.0:
    resolution: {integrity: sha512-/tTrYOC7PPI1nUAgx34hUpqXuyJG+DTHJTnIULG4rDygi4xu/tfgmq1e1cIRwRzwZgo4NLySi+ricLkZkw4i5A==}
    dev: true

  /spdx-expression-parse/3.0.1:
    resolution: {integrity: sha512-cbqHunsQWnJNE6KhVSMsMeH5H/L9EpymbzqTQ3uLwNCLZ1Q481oWaofqH7nO6V07xlXwY6PhQdQ2IedWx/ZK4Q==}
    dependencies:
      spdx-exceptions: 2.3.0
      spdx-license-ids: 3.0.12
    dev: true

  /spdx-license-ids/3.0.12:
    resolution: {integrity: sha512-rr+VVSXtRhO4OHbXUiAF7xW3Bo9DuuF6C5jH+q/x15j2jniycgKbxU09Hr0WqlSLUs4i4ltHGXqTe7VHclYWyA==}
    dev: true

  /split/0.3.3:
    resolution: {integrity: sha512-wD2AeVmxXRBoX44wAycgjVpMhvbwdI2aZjCkvfNcH1YqHQvJVa1duWc73OyVGJUc05fhFaTZeQ/PYsrmyH0JVA==}
    dependencies:
      through: 2.3.8
    dev: true

  /sprintf-js/1.0.3:
    resolution: {integrity: sha512-D9cPgkvLlV3t3IzL0D0YLvGA9Ahk4PcvVwUbN0dSGr1aP0Nrt4AEnTUbuGvquEC0mA64Gqt1fzirlRs5ibXx8g==}
    dev: true

  /stack-utils/2.0.6:
    resolution: {integrity: sha512-XlkWvfIm6RmsWtNJx+uqtKLS8eqFbxUg0ZzLXqY0caEy9l7hruX8IpiDnjsLavoBgqCCR71TqWO8MaXYheJ3RQ==}
    engines: {node: '>=10'}
    dependencies:
      escape-string-regexp: 2.0.0
    dev: true

  /stream-combiner/0.0.4:
    resolution: {integrity: sha512-rT00SPnTVyRsaSz5zgSPma/aHSOic5U1prhYdRy5HS2kTZviFpmDgzilbtsJsxiroqACmayynDN/9VzIbX5DOw==}
    dependencies:
      duplexer: 0.1.2
    dev: true

  /stream-transform/2.1.3:
    resolution: {integrity: sha512-9GHUiM5hMiCi6Y03jD2ARC1ettBXkQBoQAe7nJsPknnI0ow10aXjTnew8QtYQmLjzn974BnmWEAJgCY6ZP1DeQ==}
    dependencies:
      mixme: 0.5.4
    dev: true

  /string-argv/0.3.1:
    resolution: {integrity: sha512-a1uQGz7IyVy9YwhqjZIZu1c8JO8dNIe20xBmSS6qu9kv++k3JGzCVmprbNN5Kn+BgzD5E7YYwg1CcjuJMRNsvg==}
    engines: {node: '>=0.6.19'}
    dev: true

  /string-length/4.0.2:
    resolution: {integrity: sha512-+l6rNN5fYHNhZZy41RXsYptCjA2Igmq4EG7kZAYFQI1E1VTXarr6ZPXBg6eq7Y6eK4FEhY6AJlyuFIb/v/S0VQ==}
    engines: {node: '>=10'}
    dependencies:
      char-regex: 1.0.2
      strip-ansi: 6.0.1
    dev: true

  /string-similarity/4.0.4:
    resolution: {integrity: sha512-/q/8Q4Bl4ZKAPjj8WerIBJWALKkaPRfrvhfF8k/B23i4nzrlRj2/go1m90In7nG/3XDSbOo0+pu6RvCTM9RGMQ==}
    dev: true

  /string-width/4.2.3:
    resolution: {integrity: sha512-wKyQRQpjJ0sIp62ErSZdGsjMJWsap5oRNihHhu6G7JVO/9jIB6UyevL+tXuOqrng8j/cxKTWyWUwvSTriiZz/g==}
    engines: {node: '>=8'}
    dependencies:
      emoji-regex: 8.0.0
      is-fullwidth-code-point: 3.0.0
      strip-ansi: 6.0.1

  /string-width/5.1.2:
    resolution: {integrity: sha512-HnLOCR3vjcY8beoNLtcjZ5/nxn2afmME6lhrDrebokqMap+XbeW8n9TXpPDOqdGK5qcI3oT0GKTW6wC7EMiVqA==}
    engines: {node: '>=12'}
    dependencies:
      eastasianwidth: 0.2.0
      emoji-regex: 9.2.2
      strip-ansi: 7.0.1
    dev: true

  /string.prototype.matchall/4.0.7:
    resolution: {integrity: sha512-f48okCX7JiwVi1NXCVWcFnZgADDC/n2vePlQ/KUCNqCikLLilQvwjMO8+BHVKvgzH0JB0J9LEPgxOGT02RoETg==}
    dependencies:
      call-bind: 1.0.2
      define-properties: 1.1.4
      es-abstract: 1.20.2
      get-intrinsic: 1.1.3
      has-symbols: 1.0.3
      internal-slot: 1.0.3
      regexp.prototype.flags: 1.4.3
      side-channel: 1.0.4
    dev: true

  /string.prototype.matchall/4.0.8:
    resolution: {integrity: sha512-6zOCOcJ+RJAQshcTvXPHoxoQGONa3e/Lqx90wUA+wEzX78sg5Bo+1tQo4N0pohS0erG9qtCqJDjNCQBjeWVxyg==}
    dependencies:
      call-bind: 1.0.2
      define-properties: 1.1.4
      es-abstract: 1.20.5
      get-intrinsic: 1.1.3
      has-symbols: 1.0.3
      internal-slot: 1.0.3
      regexp.prototype.flags: 1.4.3
      side-channel: 1.0.4
    dev: true

  /string.prototype.trimend/1.0.5:
    resolution: {integrity: sha512-I7RGvmjV4pJ7O3kdf+LXFpVfdNOxtCW/2C8f6jNiW4+PQchwxkCDzlk1/7p+Wl4bqFIZeF47qAHXLuHHWKAxog==}
    dependencies:
      call-bind: 1.0.2
      define-properties: 1.1.4
      es-abstract: 1.20.2
    dev: true

  /string.prototype.trimend/1.0.6:
    resolution: {integrity: sha512-JySq+4mrPf9EsDBEDYMOb/lM7XQLulwg5R/m1r0PXEFqrV0qHvl58sdTilSXtKOflCsK2E8jxf+GKC0T07RWwQ==}
    dependencies:
      call-bind: 1.0.2
      define-properties: 1.1.4
      es-abstract: 1.20.5
    dev: true

  /string.prototype.trimstart/1.0.5:
    resolution: {integrity: sha512-THx16TJCGlsN0o6dl2o6ncWUsdgnLRSA23rRE5pyGBw/mLr3Ej/R2LaqCtgP8VNMGZsvMWnf9ooZPyY2bHvUFg==}
    dependencies:
      call-bind: 1.0.2
      define-properties: 1.1.4
      es-abstract: 1.20.2
    dev: true

  /string.prototype.trimstart/1.0.6:
    resolution: {integrity: sha512-omqjMDaY92pbn5HOX7f9IccLA+U1tA9GvtU4JrodiXFfYB7jPzzHpRzpglLAjtUV6bB557zwClJezTqnAiYnQA==}
    dependencies:
      call-bind: 1.0.2
      define-properties: 1.1.4
      es-abstract: 1.20.5
    dev: true

  /string_decoder/0.10.31:
    resolution: {integrity: sha512-ev2QzSzWPYmy9GuqfIVildA4OdcGLeFZQrq5ys6RtiuF+RQQiZWr8TZNyAcuVXyQRYfEO+MsoB/1BuQVhOJuoQ==}
    dev: false

  /string_decoder/1.1.1:
    resolution: {integrity: sha512-n/ShnvDi6FHbbVfviro+WojiFzv+s8MPMHBczVePfUpDJLwoLT0ht1l4YwBCbi8pJAveEEdnkHyPyTP/mzRfwg==}
    dependencies:
      safe-buffer: 5.1.2
    dev: false

  /string_decoder/1.3.0:
    resolution: {integrity: sha512-hkRX8U1WjJFd8LsDJ2yQ/wWWxaopEsABU1XfkM8A+j0+85JAGppt16cr1Whg6KIbb4okU6Mql6BOj+uup/wKeA==}
    dependencies:
      safe-buffer: 5.2.1

  /stringify-object/3.3.0:
    resolution: {integrity: sha512-rHqiFh1elqCQ9WPLIC8I0Q/g/wj5J1eMkyoiD6eoQApWHP0FtlK7rqnhmabL5VUY9JQCcqwwvlOaSuutekgyrw==}
    engines: {node: '>=4'}
    dependencies:
      get-own-enumerable-property-symbols: 3.0.2
      is-obj: 1.0.1
      is-regexp: 1.0.0
    dev: true

  /strip-ansi/6.0.1:
    resolution: {integrity: sha512-Y38VPSHcqkFrCpFnQ9vuSXmquuv5oXOKpGeT6aGrr3o3Gc9AlVa6JBfUSOCnbxGGZF+/0ooI7KrPuUSztUdU5A==}
    engines: {node: '>=8'}
    dependencies:
      ansi-regex: 5.0.1

  /strip-ansi/7.0.1:
    resolution: {integrity: sha512-cXNxvT8dFNRVfhVME3JAe98mkXDYN2O1l7jmcwMnOslDeESg1rF/OZMtK0nRAhiari1unG5cD4jG3rapUAkLbw==}
    engines: {node: '>=12'}
    dependencies:
      ansi-regex: 6.0.1
    dev: true

  /strip-bom/3.0.0:
    resolution: {integrity: sha512-vavAMRXOgBVNF6nyEEmL3DBK19iRpDcoIwW+swQ+CbGiu7lju6t+JklA1MHweoWtadgt4ISVUsXLyDq34ddcwA==}
    engines: {node: '>=4'}
    dev: true

  /strip-bom/4.0.0:
    resolution: {integrity: sha512-3xurFv5tEgii33Zi8Jtp55wEIILR9eh34FAW00PZf+JnSsTmV/ioewSgQl97JHvgjoRGwPShsWm+IdrxB35d0w==}
    engines: {node: '>=8'}
    dev: true

  /strip-comments/2.0.1:
    resolution: {integrity: sha512-ZprKx+bBLXv067WTCALv8SSz5l2+XhpYCsVtSqlMnkAXMWDq+/ekVbl1ghqP9rUHTzv6sm/DwCOiYutU/yp1fw==}
    engines: {node: '>=10'}
    dev: true

  /strip-final-newline/2.0.0:
    resolution: {integrity: sha512-BrpvfNAE3dcvq7ll3xVumzjKjZQ5tI1sEUIKr3Uoks0XUl45St3FlatVqef9prk4jRDzhW6WZg+3bk93y6pLjA==}
    engines: {node: '>=6'}
    dev: true

  /strip-final-newline/3.0.0:
    resolution: {integrity: sha512-dOESqjYr96iWYylGObzd39EuNTa5VJxyvVAEm5Jnh7KGo75V43Hk1odPQkNDyXNmUR6k+gEiDVXnjB8HJ3crXw==}
    engines: {node: '>=12'}
    dev: true

  /strip-indent/3.0.0:
    resolution: {integrity: sha512-laJTa3Jb+VQpaC6DseHhF7dXVqHTfJPCRDaEbid/drOhgitgYku/letMUqOXFoWV0zIIUbjpdH2t+tYj4bQMRQ==}
    engines: {node: '>=8'}
    dependencies:
      min-indent: 1.0.1
    dev: true

  /strip-json-comments/3.1.1:
    resolution: {integrity: sha512-6fPc+R4ihwqP6N/aIv2f1gMH8lOVtWQHoqC4yK6oSDVVocumAsfCqjkXnqiYMhmMwS/mEHLp7Vehlt3ql6lEig==}
    engines: {node: '>=8'}
    dev: true

  /styled-jsx/5.0.7_react@18.2.0:
    resolution: {integrity: sha512-b3sUzamS086YLRuvnaDigdAewz1/EFYlHpYBP5mZovKEdQQOIIYq8lApylub3HHZ6xFjV051kkGU7cudJmrXEA==}
    engines: {node: '>= 12.0.0'}
    peerDependencies:
      '@babel/core': '*'
      babel-plugin-macros: '*'
      react: '>= 16.8.0 || 17.x.x || ^18.0.0-0'
    peerDependenciesMeta:
      '@babel/core':
        optional: true
      babel-plugin-macros:
        optional: true
    dependencies:
      react: 18.2.0
    dev: false

  /styled-jsx/5.1.1_react@18.2.0:
    resolution: {integrity: sha512-pW7uC1l4mBZ8ugbiZrcIsiIvVx1UmTfw7UkC3Um2tmfUq9Bhk8IiyEIPl6F8agHgjzku6j0xQEZbfA5uSgSaCw==}
    engines: {node: '>= 12.0.0'}
    peerDependencies:
      '@babel/core': '*'
      babel-plugin-macros: '*'
      react: '>= 16.8.0 || 17.x.x || ^18.0.0-0'
    peerDependenciesMeta:
      '@babel/core':
        optional: true
      babel-plugin-macros:
        optional: true
    dependencies:
      client-only: 0.0.1
      react: 18.2.0

  /stylis/4.0.13:
    resolution: {integrity: sha512-xGPXiFVl4YED9Jh7Euv2V220mriG9u4B2TA6Ybjc1catrstKD2PpIdU3U0RKpkVBC2EhmL/F0sPCr9vrFTNRag==}
    dev: false

  /stylis/4.1.3:
    resolution: {integrity: sha512-GP6WDNWf+o403jrEp9c5jibKavrtLW+/qYGhFxFrG8maXhwTBI7gLLhiBb0o7uFccWN+EOS9aMO6cGHWAO07OA==}
    dev: false

  /supports-color/5.5.0:
    resolution: {integrity: sha512-QjVjwdXIt408MIiAqCX4oUKsgU2EqAGzs2Ppkm4aQYbjm+ZEWEcW4SfFNTr4uMNZma0ey4f5lgLrkB0aX0QMow==}
    engines: {node: '>=4'}
    dependencies:
      has-flag: 3.0.0

  /supports-color/7.2.0:
    resolution: {integrity: sha512-qpCAvRl9stuOHveKsn7HncJRvv501qIacKzQlO/+Lwxc9+0q2wLyv4Dfvt80/DPn2pqOBsJdDiogXGR9+OvwRw==}
    engines: {node: '>=8'}
    dependencies:
      has-flag: 4.0.0
    dev: true

  /supports-color/8.1.1:
    resolution: {integrity: sha512-MpUEN2OodtUzxvKQl72cUF7RQ5EiHsGvSsVG0ia9c5RbWGL2CI4C7EpPS8UTBIplnlzZiNuV56w+FuNxy3ty2Q==}
    engines: {node: '>=10'}
    dependencies:
      has-flag: 4.0.0
    dev: true

  /supports-preserve-symlinks-flag/1.0.0:
    resolution: {integrity: sha512-ot0WnXS9fgdkgIcePe6RHNk1WA8+muPa6cSjeR3V8K27q9BB1rTE3R1p7Hv0z1ZyAc8s6Vvv8DIyWf681MAt0w==}
    engines: {node: '>= 0.4'}

  /swr/2.0.0:
    resolution: {integrity: sha512-IhUx5yPkX+Fut3h0SqZycnaNLXLXsb2ECFq0Y29cxnK7d8r7auY2JWNbCW3IX+EqXUg3rwNJFlhrw5Ye/b6k7w==}
    engines: {pnpm: '7'}
    peerDependencies:
      react: ^16.11.0 || ^17.0.0 || ^18.0.0
    dependencies:
      use-sync-external-store: 1.2.0
    dev: false

  /synckit/0.8.4:
    resolution: {integrity: sha512-Dn2ZkzMdSX827QbowGbU/4yjWuvNaCoScLLoMo/yKbu+P4GBR6cRGKZH27k6a9bRzdqcyd1DE96pQtQ6uNkmyw==}
    engines: {node: ^14.18.0 || >=16.0.0}
    dependencies:
      '@pkgr/utils': 2.3.1
      tslib: 2.4.0
    dev: true

  /tapable/2.2.1:
    resolution: {integrity: sha512-GNzQvQTOIP6RyTfE2Qxb8ZVlNmw0n88vp1szwWRimP02mnTsx3Wtn5qRdqY9w2XduFNUgvOwhNnQsjwCp+kqaQ==}
    engines: {node: '>=6'}
    dev: true

  /temp-dir/2.0.0:
    resolution: {integrity: sha512-aoBAniQmmwtcKp/7BzsH8Cxzv8OL736p7v1ihGb5e9DJ9kTwGWHrQrVB5+lfVDzfGrdRzXch+ig7LHaY1JTOrg==}
    engines: {node: '>=8'}
    dev: true

  /tempy/0.6.0:
    resolution: {integrity: sha512-G13vtMYPT/J8A4X2SjdtBTphZlrp1gKv6hZiOjw14RCWg6GbHuQBGtjlx75xLbYV/wEc0D7G5K4rxKP/cXk8Bw==}
    engines: {node: '>=10'}
    dependencies:
      is-stream: 2.0.1
      temp-dir: 2.0.0
      type-fest: 0.16.0
      unique-string: 2.0.0
    dev: true

  /term-size/2.2.1:
    resolution: {integrity: sha512-wK0Ri4fOGjv/XPy8SBHZChl8CM7uMc5VML7SqiQ0zG7+J5Vr+RMQDoHa2CNT6KHUnTGIXH34UDMkPzAUyapBZg==}
    engines: {node: '>=8'}
    dev: true

  /terser-webpack-plugin/5.3.6:
    resolution: {integrity: sha512-kfLFk+PoLUQIbLmB1+PZDMRSZS99Mp+/MHqDNmMA6tOItzRt+Npe3E+fsMs5mfcM0wCtrrdU387UnV+vnSffXQ==}
    engines: {node: '>= 10.13.0'}
    peerDependencies:
      '@swc/core': '*'
      esbuild: '*'
      uglify-js: '*'
      webpack: ^5.1.0
    peerDependenciesMeta:
      '@swc/core':
        optional: true
      esbuild:
        optional: true
      uglify-js:
        optional: true
    dependencies:
      '@jridgewell/trace-mapping': 0.3.17
      jest-worker: 27.5.1
      schema-utils: 3.1.1
      serialize-javascript: 6.0.0
      terser: 5.16.1
    dev: true

  /terser/5.16.1:
    resolution: {integrity: sha512-xvQfyfA1ayT0qdK47zskQgRZeWLoOQ8JQ6mIgRGVNwZKdQMU+5FkCBjmv4QjcrTzyZquRw2FVtlJSRUmMKQslw==}
    engines: {node: '>=10'}
    hasBin: true
    dependencies:
      '@jridgewell/source-map': 0.3.2
      acorn: 8.8.0
      commander: 2.20.3
      source-map-support: 0.5.21
    dev: true

  /test-exclude/6.0.0:
    resolution: {integrity: sha512-cAGWPIyOHU6zlmg88jwm7VRyXnMN7iV68OGAbYDk/Mh/xC/pzVPlQtY6ngoIH/5/tciuhGfvESU8GrHrcxD56w==}
    engines: {node: '>=8'}
    dependencies:
      '@istanbuljs/schema': 0.1.3
      glob: 7.2.3
      minimatch: 3.1.2
    dev: true

  /text-table/0.2.0:
    resolution: {integrity: sha512-N+8UisAXDGk8PFXP4HAzVR9nbfmVJ3zYLAWiTIoqC5v5isinhr+r5uaO8+7r3BMfuNIufIsA7RdpVgacC2cSpw==}
    dev: true

  /thenify-all/1.6.0:
    resolution: {integrity: sha512-RNxQH/qI8/t3thXJDwcstUO4zeqo64+Uy/+sNVRBx4Xn2OX+OZ9oP+iJnNFqplFra2ZUVeKCSa2oVWi3T4uVmA==}
    engines: {node: '>=0.8'}
    dependencies:
      thenify: 3.3.1
    dev: false

  /thenify/3.3.1:
    resolution: {integrity: sha512-RVZSIV5IG10Hk3enotrhvz0T9em6cyHBLkH/YAZuKqd8hRkKhSfCGIcP2KUY0EPxndzANBmNllzWPwak+bheSw==}
    dependencies:
      any-promise: 1.3.0
    dev: false

  /through/2.3.8:
    resolution: {integrity: sha512-w89qg7PI8wAdvX60bMDP+bFoD5Dvhm9oLheFp5O4a2QF0cSBGsBX4qZmadPMvVqlLJBBci+WqGGOAPvcDeNSVg==}

  /through2/0.4.2:
    resolution: {integrity: sha512-45Llu+EwHKtAZYTPPVn3XZHBgakWMN3rokhEv5hu596XP+cNgplMg+Gj+1nmAvj+L0K7+N49zBKx5rah5u0QIQ==}
    dependencies:
      readable-stream: 1.0.34
      xtend: 2.1.2
    dev: false

  /timers-ext/0.1.7:
    resolution: {integrity: sha512-b85NUNzTSdodShTIbky6ZF02e8STtVVfD+fu4aXXShEELpozH+bCpJLYMPZbsABN2wDH7fJpqIoXxJpzbf0NqQ==}
    dependencies:
      es5-ext: 0.10.62
      next-tick: 1.1.0
    dev: false

  /tiny-glob/0.2.9:
    resolution: {integrity: sha512-g/55ssRPUjShh+xkfx9UPDXqhckHEsHr4Vd9zX55oSdGZc/MD0m3sferOkwWtp98bv+kcVfEHtRJgBVJzelrzg==}
    dependencies:
      globalyzer: 0.1.0
      globrex: 0.1.2
    dev: true

  /tmp/0.0.33:
    resolution: {integrity: sha512-jRCJlojKnZ3addtTOjdIqoRuPEKBvNXcGYqzO6zWZX8KfKEpnGY5jfggJQ3EjKuu8D4bJRr0y+cYJFmYbImXGw==}
    engines: {node: '>=0.6.0'}
    dependencies:
      os-tmpdir: 1.0.2
    dev: true

  /tmpl/1.0.5:
    resolution: {integrity: sha512-3f0uOEAQwIqGuWW2MVzYg8fV/QNnc/IpuJNG837rLuczAaLVHslWHZQj4IGiEl5Hs3kkbhwL9Ab7Hrsmuj+Smw==}
    dev: true

  /to-fast-properties/2.0.0:
    resolution: {integrity: sha512-/OaKK0xYrs3DmxRYqL/yDc+FxFUVYhDlXMhRmv3z915w2HF1tnN1omB354j8VUGO/hbRzyD6Y3sA7v7GS/ceog==}
    engines: {node: '>=4'}

  /to-regex-range/5.0.1:
    resolution: {integrity: sha512-65P7iz6X5yEr1cwcgvQxbbIw7Uk3gOy5dIdtZ4rDveLqhrdJP+Li/Hx6tyK0NEb+2GCyneCMJiGqrADCSNk8sQ==}
    engines: {node: '>=8.0'}
    dependencies:
      is-number: 7.0.0
    dev: true

  /tr46/0.0.3:
    resolution: {integrity: sha512-N3WMsuqV66lT30CrXNbEjx4GEwlow3v6rr4mCcv6prnfwhS01rkgyFdjPNBYd9br7LpXV1+Emh01fHnq2Gdgrw==}
    dev: false

  /tr46/1.0.1:
    resolution: {integrity: sha512-dTpowEjclQ7Kgx5SdBkqRzVhERQXov8/l9Ft9dVM9fmg0W0KQSVaXX9T4i6twCPNtYiZM53lpSSUAwJbFPOHxA==}
    dependencies:
      punycode: 2.1.1
    dev: true

  /tr46/2.1.0:
    resolution: {integrity: sha512-15Ih7phfcdP5YxqiB+iDtLoaTz4Nd35+IiAv0kQ5FNKHzXgdWqPoTIqEDDJmXceQt4JZk6lVPT8lnDlPpGDppw==}
    engines: {node: '>=8'}
    dependencies:
      punycode: 2.1.1
    dev: true

  /tree-kill/1.2.2:
    resolution: {integrity: sha512-L0Orpi8qGpRG//Nd+H90vFB+3iHnue1zSSGmNOOCh1GLJ7rUKVwV2HvijphGQS2UmhUZewS9VgvxYIdgr+fG1A==}
    hasBin: true
    dev: true

  /trim-newlines/3.0.1:
    resolution: {integrity: sha512-c1PTsA3tYrIsLGkJkzHF+w9F2EyxfXGo4UyJc4pFL++FMjnq0HJS69T3M7d//gKrFKwy429bouPescbjecU+Zw==}
    engines: {node: '>=8'}
    dev: true

  /ts-jest/29.0.3_4f6uxrzmuwipl5rr3bcogf6k74:
    resolution: {integrity: sha512-Ibygvmuyq1qp/z3yTh9QTwVVAbFdDy/+4BtIQR2sp6baF2SJU/8CKK/hhnGIDY2L90Az2jIqTwZPnN2p+BweiQ==}
    engines: {node: ^14.15.0 || ^16.10.0 || >=18.0.0}
    hasBin: true
    peerDependencies:
      '@babel/core': '>=7.0.0-beta.0 <8'
      '@jest/types': ^29.0.0
      babel-jest: ^29.0.0
      esbuild: '*'
      jest: ^29.0.0
      typescript: '>=4.3'
    peerDependenciesMeta:
      '@babel/core':
        optional: true
      '@jest/types':
        optional: true
      babel-jest:
        optional: true
      esbuild:
        optional: true
    dependencies:
      bs-logger: 0.2.6
      fast-json-stable-stringify: 2.1.0
      jest: 29.3.1_@types+node@18.11.18
      jest-util: 29.3.1
      json5: 2.2.1
      lodash.memoize: 4.1.2
      make-error: 1.3.6
      semver: 7.3.7
      typescript: 4.9.3
      yargs-parser: 21.1.1
    dev: true

  /tsconfig-paths/3.14.1:
    resolution: {integrity: sha512-fxDhWnFSLt3VuTwtvJt5fpwxBHg5AdKWMsgcPOOIilyjymcYVZoCQF8fvFRezCNfblEXmi+PcM1eYHeOAgXCOQ==}
    dependencies:
      '@types/json5': 0.0.29
      json5: 1.0.1
      minimist: 1.2.6
      strip-bom: 3.0.0
    dev: true

  /tslib/1.14.1:
    resolution: {integrity: sha512-Xni35NKzjgMrwevysHTCArtLDpPvye8zV/0E4EyYn43P7/7qvQwPh9BGkHewbMulVntbigmcT7rdX3BNo9wRJg==}
    dev: true

  /tslib/2.4.0:
    resolution: {integrity: sha512-d6xOpEDfsi2CZVlPQzGeux8XMwLT9hssAsaPYExaQMuYskwb+x1x7J371tWlbBdWHroy99KnVB6qIkUbs5X3UQ==}

  /tsutils/3.21.0_typescript@4.8.3:
    resolution: {integrity: sha512-mHKK3iUXL+3UF6xL5k0PEhKRUBKPBCv/+RkEOpjRWxxx27KKRBmmA60A9pgOUvMi8GKhRMPEmjBRPzs2W7O1OA==}
    engines: {node: '>= 6'}
    peerDependencies:
      typescript: '>=2.8.0 || >= 3.2.0-dev || >= 3.3.0-dev || >= 3.4.0-dev || >= 3.5.0-dev || >= 3.6.0-dev || >= 3.6.0-beta || >= 3.7.0-dev || >= 3.7.0-beta'
    dependencies:
      tslib: 1.14.1
      typescript: 4.8.3
    dev: true

  /tsutils/3.21.0_typescript@4.9.3:
    resolution: {integrity: sha512-mHKK3iUXL+3UF6xL5k0PEhKRUBKPBCv/+RkEOpjRWxxx27KKRBmmA60A9pgOUvMi8GKhRMPEmjBRPzs2W7O1OA==}
    engines: {node: '>= 6'}
    peerDependencies:
      typescript: '>=2.8.0 || >= 3.2.0-dev || >= 3.3.0-dev || >= 3.4.0-dev || >= 3.5.0-dev || >= 3.6.0-dev || >= 3.6.0-beta || >= 3.7.0-dev || >= 3.7.0-beta'
    dependencies:
      tslib: 1.14.1
      typescript: 4.9.3
    dev: true

  /tsutils/3.21.0_typescript@4.9.4:
    resolution: {integrity: sha512-mHKK3iUXL+3UF6xL5k0PEhKRUBKPBCv/+RkEOpjRWxxx27KKRBmmA60A9pgOUvMi8GKhRMPEmjBRPzs2W7O1OA==}
    engines: {node: '>= 6'}
    peerDependencies:
      typescript: '>=2.8.0 || >= 3.2.0-dev || >= 3.3.0-dev || >= 3.4.0-dev || >= 3.5.0-dev || >= 3.6.0-dev || >= 3.6.0-beta || >= 3.7.0-dev || >= 3.7.0-beta'
    dependencies:
      tslib: 1.14.1
      typescript: 4.9.4
    dev: true

  /tty-table/4.1.6:
    resolution: {integrity: sha512-kRj5CBzOrakV4VRRY5kUWbNYvo/FpOsz65DzI5op9P+cHov3+IqPbo1JE1ZnQGkHdZgNFDsrEjrfqqy/Ply9fw==}
    engines: {node: '>=8.0.0'}
    hasBin: true
    dependencies:
      chalk: 4.1.2
      csv: 5.5.3
      kleur: 4.1.5
      smartwrap: 2.0.2
      strip-ansi: 6.0.1
      wcwidth: 1.0.1
      yargs: 17.6.2
    dev: true

  /turndown/7.1.1:
    resolution: {integrity: sha512-BEkXaWH7Wh7e9bd2QumhfAXk5g34+6QUmmWx+0q6ThaVOLuLUqsnkq35HQ5SBHSaxjSfSM7US5o4lhJNH7B9MA==}
    dependencies:
      domino: 2.1.6
    dev: false

  /type-check/0.4.0:
    resolution: {integrity: sha512-XleUoc9uwGXqjWwXaUTZAmzMcFZ5858QA2vvx1Ur5xIcixXIP+8LnFDgRplU30us6teqdlskFfu+ae4K79Ooew==}
    engines: {node: '>= 0.8.0'}
    dependencies:
      prelude-ls: 1.2.1
    dev: true

  /type-detect/4.0.8:
    resolution: {integrity: sha512-0fr/mIH1dlO+x7TlcMy+bIDqKPsw/70tVyeHW787goQjhmqaZe10uwLujubK9q9Lg6Fiho1KUKDYz0Z7k7g5/g==}
    engines: {node: '>=4'}
    dev: true

  /type-fest/0.13.1:
    resolution: {integrity: sha512-34R7HTnG0XIJcBSn5XhDd7nNFPRcXYRZrBB2O2jdKqYODldSzBAqzsWoZYYvduky73toYS/ESqxPvkDf/F0XMg==}
    engines: {node: '>=10'}
    dev: true

  /type-fest/0.16.0:
    resolution: {integrity: sha512-eaBzG6MxNzEn9kiwvtre90cXaNLkmadMWa1zQMs3XORCXNbsH/OewwbxC5ia9dCxIxnTAsSxXJaa/p5y8DlvJg==}
    engines: {node: '>=10'}
    dev: true

  /type-fest/0.20.2:
    resolution: {integrity: sha512-Ne+eE4r0/iWnpAxD852z3A+N0Bt5RN//NjJwRd2VFHEmrywxf5vsZlh4R6lixl6B+wz/8d+maTSAkN1FIkI3LQ==}
    engines: {node: '>=10'}
    dev: true

  /type-fest/0.21.3:
    resolution: {integrity: sha512-t0rzBq87m3fVcduHDUFhKmyyX+9eo6WQjZvf51Ea/M0Q7+T374Jp1aUiyUl0GKxp8M/OETVHSDvmkyPgvX+X2w==}
    engines: {node: '>=10'}
    dev: true

  /type-fest/0.6.0:
    resolution: {integrity: sha512-q+MB8nYR1KDLrgr4G5yemftpMC7/QLqVndBmEEdqzmNj5dcFOO4Oo8qlwZE3ULT3+Zim1F8Kq4cBnikNhlCMlg==}
    engines: {node: '>=8'}
    dev: true

  /type-fest/0.8.1:
    resolution: {integrity: sha512-4dbzIzqvjtgiM5rw1k5rEHtBANKmdudhGyBEajN01fEyhaAIhsoKNy6y7+IN93IfpFtwY9iqi7kD+xwKhQsNJA==}
    engines: {node: '>=8'}
    dev: true

  /type/1.2.0:
    resolution: {integrity: sha512-+5nt5AAniqsCnu2cEQQdpzCAh33kVx8n0VoFidKpB1dVVLAN/F+bgVOqOJqOnEnrhp222clB5p3vUlD+1QAnfg==}
    dev: false

  /type/2.7.2:
    resolution: {integrity: sha512-dzlvlNlt6AXU7EBSfpAscydQ7gXB+pPGsPnfJnZpiNJBDj7IaJzQlBZYGdEi4R9HmPdBv2XmWJ6YUtoTa7lmCw==}
    dev: false

  /typescript/4.8.3:
    resolution: {integrity: sha512-goMHfm00nWPa8UvR/CPSvykqf6dVV8x/dp0c5mFTMTIu0u0FlGWRioyy7Nn0PGAdHxpJZnuO/ut+PpQ8UiHAig==}
    engines: {node: '>=4.2.0'}
    hasBin: true
    dev: true

  /typescript/4.8.4:
    resolution: {integrity: sha512-QCh+85mCy+h0IGff8r5XWzOVSbBO+KfeYrMQh7NJ58QujwcE22u+NUSmUxqF+un70P9GXKxa2HCNiTTMJknyjQ==}
    engines: {node: '>=4.2.0'}
    hasBin: true
    dev: true

  /typescript/4.9.3:
    resolution: {integrity: sha512-CIfGzTelbKNEnLpLdGFgdyKhG23CKdKgQPOBc+OUNrkJ2vr+KSzsSV5kq5iWhEQbok+quxgGzrAtGWCyU7tHnA==}
    engines: {node: '>=4.2.0'}
    hasBin: true
    dev: true

  /typescript/4.9.4:
    resolution: {integrity: sha512-Uz+dTXYzxXXbsFpM86Wh3dKCxrQqUcVMxwU54orwlJjOpO3ao8L7j5lH+dWfTwgCwIuM9GQ2kvVotzYJMXTBZg==}
    engines: {node: '>=4.2.0'}
    hasBin: true
    dev: true

  /typeson-registry/1.0.0-alpha.39:
    resolution: {integrity: sha512-NeGDEquhw+yfwNhguLPcZ9Oj0fzbADiX4R0WxvoY8nGhy98IbzQy1sezjoEFWOywOboj/DWehI+/aUlRVrJnnw==}
    engines: {node: '>=10.0.0'}
    dependencies:
      base64-arraybuffer-es6: 0.7.0
      typeson: 6.1.0
      whatwg-url: 8.7.0
    dev: true

  /typeson/6.1.0:
    resolution: {integrity: sha512-6FTtyGr8ldU0pfbvW/eOZrEtEkczHRUtduBnA90Jh9kMPCiFNnXIon3vF41N0S4tV1HHQt4Hk1j4srpESziCaA==}
    engines: {node: '>=0.1.14'}
    dev: true

  /typesync/0.9.2:
    resolution: {integrity: sha512-FnHhbgECgkcGOR/DVmE0V9Z81Od7Icu2qkXGM91GFFzVO9HaQ9fYwmSY9ibKoydN4k7IV0hRRKGLLgfenWjRFw==}
    engines: {node: '>=10.0.0'}
    hasBin: true
    dependencies:
      awilix: 7.0.3
      axios: 0.27.2
      chalk: 4.1.2
      cosmiconfig: 7.0.1
      detect-indent: 6.1.0
      glob: 7.2.3
      ora: 5.4.1
      semver: 7.3.8
    transitivePeerDependencies:
      - debug
    dev: true

  /unbox-primitive/1.0.2:
    resolution: {integrity: sha512-61pPlCD9h51VoreyJ0BReideM3MDKMKnh6+V9L08331ipq6Q8OFXZYiqP6n/tbHx4s5I9uRhcye6BrbkizkBDw==}
    dependencies:
      call-bind: 1.0.2
      has-bigints: 1.0.2
      has-symbols: 1.0.3
      which-boxed-primitive: 1.0.2
    dev: true

  /unicode-canonical-property-names-ecmascript/2.0.0:
    resolution: {integrity: sha512-yY5PpDlfVIU5+y/BSCxAJRBIS1Zc2dDG3Ujq+sR0U+JjUevW2JhocOF+soROYDSaAezOzOKuyyixhD6mBknSmQ==}
    engines: {node: '>=4'}
    dev: true

  /unicode-match-property-ecmascript/2.0.0:
    resolution: {integrity: sha512-5kaZCrbp5mmbz5ulBkDkbY0SsPOjKqVS35VpL9ulMPfSl0J0Xsm+9Evphv9CoIZFwre7aJoa94AY6seMKGVN5Q==}
    engines: {node: '>=4'}
    dependencies:
      unicode-canonical-property-names-ecmascript: 2.0.0
      unicode-property-aliases-ecmascript: 2.1.0
    dev: true

  /unicode-match-property-value-ecmascript/2.1.0:
    resolution: {integrity: sha512-qxkjQt6qjg/mYscYMC0XKRn3Rh0wFPlfxB0xkt9CfyTvpX1Ra0+rAmdX2QyAobptSEvuy4RtpPRui6XkV+8wjA==}
    engines: {node: '>=4'}
    dev: true

  /unicode-property-aliases-ecmascript/2.1.0:
    resolution: {integrity: sha512-6t3foTQI9qne+OZoVQB/8x8rk2k1eVy1gRXhV3oFQ5T6R1dqQ1xtin3XqSlx3+ATBkliTaR/hHyJBm+LVPNM8w==}
    engines: {node: '>=4'}
    dev: true

  /unique-string/2.0.0:
    resolution: {integrity: sha512-uNaeirEPvpZWSgzwsPGtU2zVSTrn/8L5q/IexZmH0eH6SA73CmAA5U4GwORTxQAZs95TAXLNqeLoPPNO5gZfWg==}
    engines: {node: '>=8'}
    dependencies:
      crypto-random-string: 2.0.0
    dev: true

  /universalify/0.1.2:
    resolution: {integrity: sha512-rBJeI5CXAlmy1pV+617WB9J63U6XcazHHF2f2dbJix4XzpUF0RS3Zbj0FGIOCAva5P/d/GBOYaACQ1w+0azUkg==}
    engines: {node: '>= 4.0.0'}
    dev: true

  /universalify/2.0.0:
    resolution: {integrity: sha512-hAZsKq7Yy11Zu1DE0OzWjw7nnLZmJZYTDZZyEFHZdUhV8FkH5MCfoU1XMaxXovpyW5nq5scPqq0ZDP9Zyl04oQ==}
    engines: {node: '>= 10.0.0'}
    dev: true

  /upath/1.2.0:
    resolution: {integrity: sha512-aZwGpamFO61g3OlfT7OQCHqhGnW43ieH9WZeP7QxN/G/jS4jfqUkZxoryvJgVPEcrl5NL/ggHsSmLMHuH64Lhg==}
    engines: {node: '>=4'}
    dev: true

  /update-browserslist-db/1.0.10_browserslist@4.21.4:
    resolution: {integrity: sha512-OztqDenkfFkbSG+tRxBeAnCVPckDBcvibKd35yDONx6OU8N7sqgwc7rCbkJ/WcYtVRZ4ba68d6byhC21GFh7sQ==}
    hasBin: true
    peerDependencies:
      browserslist: '>= 4.21.0'
    dependencies:
      browserslist: 4.21.4
      escalade: 3.1.1
      picocolors: 1.0.0
    dev: true

  /uri-js/4.4.1:
    resolution: {integrity: sha512-7rKUyy33Q1yc98pQ1DAmLtwX109F7TIfWlW1Ydo8Wl1ii1SeHieeh0HHfPeL2fMXK6z0s8ecKs9frCuLJvndBg==}
    dependencies:
      punycode: 2.1.1
    dev: true

  /use-callback-ref/1.3.0_w5j4k42lgipnm43s3brx6h3c34:
    resolution: {integrity: sha512-3FT9PRuRdbB9HfXhEq35u4oZkvpJ5kuYbpqhCfmiZyReuRgpnhDlbr2ZEnnuS0RrJAPn6l23xjFg9kpDM+Ms7w==}
    engines: {node: '>=10'}
    peerDependencies:
      '@types/react': ^16.8.0 || ^17.0.0 || ^18.0.0
      react: ^16.8.0 || ^17.0.0 || ^18.0.0
    peerDependenciesMeta:
      '@types/react':
        optional: true
    dependencies:
      '@types/react': 18.0.20
      react: 18.2.0
      tslib: 2.4.0
    dev: false

  /use-sidecar/1.1.2_w5j4k42lgipnm43s3brx6h3c34:
    resolution: {integrity: sha512-epTbsLuzZ7lPClpz2TyryBfztm7m+28DlEv2ZCQ3MDr5ssiwyOwGH/e5F9CkfWjJ1t4clvI58yF822/GUkjjhw==}
    engines: {node: '>=10'}
    peerDependencies:
      '@types/react': ^16.9.0 || ^17.0.0 || ^18.0.0
      react: ^16.8.0 || ^17.0.0 || ^18.0.0
    peerDependenciesMeta:
      '@types/react':
        optional: true
    dependencies:
      '@types/react': 18.0.20
      detect-node-es: 1.1.0
      react: 18.2.0
      tslib: 2.4.0
    dev: false

  /use-sync-external-store/1.2.0:
    resolution: {integrity: sha512-eEgnFxGQ1Ife9bzYs6VLi8/4X6CObHMw9Qr9tPY43iKwsPw8xE8+EFsf/2cFZ5S3esXgpWgtSCtLNS41F+sKPA==}
    peerDependencies:
      react: ^16.8.0 || ^17.0.0 || ^18.0.0
    dev: false

  /use-sync-external-store/1.2.0_react@18.2.0:
    resolution: {integrity: sha512-eEgnFxGQ1Ife9bzYs6VLi8/4X6CObHMw9Qr9tPY43iKwsPw8xE8+EFsf/2cFZ5S3esXgpWgtSCtLNS41F+sKPA==}
    peerDependencies:
      react: ^16.8.0 || ^17.0.0 || ^18.0.0
    dependencies:
      react: 18.2.0
    dev: false

  /util-deprecate/1.0.2:
    resolution: {integrity: sha512-EPD5q1uXyFxJpCrLnCc1nHnq3gOa6DZBocAIiI2TaSCA7VCJ1UJDMagCzIkXNsUYfD1daK//LTEQ8xiIbrHtcw==}

  /v8-compile-cache/2.3.0:
    resolution: {integrity: sha512-l8lCEmLcLYZh4nbunNZvQCJc5pv7+RCwa8q/LdUx8u7lsWvPDKmpodJAJNwkAhJC//dFY48KuIEmjtd4RViDrA==}
    dev: true

  /v8-to-istanbul/9.0.1:
    resolution: {integrity: sha512-74Y4LqY74kLE6IFyIjPtkSTWzUZmj8tdHT9Ii/26dvQ6K9Dl2NbEfj0XgU2sHCtKgt5VupqhlO/5aWuqS+IY1w==}
    engines: {node: '>=10.12.0'}
    dependencies:
      '@jridgewell/trace-mapping': 0.3.17
      '@types/istanbul-lib-coverage': 2.0.4
      convert-source-map: 1.9.0
    dev: true

  /validate-npm-package-license/3.0.4:
    resolution: {integrity: sha512-DpKm2Ui/xN7/HQKCtpZxoRWBhZ9Z0kqtygG8XCgNQ8ZlDnxuQmWhj566j8fN4Cu3/JmbhsDo7fcAJq4s9h27Ew==}
    dependencies:
      spdx-correct: 3.1.1
      spdx-expression-parse: 3.0.1
    dev: true

  /vite/4.0.4_@types+node@18.11.18:
    resolution: {integrity: sha512-xevPU7M8FU0i/80DMR+YhgrzR5KS2ORy1B4xcX/cXLsvnUWvfHuqMmVU6N0YiJ4JWGRJJsLCgjEzKjG9/GKoSw==}
    engines: {node: ^14.18.0 || >=16.0.0}
    hasBin: true
    peerDependencies:
      '@types/node': '>= 14'
      less: '*'
      sass: '*'
      stylus: '*'
      sugarss: '*'
      terser: ^5.4.0
    peerDependenciesMeta:
      '@types/node':
        optional: true
      less:
        optional: true
      sass:
        optional: true
      stylus:
        optional: true
      sugarss:
        optional: true
      terser:
        optional: true
    dependencies:
      '@types/node': 18.11.18
      esbuild: 0.16.13
      postcss: 8.4.20
      resolve: 1.22.1
      rollup: 3.9.1
    optionalDependencies:
      fsevents: 2.3.2
    dev: true

  /void-elements/3.1.0:
    resolution: {integrity: sha512-Dhxzh5HZuiHQhbvTW9AMetFfBHDMYpo23Uo9btPXgdYP+3T5S+p+jgNy7spra+veYhBP2dCSgxR/i2Y02h5/6w==}
    engines: {node: '>=0.10.0'}
    dev: false

  /walker/1.0.8:
    resolution: {integrity: sha512-ts/8E8l5b7kY0vlWLewOkDXMmPdLcVV4GmOQLyxuSswIJsweeFZtAsMF7k1Nszz+TYBQrlYRmzOnr398y1JemQ==}
    dependencies:
      makeerror: 1.0.12
    dev: true

  /wcwidth/1.0.1:
    resolution: {integrity: sha512-XHPEwS0q6TaxcvG85+8EYkbiCux2XtWG2mkc47Ng2A77BQu9+DqIOJldST4HgPkuea7dvKSj5VgX3P1d4rW8Tg==}
    dependencies:
      defaults: 1.0.4
    dev: true

  /web-streams-polyfill/3.2.1:
    resolution: {integrity: sha512-e0MO3wdXWKrLbL0DgGnUV7WHVuw9OUvL4hjgnPkIeEvESk74gAITi5G606JtZPp39cd8HA9VQzCIvA49LpPN5Q==}
    engines: {node: '>= 8'}

  /webidl-conversions/3.0.1:
    resolution: {integrity: sha512-2JAn3z8AR6rjK8Sm8orRC0h/bcl/DqL7tRPdGZ4I1CjdF+EaMLmYxBHyXuKL849eucPFhvBoxMsflfOb8kxaeQ==}
    dev: false

  /webidl-conversions/4.0.2:
    resolution: {integrity: sha512-YQ+BmxuTgd6UXZW3+ICGfyqRyHXVlD5GtQr5+qjiNW7bF0cqrzX500HVXPBOvgXb5YnzDd+h0zqyv61KUD7+Sg==}
    dev: true

  /webidl-conversions/6.1.0:
    resolution: {integrity: sha512-qBIvFLGiBpLjfwmYAaHPXsn+ho5xZnGvyGvsarywGNc8VyQJUMHJ8OBKGGrPER0okBeMDaan4mNBlgBROxuI8w==}
    engines: {node: '>=10.4'}
    dev: true

  /webpack-sources/1.4.3:
    resolution: {integrity: sha512-lgTS3Xhv1lCOKo7SA5TjKXMjpSM4sBjNV5+q2bqesbSPs5FjGmU6jjtBSkX9b4qW87vDIsCIlUPOEhbZrMdjeQ==}
    dependencies:
      source-list-map: 2.0.1
      source-map: 0.6.1
    dev: true

  /websocket-driver/0.7.4:
    resolution: {integrity: sha512-b17KeDIQVjvb0ssuSDF2cYXSg2iztliJ4B9WdsuB6J952qCPKmnVq4DyW5motImXHDC1cBT/1UezrJVsKw5zjg==}
    engines: {node: '>=0.8.0'}
    dependencies:
      http-parser-js: 0.5.8
      safe-buffer: 5.2.1
      websocket-extensions: 0.1.4
    dev: false

  /websocket-extensions/0.1.4:
    resolution: {integrity: sha512-OqedPIGOfsDlo31UNwYbCFMSaO9m9G/0faIHj5/dZFDMFqPTcx6UwqyOy3COEaEOg/9VsGIpdqn62W5KhoKSpg==}
    engines: {node: '>=0.8.0'}
    dev: false

  /whatwg-url/5.0.0:
    resolution: {integrity: sha512-saE57nupxk6v3HY35+jzBwYa0rKSy0XR8JSxZPwgLr7ys0IBzhGviA1/TUGJLmSVqs8pb9AnvICXEuOHLprYTw==}
    dependencies:
      tr46: 0.0.3
      webidl-conversions: 3.0.1
    dev: false

  /whatwg-url/7.1.0:
    resolution: {integrity: sha512-WUu7Rg1DroM7oQvGWfOiAK21n74Gg+T4elXEQYkOhtyLeWiJFoOGLXPKI/9gzIie9CtwVLm8wtw6YJdKyxSjeg==}
    dependencies:
      lodash.sortby: 4.7.0
      tr46: 1.0.1
      webidl-conversions: 4.0.2
    dev: true

  /whatwg-url/8.7.0:
    resolution: {integrity: sha512-gAojqb/m9Q8a5IV96E3fHJM70AzCkgt4uXYX2O7EmuyOnLrViCQlsEBmF9UQIu3/aeAIp2U17rtbpZWNntQqdg==}
    engines: {node: '>=10'}
    dependencies:
      lodash: 4.17.21
      tr46: 2.1.0
      webidl-conversions: 6.1.0
    dev: true

  /which-boxed-primitive/1.0.2:
    resolution: {integrity: sha512-bwZdv0AKLpplFY2KZRX6TvyuN7ojjr7lwkg6ml0roIy9YeuSr7JS372qlNW18UQYzgYK9ziGcerWqZOmEn9VNg==}
    dependencies:
      is-bigint: 1.0.4
      is-boolean-object: 1.1.2
      is-number-object: 1.0.7
      is-string: 1.0.7
      is-symbol: 1.0.4
    dev: true

  /which-module/2.0.0:
    resolution: {integrity: sha512-B+enWhmw6cjfVC7kS8Pj9pCrKSc5txArRyaYGe088shv/FGWH+0Rjx/xPgtsWfsUtS27FkP697E4DDhgrgoc0Q==}
    dev: true

  /which-pm/2.0.0:
    resolution: {integrity: sha512-Lhs9Pmyph0p5n5Z3mVnN0yWcbQYUAD7rbQUiMsQxOJ3T57k7RFe35SUwWMf7dsbDZks1uOmw4AecB/JMDj3v/w==}
    engines: {node: '>=8.15'}
    dependencies:
      load-yaml-file: 0.2.0
      path-exists: 4.0.0
    dev: true

  /which/1.3.1:
    resolution: {integrity: sha512-HxJdYWq1MTIQbJ3nw0cqssHoTNU267KlrDuGZ1WYlxDStUtKUhOaJmh112/TZmHxxUfuJqPXSOm7tDyas0OSIQ==}
    hasBin: true
    dependencies:
      isexe: 2.0.0
    dev: true

  /which/2.0.2:
    resolution: {integrity: sha512-BLI3Tl1TW3Pvl70l3yq3Y64i+awpwXqsGBYWkkqMtnbXgrMD+yj7rhW0kuEDxzJaYXGjEW5ogapKNMEKNMjibA==}
    engines: {node: '>= 8'}
    hasBin: true
    dependencies:
      isexe: 2.0.0
    dev: true

  /word-wrap/1.2.3:
    resolution: {integrity: sha512-Hz/mrNwitNRh/HUAtM/VT/5VH+ygD6DV7mYKZAtHOrbs8U7lvPS6xf7EJKMF0uW1KJCl0H701g3ZGus+muE5vQ==}
    engines: {node: '>=0.10.0'}
    dev: true

  /workbox-background-sync/6.5.4:
    resolution: {integrity: sha512-0r4INQZMyPky/lj4Ou98qxcThrETucOde+7mRGJl13MPJugQNKeZQOdIJe/1AchOP23cTqHcN/YVpD6r8E6I8g==}
    dependencies:
      idb: 7.1.1
      workbox-core: 6.5.4
    dev: true

  /workbox-broadcast-update/6.5.4:
    resolution: {integrity: sha512-I/lBERoH1u3zyBosnpPEtcAVe5lwykx9Yg1k6f8/BGEPGaMMgZrwVrqL1uA9QZ1NGGFoyE6t9i7lBjOlDhFEEw==}
    dependencies:
      workbox-core: 6.5.4
    dev: true

  /workbox-build/6.5.4:
    resolution: {integrity: sha512-kgRevLXEYvUW9WS4XoziYqZ8Q9j/2ziJYEtTrjdz5/L/cTUa2XfyMP2i7c3p34lgqJ03+mTiz13SdFef2POwbA==}
    engines: {node: '>=10.0.0'}
    dependencies:
      '@apideck/better-ajv-errors': 0.3.6_ajv@8.11.2
      '@babel/core': 7.20.5
      '@babel/preset-env': 7.20.2_@babel+core@7.20.5
      '@babel/runtime': 7.19.0
      '@rollup/plugin-babel': 5.3.1_opjstonlpkhafnz76jsxdwq25a
      '@rollup/plugin-node-resolve': 11.2.1_rollup@2.79.1
      '@rollup/plugin-replace': 2.4.2_rollup@2.79.1
      '@surma/rollup-plugin-off-main-thread': 2.2.3
      ajv: 8.11.2
      common-tags: 1.8.2
      fast-json-stable-stringify: 2.1.0
      fs-extra: 9.1.0
      glob: 7.2.3
      lodash: 4.17.21
      pretty-bytes: 5.6.0
      rollup: 2.79.1
      rollup-plugin-terser: 7.0.2_rollup@2.79.1
      source-map: 0.8.0-beta.0
      stringify-object: 3.3.0
      strip-comments: 2.0.1
      tempy: 0.6.0
      upath: 1.2.0
      workbox-background-sync: 6.5.4
      workbox-broadcast-update: 6.5.4
      workbox-cacheable-response: 6.5.4
      workbox-core: 6.5.4
      workbox-expiration: 6.5.4
      workbox-google-analytics: 6.5.4
      workbox-navigation-preload: 6.5.4
      workbox-precaching: 6.5.4
      workbox-range-requests: 6.5.4
      workbox-recipes: 6.5.4
      workbox-routing: 6.5.4
      workbox-strategies: 6.5.4
      workbox-streams: 6.5.4
      workbox-sw: 6.5.4
      workbox-window: 6.5.4
    transitivePeerDependencies:
      - '@types/babel__core'
      - supports-color
    dev: true

  /workbox-cacheable-response/6.5.4:
    resolution: {integrity: sha512-DCR9uD0Fqj8oB2TSWQEm1hbFs/85hXXoayVwFKLVuIuxwJaihBsLsp4y7J9bvZbqtPJ1KlCkmYVGQKrBU4KAug==}
    dependencies:
      workbox-core: 6.5.4
    dev: true

  /workbox-core/6.5.4:
    resolution: {integrity: sha512-OXYb+m9wZm8GrORlV2vBbE5EC1FKu71GGp0H4rjmxmF4/HLbMCoTFws87M3dFwgpmg0v00K++PImpNQ6J5NQ6Q==}
    dev: true

  /workbox-expiration/6.5.4:
    resolution: {integrity: sha512-jUP5qPOpH1nXtjGGh1fRBa1wJL2QlIb5mGpct3NzepjGG2uFFBn4iiEBiI9GUmfAFR2ApuRhDydjcRmYXddiEQ==}
    dependencies:
      idb: 7.1.1
      workbox-core: 6.5.4
    dev: true

  /workbox-google-analytics/6.5.4:
    resolution: {integrity: sha512-8AU1WuaXsD49249Wq0B2zn4a/vvFfHkpcFfqAFHNHwln3jK9QUYmzdkKXGIZl9wyKNP+RRX30vcgcyWMcZ9VAg==}
    dependencies:
      workbox-background-sync: 6.5.4
      workbox-core: 6.5.4
      workbox-routing: 6.5.4
      workbox-strategies: 6.5.4
    dev: true

  /workbox-navigation-preload/6.5.4:
    resolution: {integrity: sha512-IIwf80eO3cr8h6XSQJF+Hxj26rg2RPFVUmJLUlM0+A2GzB4HFbQyKkrgD5y2d84g2IbJzP4B4j5dPBRzamHrng==}
    dependencies:
      workbox-core: 6.5.4
    dev: true

  /workbox-precaching/6.5.4:
    resolution: {integrity: sha512-hSMezMsW6btKnxHB4bFy2Qfwey/8SYdGWvVIKFaUm8vJ4E53JAY+U2JwLTRD8wbLWoP6OVUdFlXsTdKu9yoLTg==}
    dependencies:
      workbox-core: 6.5.4
      workbox-routing: 6.5.4
      workbox-strategies: 6.5.4
    dev: true

  /workbox-range-requests/6.5.4:
    resolution: {integrity: sha512-Je2qR1NXCFC8xVJ/Lux6saH6IrQGhMpDrPXWZWWS8n/RD+WZfKa6dSZwU+/QksfEadJEr/NfY+aP/CXFFK5JFg==}
    dependencies:
      workbox-core: 6.5.4
    dev: true

  /workbox-recipes/6.5.4:
    resolution: {integrity: sha512-QZNO8Ez708NNwzLNEXTG4QYSKQ1ochzEtRLGaq+mr2PyoEIC1xFW7MrWxrONUxBFOByksds9Z4//lKAX8tHyUA==}
    dependencies:
      workbox-cacheable-response: 6.5.4
      workbox-core: 6.5.4
      workbox-expiration: 6.5.4
      workbox-precaching: 6.5.4
      workbox-routing: 6.5.4
      workbox-strategies: 6.5.4
    dev: true

  /workbox-routing/6.5.4:
    resolution: {integrity: sha512-apQswLsbrrOsBUWtr9Lf80F+P1sHnQdYodRo32SjiByYi36IDyL2r7BH1lJtFX8fwNHDa1QOVY74WKLLS6o5Pg==}
    dependencies:
      workbox-core: 6.5.4
    dev: true

  /workbox-strategies/6.5.4:
    resolution: {integrity: sha512-DEtsxhx0LIYWkJBTQolRxG4EI0setTJkqR4m7r4YpBdxtWJH1Mbg01Cj8ZjNOO8etqfA3IZaOPHUxCs8cBsKLw==}
    dependencies:
      workbox-core: 6.5.4
    dev: true

  /workbox-streams/6.5.4:
    resolution: {integrity: sha512-FXKVh87d2RFXkliAIheBojBELIPnWbQdyDvsH3t74Cwhg0fDheL1T8BqSM86hZvC0ZESLsznSYWw+Va+KVbUzg==}
    dependencies:
      workbox-core: 6.5.4
      workbox-routing: 6.5.4
    dev: true

  /workbox-sw/6.5.4:
    resolution: {integrity: sha512-vo2RQo7DILVRoH5LjGqw3nphavEjK4Qk+FenXeUsknKn14eCNedHOXWbmnvP4ipKhlE35pvJ4yl4YYf6YsJArA==}
    dev: true

  /workbox-webpack-plugin/6.5.4:
    resolution: {integrity: sha512-LmWm/zoaahe0EGmMTrSLUi+BjyR3cdGEfU3fS6PN1zKFYbqAKuQ+Oy/27e4VSXsyIwAw8+QDfk1XHNGtZu9nQg==}
    engines: {node: '>=10.0.0'}
    peerDependencies:
      webpack: ^4.4.0 || ^5.9.0
    dependencies:
      fast-json-stable-stringify: 2.1.0
      pretty-bytes: 5.6.0
      upath: 1.2.0
      webpack-sources: 1.4.3
      workbox-build: 6.5.4
    transitivePeerDependencies:
      - '@types/babel__core'
      - supports-color
    dev: true

  /workbox-window/6.5.4:
    resolution: {integrity: sha512-HnLZJDwYBE+hpG25AQBO8RUWBJRaCsI9ksQJEp3aCOFCaG5kqaToAYXFRAHxzRluM2cQbGzdQF5rjKPWPA1fug==}
    dependencies:
      '@types/trusted-types': 2.0.2
      workbox-core: 6.5.4
    dev: true

  /wrap-ansi/6.2.0:
    resolution: {integrity: sha512-r6lPcBGxZXlIcymEu7InxDMhdW0KDxpLgoFLcguasxCaJ/SOIZwINatK9KY/tf+ZrlywOKU0UDj3ATXUBfxJXA==}
    engines: {node: '>=8'}
    dependencies:
      ansi-styles: 4.3.0
      string-width: 4.2.3
      strip-ansi: 6.0.1
    dev: true

  /wrap-ansi/7.0.0:
    resolution: {integrity: sha512-YVGIj2kamLSTxw6NsZjoBxfSwsn0ycdesmc4p+Q21c5zPuZ1pl+NfxVdxPtdHvmNVOQ6XSYG4AUtyt/Fi7D16Q==}
    engines: {node: '>=10'}
    dependencies:
      ansi-styles: 4.3.0
      string-width: 4.2.3
      strip-ansi: 6.0.1

  /wrappy/1.0.2:
    resolution: {integrity: sha512-l4Sp/DRseor9wL6EvV2+TuQn63dMkPjZ/sp9XkghTEbV9KlPS1xUsZ3u7/IQO4wxtcFB4bgpQPRcR3QCvezPcQ==}

  /write-file-atomic/4.0.2:
    resolution: {integrity: sha512-7KxauUdBmSdWnmpaGFg+ppNjKF8uNLry8LyzjauQDOVONfFLNKrKvQOxZ/VuTIcS/gge/YNahf5RIIQWTSarlg==}
    engines: {node: ^12.13.0 || ^14.15.0 || >=16.0.0}
    dependencies:
      imurmurhash: 0.1.4
      signal-exit: 3.0.7
    dev: true

  /ws/7.5.9:
    resolution: {integrity: sha512-F+P9Jil7UiSKSkppIiD94dN07AwvFixvLIj1Og1Rl9GGMuNipJnV9JzjD6XuqmAeiswGvUmNLjr5cFuXwNS77Q==}
    engines: {node: '>=8.3.0'}
    requiresBuild: true
    peerDependencies:
      bufferutil: ^4.0.1
      utf-8-validate: ^5.0.2
    peerDependenciesMeta:
      bufferutil:
        optional: true
      utf-8-validate:
        optional: true
    dev: false
    optional: true

  /xtend/2.1.2:
    resolution: {integrity: sha512-vMNKzr2rHP9Dp/e1NQFnLQlwlhp9L/LfvnsVdHxN1f+uggyVI3i08uD14GPvCToPkdsRfyPqIyYGmIk58V98ZQ==}
    engines: {node: '>=0.4'}
    dependencies:
      object-keys: 0.4.0
    dev: false

  /y-protocols/1.0.5:
    resolution: {integrity: sha512-Wil92b7cGk712lRHDqS4T90IczF6RkcvCwAD0A2OPg+adKmOe+nOiT/N2hvpQIWS3zfjmtL4CPaH5sIW1Hkm/A==}
    dependencies:
      lib0: 0.2.58
    dev: false

  /y-webrtc/10.2.3:
    resolution: {integrity: sha512-X7a6c56/jWhEI8LHLmT3LgzwbPA4r8h46pdVvV+55EQJhi+K6RfmisWgj7h6/2gkB0yveq7iDxlmyrYGnAKW/Q==}
    engines: {node: '>=12'}
    hasBin: true
    dependencies:
      lib0: 0.2.58
      simple-peer: 9.11.1
      y-protocols: 1.0.5
    optionalDependencies:
      ws: 7.5.9
    transitivePeerDependencies:
      - bufferutil
      - supports-color
      - utf-8-validate
    dev: false

  /y18n/4.0.3:
    resolution: {integrity: sha512-JKhqTOwSrqNA1NY5lSztJ1GrBiUodLMmIZuLiDaMRJ+itFd+ABVE8XBjOvIWL+rSqNDC74LCSFmlb/U4UZ4hJQ==}
    dev: true

  /y18n/5.0.8:
    resolution: {integrity: sha512-0pfFzegeDWJHJIAmTLRP2DwHjdF5s7jo9tuztdQxAhINCdvS+3nGINqPd00AphqJR/0LhANUS6/+7SCb98YOfA==}
    engines: {node: '>=10'}

  /yallist/2.1.2:
    resolution: {integrity: sha512-ncTzHV7NvsQZkYe1DW7cbDLm0YpzHmZF5r/iyP3ZnQtMiJ+pjzisCiMNI+Sj+xQF5pXhSHxSB3uDbsBTzY/c2A==}
    dev: true

  /yallist/3.1.1:
    resolution: {integrity: sha512-a4UGQaWPH59mOXUYnAG2ewncQS4i4F43Tv3JoAM+s2VDAmS9NsK8GpDMLrCHPksFT7h3K6TOoUNn2pb7RoXx4g==}
    dev: true

  /yallist/4.0.0:
    resolution: {integrity: sha512-3wdGidZyq5PB084XLES5TpOSRA3wjXAlIWMhum2kRcv/41Sn2emQ0dycQW4uZXLejwKvg6EsvbdlVL+FYEct7A==}
    dev: true

  /yaml/1.10.2:
    resolution: {integrity: sha512-r3vXyErRCYJ7wg28yvBY5VSoAF8ZvlcW9/BwUzEtUsjvX/DKs24dIkuwjtuprwJJHsbyUbLApepYTR1BN4uHrg==}
    engines: {node: '>= 6'}

  /yaml/2.2.1:
    resolution: {integrity: sha512-e0WHiYql7+9wr4cWMx3TVQrNwejKaEe7/rHNmQmqRjazfOP5W8PB6Jpebb5o6fIapbz9o9+2ipcaTM2ZwDI6lw==}
    engines: {node: '>= 14'}
    dev: true

  /yargs-parser/18.1.3:
    resolution: {integrity: sha512-o50j0JeToy/4K6OZcaQmW6lyXXKhq7csREXcDwk2omFPJEwUNOVtJKvmDr9EI1fAJZUyZcRF7kxGBWmRXudrCQ==}
    engines: {node: '>=6'}
    dependencies:
      camelcase: 5.3.1
      decamelize: 1.2.0
    dev: true

  /yargs-parser/20.2.9:
    resolution: {integrity: sha512-y11nGElTIV+CT3Zv9t7VKl+Q3hTQoT9a1Qzezhhl6Rp21gJ/IVTW7Z3y9EWXhuUBC2Shnf+DX0antecpAwSP8w==}
    engines: {node: '>=10'}
    dev: false

  /yargs-parser/21.1.1:
    resolution: {integrity: sha512-tVpsJW7DdjecAiFpbIB1e3qxIQsE6NoPc5/eTdrbbIC4h0LVsWhnoa3g+m2HclBIujHzsxZ4VJVA+GUuc2/LBw==}
    engines: {node: '>=12'}
    dev: true

  /yargs/15.4.1:
    resolution: {integrity: sha512-aePbxDmcYW++PaqBsJ+HYUFwCdv4LVvdnhBy78E57PIor8/OVvhMrADFFEDh8DHDFRv/O9i3lPhsENjO7QX0+A==}
    engines: {node: '>=8'}
    dependencies:
      cliui: 6.0.0
      decamelize: 1.2.0
      find-up: 4.1.0
      get-caller-file: 2.0.5
      require-directory: 2.1.1
      require-main-filename: 2.0.0
      set-blocking: 2.0.0
      string-width: 4.2.3
      which-module: 2.0.0
      y18n: 4.0.3
      yargs-parser: 18.1.3
    dev: true

  /yargs/16.2.0:
    resolution: {integrity: sha512-D1mvvtDG0L5ft/jGWkLpG1+m0eQxOfaBvTNELraWj22wSVUMWxZUvYgJYcKh6jGGIkJFhH4IZPQhR4TKpc8mBw==}
    engines: {node: '>=10'}
    dependencies:
      cliui: 7.0.4
      escalade: 3.1.1
      get-caller-file: 2.0.5
      require-directory: 2.1.1
      string-width: 4.2.3
      y18n: 5.0.8
      yargs-parser: 20.2.9
    dev: false

  /yargs/17.6.2:
    resolution: {integrity: sha512-1/9UrdHjDZc0eOU0HxOHoS78C69UD3JRMvzlJ7S79S2nTaWRA/whGCTV8o9e/N/1Va9YIV7Q4sOxD8VV4pCWOw==}
    engines: {node: '>=12'}
    dependencies:
      cliui: 8.0.1
      escalade: 3.1.1
      get-caller-file: 2.0.5
      require-directory: 2.1.1
      string-width: 4.2.3
      y18n: 5.0.8
      yargs-parser: 21.1.1
    dev: true

  /yjs/13.5.44:
    resolution: {integrity: sha512-UL+abIh2lQonqXfaJ+en7z9eGshpY11j1zNLc2kDYs0vrTjee4gZJUXC3ZsuhP6geQt0IRU04epCGRaVPQAVCA==}
    dependencies:
      lib0: 0.2.58
    dev: false

  /yocto-queue/0.1.0:
    resolution: {integrity: sha512-rVksvsnNCdJ/ohGc6xgPwyN8eheCxsiLM8mxuE/t/mOVqJewPuO1miLpTHQiRgTKCLexL4MeAFVagts7HmNZ2Q==}
    engines: {node: '>=10'}
    dev: true

  /zx/7.1.1:
    resolution: {integrity: sha512-5YlTO2AJ+Ku2YuZKSSSqnUKuagcM/f/j4LmHs15O84Ch80Z9gzR09ZK3gR7GV+rc8IFpz2H/XNFtFVmj31yrZA==}
    engines: {node: '>= 16.0.0'}
    hasBin: true
    dependencies:
      '@types/fs-extra': 9.0.13
      '@types/minimist': 1.2.2
      '@types/node': 18.11.18
      '@types/ps-tree': 1.1.2
      '@types/which': 2.0.1
      chalk: 5.2.0
      fs-extra: 10.1.0
      globby: 13.1.3
      minimist: 1.2.6
      node-fetch: 3.2.10
      ps-tree: 1.2.0
      which: 2.0.2
      yaml: 2.2.1
    dev: true<|MERGE_RESOLUTION|>--- conflicted
+++ resolved
@@ -252,14 +252,9 @@
       y-protocols: ^1.0.5
       yjs: ^13.5.44
     dependencies:
-<<<<<<< HEAD
-      '@blocksuite/blocks': 0.3.1_yjs@13.5.44
-      '@blocksuite/store': 0.3.1_yjs@13.5.44
       '@tauri-apps/api': 1.2.0
-=======
       '@blocksuite/blocks': 0.3.1-20230106060050-1aad55d_yjs@13.5.44
       '@blocksuite/store': 0.3.1-20230106060050-1aad55d_yjs@13.5.44
->>>>>>> 462e86b9
       debug: 4.3.4
       encoding: 0.1.13
       firebase: 9.15.0_encoding@0.1.13
