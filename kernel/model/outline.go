// SiYuan - Refactor your thinking
// Copyright (c) 2020-present, b3log.org
//
// This program is free software: you can redistribute it and/or modify
// it under the terms of the GNU Affero General Public License as published by
// the Free Software Foundation, either version 3 of the License, or
// (at your option) any later version.
//
// This program is distributed in the hope that it will be useful,
// but WITHOUT ANY WARRANTY; without even the implied warranty of
// MERCHANTABILITY or FITNESS FOR A PARTICULAR PURPOSE.  See the
// GNU Affero General Public License for more details.
//
// You should have received a copy of the GNU Affero General Public License
// along with this program.  If not, see <https://www.gnu.org/licenses/>.

package model

import (
	"time"

	"github.com/88250/lute/ast"
	"github.com/88250/lute/parse"
	"github.com/emirpasic/gods/stacks/linkedliststack"
	"github.com/siyuan-note/siyuan/kernel/treenode"
	"github.com/siyuan-note/siyuan/kernel/util"
)

func (tx *Transaction) doMoveOutlineHeading(operation *Operation) (ret *TxErr) {
	headingID := operation.ID
	previousID := operation.PreviousID
	parentID := operation.ParentID

	if headingID == parentID || headingID == previousID {
		return
	}

	tree, err := tx.loadTree(headingID)
	if nil != err {
		return &TxErr{code: TxErrCodeBlockNotFound, id: headingID}
	}

	heading := treenode.GetNodeInTree(tree, headingID)
	if nil == heading {
		return &TxErr{code: TxErrCodeBlockNotFound, id: headingID}
	}

	headings := []*ast.Node{}
	ast.Walk(tree.Root, func(n *ast.Node, entering bool) ast.WalkStatus {
		if entering && ast.NodeHeading == n.Type && !n.ParentIs(ast.NodeBlockquote) {
			headings = append(headings, n)
		}
		return ast.WalkContinue
	})

	headingChildren := treenode.HeadingChildren(heading)
<<<<<<< HEAD
=======

	// 过滤掉超级块结束节点
	var tmp []*ast.Node
	for _, child := range headingChildren {
		if ast.NodeSuperBlockCloseMarker == child.Type {
			continue
		}
		tmp = append(tmp, child)
	}
	headingChildren = tmp

>>>>>>> 5a246587
	if "" != previousID {
		previousHeading := treenode.GetNodeInTree(tree, previousID)
		if nil == previousHeading {
			return &TxErr{code: TxErrCodeBlockNotFound, id: previousID}
		}

		targetNode := previousHeading
		previousHeadingChildren := treenode.HeadingChildren(previousHeading)
		if 0 < len(previousHeadingChildren) {
			for _, child := range previousHeadingChildren {
				if child.ID == headingID {
					break
				}
				targetNode = child
			}
		}

<<<<<<< HEAD
		if targetNode == heading.Previous {
			if previousHeading.HeadingLevel >= heading.HeadingLevel {
				return
			}
		}

=======
>>>>>>> 5a246587
		diffLevel := heading.HeadingLevel - previousHeading.HeadingLevel
		heading.HeadingLevel = previousHeading.HeadingLevel

		for i := len(headingChildren) - 1; i >= 0; i-- {
			child := headingChildren[i]
			if ast.NodeHeading == child.Type {
				child.HeadingLevel -= diffLevel
				if 6 < child.HeadingLevel {
					child.HeadingLevel = 6
				}
			}
			targetNode.InsertAfter(child)
		}
		targetNode.InsertAfter(heading)
	} else if "" != parentID {
		parentHeading := treenode.GetNodeInTree(tree, parentID)
		if nil == parentHeading {
			return &TxErr{code: TxErrCodeBlockNotFound, id: parentID}
		}

		targetNode := parentHeading
		parentHeadingChildren := treenode.HeadingChildren(parentHeading)
<<<<<<< HEAD
=======

		// 找到下方第一个非标题节点
		tmp = nil
		for _, child := range parentHeadingChildren {
			if ast.NodeHeading == child.Type {
				break
			}
			tmp = append(tmp, child)
		}
		parentHeadingChildren = tmp

>>>>>>> 5a246587
		if 0 < len(parentHeadingChildren) {
			for _, child := range parentHeadingChildren {
				if child.ID == headingID {
					break
				}
				targetNode = child
			}
		}

<<<<<<< HEAD
		if targetNode == heading.Previous {
			if parentHeading.HeadingLevel < heading.HeadingLevel {
				return
			}
		}

=======
>>>>>>> 5a246587
		diffLevel := 1
		heading.HeadingLevel = parentHeading.HeadingLevel + 1
		if 6 < heading.HeadingLevel {
			heading.HeadingLevel = 6
		}

		for i := len(headingChildren) - 1; i >= 0; i-- {
			child := headingChildren[i]
			if ast.NodeHeading == child.Type {
				child.HeadingLevel += diffLevel
				if 6 < child.HeadingLevel {
					child.HeadingLevel = 6
				}
			}
			targetNode.InsertAfter(child)
		}
		targetNode.InsertAfter(heading)
	} else {
<<<<<<< HEAD
		return
=======
		// 移到最前
		for i := len(headingChildren) - 1; i >= 0; i-- {
			child := headingChildren[i]
			tree.Root.PrependChild(child)
		}
		tree.Root.PrependChild(heading)
>>>>>>> 5a246587
	}

	if err = tx.writeTree(tree); nil != err {
		return
	}
<<<<<<< HEAD
=======

	operation.RetData = tree.Root.ID
>>>>>>> 5a246587
	return
}

func Outline(rootID string) (ret []*Path, err error) {
	time.Sleep(util.FrontendQueueInterval)
	WaitForWritingFiles()

	ret = []*Path{}
	tree, _ := LoadTreeByBlockID(rootID)
	if nil == tree {
		return
	}

	ret = outline(tree)
	return
}

func outline(tree *parse.Tree) (ret []*Path) {
	luteEngine := NewLute()
	var headings []*Block
	ast.Walk(tree.Root, func(n *ast.Node, entering bool) ast.WalkStatus {
		if entering && ast.NodeHeading == n.Type && !n.ParentIs(ast.NodeBlockquote) {
			n.Box, n.Path = tree.Box, tree.Path
			block := &Block{
				RootID:  tree.Root.ID,
				Depth:   n.HeadingLevel,
				Box:     n.Box,
				Path:    n.Path,
				ID:      n.ID,
				Content: renderOutline(n, luteEngine),
				Type:    n.Type.String(),
				SubType: treenode.SubTypeAbbr(n),
			}
			headings = append(headings, block)
			return ast.WalkSkipChildren
		}
		return ast.WalkContinue
	})

	if 1 > len(headings) {
		return
	}

	var blocks []*Block
	stack := linkedliststack.New()
	for _, h := range headings {
	L:
		for ; ; stack.Pop() {
			cur, ok := stack.Peek()
			if !ok {
				blocks = append(blocks, h)
				stack.Push(h)
				break L
			}

			tip := cur.(*Block)
			if tip.Depth < h.Depth {
				tip.Children = append(tip.Children, h)
				stack.Push(h)
				break L
			}
			tip.Count = len(tip.Children)
		}
	}

	ret = toFlatTree(blocks, 0, "outline", tree)
	if 0 < len(ret) {
		children := ret[0].Blocks
		ret = nil
		for _, b := range children {
			resetDepth(b, 0)
			ret = append(ret, &Path{
				ID:       b.ID,
				Box:      b.Box,
				Name:     b.Content,
				NodeType: b.Type,
				Type:     "outline",
				SubType:  b.SubType,
				Blocks:   b.Children,
				Depth:    0,
				Count:    b.Count,
			})
		}
	}
	return
}

func resetDepth(b *Block, depth int) {
	b.Depth = depth
	b.Count = len(b.Children)
	for _, c := range b.Children {
		resetDepth(c, depth+1)
	}
}<|MERGE_RESOLUTION|>--- conflicted
+++ resolved
@@ -54,8 +54,6 @@
 	})
 
 	headingChildren := treenode.HeadingChildren(heading)
-<<<<<<< HEAD
-=======
 
 	// 过滤掉超级块结束节点
 	var tmp []*ast.Node
@@ -67,7 +65,6 @@
 	}
 	headingChildren = tmp
 
->>>>>>> 5a246587
 	if "" != previousID {
 		previousHeading := treenode.GetNodeInTree(tree, previousID)
 		if nil == previousHeading {
@@ -85,15 +82,6 @@
 			}
 		}
 
-<<<<<<< HEAD
-		if targetNode == heading.Previous {
-			if previousHeading.HeadingLevel >= heading.HeadingLevel {
-				return
-			}
-		}
-
-=======
->>>>>>> 5a246587
 		diffLevel := heading.HeadingLevel - previousHeading.HeadingLevel
 		heading.HeadingLevel = previousHeading.HeadingLevel
 
@@ -116,8 +104,6 @@
 
 		targetNode := parentHeading
 		parentHeadingChildren := treenode.HeadingChildren(parentHeading)
-<<<<<<< HEAD
-=======
 
 		// 找到下方第一个非标题节点
 		tmp = nil
@@ -129,7 +115,6 @@
 		}
 		parentHeadingChildren = tmp
 
->>>>>>> 5a246587
 		if 0 < len(parentHeadingChildren) {
 			for _, child := range parentHeadingChildren {
 				if child.ID == headingID {
@@ -139,15 +124,6 @@
 			}
 		}
 
-<<<<<<< HEAD
-		if targetNode == heading.Previous {
-			if parentHeading.HeadingLevel < heading.HeadingLevel {
-				return
-			}
-		}
-
-=======
->>>>>>> 5a246587
 		diffLevel := 1
 		heading.HeadingLevel = parentHeading.HeadingLevel + 1
 		if 6 < heading.HeadingLevel {
@@ -166,26 +142,19 @@
 		}
 		targetNode.InsertAfter(heading)
 	} else {
-<<<<<<< HEAD
-		return
-=======
 		// 移到最前
 		for i := len(headingChildren) - 1; i >= 0; i-- {
 			child := headingChildren[i]
 			tree.Root.PrependChild(child)
 		}
 		tree.Root.PrependChild(heading)
->>>>>>> 5a246587
 	}
 
 	if err = tx.writeTree(tree); nil != err {
 		return
 	}
-<<<<<<< HEAD
-=======
 
 	operation.RetData = tree.Root.ID
->>>>>>> 5a246587
 	return
 }
 
