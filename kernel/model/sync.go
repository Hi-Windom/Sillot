// SiYuan - Build Your Eternal Digital Garden
// Copyright (c) 2020-present, b3log.org
//
// This program is free software: you can redistribute it and/or modify
// it under the terms of the GNU Affero General Public License as published by
// the Free Software Foundation, either version 3 of the License, or
// (at your option) any later version.
//
// This program is distributed in the hope that it will be useful,
// but WITHOUT ANY WARRANTY; without even the implied warranty of
// MERCHANTABILITY or FITNESS FOR A PARTICULAR PURPOSE.  See the
// GNU Affero General Public License for more details.
//
// You should have received a copy of the GNU Affero General Public License
// along with this program.  If not, see <https://www.gnu.org/licenses/>.

package model

import (
	"errors"
	"fmt"
	"os"
	"path"
	"path/filepath"
	"strings"
	"sync"
	"time"

	"github.com/K-Sillot/gulu"
	"github.com/K-Sillot/logging"
	"github.com/dustin/go-humanize"
	"github.com/siyuan-note/dejavu"
	"github.com/siyuan-note/dejavu/cloud"
	"github.com/siyuan-note/siyuan/kernel/conf"
	"github.com/siyuan-note/siyuan/kernel/filesys"
	"github.com/siyuan-note/siyuan/kernel/sql"
	"github.com/siyuan-note/siyuan/kernel/treenode"
	"github.com/siyuan-note/siyuan/kernel/util"
)

func SyncDataDownload() {
	defer logging.Recover()

	if !checkSync(false, false, true) {
		return
	}

	util.BroadcastByType("main", "syncing", 0, Conf.Language(81), nil)
	if !isProviderOnline(true) { // 这个操作比较耗时，所以要先推送 syncing 事件后再判断网络，这样才能给用户更即时的反馈
		util.BroadcastByType("main", "syncing", 2, Conf.Language(28), nil)
		return
	}

	syncLock.Lock()
	defer syncLock.Unlock()

	now := util.CurrentTimeMillis()
	Conf.Sync.Synced = now

	err := syncRepoDownload()
	synced := util.Millisecond2Time(Conf.Sync.Synced).Format("2006-01-02 15:04:05") + "\n\n"
	if nil == err {
		synced += Conf.Sync.Stat
	} else {
		synced += fmt.Sprintf(Conf.Language(80), formatRepoErrorMsg(err))
	}
	msg := fmt.Sprintf(Conf.Language(82), synced)
	Conf.Sync.Stat = msg
	Conf.Save()
	code := 1
	if nil != err {
		code = 2
	}
	util.BroadcastByType("main", "syncing", code, msg, nil)
}

func SyncDataUpload() {
	defer logging.Recover()

	if !checkSync(false, false, true) {
		return
	}

	util.BroadcastByType("main", "syncing", 0, Conf.Language(81), nil)
	if !isProviderOnline(true) { // 这个操作比较耗时，所以要先推送 syncing 事件后再判断网络，这样才能给用户更即时的反馈
		util.BroadcastByType("main", "syncing", 2, Conf.Language(28), nil)
		return
	}

	syncLock.Lock()
	defer syncLock.Unlock()

	now := util.CurrentTimeMillis()
	Conf.Sync.Synced = now

	err := syncRepoUpload()
	synced := util.Millisecond2Time(Conf.Sync.Synced).Format("2006-01-02 15:04:05") + "\n\n"
	if nil == err {
		synced += Conf.Sync.Stat
	} else {
		synced += fmt.Sprintf(Conf.Language(80), formatRepoErrorMsg(err))
	}
	msg := fmt.Sprintf(Conf.Language(82), synced)
	Conf.Sync.Stat = msg
	Conf.Save()
	code := 1
	if nil != err {
		code = 2
	}
	util.BroadcastByType("main", "syncing", code, msg, nil)
	return
}

var (
	syncSameCount    = 0
	autoSyncErrCount = 0
	fixSyncInterval  = 5 * time.Minute
	syncPlanTime     = time.Now().Add(fixSyncInterval)

	BootSyncSucc = -1 // -1：未执行，0：执行成功，1：执行失败
	ExitSyncSucc = -1
)

func SyncDataJob() {
	if time.Now().Before(syncPlanTime) {
		return
	}

	SyncData(false)
}

func BootSyncData() {
	defer logging.Recover()

	if !checkSync(true, false, false) {
		return
	}

	if !isProviderOnline(false) {
		BootSyncSucc = 1
		util.PushErrMsg(Conf.Language(28), 7000)
		return
	}

	syncLock.Lock()
	defer syncLock.Unlock()

	util.IncBootProgress(3, "Syncing data from the cloud...")
	BootSyncSucc = 0
	logging.LogInfof("sync before boot")

	now := util.CurrentTimeMillis()
	Conf.Sync.Synced = now
	util.BroadcastByType("main", "syncing", 0, Conf.Language(81), nil)
	err := bootSyncRepo()
	synced := util.Millisecond2Time(Conf.Sync.Synced).Format("2006-01-02 15:04:05") + "\n\n"
	if nil == err {
		synced += Conf.Sync.Stat
	} else {
		synced += fmt.Sprintf(Conf.Language(80), formatRepoErrorMsg(err))
	}
	msg := fmt.Sprintf(Conf.Language(82), synced)
	Conf.Sync.Stat = msg
	Conf.Save()
	code := 1
	if nil != err {
		code = 2
	}
	util.BroadcastByType("main", "syncing", code, msg, nil)
	return
}

func SyncData(byHand bool) {
	syncData(false, byHand)
}

func syncData(exit, byHand bool) {
	defer logging.Recover()

	if !checkSync(false, exit, byHand) {
		return
	}

	util.BroadcastByType("main", "syncing", 0, Conf.Language(81), nil)
	if !exit && !isProviderOnline(byHand) { // 这个操作比较耗时，所以要先推送 syncing 事件后再判断网络，这样才能给用户更即时的反馈
		util.BroadcastByType("main", "syncing", 2, Conf.Language(28), nil)
		return
	}

	syncLock.Lock()
	defer syncLock.Unlock()

	if exit {
		ExitSyncSucc = 0
		logging.LogInfof("sync before exit")
		util.PushMsg(Conf.Language(81), 1000*60*15)
	}

	now := util.CurrentTimeMillis()
	Conf.Sync.Synced = now

	err := syncRepo(exit, byHand)
	synced := util.Millisecond2Time(Conf.Sync.Synced).Format("2006-01-02 15:04:05") + "\n\n"
	if nil == err {
		synced += Conf.Sync.Stat
	} else {
		synced += fmt.Sprintf(Conf.Language(80), formatRepoErrorMsg(err))
	}
	msg := fmt.Sprintf(Conf.Language(82), synced)
	Conf.Sync.Stat = msg
	Conf.Save()
	code := 1
	if nil != err {
		code = 2
	}
	util.BroadcastByType("main", "syncing", code, msg, nil)
	return
}

func checkSync(boot, exit, byHand bool) bool {
	if 2 == Conf.Sync.Mode && !boot && !exit && !byHand { // 手动模式下只有启动和退出进行同步
		return false
	}

	if 3 == Conf.Sync.Mode && !byHand { // 完全手动模式下只有手动进行同步
		return false
	}

	if !Conf.Sync.Enabled {
		if byHand {
			util.PushMsg(Conf.Language(124), 5000)
		}
		return false
	}

	if !cloud.IsValidCloudDirName(Conf.Sync.CloudName) {
		if byHand {
			util.PushMsg(Conf.Language(123), 5000)
		}
		return false
	}

	if !IsSubscriber() && conf.ProviderSiYuan == Conf.Sync.Provider {
		return false
	}

	if util.IsMutexLocked(&syncLock) {
		logging.LogWarnf("sync is in progress")
		planSyncAfter(fixSyncInterval)
		return false
	}

	if 7 < autoSyncErrCount && !byHand {
		logging.LogErrorf("failed to auto-sync too many times, delay auto-sync 64 minutes")
		util.PushErrMsg(Conf.Language(125), 1000*60*60)
		planSyncAfter(64 * time.Minute)
		return false
	}
	return true
}

// incReindex 增量重建索引。
func incReindex(upserts, removes []string) {
	util.IncBootProgress(3, "Sync reindexing...")
	msg := fmt.Sprintf(Conf.Language(35))
	util.PushStatusBar(msg)

	luteEngine := util.NewLute()
	// 先执行 remove，否则移动文档时 upsert 会被忽略，导致未被索引
	bootProgressPart := 10 / float64(len(removes))
	for _, removeFile := range removes {
		if !strings.HasSuffix(removeFile, ".sy") {
			continue
		}

		id := strings.TrimSuffix(filepath.Base(removeFile), ".sy")
		block := treenode.GetBlockTree(id)
		if nil != block {
			msg = fmt.Sprintf(Conf.Language(39), block.RootID)
			util.IncBootProgress(bootProgressPart, msg)
			util.PushStatusBar(msg)

			treenode.RemoveBlockTreesByRootID(block.RootID)
			sql.RemoveTreeQueue(block.BoxID, block.RootID)
		}
	}

	msg = fmt.Sprintf(Conf.Language(35))
	util.PushStatusBar(msg)

	bootProgressPart = 10 / float64(len(upserts))
	for _, upsertFile := range upserts {
		if !strings.HasSuffix(upsertFile, ".sy") {
			continue
		}

		upsertFile = filepath.ToSlash(upsertFile)
		if strings.HasPrefix(upsertFile, "/") {
			upsertFile = upsertFile[1:]
		}
		idx := strings.Index(upsertFile, "/")
		if 0 > idx {
			// .sy 直接出现在 data 文件夹下，没有出现在笔记本文件夹下的情况
			continue
		}

		box := upsertFile[:idx]
		p := strings.TrimPrefix(upsertFile, box)
		msg = fmt.Sprintf(Conf.Language(40), strings.TrimSuffix(path.Base(p), ".sy"))
		util.IncBootProgress(bootProgressPart, msg)
		util.PushStatusBar(msg)

		tree, err0 := filesys.LoadTree(box, p, luteEngine)
		if nil != err0 {
			continue
		}
		treenode.IndexBlockTree(tree)
		sql.UpsertTreeQueue(tree)
	}
}

func SetCloudSyncDir(name string) {
	if Conf.Sync.CloudName == name {
		return
	}

	Conf.Sync.CloudName = name
	Conf.Save()
}

func SetSyncGenerateConflictDoc(b bool) {
	Conf.Sync.GenerateConflictDoc = b
	Conf.Save()
	return
}

func SetSyncEnable(b bool) {
	Conf.Sync.Enabled = b
	Conf.Save()
	return
}

func SetSyncMode(mode int) (err error) {
	Conf.Sync.Mode = mode
	Conf.Save()
	return
}

func SetSyncProvider(provider int) (err error) {
	Conf.Sync.Provider = provider
	Conf.Save()
	return
}

func SetSyncProviderS3(s3 *conf.S3) (err error) {
	s3.Endpoint = strings.TrimSpace(s3.Endpoint)
	s3.Endpoint = util.NormalizeEndpoint(s3.Endpoint)
	s3.AccessKey = strings.TrimSpace(s3.AccessKey)
	s3.SecretKey = strings.TrimSpace(s3.SecretKey)
	s3.Bucket = strings.TrimSpace(s3.Bucket)
	s3.Region = strings.TrimSpace(s3.Region)
	s3.Timeout = util.NormalizeTimeout(s3.Timeout)

	Conf.Sync.S3 = s3
	Conf.Save()
	return
}

func SetSyncProviderWebDAV(webdav *conf.WebDAV) (err error) {
	webdav.Endpoint = strings.TrimSpace(webdav.Endpoint)
	webdav.Endpoint = util.NormalizeEndpoint(webdav.Endpoint)

	// 不支持配置坚果云 WebDAV 进行同步 https://github.com/siyuan-note/siyuan/issues/7657
	if strings.Contains(strings.ToLower(webdav.Endpoint), "dav.jianguoyun.com") {
		err = errors.New(Conf.Language(194))
		return
	}

	webdav.Username = strings.TrimSpace(webdav.Username)
	webdav.Password = strings.TrimSpace(webdav.Password)
	webdav.Timeout = util.NormalizeTimeout(webdav.Timeout)

	Conf.Sync.WebDAV = webdav
	Conf.Save()
	return
}

var syncLock = sync.Mutex{}

func CreateCloudSyncDir(name string) (err error) {
	if conf.ProviderSiYuan != Conf.Sync.Provider {
		err = errors.New(Conf.Language(131))
		return
	}

	name = strings.TrimSpace(name)
	name = gulu.Str.RemoveInvisible(name)
	if !cloud.IsValidCloudDirName(name) {
		return errors.New(Conf.Language(37))
	}

	repo, err := newRepository()
	if nil != err {
		return
	}

	err = repo.CreateCloudRepo(name)
	if nil != err {
		err = errors.New(formatRepoErrorMsg(err))
		return
	}
	return
}

func RemoveCloudSyncDir(name string) (err error) {
	if conf.ProviderSiYuan != Conf.Sync.Provider {
		err = errors.New(Conf.Language(131))
		return
	}

	msgId := util.PushMsg(Conf.Language(116), 15000)

	if "" == name {
		return
	}

	repo, err := newRepository()
	if nil != err {
		return
	}

	err = repo.RemoveCloudRepo(name)
	if nil != err {
		err = errors.New(formatRepoErrorMsg(err))
		return
	}

	util.PushClearMsg(msgId)
	time.Sleep(500 * time.Millisecond)
	if Conf.Sync.CloudName == name {
		Conf.Sync.CloudName = "main"
		Conf.Save()
		util.PushMsg(Conf.Language(155), 5000)
	}
	return
}

func ListCloudSyncDir() (syncDirs []*Sync, hSize string, err error) {
	syncDirs = []*Sync{}
	var dirs []*cloud.Repo
	var size int64

	repo, err := newRepository()
	if nil != err {
		return
	}

	dirs, size, err = repo.GetCloudRepos()
	if nil != err {
		err = errors.New(formatRepoErrorMsg(err))
		return
	}
	if 1 > len(dirs) {
		dirs = append(dirs, &cloud.Repo{
			Name:    "main",
			Size:    0,
			Updated: time.Now().Format("2006-01-02 15:04:05"),
		})
	}

	for _, d := range dirs {
		dirSize := d.Size
		sync := &Sync{
			Size:      dirSize,
			HSize:     "-",
			Updated:   d.Updated,
			CloudName: d.Name,
		}
		if conf.ProviderSiYuan == Conf.Sync.Provider {
			sync.HSize = humanize.Bytes(uint64(dirSize))
		}
		syncDirs = append(syncDirs, sync)
	}
	hSize = "-"
	if conf.ProviderSiYuan == Conf.Sync.Provider {
		hSize = humanize.Bytes(uint64(size))
	}
	return
}

func formatRepoErrorMsg(err error) string {
	msg := err.Error()
	if errors.Is(err, cloud.ErrCloudAuthFailed) {
		msg = Conf.Language(31)
	} else if errors.Is(err, cloud.ErrCloudObjectNotFound) {
		msg = Conf.Language(129)
	} else if errors.Is(err, dejavu.ErrLockCloudFailed) {
		msg = Conf.Language(188)
	} else if errors.Is(err, dejavu.ErrCloudLocked) {
		msg = Conf.Language(189)
	} else if errors.Is(err, dejavu.ErrRepoFatalErr) {
		msg = Conf.Language(23)
	} else if errors.Is(err, cloud.ErrSystemTimeIncorrect) {
		msg = Conf.Language(195)
	} else {
		msgLowerCase := strings.ToLower(msg)
		if strings.Contains(msgLowerCase, "permission denied") || strings.Contains(msg, "access is denied") {
			msg = Conf.Language(33)
		} else if strings.Contains(msgLowerCase, "device or resource busy") || strings.Contains(msg, "is being used by another") {
			msg = fmt.Sprintf(Conf.Language(85), err)
		} else if strings.Contains(msgLowerCase, "cipher: message authentication failed") {
			msg = Conf.Language(135)
		} else if strings.Contains(msgLowerCase, "no such host") || strings.Contains(msgLowerCase, "connection failed") || strings.Contains(msgLowerCase, "hostname resolution") || strings.Contains(msgLowerCase, "No address associated with hostname") {
			msg = Conf.Language(24)
		} else if strings.Contains(msgLowerCase, "net/http: request canceled while waiting for connection") || strings.Contains(msgLowerCase, "exceeded while awaiting") || strings.Contains(msgLowerCase, "context deadline exceeded") || strings.Contains(msgLowerCase, "timeout") || strings.Contains(msgLowerCase, "context cancellation while reading body") {
			msg = Conf.Language(24)
		} else if strings.Contains(msgLowerCase, "connection was") || strings.Contains(msgLowerCase, "reset by peer") || strings.Contains(msgLowerCase, "refused") || strings.Contains(msgLowerCase, "socket") || strings.Contains(msgLowerCase, "closed idle connection") || strings.Contains(msgLowerCase, "eof") {
			msg = Conf.Language(28)
		}
	}
	msg += " (Provider: " + conf.ProviderToStr(Conf.Sync.Provider) + ")"
	return msg
}

func getIgnoreLines() (ret []string) {
	ignore := filepath.Join(util.DataDir, ".siyuan", "syncignore") // 这个不要改为 .sillot
	err := os.MkdirAll(filepath.Dir(ignore), 0755)
	if nil != err {
		return
	}
	if !gulu.File.IsExist(ignore) {
		if err = gulu.File.WriteFileSafer(ignore, nil, 0644); nil != err {
			logging.LogErrorf("create syncignore [%s] failed: %s", ignore, err)
			return
		}
	}
	data, err := os.ReadFile(ignore)
	if nil != err {
		logging.LogErrorf("read syncignore [%s] failed: %s", ignore, err)
		return
	}
	dataStr := string(data)
	dataStr = strings.ReplaceAll(dataStr, "\r\n", "\n")
	ret = strings.Split(dataStr, "\n")

	// 默认忽略帮助文档
	ret = append(ret, "20210808180117-6v0mkxr/**/*")
	ret = append(ret, "20210808180117-czj9bvb/**/*")
	ret = append(ret, "20211226090932-5lcq56f/**/*")
	ret = append(ret, "20230202000000-c123456/**/*")

	ret = gulu.Str.RemoveDuplicatedElem(ret)
	return
}

func IncSync() {
	syncSameCount = 0
	planSyncAfter(30 * time.Second)
}

func planSyncAfter(d time.Duration) {
	syncPlanTime = time.Now().Add(d)
}

func isProviderOnline(byHand bool) (ret bool) {
	checkURL := util.SiYuanSyncServer
	skipTlsVerify := false
	switch Conf.Sync.Provider {
	case conf.ProviderSiYuan:
	case conf.ProviderS3:
		checkURL = Conf.Sync.S3.Endpoint
		skipTlsVerify = Conf.Sync.S3.SkipTlsVerify
	case conf.ProviderWebDAV:
		checkURL = Conf.Sync.WebDAV.Endpoint
		skipTlsVerify = Conf.Sync.WebDAV.SkipTlsVerify
	default:
		logging.LogWarnf("unknown provider: %d", Conf.Sync.Provider)
		return false
	}

	if ret = util.IsOnline(checkURL, skipTlsVerify); !ret {
<<<<<<< HEAD
		util.PushErrMsg(Conf.Language(76)+" (Provider: "+conf.ProviderToStr(Conf.Sync.Provider)+")", 5000)
=======
		if 1 > autoSyncErrCount || byHand {
			util.PushErrMsg(Conf.Language(76)+" (Provider: "+conf.ProviderToStr(Conf.Sync.Provider)+")", 5000)
		}
		if !byHand {
			planSyncAfter(fixSyncInterval)
			autoSyncErrCount++
		}
>>>>>>> 13b6b365
	}
	return
}<|MERGE_RESOLUTION|>--- conflicted
+++ resolved
@@ -579,9 +579,6 @@
 	}
 
 	if ret = util.IsOnline(checkURL, skipTlsVerify); !ret {
-<<<<<<< HEAD
-		util.PushErrMsg(Conf.Language(76)+" (Provider: "+conf.ProviderToStr(Conf.Sync.Provider)+")", 5000)
-=======
 		if 1 > autoSyncErrCount || byHand {
 			util.PushErrMsg(Conf.Language(76)+" (Provider: "+conf.ProviderToStr(Conf.Sync.Provider)+")", 5000)
 		}
@@ -589,7 +586,6 @@
 			planSyncAfter(fixSyncInterval)
 			autoSyncErrCount++
 		}
->>>>>>> 13b6b365
 	}
 	return
 }