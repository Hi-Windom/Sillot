// SiYuan - Refactor your thinking
// Copyright (c) 2020-present, b3log.org
//
// This program is free software: you can redistribute it and/or modify
// it under the terms of the GNU Affero General Public License as published by
// the Free Software Foundation, either version 3 of the License, or
// (at your option) any later version.
//
// This program is distributed in the hope that it will be useful,
// but WITHOUT ANY WARRANTY; without even the implied warranty of
// MERCHANTABILITY or FITNESS FOR A PARTICULAR PURPOSE.  See the
// GNU Affero General Public License for more details.
//
// You should have received a copy of the GNU Affero General Public License
// along with this program.  If not, see <https://www.gnu.org/licenses/>.

package model

import (
	"image/color"
	"net/http"
	"net/url"
	"os"
	"strconv"
	"strings"
	"sync"
	"time"

	"github.com/88250/gulu"
	"github.com/gin-gonic/gin"
	"github.com/gorilla/websocket"
	"github.com/siyuan-note/logging"
	"github.com/siyuan-note/siyuan/kernel/util"
	"github.com/steambap/captcha"
)

func LogoutAuth(c *gin.Context) {
	ret := gulu.Ret.NewResult()
	defer c.JSON(http.StatusOK, ret)

	if "" == Conf.AccessAuthCode {
		ret.Code = -1
		ret.Msg = Conf.Language(86)
		ret.Data = map[string]interface{}{"closeTimeout": 5000}
		return
	}

	session := util.GetSession(c)
	util.RemoveWorkspaceSession(session)
	if err := session.Save(c); nil != err {
		logging.LogErrorf("saves session failed: " + err.Error())
		ret.Code = -1
		ret.Msg = "save session failed"
	}
}

func LoginAuth(c *gin.Context) {
	ret := gulu.Ret.NewResult()
	defer c.JSON(http.StatusOK, ret)

	arg, ok := util.JsonArg(c, ret)
	if !ok {
		return
	}

	var inputCaptcha string
	session := util.GetSession(c)
	workspaceSession := util.GetWorkspaceSession(session)
	if util.NeedCaptcha() {
		captchaArg := arg["captcha"]
		if nil == captchaArg {
			ret.Code = 1
			ret.Msg = Conf.Language(21)
			logging.LogWarnf("invalid captcha")
			return
		}
		inputCaptcha = captchaArg.(string)
		if "" == inputCaptcha {
			ret.Code = 1
			ret.Msg = Conf.Language(21)
			logging.LogWarnf("invalid captcha")
			return
		}

		if strings.ToLower(workspaceSession.Captcha) != strings.ToLower(inputCaptcha) {
			ret.Code = 1
			ret.Msg = Conf.Language(22)
			logging.LogWarnf("invalid captcha")
			return
		}
	}

	authCode := arg["authCode"].(string)
	if Conf.AccessAuthCode != authCode {
		ret.Code = -1
		ret.Msg = Conf.Language(83)
		logging.LogWarnf("invalid auth code")

		util.WrongAuthCount++
		workspaceSession.Captcha = gulu.Rand.String(7)
		if util.NeedCaptcha() {
			ret.Code = 1 // 需要渲染验证码
		}

		if err := session.Save(c); nil != err {
			logging.LogErrorf("save session failed: " + err.Error())
			c.Status(http.StatusInternalServerError)
			return
		}
		return
	}

	workspaceSession.AccessAuthCode = authCode
	util.WrongAuthCount = 0
	workspaceSession.Captcha = gulu.Rand.String(7)
	logging.LogInfof("auth success")
	if err := session.Save(c); nil != err {
		logging.LogErrorf("save session failed: " + err.Error())
		c.Status(http.StatusInternalServerError)
		return
	}
}

func GetCaptcha(c *gin.Context) {
	img, err := captcha.New(100, 26, func(options *captcha.Options) {
		options.CharPreset = "ABCDEFGHKLMNPQRSTUVWXYZ23456789"
		options.Noise = 0.5
		options.CurveNumber = 0
		options.BackgroundColor = color.White
	})
	if nil != err {
		logging.LogErrorf("generates captcha failed: " + err.Error())
		c.Status(http.StatusInternalServerError)
		return
	}

	session := util.GetSession(c)
	workspaceSession := util.GetWorkspaceSession(session)
	workspaceSession.Captcha = img.Text
	if err = session.Save(c); nil != err {
		logging.LogErrorf("save session failed: " + err.Error())
		c.Status(http.StatusInternalServerError)
		return
	}

	if err = img.WriteImage(c.Writer); nil != err {
		logging.LogErrorf("writes captcha image failed: " + err.Error())
		c.Status(http.StatusInternalServerError)
		return
	}
	c.Status(http.StatusOK)
}

func CheckReadonly(c *gin.Context) {
	if util.ReadOnly {
		result := util.NewResult()
		result.Code = -1
		result.Msg = Conf.Language(34)
		result.Data = map[string]interface{}{"closeTimeout": 5000}
		c.JSON(http.StatusOK, result)
		c.Abort()
		return
	}
}

func CheckAuth(c *gin.Context) {
	//logging.LogInfof("check auth for [%s]", c.Request.RequestURI)
	localhost := util.IsLocalHost(c.Request.RemoteAddr)

	// 未设置访问授权码
	if "" == Conf.AccessAuthCode {
		// Skip the empty access authorization code check https://github.com/siyuan-note/siyuan/issues/9709
		if util.SiyuanAccessAuthCodeBypass {
			c.Next()
			return
		}

		// Authenticate requests with the Origin header other than 127.0.0.1 https://github.com/siyuan-note/siyuan/issues/9180
		clientIP := c.ClientIP()
		host := c.GetHeader("Host")
		origin := c.GetHeader("Origin")
		forwardedHost := c.GetHeader("X-Forwarded-Host")
		if !localhost ||
			("" != clientIP && !util.IsLocalHostname(clientIP)) ||
			("" != host && !util.IsLocalHost(host)) ||
			("" != origin && !util.IsLocalOrigin(origin) && !strings.HasPrefix(origin, "chrome-extension://")) ||
			("" != forwardedHost && !util.IsLocalHost(forwardedHost)) {
			c.JSON(http.StatusUnauthorized, map[string]interface{}{"code": -1, "msg": "Auth failed: for security reasons, please set [Access authorization code] when using non-127.0.0.1 access\n\n为安全起见，使用非 127.0.0.1 访问时请设置 [访问授权码]"})
			c.Abort()
			return
		}

		c.Next()
		return
	}

	// 放过 /appearance/
	if strings.HasPrefix(c.Request.RequestURI, "/appearance/") ||
		strings.HasPrefix(c.Request.RequestURI, "/stage/build/export/") ||
		strings.HasPrefix(c.Request.RequestURI, "/stage/build/fonts/") ||
		strings.HasPrefix(c.Request.RequestURI, "/stage/protyle/") {
		c.Next()
		return
	}

	// 放过来自本机的某些请求
	if localhost {
		if strings.HasPrefix(c.Request.RequestURI, "/assets/") {
			c.Next()
			return
		}
		if strings.HasPrefix(c.Request.RequestURI, "/api/system/exit") {
			c.Next()
			return
		}
		if strings.HasPrefix(c.Request.RequestURI, "/api/system/getNetwork") {
			c.Next()
			return
		}
		if strings.HasPrefix(c.Request.RequestURI, "/api/sync/performSync") {
			if util.ContainerIOS == util.Container || util.ContainerAndroid == util.Container {
				c.Next()
				return
			}
		}
	}

	// 通过 Cookie
	session := util.GetSession(c)
	workspaceSession := util.GetWorkspaceSession(session)
	if workspaceSession.AccessAuthCode == Conf.AccessAuthCode {
		c.Next()
		return
	}

	// 通过 API token (header: Authorization)
	if authHeader := c.GetHeader("Authorization"); "" != authHeader {
		if strings.HasPrefix(authHeader, "Token ") {
			token := strings.TrimPrefix(authHeader, "Token ")
			if Conf.Api.Token == token {
				c.Next()
				return
			}

			c.JSON(http.StatusUnauthorized, map[string]interface{}{"code": -1, "msg": "Auth failed"})
			c.Abort()
			return
		}
	}

	// 通过 API token (query-params: token)
	if token := c.Query("token"); "" != token {
		if Conf.Api.Token == token {
			c.Next()
			return
		}

		c.JSON(http.StatusUnauthorized, map[string]interface{}{"code": -1, "msg": "Auth failed"})
		c.Abort()
		return
	}

	if "/check-auth" == c.Request.URL.Path { // 跳过访问授权页
		c.Next()
		return
	}

	if workspaceSession.AccessAuthCode != Conf.AccessAuthCode {
		userAgentHeader := c.GetHeader("User-Agent")
<<<<<<< HEAD
		if strings.HasPrefix(userAgentHeader, "SiYuan-Sillot/") || strings.HasPrefix(userAgentHeader, "Mozilla/") {
			if "GET" != c.Request.Method {
=======
		if strings.HasPrefix(userAgentHeader, "SiYuan/") || strings.HasPrefix(userAgentHeader, "Mozilla/") {
			if "GET" != c.Request.Method || c.IsWebsocket() {
>>>>>>> 802df1e2
				c.JSON(http.StatusUnauthorized, map[string]interface{}{"code": -1, "msg": Conf.Language(156)})
				c.Abort()
				return
			}

			location := url.URL{}
			queryParams := url.Values{}
			queryParams.Set("to", c.Request.URL.String())
			location.RawQuery = queryParams.Encode()
			location.Path = "/check-auth"

			c.Redirect(http.StatusFound, location.String())
			c.Abort()
			return
		}

		c.JSON(http.StatusUnauthorized, map[string]interface{}{"code": -1, "msg": "Auth failed"})
		c.Abort()
		return
	}

	c.Next()
}

var timingAPIs = map[string]int{
	"/api/search/fullTextSearchBlock": 200, // Monitor the search performance and suggest solutions https://github.com/siyuan-note/siyuan/issues/7873
}

func Timing(c *gin.Context) {
	p := c.Request.URL.Path
	tip, ok := timingAPIs[p]
	if !ok {
		c.Next()
		return
	}

	timing := 15 * 1000
	if timingEnv := os.Getenv("SIYUAN_PERFORMANCE_TIMING"); "" != timingEnv {
		val, err := strconv.Atoi(timingEnv)
		if nil == err {
			timing = val
		}
	}

	now := time.Now().UnixMilli()
	c.Next()
	elapsed := int(time.Now().UnixMilli() - now)
	if timing < elapsed {
		logging.LogWarnf("[%s] elapsed [%dms]", c.Request.RequestURI, elapsed)
		util.PushMsg(Conf.Language(tip), 7000)
	}
}

func Recover(c *gin.Context) {
	defer func() {
		logging.Recover()
		c.Status(http.StatusInternalServerError)
	}()

	c.Next()
}

var (
	requestingLock = sync.Mutex{}
	requesting     = map[string]*sync.Mutex{}
)

func ControlConcurrency(c *gin.Context) {
	if websocket.IsWebSocketUpgrade(c.Request) {
		c.Next()
		return
	}

	reqPath := c.Request.URL.Path

	// Improve the concurrency of the kernel data reading interfaces https://github.com/siyuan-note/siyuan/issues/10149
	if strings.HasPrefix(reqPath, "/stage/") || strings.HasPrefix(reqPath, "/assets/") || strings.HasPrefix(reqPath, "/appearance/") {
		c.Next()
		return
	}

	parts := strings.Split(reqPath, "/")
	function := parts[len(parts)-1]
	if strings.HasPrefix(function, "get") || strings.HasPrefix(function, "list") ||
		strings.HasPrefix(function, "search") || strings.HasPrefix(function, "render") || strings.HasPrefix(function, "ls") {
		c.Next()
		return
	}
	if strings.HasPrefix(function, "/api/query/") || strings.HasPrefix(function, "/api/search/") {
		c.Next()
		return
	}

	requestingLock.Lock()
	mutex := requesting[reqPath]
	if nil == mutex {
		mutex = &sync.Mutex{}
		requesting[reqPath] = mutex
	}
	requestingLock.Unlock()

	mutex.Lock()
	defer mutex.Unlock()
	c.Next()
}<|MERGE_RESOLUTION|>--- conflicted
+++ resolved
@@ -267,13 +267,8 @@
 
 	if workspaceSession.AccessAuthCode != Conf.AccessAuthCode {
 		userAgentHeader := c.GetHeader("User-Agent")
-<<<<<<< HEAD
 		if strings.HasPrefix(userAgentHeader, "SiYuan-Sillot/") || strings.HasPrefix(userAgentHeader, "Mozilla/") {
-			if "GET" != c.Request.Method {
-=======
-		if strings.HasPrefix(userAgentHeader, "SiYuan/") || strings.HasPrefix(userAgentHeader, "Mozilla/") {
 			if "GET" != c.Request.Method || c.IsWebsocket() {
->>>>>>> 802df1e2
 				c.JSON(http.StatusUnauthorized, map[string]interface{}{"code": -1, "msg": Conf.Language(156)})
 				c.Abort()
 				return
