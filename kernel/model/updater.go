--- conflicted
+++ resolved
@@ -260,15 +260,11 @@
 		return
 	}
 
-<<<<<<< HEAD
+	if Conf.System.IsMicrosoftStore {
+		return
+	}
+
 	result, err := util.GetSillotReleasesResult(showMsg)
-=======
-	if Conf.System.IsMicrosoftStore {
-		return
-	}
-
-	result, err := util.GetRhyResult(showMsg)
->>>>>>> cef0c333
 	if nil != err {
 		return
 	}
