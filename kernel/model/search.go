--- conflicted
+++ resolved
@@ -650,8 +650,12 @@
 		"snippet(" + table + ", 9, '" + search.SearchMarkLeft + "', '" + search.SearchMarkRight + "', '...', 64) AS memo, " + "tag, " +
 		"snippet(" + table + ", 11, '" + search.SearchMarkLeft + "', '" + search.SearchMarkRight + "', '...', 64) AS content, " +
 		"fcontent, markdown, length, type, subtype, ial, sort, created, updated"
-<<<<<<< HEAD
-	stmt := "SELECT " + projections + " FROM " + table + " WHERE " + table + " MATCH '" + columnFilter() + ":(" + quotedKeyword + ")' AND type IN " + Conf.Search.TypeFilter()
+	stmt := "SELECT " + projections + " FROM " + table + " WHERE " + table + " MATCH '" + columnFilter() + ":(" + quotedKeyword + ")' AND type"
+	if onlyDoc {
+		stmt += " = 'd'"
+	} else {
+		stmt += " IN " + Conf.Search.TypeFilter()
+	}
 	// HintHint面板排序完全匹配优先 #10
 	// 当在 Order by 中使用Case语句时： ASC，数字越小权重越高； DESC，数字越大权重越高
 	orderCase1 := `
@@ -679,29 +683,6 @@
 	when memo = '${keyword}' then 30
 	`
 	orderBy := ` order by case` + orderCase1 + orderCase2 + orderCase3 + `else 65535 end ASC, sort ASC, length ASC`
-=======
-	stmt := "SELECT " + projections + " FROM " + table + " WHERE " + table + " MATCH '" + columnFilter() + ":(" + quotedKeyword + ")' AND type"
-	if onlyDoc {
-		stmt += " = 'd'"
-	} else {
-		stmt += " IN " + Conf.Search.TypeFilter()
-	}
-	orderBy := ` order by case
-             when name = '${keyword}' then 10
-             when alias = '${keyword}' then 20
-             when memo = '${keyword}' then 30
-             when content = '${keyword}' and type = 'd' then 40
-             when content LIKE '%${keyword}%' and type = 'd' then 41
-             when name LIKE '%${keyword}%' then 50
-             when alias LIKE '%${keyword}%' then 60
-             when content = '${keyword}' and type = 'h' then 70
-             when content LIKE '%${keyword}%' and type = 'h' then 71
-             when fcontent = '${keyword}' and type = 'i' then 80
-             when fcontent LIKE '%${keyword}%' and type = 'i' then 81
-             when memo LIKE '%${keyword}%' then 90
-             when content LIKE '%${keyword}%' and type != 'i' and type != 'l' then 100
-             else 65535 end ASC, sort ASC, length ASC`
->>>>>>> f0e80505
 	orderBy = strings.ReplaceAll(orderBy, "${keyword}", keyword)
 	stmt += orderBy + " LIMIT " + strconv.Itoa(Conf.Search.Limit)
 	blocks := sql.SelectBlocksRawStmtNoParse(stmt, Conf.Search.Limit)
