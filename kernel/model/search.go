--- conflicted
+++ resolved
@@ -37,9 +37,9 @@
 	"github.com/88250/lute/lex"
 	"github.com/88250/lute/parse"
 	"github.com/88250/vitess-sqlparser/sqlparser"
-	"github.com/K-Sillot/logging"
 	"github.com/jinzhu/copier"
 	"github.com/siyuan-note/filelock"
+	"github.com/siyuan-note/logging"
 	"github.com/siyuan-note/siyuan/kernel/conf"
 	"github.com/siyuan-note/siyuan/kernel/search"
 	"github.com/siyuan-note/siyuan/kernel/sql"
@@ -718,7 +718,6 @@
 	} else {
 		stmt += " IN " + Conf.Search.TypeFilter()
 	}
-<<<<<<< HEAD
 	// HintHint面板排序完全匹配优先 #10
 	// 当在 Order by 中使用Case语句时： ASC，数字越小权重越高； DESC，数字越大权重越高
 	orderCase1 := `
@@ -746,25 +745,7 @@
 	when memo = '${keyword}' then 30
 	`
 	orderBy := ` order by case` + orderCase1 + orderCase2 + orderCase3 + `else 65535 end ASC, sort ASC, length ASC`
-	orderBy = strings.ReplaceAll(orderBy, "${keyword}", keyword)
-=======
-	orderBy := ` order by case
-             when name = '${keyword}' then 10
-             when alias = '${keyword}' then 20
-             when memo = '${keyword}' then 30
-             when content = '${keyword}' and type = 'd' then 40
-             when content LIKE '%${keyword}%' and type = 'd' then 41
-             when name LIKE '%${keyword}%' then 50
-             when alias LIKE '%${keyword}%' then 60
-             when content = '${keyword}' and type = 'h' then 70
-             when content LIKE '%${keyword}%' and type = 'h' then 71
-             when fcontent = '${keyword}' and type = 'i' then 80
-             when fcontent LIKE '%${keyword}%' and type = 'i' then 81
-             when memo LIKE '%${keyword}%' then 90
-             when content LIKE '%${keyword}%' and type != 'i' and type != 'l' then 100
-             else 65535 end ASC, sort ASC, length ASC`
 	orderBy = strings.ReplaceAll(orderBy, "${keyword}", quotedKeyword)
->>>>>>> af2fd13a
 	stmt += orderBy + " LIMIT " + strconv.Itoa(Conf.Search.Limit)
 	blocks := sql.SelectBlocksRawStmtNoParse(stmt, Conf.Search.Limit)
 	ret = fromSQLBlocks(&blocks, "", beforeLen)
