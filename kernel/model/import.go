// SiYuan - Refactor your thinking
// Copyright (c) 2020-present, b3log.org
//
// This program is free software: you can redistribute it and/or modify
// it under the terms of the GNU Affero General Public License as published by
// the Free Software Foundation, either version 3 of the License, or
// (at your option) any later version.
//
// This program is distributed in the hope that it will be useful,
// but WITHOUT ANY WARRANTY; without even the implied warranty of
// MERCHANTABILITY or FITNESS FOR A PARTICULAR PURPOSE.  See the
// GNU Affero General Public License for more details.
//
// You should have received a copy of the GNU Affero General Public License
// along with this program.  If not, see <https://www.gnu.org/licenses/>.

package model

import (
	"bytes"
	"encoding/base64"
	"encoding/json"
	"errors"
	"fmt"
	"github.com/siyuan-note/riff"
	"github.com/siyuan-note/siyuan/kernel/av"
	"image"
	"image/jpeg"
	"image/png"
	"io"
	"io/fs"
	"math/rand"
	"os"
	"path"
	"path/filepath"
	"runtime/debug"
	"sort"
	"strconv"
	"strings"
	"time"

	"github.com/88250/gulu"
	"github.com/88250/lute/ast"
	"github.com/88250/lute/html"
	"github.com/88250/lute/html/atom"
	"github.com/88250/lute/parse"
	"github.com/88250/lute/render"
	"github.com/K-Sillot/logging"
	"github.com/siyuan-note/filelock"
	"github.com/siyuan-note/siyuan/kernel/filesys"
	"github.com/siyuan-note/siyuan/kernel/sql"
	"github.com/siyuan-note/siyuan/kernel/treenode"
	"github.com/siyuan-note/siyuan/kernel/util"
)

func HTML2Markdown(htmlStr string) (markdown string, err error) {
	assetDirPath := filepath.Join(util.DataDir, "assets")
	luteEngine := util.NewLute()
	tree := luteEngine.HTML2Tree(htmlStr)
	ast.Walk(tree.Root, func(n *ast.Node, entering bool) ast.WalkStatus {
		if !entering || ast.NodeLinkDest != n.Type {
			return ast.WalkContinue
		}

		dest := n.TokensStr()
		if strings.HasPrefix(dest, "data:image") && strings.Contains(dest, ";base64,") {
			processBase64Img(n, dest, assetDirPath, err)
			return ast.WalkContinue
		}
		return ast.WalkContinue
	})

	var formatted []byte
	renderer := render.NewFormatRenderer(tree, luteEngine.RenderOptions)
	for nodeType, rendererFunc := range luteEngine.HTML2MdRendererFuncs {
		renderer.ExtRendererFuncs[nodeType] = rendererFunc
	}
	formatted = renderer.Render()
	markdown = gulu.Str.FromBytes(formatted)
	return
}

func ImportSY(zipPath, boxID, toPath string) (err error) {
	util.PushEndlessProgress(Conf.Language(73))
	defer util.ClearPushProgress(100)

	syncLock.Lock()
	defer syncLock.Unlock()

	baseName := filepath.Base(zipPath)
	ext := filepath.Ext(baseName)
	baseName = strings.TrimSuffix(baseName, ext)
	unzipPath := filepath.Join(filepath.Dir(zipPath), baseName+"-"+gulu.Rand.String(7))
	err = gulu.Zip.Unzip(zipPath, unzipPath)
	if nil != err {
		return
	}
	defer os.RemoveAll(unzipPath)

	var syPaths []string
	filepath.Walk(unzipPath, func(path string, info fs.FileInfo, err error) error {
		if nil != err {
			return err
		}

		if !info.IsDir() && strings.HasSuffix(info.Name(), ".sy") {
			syPaths = append(syPaths, path)
		}
		return nil
	})

	unzipRootPaths, err := filepath.Glob(unzipPath + "/*")
	if nil != err {
		return
	}
	if 1 != len(unzipRootPaths) {
		logging.LogErrorf("invalid .sy.zip")
		return errors.New(Conf.Language(199))
	}
	unzipRootPath := unzipRootPaths[0]
	name := filepath.Base(unzipRootPath)
	if strings.HasPrefix(name, "data-20") && len("data-20230321175442") == len(name) {
		return errors.New(Conf.Language(199))
	}

	luteEngine := util.NewLute()
	blockIDs := map[string]string{}
	avBlockIDs := map[string]string{}
	trees := map[string]*parse.Tree{}

	// 重新生成块 ID
	for _, syPath := range syPaths {
		data, readErr := os.ReadFile(syPath)
		if nil != readErr {
			logging.LogErrorf("read .sy [%s] failed: %s", syPath, readErr)
			err = readErr
			return
		}
		tree, _, parseErr := filesys.ParseJSON(data, luteEngine.ParseOptions)
		if nil != parseErr {
			logging.LogErrorf("parse .sy [%s] failed: %s", syPath, parseErr)
			err = parseErr
			return
		}
		ast.Walk(tree.Root, func(n *ast.Node, entering bool) ast.WalkStatus {
			if !entering || "" == n.ID {
				return ast.WalkContinue
			}

			newNodeID := ast.NewNodeID()
			blockIDs[n.ID] = newNodeID
			oldNodeID := n.ID
			n.ID = newNodeID
			n.SetIALAttr("id", newNodeID)

			// 重新指向数据库属性值
			ial := parse.IAL2Map(n.KramdownIAL)
			for k, _ := range ial {
				if strings.HasPrefix(k, av.NodeAttrNameAvs) {
					avBlockIDs[oldNodeID] = newNodeID
				}
			}
			return ast.WalkContinue
		})
		tree.ID = tree.Root.ID
		tree.Path = filepath.ToSlash(strings.TrimPrefix(syPath, unzipRootPath))
		trees[tree.ID] = tree
	}

	// 引用和嵌入指向重新生成的块 ID
	for _, tree := range trees {
		ast.Walk(tree.Root, func(n *ast.Node, entering bool) ast.WalkStatus {
			if !entering {
				return ast.WalkContinue
			}

			if treenode.IsBlockRef(n) {
				defID, _, _ := treenode.GetBlockRef(n)
				newDefID := blockIDs[defID]
				if "" != newDefID {
					n.TextMarkBlockRefID = newDefID
				}
			} else if ast.NodeTextMark == n.Type && n.IsTextMarkType("a") && strings.HasPrefix(n.TextMarkAHref, "siyuan://blocks/") {
				// Block hyperlinks do not point to regenerated block IDs when importing .sy.zip https://github.com/siyuan-note/siyuan/issues/9083
				defID := strings.TrimPrefix(n.TextMarkAHref, "siyuan://blocks/")
				newDefID := blockIDs[defID]
				if "" != newDefID {
					n.TextMarkAHref = "siyuan://blocks/" + newDefID
				}
			} else if ast.NodeBlockQueryEmbedScript == n.Type {
				for oldID, newID := range blockIDs {
					// 导入 `.sy.zip` 后查询嵌入块失效 https://github.com/siyuan-note/siyuan/issues/5316
					n.Tokens = bytes.ReplaceAll(n.Tokens, []byte(oldID), []byte(newID))
				}
			}
			return ast.WalkContinue
		})
	}

	// 将关联的数据库文件移动到 data/storage/av/ 下
	storage := filepath.Join(unzipRootPath, "storage")
	storageAvDir := filepath.Join(storage, "av")
	avIDs := map[string]string{}
	renameAvPaths := map[string]string{}
	if gulu.File.IsExist(storageAvDir) {
		// 重新生成数据库数据
		filepath.Walk(storageAvDir, func(path string, info fs.FileInfo, err error) error {
			if !strings.HasSuffix(path, ".json") || !ast.IsNodeIDPattern(strings.TrimSuffix(info.Name(), ".json")) {
				return nil
			}

			// 重命名数据库
			newAvID := ast.NewNodeID()
			oldAvID := strings.TrimSuffix(info.Name(), ".json")
			newPath := filepath.Join(filepath.Dir(path), newAvID+".json")
			renameAvPaths[path] = newPath
			avIDs[oldAvID] = newAvID

			// 将数据库文件中的块 ID 替换为新的块 ID
			data, readErr := os.ReadFile(path)
			if nil != readErr {
				logging.LogErrorf("read av file [%s] failed: %s", path, readErr)
				return nil
			}
			var newData []byte
			newData = data
			for oldID, newID := range avBlockIDs {
				newData = bytes.ReplaceAll(newData, []byte(oldID), []byte(newID))
			}
			newData = bytes.ReplaceAll(newData, []byte(oldAvID), []byte(newAvID))
			if !bytes.Equal(data, newData) {
				if writeErr := os.WriteFile(path, newData, 0644); nil != writeErr {
					logging.LogErrorf("write av file [%s] failed: %s", path, writeErr)
					return nil
				}
			}
			return nil
		})

		// 重命名数据库文件
		for oldPath, newPath := range renameAvPaths {
			if err = os.Rename(oldPath, newPath); nil != err {
				logging.LogErrorf("rename av file from [%s] to [%s] failed: %s", oldPath, newPath, err)
				return
			}
		}

		targetStorageAvDir := filepath.Join(util.DataDir, "storage", "av")
		if copyErr := filelock.Copy(storageAvDir, targetStorageAvDir); nil != copyErr {
			logging.LogErrorf("copy storage av dir from [%s] to [%s] failed: %s", storageAvDir, targetStorageAvDir, copyErr)
		}

		// 重新指向数据库属性值
		for _, tree := range trees {
			ast.Walk(tree.Root, func(n *ast.Node, entering bool) ast.WalkStatus {
				if !entering || "" == n.ID {
					return ast.WalkContinue
				}

				ial := parse.IAL2Map(n.KramdownIAL)
				for k, v := range ial {
					if strings.HasPrefix(k, av.NodeAttrNameAvs) {
						newKey, newVal := k, v
						for oldAvID, newAvID := range avIDs {
							newKey = strings.ReplaceAll(newKey, oldAvID, newAvID)
							newVal = strings.ReplaceAll(newVal, oldAvID, newAvID)
						}
						n.RemoveIALAttr(k)
						n.SetIALAttr(newKey, newVal)
					}
				}

				if ast.NodeAttributeView == n.Type {
					n.AttributeViewID = avIDs[n.AttributeViewID]
				}
				return ast.WalkContinue
			})
		}
	}

	// 将关联的闪卡数据合并到默认卡包 data/storage/riff/20230218211946-2kw8jgx 中
	storageRiffDir := filepath.Join(storage, "riff")
	if gulu.File.IsExist(storageRiffDir) {
		deckToImport, loadErr := riff.LoadDeck(storageRiffDir, builtinDeckID, Conf.Flashcard.RequestRetention, Conf.Flashcard.MaximumInterval, Conf.Flashcard.Weights)
		if nil != loadErr {
			logging.LogErrorf("load deck [%s] failed: %s", name, loadErr)
		} else {
			deck := Decks[builtinDeckID]
			if nil == deck {
				var createErr error
				deck, createErr = createDeck0("Built-in Deck", builtinDeckID)
				if nil == createErr {
					Decks[deck.ID] = deck
				}
			}

			bIDs := deckToImport.GetBlockIDs()
			cards := deckToImport.GetCardsByBlockIDs(bIDs)
			for _, card := range cards {
				deck.AddCard(card.ID(), blockIDs[card.BlockID()])
			}

			if 0 < len(cards) {
				if saveErr := deck.Save(); nil != saveErr {
					logging.LogErrorf("save deck [%s] failed: %s", name, saveErr)
				}
			}
		}
	}

	// storage 文件夹已在上方处理，所以这里删除源 storage 文件夹，避免后面被拷贝到导入目录下 targetDir
	if removeErr := os.RemoveAll(storage); nil != removeErr {
		logging.LogErrorf("remove temp storage av dir failed: %s", removeErr)
	}

	// 写回 .sy
	for _, tree := range trees {
		syPath := filepath.Join(unzipRootPath, tree.Path)
		if "" == tree.Root.Spec {
			parse.NestedInlines2FlattedSpans(tree, false)
			tree.Root.Spec = "1"
		}
		renderer := render.NewJSONRenderer(tree, luteEngine.RenderOptions)
		data := renderer.Render()

		if !util.UseSingleLineSave {
			buf := bytes.Buffer{}
			buf.Grow(1024 * 1024 * 2)
			if err = json.Indent(&buf, data, "", "\t"); nil != err {
				return
			}
			data = buf.Bytes()
		}

		if err = os.WriteFile(syPath, data, 0644); nil != err {
			logging.LogErrorf("write .sy [%s] failed: %s", syPath, err)
			return
		}
		newSyPath := filepath.Join(filepath.Dir(syPath), tree.ID+".sy")
		if err = filelock.Rename(syPath, newSyPath); nil != err {
			logging.LogErrorf("rename .sy from [%s] to [%s] failed: %s", syPath, newSyPath, err)
			return
		}
	}

	// 合并 sort.json
	fullSortIDs := map[string]int{}
	sortIDs := map[string]int{}
	var sortData []byte
	var sortErr error
<<<<<<< HEAD
	sortPath := filepath.Join(unzipRootPath, ".siyuan", "sort.json") // 这个不要改为 .sillot
	if gulu.File.IsExist(sortPath) {
=======
	sortPath := filepath.Join(unzipRootPath, ".siyuan", "sort.json")
	if filelock.IsExist(sortPath) {
>>>>>>> af2fd13a
		sortData, sortErr = filelock.ReadFile(sortPath)
		if nil != sortErr {
			logging.LogErrorf("read import sort conf failed: %s", sortErr)
		}

		if sortErr = gulu.JSON.UnmarshalJSON(sortData, &sortIDs); nil != sortErr {
			logging.LogErrorf("unmarshal sort conf failed: %s", sortErr)
		}

<<<<<<< HEAD
		boxSortPath := filepath.Join(util.DataDir, boxID, ".siyuan", "sort.json") // 这个不要改为 .sillot
		if gulu.File.IsExist(boxSortPath) {
=======
		boxSortPath := filepath.Join(util.DataDir, boxID, ".siyuan", "sort.json")
		if filelock.IsExist(boxSortPath) {
>>>>>>> af2fd13a
			sortData, sortErr = filelock.ReadFile(boxSortPath)
			if nil != sortErr {
				logging.LogErrorf("read box sort conf failed: %s", sortErr)
			}

			if sortErr = gulu.JSON.UnmarshalJSON(sortData, &fullSortIDs); nil != sortErr {
				logging.LogErrorf("unmarshal box sort conf failed: %s", sortErr)
			}
		}

		for oldID, sort := range sortIDs {
			if newID := blockIDs[oldID]; "" != newID {
				fullSortIDs[newID] = sort
			}
		}

		sortData, sortErr = gulu.JSON.MarshalJSON(fullSortIDs)
		if nil != sortErr {
			logging.LogErrorf("marshal box full sort conf failed: %s", sortErr)
		} else {
			sortErr = filelock.WriteFile(boxSortPath, sortData)
			if nil != sortErr {
				logging.LogErrorf("write box full sort conf failed: %s", sortErr)
			}
		}
		if removeErr := os.RemoveAll(sortPath); nil != removeErr {
			logging.LogErrorf("remove temp sort conf failed: %s", removeErr)
		}
	}

	// 重命名文件路径
	renamePaths := map[string]string{}
	filepath.Walk(unzipRootPath, func(path string, info fs.FileInfo, err error) error {
		if nil != err {
			return err
		}

		if info.IsDir() && ast.IsNodeIDPattern(info.Name()) {
			renamePaths[path] = path
		}
		return nil
	})
	for p, _ := range renamePaths {
		originalPath := p
		p = strings.TrimPrefix(p, unzipRootPath)
		p = filepath.ToSlash(p)
		parts := strings.Split(p, "/")
		buf := bytes.Buffer{}
		buf.WriteString("/")
		for i, part := range parts {
			if "" == part {
				continue
			}
			newNodeID := blockIDs[part]
			if "" != newNodeID {
				buf.WriteString(newNodeID)
			} else {
				buf.WriteString(part)
			}
			if i < len(parts)-1 {
				buf.WriteString("/")
			}
		}
		newPath := buf.String()
		renamePaths[originalPath] = filepath.Join(unzipRootPath, newPath)
	}

	var oldPaths []string
	for oldPath, _ := range renamePaths {
		oldPaths = append(oldPaths, oldPath)
	}
	sort.Slice(oldPaths, func(i, j int) bool {
		return strings.Count(oldPaths[i], string(os.PathSeparator)) < strings.Count(oldPaths[j], string(os.PathSeparator))
	})
	for i, oldPath := range oldPaths {
		newPath := renamePaths[oldPath]
		if err = filelock.Rename(oldPath, newPath); nil != err {
			logging.LogErrorf("rename path from [%s] to [%s] failed: %s", oldPath, renamePaths[oldPath], err)
			return errors.New("rename path failed")
		}

		delete(renamePaths, oldPath)
		var toRemoves []string
		newRenamedPaths := map[string]string{}
		for oldP, newP := range renamePaths {
			if strings.HasPrefix(oldP, oldPath) {
				renamedOldP := strings.Replace(oldP, oldPath, newPath, 1)
				newRenamedPaths[renamedOldP] = newP
				toRemoves = append(toRemoves, oldPath)
			}
		}
		for _, toRemove := range toRemoves {
			delete(renamePaths, toRemove)
		}
		for oldP, newP := range newRenamedPaths {
			renamePaths[oldP] = newP
		}
		for j := i + 1; j < len(oldPaths); j++ {
			if strings.HasPrefix(oldPaths[j], oldPath) {
				renamedOldP := strings.Replace(oldPaths[j], oldPath, newPath, 1)
				oldPaths[j] = renamedOldP
			}
		}
	}

	// 将包含的资源文件统一移动到 data/assets/ 下
	var assetsDirs []string
	filepath.Walk(unzipRootPath, func(path string, info fs.FileInfo, err error) error {
		if strings.Contains(path, "assets") && info.IsDir() {
			assetsDirs = append(assetsDirs, path)
		}
		return nil
	})
	dataAssets := filepath.Join(util.DataDir, "assets")
	for _, assets := range assetsDirs {
		if gulu.File.IsDir(assets) {
			if err = filelock.Copy(assets, dataAssets); nil != err {
				logging.LogErrorf("copy assets from [%s] to [%s] failed: %s", assets, dataAssets, err)
				return
			}
		}
		os.RemoveAll(assets)
	}

	var baseTargetPath string
	if "/" == toPath {
		baseTargetPath = "/"
	} else {
		block := treenode.GetBlockTreeRootByPath(boxID, toPath)
		if nil == block {
			logging.LogErrorf("not found block by path [%s]", toPath)
			return nil
		}
		baseTargetPath = strings.TrimSuffix(block.Path, ".sy")
	}

	targetDir := filepath.Join(util.DataDir, boxID, baseTargetPath)
	if err = os.MkdirAll(targetDir, 0755); nil != err {
		return
	}

	var treePaths []string
	filepath.Walk(unzipRootPath, func(path string, info fs.FileInfo, err error) error {
		if info.IsDir() {
			if strings.HasPrefix(info.Name(), ".") {
				return filepath.SkipDir
			}
			return nil
		}

		if !strings.HasSuffix(info.Name(), ".sy") {
			return nil
		}

		p := strings.TrimPrefix(path, unzipRootPath)
		p = filepath.ToSlash(p)
		treePaths = append(treePaths, p)
		return nil
	})

	if err = filelock.Copy(unzipRootPath, targetDir); nil != err {
		logging.LogErrorf("copy data dir from [%s] to [%s] failed: %s", unzipRootPath, util.DataDir, err)
		err = errors.New("copy data failed")
		return
	}

	boxAbsPath := filepath.Join(util.DataDir, boxID)
	for _, treePath := range treePaths {
		absPath := filepath.Join(targetDir, treePath)
		p := strings.TrimPrefix(absPath, boxAbsPath)
		p = filepath.ToSlash(p)
		tree, err := filesys.LoadTree(boxID, p, luteEngine)
		if nil != err {
			logging.LogErrorf("load tree [%s] failed: %s", treePath, err)
			continue
		}

		treenode.IndexBlockTree(tree)
		sql.UpsertTreeQueue(tree)
	}

	IncSync()
	return
}

func ImportData(zipPath string) (err error) {
	util.PushEndlessProgress(Conf.Language(73))
	defer util.ClearPushProgress(100)

	syncLock.Lock()
	defer syncLock.Unlock()

	baseName := filepath.Base(zipPath)
	ext := filepath.Ext(baseName)
	baseName = strings.TrimSuffix(baseName, ext)
	unzipPath := filepath.Join(filepath.Dir(zipPath), baseName)
	err = gulu.Zip.Unzip(zipPath, unzipPath)
	if nil != err {
		return
	}
	defer os.RemoveAll(unzipPath)

	files, err := filepath.Glob(filepath.Join(unzipPath, "*/*.sy"))
	if nil != err {
		logging.LogErrorf("check data.zip failed: %s", err)
		return errors.New("check data.zip failed")
	}
	if 0 < len(files) {
		return errors.New(Conf.Language(198))
	}
	dirs, err := os.ReadDir(unzipPath)
	if nil != err {
		logging.LogErrorf("check data.zip failed: %s", err)
		return errors.New("check data.zip failed")
	}
	if 1 != len(dirs) {
		return errors.New(Conf.Language(198))
	}

	tmpDataPath := filepath.Join(unzipPath, dirs[0].Name())
	if err = filelock.Copy(tmpDataPath, util.DataDir); nil != err {
		logging.LogErrorf("copy data dir from [%s] to [%s] failed: %s", tmpDataPath, util.DataDir, err)
		err = errors.New("copy data failed")
		return
	}

	IncSync()
	FullReindex()
	return
}

func ImportFromLocalPath(boxID, localPath string, toPath string) (err error) {
	util.PushEndlessProgress(Conf.Language(73))
	defer func() {
		util.PushClearProgress()

		if e := recover(); nil != e {
			stack := debug.Stack()
			msg := fmt.Sprintf("PANIC RECOVERED: %v\n\t%s\n", e, stack)
			logging.LogErrorf("import from local path failed: %s", msg)
			err = errors.New("import from local path failed, please check kernel log for details")
		}
	}()

	WaitForWritingFiles()

	var baseHPath, baseTargetPath, boxLocalPath string
	if "/" == toPath {
		baseHPath = "/"
		baseTargetPath = "/"
	} else {
		block := treenode.GetBlockTreeRootByPath(boxID, toPath)
		if nil == block {
			logging.LogErrorf("not found block by path [%s]", toPath)
			return nil
		}
		baseHPath = block.HPath
		baseTargetPath = strings.TrimSuffix(block.Path, ".sy")
	}
	boxLocalPath = filepath.Join(util.DataDir, boxID)

	if gulu.File.IsDir(localPath) {
		// 收集所有资源文件
		assets := map[string]string{}
		filepath.Walk(localPath, func(currentPath string, info os.FileInfo, walkErr error) error {
			if localPath == currentPath {
				return nil
			}
			if strings.HasPrefix(info.Name(), ".") {
				if info.IsDir() {
					return filepath.SkipDir
				}
				return nil
			}

			if !strings.HasSuffix(info.Name(), ".md") && !strings.HasSuffix(info.Name(), ".markdown") {
				assets[currentPath] = currentPath
				return nil
			}
			return nil
		})

		targetPaths := map[string]string{}
		assetsDone := map[string]string{}

		// md 转换 sy
		filepath.Walk(localPath, func(currentPath string, info os.FileInfo, walkErr error) error {
			if strings.HasPrefix(info.Name(), ".") {
				if info.IsDir() {
					return filepath.SkipDir
				}
				return nil
			}

			var tree *parse.Tree
			var ext string
			title := info.Name()
			if !info.IsDir() {
				ext = path.Ext(info.Name())
				title = strings.TrimSuffix(info.Name(), ext)
			}
			id := ast.NewNodeID()

			curRelPath := filepath.ToSlash(strings.TrimPrefix(currentPath, localPath))
			targetPath := path.Join(baseTargetPath, id)
			hPath := path.Join(baseHPath, filepath.ToSlash(strings.TrimPrefix(currentPath, localPath)))
			hPath = strings.TrimSuffix(hPath, ext)
			if "" == curRelPath {
				curRelPath = "/"
				hPath = "/" + title
			} else {
				dirPath := targetPaths[path.Dir(curRelPath)]
				targetPath = path.Join(dirPath, id)
			}

			targetPath = strings.ReplaceAll(targetPath, ".sy/", "/")
			targetPath += ".sy"
			targetPaths[curRelPath] = targetPath

			if info.IsDir() {
				tree = treenode.NewTree(boxID, targetPath, hPath, title)
				importTrees = append(importTrees, tree)
				return nil
			}

			if !strings.HasSuffix(info.Name(), ".md") && !strings.HasSuffix(info.Name(), ".markdown") {
				return nil
			}

			data, readErr := os.ReadFile(currentPath)
			if nil != readErr {
				err = readErr
				return io.EOF
			}

			tree = parseStdMd(data)
			if nil == tree {
				logging.LogErrorf("parse tree [%s] failed", currentPath)
				return nil
			}

			tree.ID = id
			tree.Root.ID = id
			tree.Root.SetIALAttr("id", tree.Root.ID)
			tree.Root.SetIALAttr("title", title)
			tree.Box = boxID
			targetPath = path.Join(path.Dir(targetPath), tree.Root.ID+".sy")
			tree.Path = targetPath
			targetPaths[curRelPath] = targetPath
			tree.HPath = hPath
			tree.Root.Spec = "1"

			docDirLocalPath := filepath.Dir(filepath.Join(boxLocalPath, targetPath))
			assetDirPath := getAssetsDir(boxLocalPath, docDirLocalPath)
			currentDir := filepath.Dir(currentPath)
			ast.Walk(tree.Root, func(n *ast.Node, entering bool) ast.WalkStatus {
				if !entering || (ast.NodeLinkDest != n.Type && !n.IsTextMarkType("a")) {
					return ast.WalkContinue
				}

				var dest string
				if ast.NodeLinkDest == n.Type {
					dest = n.TokensStr()
				} else {
					dest = n.TextMarkAHref
				}

				if strings.HasPrefix(dest, "data:image") && strings.Contains(dest, ";base64,") {
					processBase64Img(n, dest, assetDirPath, err)
					return ast.WalkContinue
				}

				dest = strings.ReplaceAll(dest, "%20", " ")
				dest = strings.ReplaceAll(dest, "%5C", "/")
				if ast.NodeLinkDest == n.Type {
					n.Tokens = []byte(dest)
				} else {
					n.TextMarkAHref = dest
				}
				if !util.IsRelativePath(dest) {
					return ast.WalkContinue
				}
				dest = filepath.ToSlash(dest)
				if "" == dest {
					return ast.WalkContinue
				}

				absDest := filepath.Join(currentDir, dest)
				fullPath, exist := assets[absDest]
				if !exist {
					absDest = filepath.Join(currentDir, string(html.DecodeDestination([]byte(dest))))
				}
				fullPath, exist = assets[absDest]
				if exist {
					existName := assetsDone[absDest]
					var name string
					if "" == existName {
						name = filepath.Base(fullPath)
						name = util.AssetName(name)
						assetTargetPath := filepath.Join(assetDirPath, name)
						if err = filelock.Copy(fullPath, assetTargetPath); nil != err {
							logging.LogErrorf("copy asset from [%s] to [%s] failed: %s", fullPath, assetTargetPath, err)
							return ast.WalkContinue
						}
						assetsDone[absDest] = name
					} else {
						name = existName
					}
					if ast.NodeLinkDest == n.Type {
						n.Tokens = []byte("assets/" + name)
					} else {
						n.TextMarkAHref = "assets/" + name
					}
				}
				return ast.WalkContinue
			})

			reassignIDUpdated(tree)
			importTrees = append(importTrees, tree)
			return nil
		})
	} else { // 导入单个文件
		fileName := filepath.Base(localPath)
		if !strings.HasSuffix(fileName, ".md") && !strings.HasSuffix(fileName, ".markdown") {
			return errors.New(Conf.Language(79))
		}

		title := strings.TrimSuffix(fileName, ".markdown")
		title = strings.TrimSuffix(title, ".md")
		targetPath := strings.TrimSuffix(toPath, ".sy")
		id := ast.NewNodeID()
		targetPath = path.Join(targetPath, id+".sy")
		var data []byte
		data, err = os.ReadFile(localPath)
		if nil != err {
			return err
		}
		tree := parseStdMd(data)
		if nil == tree {
			msg := fmt.Sprintf("parse tree [%s] failed", localPath)
			logging.LogErrorf(msg)
			return errors.New(msg)
		}

		tree.ID = id
		tree.Root.ID = id
		tree.Root.SetIALAttr("id", tree.Root.ID)
		tree.Root.SetIALAttr("title", title)
		tree.Box = boxID
		tree.Path = targetPath
		tree.HPath = path.Join(baseHPath, title)
		tree.Root.Spec = "1"

		docDirLocalPath := filepath.Dir(filepath.Join(boxLocalPath, targetPath))
		assetDirPath := getAssetsDir(boxLocalPath, docDirLocalPath)
		ast.Walk(tree.Root, func(n *ast.Node, entering bool) ast.WalkStatus {
			if !entering || (ast.NodeLinkDest != n.Type && !n.IsTextMarkType("a")) {
				return ast.WalkContinue
			}

			var dest string
			if ast.NodeLinkDest == n.Type {
				dest = n.TokensStr()
			} else {
				dest = n.TextMarkAHref
			}

			if strings.HasPrefix(dest, "data:image") && strings.Contains(dest, ";base64,") {
				processBase64Img(n, dest, assetDirPath, err)
				return ast.WalkContinue
			}

			dest = strings.ReplaceAll(dest, "%20", " ")
			dest = strings.ReplaceAll(dest, "%5C", "/")
			if ast.NodeLinkDest == n.Type {
				n.Tokens = []byte(dest)
			} else {
				n.TextMarkAHref = dest
			}
			if !util.IsRelativePath(dest) {
				return ast.WalkContinue
			}
			dest = filepath.ToSlash(dest)
			if "" == dest {
				return ast.WalkContinue
			}

			absolutePath := filepath.Join(filepath.Dir(localPath), dest)
			exist := gulu.File.IsExist(absolutePath)
			if !exist {
				absolutePath = filepath.Join(filepath.Dir(localPath), string(html.DecodeDestination([]byte(dest))))
				exist = gulu.File.IsExist(absolutePath)
			}
			if exist {
				name := filepath.Base(absolutePath)
				name = util.AssetName(name)
				assetTargetPath := filepath.Join(assetDirPath, name)
				if err = filelock.Copy(absolutePath, assetTargetPath); nil != err {
					logging.LogErrorf("copy asset from [%s] to [%s] failed: %s", absolutePath, assetTargetPath, err)
					return ast.WalkContinue
				}
				if ast.NodeLinkDest == n.Type {
					n.Tokens = []byte("assets/" + name)
				} else {
					n.TextMarkAHref = "assets/" + name
				}
			}
			return ast.WalkContinue
		})

		reassignIDUpdated(tree)
		importTrees = append(importTrees, tree)
	}

	if 0 < len(importTrees) {
		initSearchLinks()
		convertWikiLinksAndTags()
		buildBlockRefInText()

		for i, tree := range importTrees {
			indexWriteJSONQueue(tree)
			if 0 == i%4 {
				util.PushEndlessProgress(fmt.Sprintf(Conf.Language(66), fmt.Sprintf("%d/%d ", i, len(importTrees))+tree.HPath))
			}
		}

		importTrees = []*parse.Tree{}
		searchLinks = map[string]string{}
	}

	IncSync()
	util.ReloadUI()
	debug.FreeOSMemory()
	return
}

func parseStdMd(markdown []byte) (ret *parse.Tree) {
	luteEngine := util.NewStdLute()
	ret = parse.Parse("", markdown, luteEngine.ParseOptions)
	if nil == ret {
		return
	}
	genTreeID(ret)
	imgHtmlBlock2InlineImg(ret)
	parse.NestedInlines2FlattedSpansHybrid(ret, false)
	return
}

func processBase64Img(n *ast.Node, dest string, assetDirPath string, err error) {
	base64TmpDir := filepath.Join(util.TempDir, "base64")
	os.MkdirAll(base64TmpDir, 0755)

	sep := strings.Index(dest, ";base64,")
	var decodeErr error
	unbased, decodeErr := base64.StdEncoding.DecodeString(dest[sep+8:])
	if nil != decodeErr {
		logging.LogErrorf("decode base64 image failed: %s", decodeErr)
		return
	}
	dataReader := bytes.NewReader(unbased)
	var img image.Image
	var ext string
	typ := dest[5:sep]
	switch typ {
	case "image/png":
		img, decodeErr = png.Decode(dataReader)
		ext = ".png"
	case "image/jpeg":
		img, decodeErr = jpeg.Decode(dataReader)
		ext = ".jpg"
	default:
		logging.LogWarnf("unsupported base64 image type [%s]", typ)
		return
	}
	if nil != decodeErr {
		logging.LogErrorf("decode base64 image failed: %s", decodeErr)
		return
	}

	name := "image" + ext
	alt := n.Parent.ChildByType(ast.NodeLinkText)
	if nil != alt {
		name = alt.TokensStr() + ext
	}
	name = util.FilterFileName(name)
	name = util.AssetName(name)

	tmp := filepath.Join(base64TmpDir, name)
	tmpFile, openErr := os.OpenFile(tmp, os.O_RDWR|os.O_CREATE, 0644)
	if nil != openErr {
		logging.LogErrorf("open temp file [%s] failed: %s", tmp, openErr)
		return
	}

	var encodeErr error
	switch typ {
	case "image/png":
		encodeErr = png.Encode(tmpFile, img)
	case "image/jpeg":
		encodeErr = jpeg.Encode(tmpFile, img, &jpeg.Options{Quality: 100})
	}
	if nil != encodeErr {
		logging.LogErrorf("encode base64 image failed: %s", encodeErr)
		tmpFile.Close()
		return
	}
	tmpFile.Close()

	assetTargetPath := filepath.Join(assetDirPath, name)
	if err = filelock.Copy(tmp, assetTargetPath); nil != err {
		logging.LogErrorf("copy asset from [%s] to [%s] failed: %s", tmp, assetTargetPath, err)
		return
	}
	n.Tokens = []byte("assets/" + name)
}

func imgHtmlBlock2InlineImg(tree *parse.Tree) {
	imgHtmlBlocks := map[*ast.Node]*html.Node{}
	ast.Walk(tree.Root, func(n *ast.Node, entering bool) ast.WalkStatus {
		if !entering {
			return ast.WalkContinue
		}

		if ast.NodeHTMLBlock == n.Type {
			htmlNodes, pErr := html.ParseFragment(bytes.NewReader(n.Tokens), &html.Node{Type: html.ElementNode})
			if nil != pErr {
				logging.LogErrorf("parse html block [%s] failed: %s", n.Tokens, pErr)
				return ast.WalkContinue
			}
			if 1 > len(htmlNodes) {
				return ast.WalkContinue
			}

			for _, htmlNode := range htmlNodes {
				if atom.Img == htmlNode.DataAtom {
					imgHtmlBlocks[n] = htmlNode
					break
				}
			}
		}
		return ast.WalkContinue
	})

	for n, htmlImg := range imgHtmlBlocks {
		src := domAttrValue(htmlImg, "src")
		alt := domAttrValue(htmlImg, "alt")
		title := domAttrValue(htmlImg, "title")

		p := &ast.Node{Type: ast.NodeParagraph, ID: n.ID}
		img := &ast.Node{Type: ast.NodeImage}
		p.AppendChild(img)
		img.AppendChild(&ast.Node{Type: ast.NodeBang})
		img.AppendChild(&ast.Node{Type: ast.NodeOpenBracket})
		img.AppendChild(&ast.Node{Type: ast.NodeLinkText, Tokens: []byte(alt)})
		img.AppendChild(&ast.Node{Type: ast.NodeCloseBracket})
		img.AppendChild(&ast.Node{Type: ast.NodeOpenParen})
		img.AppendChild(&ast.Node{Type: ast.NodeLinkDest, Tokens: []byte(src)})
		if "" != title {
			img.AppendChild(&ast.Node{Type: ast.NodeLinkSpace})
			img.AppendChild(&ast.Node{Type: ast.NodeLinkTitle})
		}
		img.AppendChild(&ast.Node{Type: ast.NodeCloseParen})

		n.InsertBefore(p)
		n.Unlink()
	}
	return
}

func reassignIDUpdated(tree *parse.Tree) {
	var blockCount int
	ast.Walk(tree.Root, func(n *ast.Node, entering bool) ast.WalkStatus {
		if !entering || "" == n.ID {
			return ast.WalkContinue
		}

		blockCount++
		return ast.WalkContinue
	})

	ids := make([]string, blockCount)
	min, _ := strconv.ParseInt(time.Now().Add(-1*time.Duration(blockCount)*time.Second).Format("20060102150405"), 10, 64)
	for i := 0; i < blockCount; i++ {
		ids[i] = newID(fmt.Sprintf("%d", min))
		min++
	}

	var i int
	ast.Walk(tree.Root, func(n *ast.Node, entering bool) ast.WalkStatus {
		if !entering || "" == n.ID {
			return ast.WalkContinue
		}

		n.ID = ids[i]
		n.SetIALAttr("id", n.ID)
		n.SetIALAttr("updated", util.TimeFromID(n.ID))
		i++
		return ast.WalkContinue
	})
	tree.ID = tree.Root.ID
	tree.Path = path.Join(path.Dir(tree.Path), tree.ID+".sy")
	tree.Root.SetIALAttr("id", tree.Root.ID)
}

func newID(t string) string {
	return t + "-" + randStr(7)
}

func randStr(length int) string {
	letter := []rune("abcdefghijklmnopqrstuvwxyz0123456789")
	b := make([]rune, length)
	for i := range b {
		b[i] = letter[rand.Intn(len(letter))]
	}
	return string(b)
}

func domAttrValue(n *html.Node, attrName string) string {
	if nil == n {
		return ""
	}

	for _, attr := range n.Attr {
		if attr.Key == attrName {
			return attr.Val
		}
	}
	return ""
}

var importTrees []*parse.Tree
var searchLinks = map[string]string{}

func initSearchLinks() {
	for _, tree := range importTrees {
		ast.Walk(tree.Root, func(n *ast.Node, entering bool) ast.WalkStatus {
			if !entering || (ast.NodeDocument != n.Type && ast.NodeHeading != n.Type) {
				return ast.WalkContinue
			}

			nodePath := tree.HPath + "#"
			if ast.NodeHeading == n.Type {
				nodePath += n.Text()
			}

			searchLinks[nodePath] = n.ID
			return ast.WalkContinue
		})
	}
}

func convertWikiLinksAndTags() {
	for _, tree := range importTrees {
		convertWikiLinksAndTags0(tree)
	}
}

func convertWikiLinksAndTags0(tree *parse.Tree) {
	ast.Walk(tree.Root, func(n *ast.Node, entering bool) ast.WalkStatus {
		if !entering || ast.NodeText != n.Type {
			return ast.WalkContinue
		}

		text := n.TokensStr()
		length := len(text)
		start, end := 0, length
		for {
			part := text[start:end]
			if idx := strings.Index(part, "]]"); 0 > idx {
				break
			} else {
				end = start + idx
			}
			if idx := strings.Index(part, "[["); 0 > idx {
				break
			} else {
				start += idx
			}
			if end <= start {
				break
			}

			link := path.Join(path.Dir(tree.HPath), text[start+2:end]) // 统一转为绝对路径方便后续查找
			linkText := path.Base(link)
			dynamicAnchorText := true
			if linkParts := strings.Split(link, "|"); 1 < len(linkParts) {
				link = linkParts[0]
				linkText = linkParts[1]
				dynamicAnchorText = false
			}
			link, linkText = strings.TrimSpace(link), strings.TrimSpace(linkText)
			if !strings.Contains(link, "#") {
				link += "#" // 在结尾统一带上锚点方便后续查找
			}

			id := searchLinkID(link)
			if "" == id {
				start, end = end, length
				continue
			}

			linkText = strings.TrimPrefix(linkText, "/")
			repl := "((" + id + " '" + linkText + "'))"
			if !dynamicAnchorText {
				repl = "((" + id + " \"" + linkText + "\"))"
			}
			end += 2
			text = text[:start] + repl + text[end:]
			start, end = start+len(repl), len(text)
			length = end
		}

		text = convertTags(text) // 导入标签语法
		n.Tokens = gulu.Str.ToBytes(text)
		return ast.WalkContinue
	})
}

func convertTags(text string) (ret string) {
	pos, i := -1, 0
	tokens := []byte(text)
	for ; i < len(tokens); i++ {
		if '#' == tokens[i] && (0 == i || ' ' == tokens[i-1] || (-1 < pos && '#' == tokens[pos])) {
			if i < len(tokens)-1 && '#' == tokens[i+1] {
				pos = -1
				continue
			}
			pos = i
			continue
		}

		if -1 < pos && ' ' == tokens[i] {
			tokens = append(tokens, 0)
			copy(tokens[i+1:], tokens[i:])
			tokens[i] = '#'
			pos = -1
			i++
		}
	}
	if -1 < pos && pos < i {
		tokens = append(tokens, '#')
	}
	return string(tokens)
}

// buildBlockRefInText 将文本节点进行结构化处理。
func buildBlockRefInText() {
	lute := NewLute()
	lute.SetHTMLTag2TextMark(true)
	for _, tree := range importTrees {
		tree.MergeText()

		var unlinkTextNodes []*ast.Node
		ast.Walk(tree.Root, func(n *ast.Node, entering bool) ast.WalkStatus {
			if !entering || ast.NodeText != n.Type {
				return ast.WalkContinue
			}

			if nil == n.Tokens {
				return ast.WalkContinue
			}

			t := parse.Inline("", n.Tokens, lute.ParseOptions) // 使用行级解析
			parse.NestedInlines2FlattedSpans(t, false)
			var children []*ast.Node
			for c := t.Root.FirstChild.FirstChild; nil != c; c = c.Next {
				children = append(children, c)
			}
			for _, c := range children {
				n.InsertBefore(c)
			}
			unlinkTextNodes = append(unlinkTextNodes, n)
			return ast.WalkContinue
		})

		for _, node := range unlinkTextNodes {
			node.Unlink()
		}
	}
}

func searchLinkID(link string) (id string) {
	id = searchLinks[link]
	if "" != id {
		return
	}

	baseName := path.Base(link)
	for searchLink, searchID := range searchLinks {
		if path.Base(searchLink) == baseName {
			return searchID
		}
	}
	return
}<|MERGE_RESOLUTION|>--- conflicted
+++ resolved
@@ -45,8 +45,8 @@
 	"github.com/88250/lute/html/atom"
 	"github.com/88250/lute/parse"
 	"github.com/88250/lute/render"
-	"github.com/K-Sillot/logging"
 	"github.com/siyuan-note/filelock"
+	"github.com/siyuan-note/logging"
 	"github.com/siyuan-note/siyuan/kernel/filesys"
 	"github.com/siyuan-note/siyuan/kernel/sql"
 	"github.com/siyuan-note/siyuan/kernel/treenode"
@@ -348,13 +348,8 @@
 	sortIDs := map[string]int{}
 	var sortData []byte
 	var sortErr error
-<<<<<<< HEAD
 	sortPath := filepath.Join(unzipRootPath, ".siyuan", "sort.json") // 这个不要改为 .sillot
-	if gulu.File.IsExist(sortPath) {
-=======
-	sortPath := filepath.Join(unzipRootPath, ".siyuan", "sort.json")
 	if filelock.IsExist(sortPath) {
->>>>>>> af2fd13a
 		sortData, sortErr = filelock.ReadFile(sortPath)
 		if nil != sortErr {
 			logging.LogErrorf("read import sort conf failed: %s", sortErr)
@@ -364,13 +359,8 @@
 			logging.LogErrorf("unmarshal sort conf failed: %s", sortErr)
 		}
 
-<<<<<<< HEAD
 		boxSortPath := filepath.Join(util.DataDir, boxID, ".siyuan", "sort.json") // 这个不要改为 .sillot
-		if gulu.File.IsExist(boxSortPath) {
-=======
-		boxSortPath := filepath.Join(util.DataDir, boxID, ".siyuan", "sort.json")
 		if filelock.IsExist(boxSortPath) {
->>>>>>> af2fd13a
 			sortData, sortErr = filelock.ReadFile(boxSortPath)
 			if nil != sortErr {
 				logging.LogErrorf("read box sort conf failed: %s", sortErr)
