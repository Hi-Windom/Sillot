// SiYuan - Refactor your thinking
// Copyright (c) 2020-present, b3log.org
//
// This program is free software: you can redistribute it and/or modify
// it under the terms of the GNU Affero General Public License as published by
// the Free Software Foundation, either version 3 of the License, or
// (at your option) any later version.
//
// This program is distributed in the hope that it will be useful,
// but WITHOUT ANY WARRANTY; without even the implied warranty of
// MERCHANTABILITY or FITNESS FOR A PARTICULAR PURPOSE.  See the
// GNU Affero General Public License for more details.
//
// You should have received a copy of the GNU Affero General Public License
// along with this program.  If not, see <https://www.gnu.org/licenses/>.

package model

import (
	"bytes"
	"errors"
	"fmt"
	"os"
	"path"
	"path/filepath"
	"runtime/debug"
	"sort"
	"strings"
	"sync"
	"time"

	"github.com/88250/gulu"
	"github.com/88250/lute/ast"
	"github.com/88250/lute/html"
	"github.com/88250/lute/parse"
	"github.com/K-Sillot/logging"
	"github.com/dustin/go-humanize"
	"github.com/facette/natsort"
	"github.com/siyuan-note/filelock"
	"github.com/siyuan-note/siyuan/kernel/conf"
	"github.com/siyuan-note/siyuan/kernel/filesys"
	"github.com/siyuan-note/siyuan/kernel/sql"
	"github.com/siyuan-note/siyuan/kernel/task"
	"github.com/siyuan-note/siyuan/kernel/treenode"
	"github.com/siyuan-note/siyuan/kernel/util"
)

// Box 笔记本。
type Box struct {
	ID       string `json:"id"`
	Name     string `json:"name"`
	Icon     string `json:"icon"`
	Sort     int    `json:"sort"`
	SortMode int    `json:"sortMode"`
	Closed   bool   `json:"closed"`

	NewFlashcardCount int `json:"newFlashcardCount"`
	DueFlashcardCount int `json:"dueFlashcardCount"`
	FlashcardCount    int `json:"flashcardCount"`

	historyGenerated int64 // 最近一次历史生成时间
}

var statLock = sync.Mutex{}

func StatJob() {
	statLock.Lock()
	defer statLock.Unlock()

	Conf.Stat.TreeCount = treenode.CountTrees()
	Conf.Stat.CTreeCount = treenode.CeilTreeCount(Conf.Stat.TreeCount)
	Conf.Stat.BlockCount = treenode.CountBlocks()
	Conf.Stat.CBlockCount = treenode.CeilBlockCount(Conf.Stat.BlockCount)
	Conf.Stat.DataSize, Conf.Stat.AssetsSize = util.DataSize()
	Conf.Stat.CDataSize = util.CeilSize(Conf.Stat.DataSize)
	Conf.Stat.CAssetsSize = util.CeilSize(Conf.Stat.AssetsSize)
	Conf.Save()

	logging.LogInfof("auto stat [trees=%d, blocks=%d, dataSize=%s, assetsSize=%s]", Conf.Stat.TreeCount, Conf.Stat.BlockCount, humanize.Bytes(uint64(Conf.Stat.DataSize)), humanize.Bytes(uint64(Conf.Stat.AssetsSize)))

	// 桌面端检查磁盘可用空间 https://github.com/siyuan-note/siyuan/issues/6873
	if util.ContainerStd != util.Container {
		return
	}

	if util.NeedWarnDiskUsage(Conf.Stat.DataSize) {
		util.PushMsg(Conf.Language(179), 7000)
	}
}

func ListNotebooks() (ret []*Box, err error) {
	ret = []*Box{}
	dirs, err := os.ReadDir(util.DataDir)
	if nil != err {
		logging.LogErrorf("read dir [%s] failed: %s", util.DataDir, err)
		return ret, err
	}
	for _, dir := range dirs {
		if util.IsReservedFilename(dir.Name()) {
			continue
		}

		if !dir.IsDir() {
			continue
		}

		if !ast.IsNodeIDPattern(dir.Name()) {
			continue
		}

		boxConf := conf.NewBoxConf()
		boxDirPath := filepath.Join(util.DataDir, dir.Name())
<<<<<<< HEAD
		boxConfPath := filepath.Join(boxDirPath, ".siyuan", "conf.json") // 这个不要改为 .sillot
		if !gulu.File.IsExist(boxConfPath) {
=======
		boxConfPath := filepath.Join(boxDirPath, ".siyuan", "conf.json")
		isExistConf := filelock.IsExist(boxConfPath)
		if !isExistConf {
			// 数据同步时展开文档树操作可能导致数据丢失 https://github.com/siyuan-note/siyuan/issues/7129
>>>>>>> af2fd13a
			logging.LogWarnf("found a corrupted box [%s]", boxDirPath)
		} else {
			data, readErr := filelock.ReadFile(boxConfPath)
			if nil != readErr {
				logging.LogErrorf("read box conf [%s] failed: %s", boxConfPath, readErr)
				continue
			}
			if readErr = gulu.JSON.UnmarshalJSON(data, boxConf); nil != readErr {
				logging.LogErrorf("parse box conf [%s] failed: %s", boxConfPath, readErr)
				os.RemoveAll(boxConfPath)
				continue
			}
		}

		id := dir.Name()
		box := &Box{
			ID:       id,
			Name:     boxConf.Name,
			Icon:     boxConf.Icon,
			Sort:     boxConf.Sort,
			SortMode: boxConf.SortMode,
			Closed:   boxConf.Closed,
		}

		if !isExistConf {
			// Automatically create notebook conf.json if not found it https://github.com/siyuan-note/siyuan/issues/9647
			box.SaveConf(boxConf)
			box.Unindex()
			logging.LogWarnf("fixed a corrupted box [%s]", boxDirPath)
		}
		ret = append(ret, box)
	}

	switch Conf.FileTree.Sort {
	case util.SortModeNameASC:
		sort.Slice(ret, func(i, j int) bool {
			return util.PinYinCompare(util.RemoveEmojiInvisible(ret[i].Name), util.RemoveEmojiInvisible(ret[j].Name))
		})
	case util.SortModeNameDESC:
		sort.Slice(ret, func(i, j int) bool {
			return util.PinYinCompare(util.RemoveEmojiInvisible(ret[j].Name), util.RemoveEmojiInvisible(ret[i].Name))
		})
	case util.SortModeUpdatedASC:
	case util.SortModeUpdatedDESC:
	case util.SortModeAlphanumASC:
		sort.Slice(ret, func(i, j int) bool {
			return natsort.Compare(util.RemoveEmojiInvisible(ret[i].Name), util.RemoveEmojiInvisible(ret[j].Name))
		})
	case util.SortModeAlphanumDESC:
		sort.Slice(ret, func(i, j int) bool {
			return natsort.Compare(util.RemoveEmojiInvisible(ret[j].Name), util.RemoveEmojiInvisible(ret[i].Name))
		})
	case util.SortModeCustom:
		sort.Slice(ret, func(i, j int) bool { return ret[i].Sort < ret[j].Sort })
	case util.SortModeRefCountASC:
	case util.SortModeRefCountDESC:
	case util.SortModeCreatedASC:
		sort.Slice(ret, func(i, j int) bool { return natsort.Compare(ret[j].ID, ret[i].ID) })
	case util.SortModeCreatedDESC:
		sort.Slice(ret, func(i, j int) bool { return natsort.Compare(ret[j].ID, ret[i].ID) })
	}
	return
}

func (box *Box) GetConf() (ret *conf.BoxConf) {
	ret = conf.NewBoxConf()

<<<<<<< HEAD
	confPath := filepath.Join(util.DataDir, box.ID, ".siyuan/conf.json") // 这个不要改为 .sillot
	if !gulu.File.IsExist(confPath) {
=======
	confPath := filepath.Join(util.DataDir, box.ID, ".siyuan/conf.json")
	if !filelock.IsExist(confPath) {
>>>>>>> af2fd13a
		return
	}

	data, err := filelock.ReadFile(confPath)
	if nil != err {
		logging.LogErrorf("read box conf [%s] failed: %s", confPath, err)
		return
	}

	if err = gulu.JSON.UnmarshalJSON(data, ret); nil != err {
		logging.LogErrorf("parse box conf [%s] failed: %s", confPath, err)
		return
	}
	return
}

func (box *Box) SaveConf(conf *conf.BoxConf) {
	confPath := filepath.Join(util.DataDir, box.ID, ".siyuan/conf.json") // 这个不要改为 .sillot
	newData, err := gulu.JSON.MarshalIndentJSON(conf, "", "  ")
	if nil != err {
		logging.LogErrorf("marshal box conf [%s] failed: %s", confPath, err)
		return
	}

	oldData, err := filelock.ReadFile(confPath)
	if nil != err {
		box.saveConf0(newData)
		return
	}

	if bytes.Equal(newData, oldData) {
		return
	}

	box.saveConf0(newData)
}

func (box *Box) saveConf0(data []byte) {
	confPath := filepath.Join(util.DataDir, box.ID, ".siyuan/conf.json")                      // 这个不要改为 .sillot
	if err := os.MkdirAll(filepath.Join(util.DataDir, box.ID, ".siyuan"), 0755); nil != err { // 这个不要改为 .sillot
		logging.LogErrorf("save box conf [%s] failed: %s", confPath, err)
	}
	if err := filelock.WriteFile(confPath, data); nil != err {
		logging.LogErrorf("write box conf [%s] failed: %s", confPath, err)
		util.ReportFileSysFatalError(err)
		return
	}
}

func (box *Box) Ls(p string) (ret []*FileInfo, totals int, err error) {
	boxLocalPath := filepath.Join(util.DataDir, box.ID)
	if strings.HasSuffix(p, ".sy") {
		dir := strings.TrimSuffix(p, ".sy")
		absDir := filepath.Join(boxLocalPath, dir)
		if gulu.File.IsDir(absDir) {
			p = dir
		} else {
			return
		}
	}

	entries, err := os.ReadDir(filepath.Join(util.DataDir, box.ID, p))
	if nil != err {
		return
	}

	for _, f := range entries {
		info, infoErr := f.Info()
		if nil != infoErr {
			logging.LogErrorf("read file info failed: %s", infoErr)
			continue
		}

		name := f.Name()
		if util.IsReservedFilename(name) {
			continue
		}
		if strings.HasSuffix(name, ".tmp") {
			// 移除写入失败时产生的临时文件
			removePath := filepath.Join(util.DataDir, box.ID, p, name)
			if removeErr := os.Remove(removePath); nil != removeErr {
				logging.LogWarnf("remove tmp file [%s] failed: %s", removePath, removeErr)
			}
			continue
		}

		totals += 1
		fi := &FileInfo{}
		fi.name = name
		fi.isdir = f.IsDir()
		fi.size = info.Size()
		fPath := path.Join(p, name)
		if f.IsDir() {
			fPath += "/"
		}
		fi.path = fPath
		ret = append(ret, fi)
	}
	return
}

func (box *Box) Stat(p string) (ret *FileInfo) {
	absPath := filepath.Join(util.DataDir, box.ID, p)
	info, err := os.Stat(absPath)
	if nil != err {
		if !os.IsNotExist(err) {
			logging.LogErrorf("stat [%s] failed: %s", absPath, err)
		}
		return
	}
	ret = &FileInfo{
		path:  p,
		name:  info.Name(),
		size:  info.Size(),
		isdir: info.IsDir(),
	}
	return
}

func (box *Box) Exist(p string) bool {
	return filelock.IsExist(filepath.Join(util.DataDir, box.ID, p))
}

func (box *Box) Mkdir(path string) error {
	if err := os.Mkdir(filepath.Join(util.DataDir, box.ID, path), 0755); nil != err {
		msg := fmt.Sprintf(Conf.Language(6), box.Name, path, err)
		logging.LogErrorf("mkdir [path=%s] in box [%s] failed: %s", path, box.ID, err)
		return errors.New(msg)
	}
	IncSync()
	return nil
}

func (box *Box) MkdirAll(path string) error {
	if err := os.MkdirAll(filepath.Join(util.DataDir, box.ID, path), 0755); nil != err {
		msg := fmt.Sprintf(Conf.Language(6), box.Name, path, err)
		logging.LogErrorf("mkdir all [path=%s] in box [%s] failed: %s", path, box.ID, err)
		return errors.New(msg)
	}
	IncSync()
	return nil
}

func (box *Box) Move(oldPath, newPath string) error {
	boxLocalPath := filepath.Join(util.DataDir, box.ID)
	fromPath := filepath.Join(boxLocalPath, oldPath)
	toPath := filepath.Join(boxLocalPath, newPath)

	if err := filelock.Rename(fromPath, toPath); nil != err {
		msg := fmt.Sprintf(Conf.Language(5), box.Name, fromPath, err)
		logging.LogErrorf("move [path=%s] in box [%s] failed: %s", fromPath, box.Name, err)
		return errors.New(msg)
	}

	if oldDir := path.Dir(oldPath); ast.IsNodeIDPattern(path.Base(oldDir)) {
		fromDir := filepath.Join(boxLocalPath, oldDir)
		if util.IsEmptyDir(fromDir) {
			filelock.Remove(fromDir)
		}
	}
	IncSync()
	return nil
}

func (box *Box) Remove(path string) error {
	boxLocalPath := filepath.Join(util.DataDir, box.ID)
	filePath := filepath.Join(boxLocalPath, path)
	if err := filelock.Remove(filePath); nil != err {
		msg := fmt.Sprintf(Conf.Language(7), box.Name, path, err)
		logging.LogErrorf("remove [path=%s] in box [%s] failed: %s", path, box.ID, err)
		return errors.New(msg)
	}
	IncSync()
	return nil
}

func (box *Box) ListFiles(path string) (ret []*FileInfo) {
	fis, _, err := box.Ls(path)
	if nil != err {
		return
	}
	box.listFiles(&fis, &ret)
	return
}

func (box *Box) listFiles(files, ret *[]*FileInfo) {
	for _, file := range *files {
		if file.isdir {
			fis, _, err := box.Ls(file.path)
			if nil == err {
				box.listFiles(&fis, ret)
			}
			*ret = append(*ret, file)
		} else {
			*ret = append(*ret, file)
		}
	}
	return
}

func isSkipFile(filename string) bool {
	return strings.HasPrefix(filename, ".") || "node_modules" == filename || "dist" == filename || "target" == filename
}

func moveTree(tree *parse.Tree) {
	treenode.SetBlockTreePath(tree)

	if hidden := tree.Root.IALAttr("custom-hidden"); "true" == hidden {
		tree.Root.RemoveIALAttr("custom-hidden")
		filesys.WriteTree(tree)
	}
	sql.UpsertTreeQueue(tree)

	box := Conf.Box(tree.Box)
	box.renameSubTrees(tree)
}

func (box *Box) renameSubTrees(tree *parse.Tree) {
	subFiles := box.ListFiles(tree.Path)
	box.moveTrees0(subFiles)
}

func (box *Box) moveTrees0(files []*FileInfo) {
	luteEngine := util.NewLute()
	for _, subFile := range files {
		if !strings.HasSuffix(subFile.path, ".sy") {
			continue
		}

		subTree, err := filesys.LoadTree(box.ID, subFile.path, luteEngine) // LoadTree 会重新构造 HPath
		if nil != err {
			continue
		}

		treenode.SetBlockTreePath(subTree)
		sql.RenameSubTreeQueue(subTree)
		msg := fmt.Sprintf(Conf.Language(107), html.EscapeString(subTree.HPath))
		util.PushStatusBar(msg)
	}
}

func parseKTree(kramdown []byte) (ret *parse.Tree) {
	luteEngine := NewLute()
	ret = parse.Parse("", kramdown, luteEngine.ParseOptions)
	genTreeID(ret)
	return
}

func genTreeID(tree *parse.Tree) {
	if nil == tree.Root.FirstChild {
		tree.Root.AppendChild(treenode.NewParagraph())
	}

	ast.Walk(tree.Root, func(n *ast.Node, entering bool) ast.WalkStatus {
		if !entering {
			return ast.WalkContinue
		}

		if n.IsEmptyBlockIAL() {
			// 空段落保留
			p := &ast.Node{Type: ast.NodeParagraph}
			p.KramdownIAL = parse.Tokens2IAL(n.Tokens)
			p.ID = p.IALAttr("id")
			n.InsertBefore(p)
			return ast.WalkContinue
		}

		id := n.IALAttr("id")
		if "" == id {
			n.SetIALAttr("id", n.ID)
		}

		if "" == n.IALAttr("id") && (ast.NodeParagraph == n.Type || ast.NodeList == n.Type || ast.NodeListItem == n.Type || ast.NodeBlockquote == n.Type ||
			ast.NodeMathBlock == n.Type || ast.NodeCodeBlock == n.Type || ast.NodeHeading == n.Type || ast.NodeTable == n.Type || ast.NodeThematicBreak == n.Type ||
			ast.NodeYamlFrontMatter == n.Type || ast.NodeBlockQueryEmbed == n.Type || ast.NodeSuperBlock == n.Type ||
			ast.NodeHTMLBlock == n.Type || ast.NodeIFrame == n.Type || ast.NodeWidget == n.Type || ast.NodeAudio == n.Type || ast.NodeVideo == n.Type) {
			n.ID = ast.NewNodeID()
			n.KramdownIAL = [][]string{{"id", n.ID}}
			n.InsertAfter(&ast.Node{Type: ast.NodeKramdownBlockIAL, Tokens: []byte("{: id=\"" + n.ID + "\"}")})
			n.SetIALAttr("updated", util.TimeFromID(n.ID))
		}
		if "" == n.ID && 0 < len(n.KramdownIAL) && ast.NodeDocument != n.Type {
			n.ID = n.IALAttr("id")
		}

		if ast.NodeHTMLBlock == n.Type {
			tokens := bytes.TrimSpace(n.Tokens)
			if !bytes.HasPrefix(tokens, []byte("<div>")) {
				tokens = []byte("<div>\n" + string(tokens))
			}
			if !bytes.HasSuffix(tokens, []byte("</div>")) {
				tokens = append(tokens, []byte("\n</div>")...)
			}
			n.Tokens = tokens
			return ast.WalkContinue
		}

		if ast.NodeInlineHTML == n.Type {
			n.Type = ast.NodeText
			return ast.WalkContinue
		}

		if ast.NodeParagraph == n.Type && nil != n.FirstChild && ast.NodeTaskListItemMarker == n.FirstChild.Type {
			// 踢掉任务列表的第一个子节点左侧空格
			n.FirstChild.Next.Tokens = bytes.TrimLeft(n.FirstChild.Next.Tokens, " ")
			// 调整 li.p.tlim 为 li.tlim.p
			n.InsertBefore(n.FirstChild)
		}

		return ast.WalkContinue
	})
	tree.Root.KramdownIAL = parse.Tokens2IAL(tree.Root.LastChild.Tokens)
	return
}

func FullReindex() {
	task.AppendTask(task.DatabaseIndexFull, fullReindex)
	task.AppendTask(task.DatabaseIndexRef, IndexRefs)
	task.AppendTask(task.ReloadUI, util.ReloadUI)

	// TODO ReindexAssetContent()
}

func fullReindex() {
	util.PushMsg(Conf.Language(35), 7*1000)
	WaitForWritingFiles()

	if err := sql.InitDatabase(true); nil != err {
		os.Exit(logging.ExitCodeReadOnlyDatabase)
		return
	}
	treenode.InitBlockTree(true)

	openedBoxes := Conf.GetOpenedBoxes()
	for _, openedBox := range openedBoxes {
		index(openedBox.ID)
	}
	treenode.SaveBlockTree(true)
	LoadFlashcards()
	debug.FreeOSMemory()
}

func ChangeBoxSort(boxIDs []string) {
	for i, boxID := range boxIDs {
		box := &Box{ID: boxID}
		boxConf := box.GetConf()
		boxConf.Sort = i + 1
		box.SaveConf(boxConf)
	}
}

func SetBoxIcon(boxID, icon string) {
	box := &Box{ID: boxID}
	boxConf := box.GetConf()
	boxConf.Icon = icon
	box.SaveConf(boxConf)
}

func (box *Box) UpdateHistoryGenerated() {
	boxLatestHistoryTime[box.ID] = time.Now()
}

func getBoxesByPaths(paths []string) (ret map[string]*Box) {
	ret = map[string]*Box{}
	for _, p := range paths {
		id := strings.TrimSuffix(path.Base(p), ".sy")
		bt := treenode.GetBlockTree(id)
		if nil != bt {
			ret[p] = Conf.Box(bt.BoxID)
		}
	}
	return
}<|MERGE_RESOLUTION|>--- conflicted
+++ resolved
@@ -33,10 +33,10 @@
 	"github.com/88250/lute/ast"
 	"github.com/88250/lute/html"
 	"github.com/88250/lute/parse"
-	"github.com/K-Sillot/logging"
 	"github.com/dustin/go-humanize"
 	"github.com/facette/natsort"
 	"github.com/siyuan-note/filelock"
+	"github.com/siyuan-note/logging"
 	"github.com/siyuan-note/siyuan/kernel/conf"
 	"github.com/siyuan-note/siyuan/kernel/filesys"
 	"github.com/siyuan-note/siyuan/kernel/sql"
@@ -110,15 +110,10 @@
 
 		boxConf := conf.NewBoxConf()
 		boxDirPath := filepath.Join(util.DataDir, dir.Name())
-<<<<<<< HEAD
 		boxConfPath := filepath.Join(boxDirPath, ".siyuan", "conf.json") // 这个不要改为 .sillot
-		if !gulu.File.IsExist(boxConfPath) {
-=======
-		boxConfPath := filepath.Join(boxDirPath, ".siyuan", "conf.json")
 		isExistConf := filelock.IsExist(boxConfPath)
 		if !isExistConf {
 			// 数据同步时展开文档树操作可能导致数据丢失 https://github.com/siyuan-note/siyuan/issues/7129
->>>>>>> af2fd13a
 			logging.LogWarnf("found a corrupted box [%s]", boxDirPath)
 		} else {
 			data, readErr := filelock.ReadFile(boxConfPath)
@@ -186,13 +181,8 @@
 func (box *Box) GetConf() (ret *conf.BoxConf) {
 	ret = conf.NewBoxConf()
 
-<<<<<<< HEAD
 	confPath := filepath.Join(util.DataDir, box.ID, ".siyuan/conf.json") // 这个不要改为 .sillot
-	if !gulu.File.IsExist(confPath) {
-=======
-	confPath := filepath.Join(util.DataDir, box.ID, ".siyuan/conf.json")
 	if !filelock.IsExist(confPath) {
->>>>>>> af2fd13a
 		return
 	}
 
