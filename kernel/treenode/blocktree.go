--- conflicted
+++ resolved
@@ -30,11 +30,7 @@
 	"github.com/88250/lute/ast"
 	"github.com/88250/lute/parse"
 	"github.com/siyuan-note/logging"
-<<<<<<< HEAD
 	"github.com/siyuan-note/siyuan/kernel/rococo"
-	"github.com/siyuan-note/siyuan/kernel/task"
-=======
->>>>>>> 7a3d4a05
 	"github.com/siyuan-note/siyuan/kernel/util"
 )
 
@@ -529,48 +525,9 @@
 
 	_, err = tx.Exec(sqlStmt)
 	if nil != err {
-<<<<<<< HEAD
-		logging.LogErrorf("read block tree dir failed: %s", err)
-		rococo.ShowMessage2("导致内核退出的致命错误", err.Error())
-		os.Exit(logging.ExitCodeFileSysErr)
-		return
-	}
-
-	loadErr := atomic.Bool{}
-	size := atomic.Int64{}
-	waitGroup := &sync.WaitGroup{}
-	p, _ := ants.NewPoolWithFunc(4, func(arg interface{}) {
-		defer waitGroup.Done()
-
-		entry := arg.(os.DirEntry)
-		p := filepath.Join(util.BlockTreePath, entry.Name())
-
-		f, err := os.OpenFile(p, os.O_RDONLY, 0644)
-		if nil != err {
-			logging.LogErrorf("open block tree failed: %s", err)
-			loadErr.Store(true)
-			rococo.ShowMessage2("导致内核退出的致命错误", err.Error())
-			return
-		}
-		defer f.Close()
-
-		info, err := f.Stat()
-		if nil != err {
-			logging.LogErrorf("stat block tree failed: %s", err)
-			loadErr.Store(true)
-			rococo.ShowMessage2("导致内核退出的致命错误", err.Error())
-			return
-		}
-		size.Add(info.Size())
-
-		sliceData := map[string]*BlockTree{}
-		if err = msgpack.NewDecoder(f).Decode(&sliceData); nil != err {
-			logging.LogErrorf("unmarshal block tree failed: %s", err)
-			loadErr.Store(true)
-			rococo.ShowMessage2("导致内核退出的致命错误", err.Error())
-=======
 		tx.Rollback()
 		logging.LogErrorf("sql exec [%s] failed: %s", sqlStmt, err)
+		rococo.ShowMessage2("导致内核退出的致命错误", err.Error())
 		return
 	}
 	sqlStmt = "INSERT INTO blocktrees (id, root_id, parent_id, box_id, path, hpath, updated, type) VALUES (?, ?, ?, ?, ?, ?, ?, ?)"
@@ -582,7 +539,7 @@
 		if _, err = tx.Exec(sqlStmt, n.ID, tree.ID, parentID, tree.Box, tree.Path, tree.HPath, n.IALAttr("updated"), TypeAbbr(n.Type.String())); nil != err {
 			tx.Rollback()
 			logging.LogErrorf("sql exec [%s] failed: %s", sqlStmt, err)
->>>>>>> 7a3d4a05
+			rococo.ShowMessage2("导致内核退出的致命错误", err.Error())
 			return
 		}
 	}
@@ -598,53 +555,7 @@
 		os.Exit(logging.ExitCodeReadOnlyDatabase)
 		return
 	}
-<<<<<<< HEAD
-
-	size := uint64(0)
-	var count int
-	blockTrees.Range(func(key, value interface{}) bool {
-		slice := value.(*btSlice)
-		slice.m.Lock()
-		if !force && slice.changed.IsZero() {
-			slice.m.Unlock()
-			return true
-		}
-
-		data, err := msgpack.Marshal(slice.data)
-		if nil != err {
-			logging.LogErrorf("marshal block tree failed: %s", err)
-			rococo.ShowMessage2("导致内核退出的致命错误", err.Error())
-			os.Exit(logging.ExitCodeFileSysErr)
-			return false
-		}
-		slice.m.Unlock()
-
-		p := filepath.Join(util.BlockTreePath, key.(string)) + ".msgpack"
-		if err = gulu.File.WriteFileSafer(p, data, 0644); nil != err {
-			logging.LogErrorf("write block tree failed: %s", err)
-			rococo.ShowMessage2("导致内核退出的致命错误", err.Error())
-			os.Exit(logging.ExitCodeFileSysErr)
-			return false
-		}
-
-		slice.m.Lock()
-		slice.changed = time.Time{}
-		slice.m.Unlock()
-		size += uint64(len(data))
-		count++
-		return true
-	})
-	if 0 < count {
-		//logging.LogInfof("wrote block trees [%d]", count)
-	}
-
-	elapsed := time.Since(start).Seconds()
-	if 2 < elapsed {
-		logging.LogWarnf("save block tree [size=%s] to [%s], elapsed [%.2fs]", humanize.BytesCustomCeil(size, 2), util.BlockTreePath, elapsed)
-	}
-=======
-	return
->>>>>>> 7a3d4a05
+	return
 }
 
 func CeilTreeCount(count int) int {
