--- conflicted
+++ resolved
@@ -26,10 +26,10 @@
 	"github.com/88250/gulu"
 	"github.com/88250/lute/ast"
 	"github.com/88250/lute/parse"
-	"github.com/K-Sillot/logging"
 	"github.com/dustin/go-humanize"
 	"github.com/panjf2000/ants/v2"
 	util2 "github.com/siyuan-note/dejavu/util"
+	"github.com/siyuan-note/logging"
 	"github.com/siyuan-note/siyuan/kernel/rococo"
 	"github.com/siyuan-note/siyuan/kernel/util"
 	"github.com/vmihailenco/msgpack/v5"
@@ -448,24 +448,16 @@
 
 		f, err := os.OpenFile(p, os.O_RDONLY, 0644)
 		if nil != err {
-<<<<<<< HEAD
-			logging.LogErrorf("open block tree file failed: %s", err)
+			logging.LogErrorf("open block tree failed: %s", err)
 			rococo.ShowMessage2("导致内核退出的致命错误", err.Error())
-=======
-			logging.LogErrorf("open block tree failed: %s", err)
->>>>>>> af2fd13a
 			os.Exit(logging.ExitCodeFileSysErr)
 			return
 		}
 
 		info, err := f.Stat()
 		if nil != err {
-<<<<<<< HEAD
-			logging.LogErrorf("read block tree failed: %s", err)
+			logging.LogErrorf("stat block tree failed: %s", err)
 			rococo.ShowMessage2("导致内核退出的致命错误", err.Error())
-=======
-			logging.LogErrorf("stat block tree failed: %s", err)
->>>>>>> af2fd13a
 			os.Exit(logging.ExitCodeFileSysErr)
 			return
 		}
@@ -488,6 +480,12 @@
 			return
 		}
 
+		if err = f.Close(); nil != err {
+			logging.LogErrorf("close block tree failed: %s", err)
+			os.Exit(logging.ExitCodeFileSysErr)
+			return
+		}
+
 		name := entry.Name()[0:strings.Index(entry.Name(), ".")]
 		blockTrees.Store(name, &btSlice{data: sliceData, changed: time.Time{}, m: &sync.Mutex{}})
 	})
