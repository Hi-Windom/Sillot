--- conflicted
+++ resolved
@@ -465,12 +465,8 @@
 		f, err := os.OpenFile(p, os.O_RDONLY, 0644)
 		if nil != err {
 			logging.LogErrorf("open block tree failed: %s", err)
-<<<<<<< HEAD
+			loadErr.Store(true)
 			rococo.ShowMessage2("导致内核退出的致命错误", err.Error())
-			os.Exit(logging.ExitCodeFileSysErr)
-=======
-			loadErr.Store(true)
->>>>>>> 5adb01ef
 			return
 		}
 		defer f.Close()
@@ -478,12 +474,8 @@
 		info, err := f.Stat()
 		if nil != err {
 			logging.LogErrorf("stat block tree failed: %s", err)
-<<<<<<< HEAD
+			loadErr.Store(true)
 			rococo.ShowMessage2("导致内核退出的致命错误", err.Error())
-			os.Exit(logging.ExitCodeFileSysErr)
-=======
-			loadErr.Store(true)
->>>>>>> 5adb01ef
 			return
 		}
 		size.Add(info.Size())
@@ -491,21 +483,8 @@
 		sliceData := map[string]*BlockTree{}
 		if err = msgpack.NewDecoder(f).Decode(&sliceData); nil != err {
 			logging.LogErrorf("unmarshal block tree failed: %s", err)
-<<<<<<< HEAD
-			if err = os.RemoveAll(util.BlockTreePath); nil != err {
-				logging.LogErrorf("removed corrupted block tree failed: %s", err)
-			}
+			loadErr.Store(true)
 			rococo.ShowMessage2("导致内核退出的致命错误", err.Error())
-			os.Exit(logging.ExitCodeFileSysErr)
-			return
-		}
-
-		if err = f.Close(); nil != err {
-			logging.LogErrorf("close block tree failed: %s", err)
-			os.Exit(logging.ExitCodeFileSysErr)
-=======
-			loadErr.Store(true)
->>>>>>> 5adb01ef
 			return
 		}
 
