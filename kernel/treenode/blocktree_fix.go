// SiYuan - Refactor your thinking
// Copyright (c) 2020-present, b3log.org
//
// This program is free software: you can redistribute it and/or modify
// it under the terms of the GNU Affero General Public License as published by
// the Free Software Foundation, either version 3 of the License, or
// (at your option) any later version.
//
// This program is distributed in the hope that it will be useful,
// but WITHOUT ANY WARRANTY; without even the implied warranty of
// MERCHANTABILITY or FITNESS FOR A PARTICULAR PURPOSE.  See the
// GNU Affero General Public License for more details.
//
// You should have received a copy of the GNU Affero General Public License
// along with this program.  If not, see <https://www.gnu.org/licenses/>.

package treenode

import (
<<<<<<< HEAD
	"time"

	"github.com/88250/gulu"
=======
	"github.com/88250/gulu"
	"github.com/siyuan-note/logging"
>>>>>>> 7a3d4a05
)

func ClearRedundantBlockTrees(boxID string, paths []string) {
	redundantPaths := getRedundantPaths(boxID, paths)
	for _, p := range redundantPaths {
		removeBlockTreesByPath(boxID, p)
	}
}

func getRedundantPaths(boxID string, paths []string) (ret []string) {
	pathsMap := map[string]bool{}
	for _, path := range paths {
		pathsMap[path] = true
	}

	btPathsMap := map[string]bool{}
	sqlStmt := "SELECT path FROM blocktrees WHERE box_id = ?"
	rows, err := db.Query(sqlStmt, boxID)
	if nil != err {
		logging.LogErrorf("query block tree failed: %s", err)
		return
	}
	defer rows.Close()
	for rows.Next() {
		var path string
		if err = rows.Scan(&path); nil != err {
			logging.LogErrorf("scan block tree failed: %s", err)
			return
		}
		btPathsMap[path] = true
	}

	for p, _ := range btPathsMap {
		if !pathsMap[p] {
			ret = append(ret, p)
		}
	}
	ret = gulu.Str.RemoveDuplicatedElem(ret)
	return
}

func removeBlockTreesByPath(boxID, path string) {
	sqlStmt := "DELETE FROM blocktrees WHERE box_id = ? AND path = ?"
	_, err := db.Exec(sqlStmt, boxID, path)
	if nil != err {
		logging.LogErrorf("delete block tree failed: %s", err)
	}
}

func GetNotExistPaths(boxID string, paths []string) (ret []string) {
	pathsMap := map[string]bool{}
	for _, path := range paths {
		pathsMap[path] = true
	}

	btPathsMap := map[string]bool{}
	sqlStmt := "SELECT path FROM blocktrees WHERE box_id = ?"
	rows, err := db.Query(sqlStmt, boxID)
	if nil != err {
		logging.LogErrorf("query block tree failed: %s", err)
		return
	}
	defer rows.Close()
	for rows.Next() {
		var path string
		if err = rows.Scan(&path); nil != err {
			logging.LogErrorf("scan block tree failed: %s", err)
			return
		}
		btPathsMap[path] = true
	}

	for p, _ := range pathsMap {
		if !btPathsMap[p] {
			ret = append(ret, p)
		}
	}
	ret = gulu.Str.RemoveDuplicatedElem(ret)
	return
}

func GetRootUpdated() (ret map[string]string) {
	ret = map[string]string{}
	sqlStmt := "SELECT root_id, updated FROM blocktrees WHERE root_id = id AND type = 'd'"
	rows, err := db.Query(sqlStmt)
	if nil != err {
		logging.LogErrorf("query block tree failed: %s", err)
		return
	}
	defer rows.Close()
	for rows.Next() {
		var rootID, updated string
		if err = rows.Scan(&rootID, &updated); nil != err {
			logging.LogErrorf("scan block tree failed: %s", err)
			return
		}
		ret[rootID] = updated
	}
	return
}<|MERGE_RESOLUTION|>--- conflicted
+++ resolved
@@ -17,14 +17,8 @@
 package treenode
 
 import (
-<<<<<<< HEAD
-	"time"
-
-	"github.com/88250/gulu"
-=======
 	"github.com/88250/gulu"
 	"github.com/siyuan-note/logging"
->>>>>>> 7a3d4a05
 )
 
 func ClearRedundantBlockTrees(boxID string, paths []string) {
