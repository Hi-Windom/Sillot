// SiYuan - Refactor your thinking
// Copyright (c) 2020-present, b3log.org
//
// This program is free software: you can redistribute it and/or modify
// it under the terms of the GNU Affero General Public License as published by
// the Free Software Foundation, either version 3 of the License, or
// (at your option) any later version.
//
// This program is distributed in the hope that it will be useful,
// but WITHOUT ANY WARRANTY; without even the implied warranty of
// MERCHANTABILITY or FITNESS FOR A PARTICULAR PURPOSE.  See the
// GNU Affero General Public License for more details.
//
// You should have received a copy of the GNU Affero General Public License
// along with this program.  If not, see <https://www.gnu.org/licenses/>.

package util

import (
	"bytes"
	"errors"
	"flag"
	"fmt"
	"math/rand"
	"mime"
	"os"
	"os/exec"
	"path/filepath"
	"runtime"
	"strconv"
	"strings"
	"sync"
	"time"

	"github.com/88250/gulu"
	"github.com/K-Sillot/httpclient"
	"github.com/K-Sillot/logging"
	figure "github.com/common-nighthawk/go-figure"
	"github.com/gofrs/flock"
	"github.com/siyuan-note/filelock"
)

// var Mode = "dev"
var Mode = "prod"

const (
<<<<<<< HEAD
	Ver       = "0.26"
	VerC      = Ver + ".999" // 用于检查版本更新
	VerSY     = "2.8.10"     // 思源版本号
	IsInsider = true
	VerDeno   = "1.32.5"
=======
	Ver       = "2.10.15"
	IsInsider = false
>>>>>>> af2fd13a
)

var (
	bootProgress float64 // 启动进度，从 0 到 100
	bootDetails  string  // 启动细节描述
	HttpServing  = false // 是否 HTTP 伺服已经可用
)

func Boot() {
	IncBootProgress(3, "Booting kernel...")
	rand.Seed(time.Now().UTC().UnixNano())
	initMime()
	initHttpClient()

<<<<<<< HEAD
	workspacePath := flag.String("workspace", "", "dir path of the workspace, default to ~/Documents/Sillot/")
	wdPath := flag.String("wd", WorkingDir, "working directory of Sillot")
=======
	workspacePath := flag.String("workspace", "", "dir path of the workspace, default to ~/SiYuan/")
	wdPath := flag.String("wd", WorkingDir, "working directory of SiYuan")
>>>>>>> af2fd13a
	port := flag.String("port", "0", "port of the HTTP server")
	readOnly := flag.String("readonly", "false", "read-only mode")
	accessAuthCode := flag.String("accessAuthCode", "", "access auth code")
	ssl := flag.Bool("ssl", false, "for https and wss")
	lang := flag.String("lang", "", "zh_CN/en_US")
	mode := flag.String("mode", "prod", "dev/prod")
	flag.Parse()

	if "" != *wdPath {
		WorkingDir = *wdPath
	}
	if "" != *lang {
		Lang = *lang
	}
	Mode = *mode
	ServerPort = *port
	ReadOnly, _ = strconv.ParseBool(*readOnly)
	AccessAuthCode = *accessAuthCode
	Container = ContainerStd
	if isRunningInDockerContainer() {
		Container = ContainerDocker
		if "" == AccessAuthCode {
			// The access authorization code command line parameter must be set when deploying via Docker https://github.com/siyuan-note/siyuan/issues/9328
			fmt.Printf("The access authorization code command line parameter (--accessAuthCode) must be set when deploying via Docker.")
			os.Exit(1)
		}
	}
	if ContainerStd != Container {
		ServerPort = FixedPort
	}

	msStoreFilePath := filepath.Join(WorkingDir, "ms-store")
	ISMicrosoftStore = gulu.File.IsExist(msStoreFilePath)

	UserAgent = UserAgent + " " + Container + "/" + runtime.GOOS
	httpclient.SetUserAgent(UserAgent)

	initWorkspaceDir(*workspacePath)

	SSL = *ssl
	LogPath = filepath.Join(TempDir, "siyuan.log")
	logging.SetLogPath(LogPath)

	// 工作空间仅允许被一个内核进程伺服
	tryLockWorkspace()

	AppearancePath = filepath.Join(ConfDir, "appearance")
	if "dev" == Mode {
		ThemesPath = filepath.Join(WorkingDir, "appearance", "themes")
		IconsPath = filepath.Join(WorkingDir, "appearance", "icons")
	} else {
		ThemesPath = filepath.Join(AppearancePath, "themes")
		IconsPath = filepath.Join(AppearancePath, "icons")
	}

	initPathDir()
<<<<<<< HEAD
	go initDeno()
	go initPandoc()
	go initTesseract()
=======
>>>>>>> af2fd13a

	bootBanner := figure.NewColorFigure("Sillot", "isometric3", "green", true)
	logging.LogInfof("\n" + bootBanner.String())
	logBootInfo()
}

func setBootDetails(details string) {
	bootDetails = "v" + Ver + " " + details
}

func SetBootDetails(details string) {
	if 100 <= bootProgress {
		return
	}
	setBootDetails(details)
}

func IncBootProgress(progress float64, details string) {
	if 100 <= bootProgress {
		return
	}
	bootProgress += progress
	setBootDetails(details)
}

func IsBooted() bool {
	return 100 <= bootProgress
}

func GetBootProgressDetails() (float64, string) {
	return bootProgress, bootDetails
}

func GetBootProgress() float64 {
	return bootProgress
}

func SetBooted() {
	setBootDetails("Finishing boot...")
	bootProgress = 100
	logging.LogInfof("kernel booted")
}

var (
	HomeDir, _    = gulu.OS.Home()
	WorkingDir, _ = os.Getwd()

<<<<<<< HEAD
	WorkspaceDir   string        // 工作空间目录路径
	WorkspaceLock  *flock.Flock  // 工作空间锁
	ConfDir        string        // 配置目录路径
	DataDir        string        // 数据目录路径
	RepoDir        string        // 仓库目录路径
	HistoryDir     string        // 数据历史目录路径
	TempDir        string        // 临时目录路径
	LogPath        string        // 配置目录下的日志文件 sillot.siyuan.log 路径
	DBName         = "siyuan.db" // SQLite 数据库文件名
	DBPath         string        // SQLite 数据库文件路径
	HistoryDBPath  string        // SQLite 历史数据库文件路径
	BlockTreePath  string        // 区块树文件路径
	DenoBinPath    string        // Deno 可执行文件路径
	AppearancePath string        // 配置目录下的外观目录 appearance/ 路径
	ThemesPath     string        // 配置目录下的外观目录下的 themes/ 路径
	IconsPath      string        // 配置目录下的外观目录下的 icons/ 路径
	SnippetsPath   string        // 数据目录下的 snippets/ 路径
=======
	WorkspaceDir       string        // 工作空间目录路径
	WorkspaceLock      *flock.Flock  // 工作空间锁
	ConfDir            string        // 配置目录路径
	DataDir            string        // 数据目录路径
	RepoDir            string        // 仓库目录路径
	HistoryDir         string        // 数据历史目录路径
	TempDir            string        // 临时目录路径
	LogPath            string        // 配置目录下的日志文件 siyuan.log 路径
	DBName             = "siyuan.db" // SQLite 数据库文件名
	DBPath             string        // SQLite 数据库文件路径
	HistoryDBPath      string        // SQLite 历史数据库文件路径
	AssetContentDBPath string        // SQLite 资源文件内容数据库文件路径
	BlockTreePath      string        // 区块树文件路径
	AppearancePath     string        // 配置目录下的外观目录 appearance/ 路径
	ThemesPath         string        // 配置目录下的外观目录下的 themes/ 路径
	IconsPath          string        // 配置目录下的外观目录下的 icons/ 路径
	SnippetsPath       string        // 数据目录下的 snippets/ 路径
>>>>>>> af2fd13a

	UIProcessIDs = sync.Map{} // UI 进程 ID
)

func initWorkspaceDir(workspaceArg string) {
	userHomeConfDir := filepath.Join(HomeDir, ".config", "sillot")
	workspaceConf := filepath.Join(userHomeConfDir, "workspace.json")
	logging.SetLogPath(filepath.Join(userHomeConfDir, "kernel.log"))

	if !gulu.File.IsExist(workspaceConf) {
		if err := os.MkdirAll(userHomeConfDir, 0755); nil != err && !os.IsExist(err) {
			logging.LogErrorf("create user home conf folder [%s] failed: %s", userHomeConfDir, err)
			os.Exit(logging.ExitCodeInitWorkspaceErr)
		}
	}

<<<<<<< HEAD
	defaultWorkspaceDir := filepath.Join(HomeDir, "Documents", "Sillot")
	if gulu.OS.IsWindows() {
		// 改进 Windows 端默认工作空间路径 https://github.com/siyuan-note/siyuan/issues/5622
		if userProfile := os.Getenv("USERPROFILE"); "" != userProfile {
			defaultWorkspaceDir = filepath.Join(userProfile, "Documents", "Sillot")
=======
	defaultWorkspaceDir := filepath.Join(HomeDir, "SiYuan")
	if gulu.OS.IsWindows() {
		// 改进 Windows 端默认工作空间路径 https://github.com/siyuan-note/siyuan/issues/5622
		if userProfile := os.Getenv("USERPROFILE"); "" != userProfile {
			defaultWorkspaceDir = filepath.Join(userProfile, "SiYuan")
>>>>>>> af2fd13a
		}
	}

	var workspacePaths []string
	if !gulu.File.IsExist(workspaceConf) {
		WorkspaceDir = defaultWorkspaceDir
	} else {
		workspacePaths, _ = ReadWorkspacePaths()
		if 0 < len(workspacePaths) {
			// 取最后一个（也就是最近打开的）工作空间
			WorkspaceDir = workspacePaths[len(workspacePaths)-1]
		} else {
			WorkspaceDir = defaultWorkspaceDir
		}
	}

	if "" != workspaceArg {
		WorkspaceDir = workspaceArg
	}

	if !gulu.File.IsDir(WorkspaceDir) {
		logging.LogWarnf("use the default workspace [%s] since the specified workspace [%s] is not a dir", defaultWorkspaceDir, WorkspaceDir)
		if err := os.MkdirAll(defaultWorkspaceDir, 0755); nil != err && !os.IsExist(err) {
			logging.LogErrorf("create default workspace folder [%s] failed: %s", defaultWorkspaceDir, err)
			os.Exit(logging.ExitCodeInitWorkspaceErr)
		}
		WorkspaceDir = defaultWorkspaceDir
	}
	workspacePaths = append(workspacePaths, WorkspaceDir)

	if err := WriteWorkspacePaths(workspacePaths); nil != err {
		logging.LogErrorf("write workspace conf [%s] failed: %s", workspaceConf, err)
		os.Exit(logging.ExitCodeInitWorkspaceErr)
	}

	ConfDir = filepath.Join(WorkspaceDir, "conf")
	DataDir = filepath.Join(WorkspaceDir, "data")
	RepoDir = filepath.Join(WorkspaceDir, "repo")
	HistoryDir = filepath.Join(WorkspaceDir, "history")
	TempDir = filepath.Join(WorkspaceDir, "temp")
	osTmpDir := filepath.Join(TempDir, "os")
	os.RemoveAll(osTmpDir)
	if err := os.MkdirAll(osTmpDir, 0755); nil != err {
		logging.LogErrorf("create os tmp dir [%s] failed: %s", osTmpDir, err)
		os.Exit(logging.ExitCodeInitWorkspaceErr)
	}
	os.RemoveAll(filepath.Join(TempDir, "repo"))
	os.Setenv("TMPDIR", osTmpDir)
	os.Setenv("TEMP", osTmpDir)
	os.Setenv("TMP", osTmpDir)
	DBPath = filepath.Join(TempDir, DBName)
	HistoryDBPath = filepath.Join(TempDir, "history.db")
	AssetContentDBPath = filepath.Join(TempDir, "asset_content.db")
	BlockTreePath = filepath.Join(TempDir, "blocktree")
	SnippetsPath = filepath.Join(DataDir, "snippets")
}

func ReadWorkspacePaths() (ret []string, err error) {
	ret = []string{}
	workspaceConf := filepath.Join(HomeDir, ".config", "sillot", "workspace.json")
	data, err := os.ReadFile(workspaceConf)
	if nil != err {
		msg := fmt.Sprintf("read workspace conf [%s] failed: %s", workspaceConf, err)
		logging.LogErrorf(msg)
		err = errors.New(msg)
		return
	}

	if err = gulu.JSON.UnmarshalJSON(data, &ret); nil != err {
		msg := fmt.Sprintf("unmarshal workspace conf [%s] failed: %s", workspaceConf, err)
		logging.LogErrorf(msg)
		err = errors.New(msg)
		return
	}

	var tmp []string
	for _, d := range ret {
		d = strings.TrimRight(d, " \t\n") // 去掉工作空间路径尾部空格 https://github.com/siyuan-note/siyuan/issues/6353
		if gulu.File.IsDir(d) {
			tmp = append(tmp, d)
		}
	}
	ret = tmp
	ret = gulu.Str.RemoveDuplicatedElem(ret)
	return
}

func WriteWorkspacePaths(workspacePaths []string) (err error) {
	workspacePaths = gulu.Str.RemoveDuplicatedElem(workspacePaths)
	workspaceConf := filepath.Join(HomeDir, ".config", "sillot", "workspace.json")
	data, err := gulu.JSON.MarshalJSON(workspacePaths)
	if nil != err {
		msg := fmt.Sprintf("marshal workspace conf [%s] failed: %s", workspaceConf, err)
		logging.LogErrorf(msg)
		err = errors.New(msg)
		return
	}

	if err = filelock.WriteFile(workspaceConf, data); nil != err {
		msg := fmt.Sprintf("write workspace conf [%s] failed: %s", workspaceConf, err)
		logging.LogErrorf(msg)
		err = errors.New(msg)
		return
	}
	return
}

var (
	ServerPort     = "0" // HTTP/WebSocket 端口，0 为使用随机端口
	ReadOnly       bool
	AccessAuthCode string
	Lang           = ""

	Container        string // docker, android, ios, std
	ISMicrosoftStore bool   // 桌面端是否是微软商店版
)

const (
	ContainerStd     = "std"     // 桌面端
	ContainerDocker  = "docker"  // Docker 容器端
	ContainerAndroid = "android" // Android 端
	ContainerIOS     = "ios"     // iOS 端

	LocalHost = "127.0.0.1" // 伺服地址
	FixedPort = "58131"     // 固定端口
)

func initPathDir() {
	if err := os.MkdirAll(ConfDir, 0755); nil != err && !os.IsExist(err) {
		logging.LogFatalf(logging.ExitCodeInitWorkspaceErr, "create conf folder [%s] failed: %s", ConfDir, err)
	}
	if err := os.MkdirAll(DataDir, 0755); nil != err && !os.IsExist(err) {
		logging.LogFatalf(logging.ExitCodeInitWorkspaceErr, "create data folder [%s] failed: %s", DataDir, err)
	}
	if err := os.MkdirAll(TempDir, 0755); nil != err && !os.IsExist(err) {
		logging.LogFatalf(logging.ExitCodeInitWorkspaceErr, "create temp folder [%s] failed: %s", TempDir, err)
	}

	assets := filepath.Join(DataDir, "assets")
	if err := os.MkdirAll(assets, 0755); nil != err && !os.IsExist(err) {
		logging.LogFatalf(logging.ExitCodeInitWorkspaceErr, "create data assets folder [%s] failed: %s", assets, err)
	}

	templates := filepath.Join(DataDir, "templates")
	if err := os.MkdirAll(templates, 0755); nil != err && !os.IsExist(err) {
		logging.LogFatalf(logging.ExitCodeInitWorkspaceErr, "create data templates folder [%s] failed: %s", templates, err)
	}

	widgets := filepath.Join(DataDir, "widgets")
	if err := os.MkdirAll(widgets, 0755); nil != err && !os.IsExist(err) {
		logging.LogFatalf(logging.ExitCodeInitWorkspaceErr, "create data widgets folder [%s] failed: %s", widgets, err)
	}

	plugins := filepath.Join(DataDir, "plugins")
	if err := os.MkdirAll(plugins, 0755); nil != err && !os.IsExist(err) {
		logging.LogFatalf(logging.ExitCodeInitWorkspaceErr, "create data plugins folder [%s] failed: %s", widgets, err)
	}

	emojis := filepath.Join(DataDir, "emojis")
	if err := os.MkdirAll(emojis, 0755); nil != err && !os.IsExist(err) {
		logging.LogFatalf(logging.ExitCodeInitWorkspaceErr, "create data emojis folder [%s] failed: %s", widgets, err)
	}

	// Support directly access `data/public/*` contents via URL link https://github.com/siyuan-note/siyuan/issues/8593
	public := filepath.Join(DataDir, "public")
	if err := os.MkdirAll(public, 0755); nil != err && !os.IsExist(err) {
		logging.LogFatalf(logging.ExitCodeInitWorkspaceErr, "create data public folder [%s] failed: %s", widgets, err)
	}
}

func initMime() {
	// 在某版本的 Windows 10 操作系统上界面样式异常问题
	// https://github.com/siyuan-note/siyuan/issues/247
	// https://github.com/siyuan-note/siyuan/issues/3813
	mime.AddExtensionType(".css", "text/css")
	mime.AddExtensionType(".js", "application/x-javascript")
	mime.AddExtensionType(".json", "application/json")
	mime.AddExtensionType(".html", "text/html")

	// 某些系统上下载资源文件后打开是 zip https://github.com/siyuan-note/siyuan/issues/6347
	mime.AddExtensionType(".doc", "application/msword")
	mime.AddExtensionType(".docx", "application/vnd.openxmlformats-officedocument.wordprocessingml.document")
	mime.AddExtensionType(".xls", "application/vnd.ms-excel")
	mime.AddExtensionType(".xlsx", "application/vnd.openxmlformats-officedocument.spreadsheetml.sheet")
	mime.AddExtensionType(".dwg", "image/x-dwg")
	mime.AddExtensionType(".dxf", "image/x-dxf")
	mime.AddExtensionType(".dwf", "drawing/x-dwf")
	mime.AddExtensionType(".pdf", "application/pdf")

	// 某些系统上无法显示 SVG 图片 SVG images cannot be displayed on some systems https://github.com/siyuan-note/siyuan/issues/9413
	mime.AddExtensionType(".svg", "image/svg+xml")

	// 文档数据文件
	mime.AddExtensionType(".sy", "application/json")
}

func initDeno() {
	if ContainerStd != Container {
		return
	}

	denoDir := filepath.Join(WorkspaceDir, "bin")
	if gulu.OS.IsWindows() {
		DenoBinPath = filepath.Join(denoDir, "deno.exe")
	} else if gulu.OS.IsDarwin() || gulu.OS.IsLinux() {
		DenoBinPath = filepath.Join(denoDir, "deno")
	}
	denoVer := getDenoVer(DenoBinPath)
	if strings.HasPrefix(denoVer, VerDeno+" (") { // 版本匹配
		logging.LogInfof("exist built-in deno [ver=%s, bin=%s]", denoVer, DenoBinPath)
		return
	}

	denoZip := filepath.Join(WorkingDir, "deno.zip")
	if "dev" == Mode || !gulu.File.IsExist(denoZip) {
		if gulu.OS.IsWindows() {
			denoZip = filepath.Join(WorkingDir, "apps", "deno", "deno-x86_64-pc-windows-msvc.zip")
		} else if runtime.GOOS == "darwin" && runtime.GOARCH == "arm64" { // Apple M series chip
			denoZip = filepath.Join(WorkingDir, "apps", "deno", "deno-aarch64-apple-darwin.zip")
		} else if runtime.GOOS == "darwin" && runtime.GOARCH == "amd64" {
			denoZip = filepath.Join(WorkingDir, "apps", "deno", "deno-x86_64-apple-darwin.zip")
		} else if gulu.OS.IsLinux() {
			denoZip = filepath.Join(WorkingDir, "apps", "deno", "deno-x86_64-unknown-linux-gnu.zip")
		} else {
			logging.LogErrorf("initDeno failed, not in support platform")
			return
		}
	}
	if err := gulu.Zip.Unzip(denoZip, denoDir); nil != err {
		logging.LogErrorf("unzip deno failed: %s", err)
		return
	}

	if gulu.OS.IsDarwin() || gulu.OS.IsLinux() {
		exec.Command("chmod", "+x", DenoBinPath).CombinedOutput()
	}
	denoVer = getDenoVer(DenoBinPath)
	logging.LogInfof("initialized built-in deno [ver=%s, bin=%s]", denoVer, DenoBinPath)
}

func getDenoVer(binPath string) (ret string) {
	if "" == binPath {
		return
	}

	cmd := exec.Command(binPath, "--version")
	gulu.CmdAttr(cmd)
	data, err := cmd.CombinedOutput()
	if nil == err && strings.HasPrefix(string(data), "deno") {
		parts := bytes.Split(data, []byte("\n"))
		if 0 < len(parts) {
			ret = strings.TrimPrefix(string(parts[0]), "deno")
			ret = strings.ReplaceAll(ret, ".exe", "")
			ret = strings.TrimSpace(ret)
		}
		return
	}
	return
}

func GetDataAssetsAbsPath() (ret string) {
	ret = filepath.Join(DataDir, "assets")
	if IsSymlinkPath(ret) {
		// 跟随符号链接 https://github.com/siyuan-note/siyuan/issues/5480
		var err error
		ret, err = filepath.EvalSymlinks(ret)
		if nil != err {
			logging.LogErrorf("read assets link failed: %s", err)
		}
	}
	return
}

func tryLockWorkspace() {
	WorkspaceLock = flock.New(filepath.Join(WorkspaceDir, ".lock"))
	ok, err := WorkspaceLock.TryLock()
	if ok {
		return
	}
	if nil != err {
		logging.LogErrorf("lock workspace [%s] failed: %s", WorkspaceDir, err)
	} else {
		logging.LogErrorf("lock workspace [%s] failed", WorkspaceDir)
	}
	os.Exit(logging.ExitCodeWorkspaceLocked)
}

func IsWorkspaceLocked(workspacePath string) bool {
	if !gulu.File.IsDir(workspacePath) {
		return false
	}

	lockFilePath := filepath.Join(workspacePath, ".lock")
	if !gulu.File.IsExist(lockFilePath) {
		return false
	}

	f := flock.New(lockFilePath)
	defer f.Unlock()
	ok, _ := f.TryLock()
	if ok {
		return false
	}
	return true
}

func UnlockWorkspace() {
	if nil == WorkspaceLock {
		return
	}

	if err := WorkspaceLock.Unlock(); nil != err {
		logging.LogErrorf("unlock workspace [%s] failed: %s", WorkspaceDir, err)
		return
	}

	if err := os.Remove(filepath.Join(WorkspaceDir, ".lock")); nil != err {
		logging.LogErrorf("remove workspace lock failed: %s", err)
		return
	}
}<|MERGE_RESOLUTION|>--- conflicted
+++ resolved
@@ -34,26 +34,21 @@
 
 	"github.com/88250/gulu"
 	"github.com/K-Sillot/httpclient"
-	"github.com/K-Sillot/logging"
 	figure "github.com/common-nighthawk/go-figure"
 	"github.com/gofrs/flock"
 	"github.com/siyuan-note/filelock"
+	"github.com/siyuan-note/logging"
 )
 
 // var Mode = "dev"
 var Mode = "prod"
 
 const (
-<<<<<<< HEAD
-	Ver       = "0.26"
+	Ver       = "0.27"
 	VerC      = Ver + ".999" // 用于检查版本更新
-	VerSY     = "2.8.10"     // 思源版本号
+	VerSY     = "2.10.16"    // 思源版本号
 	IsInsider = true
 	VerDeno   = "1.32.5"
-=======
-	Ver       = "2.10.15"
-	IsInsider = false
->>>>>>> af2fd13a
 )
 
 var (
@@ -68,13 +63,8 @@
 	initMime()
 	initHttpClient()
 
-<<<<<<< HEAD
-	workspacePath := flag.String("workspace", "", "dir path of the workspace, default to ~/Documents/Sillot/")
+	workspacePath := flag.String("workspace", "", "dir path of the workspace, default to ~/Sillot/")
 	wdPath := flag.String("wd", WorkingDir, "working directory of Sillot")
-=======
-	workspacePath := flag.String("workspace", "", "dir path of the workspace, default to ~/SiYuan/")
-	wdPath := flag.String("wd", WorkingDir, "working directory of SiYuan")
->>>>>>> af2fd13a
 	port := flag.String("port", "0", "port of the HTTP server")
 	readOnly := flag.String("readonly", "false", "read-only mode")
 	accessAuthCode := flag.String("accessAuthCode", "", "access auth code")
@@ -131,12 +121,7 @@
 	}
 
 	initPathDir()
-<<<<<<< HEAD
 	go initDeno()
-	go initPandoc()
-	go initTesseract()
-=======
->>>>>>> af2fd13a
 
 	bootBanner := figure.NewColorFigure("Sillot", "isometric3", "green", true)
 	logging.LogInfof("\n" + bootBanner.String())
@@ -184,25 +169,6 @@
 	HomeDir, _    = gulu.OS.Home()
 	WorkingDir, _ = os.Getwd()
 
-<<<<<<< HEAD
-	WorkspaceDir   string        // 工作空间目录路径
-	WorkspaceLock  *flock.Flock  // 工作空间锁
-	ConfDir        string        // 配置目录路径
-	DataDir        string        // 数据目录路径
-	RepoDir        string        // 仓库目录路径
-	HistoryDir     string        // 数据历史目录路径
-	TempDir        string        // 临时目录路径
-	LogPath        string        // 配置目录下的日志文件 sillot.siyuan.log 路径
-	DBName         = "siyuan.db" // SQLite 数据库文件名
-	DBPath         string        // SQLite 数据库文件路径
-	HistoryDBPath  string        // SQLite 历史数据库文件路径
-	BlockTreePath  string        // 区块树文件路径
-	DenoBinPath    string        // Deno 可执行文件路径
-	AppearancePath string        // 配置目录下的外观目录 appearance/ 路径
-	ThemesPath     string        // 配置目录下的外观目录下的 themes/ 路径
-	IconsPath      string        // 配置目录下的外观目录下的 icons/ 路径
-	SnippetsPath   string        // 数据目录下的 snippets/ 路径
-=======
 	WorkspaceDir       string        // 工作空间目录路径
 	WorkspaceLock      *flock.Flock  // 工作空间锁
 	ConfDir            string        // 配置目录路径
@@ -210,17 +176,17 @@
 	RepoDir            string        // 仓库目录路径
 	HistoryDir         string        // 数据历史目录路径
 	TempDir            string        // 临时目录路径
-	LogPath            string        // 配置目录下的日志文件 siyuan.log 路径
+	LogPath            string        // 配置目录下的日志文件 sillot.siyuan.log 路径
 	DBName             = "siyuan.db" // SQLite 数据库文件名
 	DBPath             string        // SQLite 数据库文件路径
 	HistoryDBPath      string        // SQLite 历史数据库文件路径
 	AssetContentDBPath string        // SQLite 资源文件内容数据库文件路径
 	BlockTreePath      string        // 区块树文件路径
+	DenoBinPath        string        // Deno 可执行文件路径
 	AppearancePath     string        // 配置目录下的外观目录 appearance/ 路径
 	ThemesPath         string        // 配置目录下的外观目录下的 themes/ 路径
 	IconsPath          string        // 配置目录下的外观目录下的 icons/ 路径
 	SnippetsPath       string        // 数据目录下的 snippets/ 路径
->>>>>>> af2fd13a
 
 	UIProcessIDs = sync.Map{} // UI 进程 ID
 )
@@ -237,19 +203,11 @@
 		}
 	}
 
-<<<<<<< HEAD
-	defaultWorkspaceDir := filepath.Join(HomeDir, "Documents", "Sillot")
+	defaultWorkspaceDir := filepath.Join(HomeDir, "Sillot")
 	if gulu.OS.IsWindows() {
 		// 改进 Windows 端默认工作空间路径 https://github.com/siyuan-note/siyuan/issues/5622
 		if userProfile := os.Getenv("USERPROFILE"); "" != userProfile {
-			defaultWorkspaceDir = filepath.Join(userProfile, "Documents", "Sillot")
-=======
-	defaultWorkspaceDir := filepath.Join(HomeDir, "SiYuan")
-	if gulu.OS.IsWindows() {
-		// 改进 Windows 端默认工作空间路径 https://github.com/siyuan-note/siyuan/issues/5622
-		if userProfile := os.Getenv("USERPROFILE"); "" != userProfile {
-			defaultWorkspaceDir = filepath.Join(userProfile, "SiYuan")
->>>>>>> af2fd13a
+			defaultWorkspaceDir = filepath.Join(userProfile, "Sillot")
 		}
 	}
 
