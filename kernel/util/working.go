--- conflicted
+++ resolved
@@ -17,12 +17,14 @@
 package util
 
 import (
+	"bytes"
 	"errors"
 	"flag"
 	"fmt"
 	"math/rand"
 	"mime"
 	"os"
+	"os/exec"
 	"path/filepath"
 	"runtime"
 	"strconv"
@@ -31,27 +33,22 @@
 	"time"
 
 	"github.com/88250/gulu"
-	"github.com/K-Sillot/filelock"
 	"github.com/K-Sillot/httpclient"
 	"github.com/K-Sillot/logging"
 	figure "github.com/common-nighthawk/go-figure"
 	"github.com/gofrs/flock"
+	"github.com/siyuan-note/filelock"
 )
 
 // var Mode = "dev"
 var Mode = "prod"
 
 const (
-<<<<<<< HEAD
 	Ver       = "0.26"
 	VerC      = Ver + ".999" // 用于检查版本更新
-	VerSY     = "2.8.7"      // 思源版本号
+	VerSY     = "2.8.10"     // 思源版本号
 	IsInsider = true
 	VerDeno   = "1.32.5"
-=======
-	Ver       = "2.8.9"
-	IsInsider = false
->>>>>>> 953920e4
 )
 
 var (
@@ -181,11 +178,7 @@
 	DBPath         string        // SQLite 数据库文件路径
 	HistoryDBPath  string        // SQLite 历史数据库文件路径
 	BlockTreePath  string        // 区块树文件路径
-<<<<<<< HEAD
-	PandocBinPath  string        // Pandoc 可执行文件路径
 	DenoBinPath    string        // Deno 可执行文件路径
-=======
->>>>>>> 953920e4
 	AppearancePath string        // 配置目录下的外观目录 appearance/ 路径
 	ThemesPath     string        // 配置目录下的外观目录下的 themes/ 路径
 	IconsPath      string        // 配置目录下的外观目录下的 icons/ 路径
@@ -400,46 +393,6 @@
 
 	// 文档数据文件
 	mime.AddExtensionType(".sy", "application/json")
-}
-
-<<<<<<< HEAD
-func initPandoc() {
-	if ContainerStd != Container {
-		return
-	}
-
-	pandocDir := filepath.Join(TempDir, "pandoc")
-	if gulu.OS.IsWindows() {
-		PandocBinPath = filepath.Join(pandocDir, "bin", "pandoc.exe")
-	} else if gulu.OS.IsDarwin() || gulu.OS.IsLinux() {
-		PandocBinPath = filepath.Join(pandocDir, "bin", "pandoc")
-	}
-	pandocVer := getPandocVer(PandocBinPath)
-	if "" != pandocVer {
-		logging.LogInfof("built-in pandoc [ver=%s, bin=%s]", pandocVer, PandocBinPath)
-		return
-	}
-
-	pandocZip := filepath.Join(WorkingDir, "pandoc.zip")
-	if "dev" == Mode || !gulu.File.IsExist(pandocZip) {
-		if gulu.OS.IsWindows() {
-			pandocZip = filepath.Join(WorkingDir, "pandoc/pandoc-windows-amd64.zip")
-		} else if gulu.OS.IsDarwin() {
-			pandocZip = filepath.Join(WorkingDir, "pandoc/pandoc-darwin-amd64.zip")
-		} else if gulu.OS.IsLinux() {
-			pandocZip = filepath.Join(WorkingDir, "pandoc/pandoc-linux-amd64.zip")
-		}
-	}
-	if err := gulu.Zip.Unzip(pandocZip, pandocDir); nil != err {
-		logging.LogErrorf("unzip pandoc failed: %s", err)
-		return
-	}
-
-	if gulu.OS.IsDarwin() || gulu.OS.IsLinux() {
-		exec.Command("chmod", "+x", PandocBinPath).CombinedOutput()
-	}
-	pandocVer = getPandocVer(PandocBinPath)
-	logging.LogInfof("initialized built-in pandoc [ver=%s, bin=%s]", pandocVer, PandocBinPath)
 }
 
 func initDeno() {
@@ -486,26 +439,6 @@
 	logging.LogInfof("initialized built-in deno [ver=%s, bin=%s]", denoVer, DenoBinPath)
 }
 
-func getPandocVer(binPath string) (ret string) {
-	if "" == binPath {
-		return
-	}
-
-	cmd := exec.Command(binPath, "--version")
-	gulu.CmdAttr(cmd)
-	data, err := cmd.CombinedOutput()
-	if nil == err && strings.HasPrefix(string(data), "pandoc") {
-		parts := bytes.Split(data, []byte("\n"))
-		if 0 < len(parts) {
-			ret = strings.TrimPrefix(string(parts[0]), "pandoc")
-			ret = strings.ReplaceAll(ret, ".exe", "")
-			ret = strings.TrimSpace(ret)
-		}
-		return
-	}
-	return
-}
-
 func getDenoVer(binPath string) (ret string) {
 	if "" == binPath {
 		return
@@ -526,22 +459,6 @@
 	return
 }
 
-func IsValidPandocBin(binPath string) bool {
-	if "" == binPath {
-		return false
-	}
-
-	cmd := exec.Command(binPath, "--version")
-	gulu.CmdAttr(cmd)
-	data, err := cmd.CombinedOutput()
-	if nil == err && strings.HasPrefix(string(data), "pandoc") {
-		return true
-	}
-	return false
-}
-
-=======
->>>>>>> 953920e4
 func GetDataAssetsAbsPath() (ret string) {
 	ret = filepath.Join(DataDir, "assets")
 	var err error
