// SiYuan - Build Your Eternal Digital Garden
// Copyright (c) 2020-present, b3log.org
//
// This program is free software: you can redistribute it and/or modify
// it under the terms of the GNU Affero General Public License as published by
// the Free Software Foundation, either version 3 of the License, or
// (at your option) any later version.
//
// This program is distributed in the hope that it will be useful,
// but WITHOUT ANY WARRANTY; without even the implied warranty of
// MERCHANTABILITY or FITNESS FOR A PARTICULAR PURPOSE.  See the
// GNU Affero General Public License for more details.
//
// You should have received a copy of the GNU Affero General Public License
// along with this program.  If not, see <https://www.gnu.org/licenses/>.

package util

import (
	"bytes"
	"errors"
	"flag"
	"fmt"
	"math/rand"
	"mime"
	"os"
	"os/exec"
	"path/filepath"
	"strconv"
	"strings"
	"sync"
	"time"

	"github.com/K-Sillot/filelock"
	"github.com/K-Sillot/gulu"
	"github.com/K-Sillot/httpclient"
	"github.com/K-Sillot/logging"
	figure "github.com/common-nighthawk/go-figure"
	"github.com/gofrs/flock"
)

// var Mode = "dev"
var Mode = "prod"

const (
<<<<<<< HEAD
	Ver       = "0.13"
	VerC      = Ver + ".999" // 用于检查版本更新
	VerSY     = "2.8.1"
	IsInsider = true
=======
	Ver       = "2.8.1"
	IsInsider = false
>>>>>>> 92b43c85
)

var (
	bootProgress float64 // 启动进度，从 0 到 100
	bootDetails  string  // 启动细节描述
	HttpServing  = false // 是否 HTTP 伺服已经可用
)

func Boot() {
	IncBootProgress(3, "Booting...")
	rand.Seed(time.Now().UTC().UnixNano())
	initMime()
	initHttpClient()

	workspacePath := flag.String("workspace", "", "dir path of the workspace, default to ~/Documents/Sillot/")
	wdPath := flag.String("wd", WorkingDir, "working directory of Sillot")
	port := flag.String("port", "0", "port of the HTTP server")
	readOnly := flag.String("readonly", "false", "read-only mode")
	accessAuthCode := flag.String("accessAuthCode", "", "access auth code")
	ssl := flag.Bool("ssl", false, "for https and wss")
	lang := flag.String("lang", "", "zh_CN/en_US/fr_FR/es_ES")
	mode := flag.String("mode", "prod", "dev/prod")
	flag.Parse()

	if "" != *wdPath {
		WorkingDir = *wdPath
	}
	if "" != *lang {
		Lang = *lang
	}
	Mode = *mode
	ServerPort = *port
	ReadOnly, _ = strconv.ParseBool(*readOnly)
	AccessAuthCode = *accessAuthCode
	Container = ContainerStd
	if isRunningInDockerContainer() {
		Container = ContainerDocker
	}
	if ContainerStd != Container {
		ServerPort = FixedPort
	}

	msStoreFilePath := filepath.Join(WorkingDir, "ms-store")
	ISMicrosoftStore = gulu.File.IsExist(msStoreFilePath)

	UserAgent = UserAgent + " " + Container
	httpclient.SetUserAgent(UserAgent)

	initWorkspaceDir(*workspacePath)

	SSL = *ssl
	LogPath = filepath.Join(TempDir, "siyuan.log")
	logging.SetLogPath(LogPath)

	// 工作空间仅允许被一个内核进程伺服
	tryLockWorkspace()

	AppearancePath = filepath.Join(ConfDir, "appearance")
	if "dev" == Mode {
		ThemesPath = filepath.Join(WorkingDir, "appearance", "themes")
		IconsPath = filepath.Join(WorkingDir, "appearance", "icons")
	} else {
		ThemesPath = filepath.Join(AppearancePath, "themes")
		IconsPath = filepath.Join(AppearancePath, "icons")
	}

	initPathDir()
	go initDeno()
	go initPandoc()
	go initTesseract()

	bootBanner := figure.NewColorFigure("Sillot", "isometric3", "green", true)
	logging.LogInfof("\n" + bootBanner.String())
	logBootInfo()
}

func setBootDetails(details string) {
	bootDetails = "v" + Ver + " " + details
}

func SetBootDetails(details string) {
	if 100 <= bootProgress {
		return
	}
	setBootDetails(details)
}

func IncBootProgress(progress float64, details string) {
	if 100 <= bootProgress {
		return
	}
	bootProgress += progress
	setBootDetails(details)
}

func IsBooted() bool {
	return 100 <= bootProgress
}

func GetBootProgressDetails() (float64, string) {
	return bootProgress, bootDetails
}

func GetBootProgress() float64 {
	return bootProgress
}

func SetBooted() {
	setBootDetails("Finishing boot...")
	bootProgress = 100
	logging.LogInfof("kernel booted")
}

var (
	HomeDir, _    = gulu.OS.Home()
	WorkingDir, _ = os.Getwd()

	WorkspaceDir   string        // 工作空间目录路径
	WorkspaceLock  *flock.Flock  // 工作空间锁
	ConfDir        string        // 配置目录路径
	DataDir        string        // 数据目录路径
	RepoDir        string        // 仓库目录路径
	HistoryDir     string        // 数据历史目录路径
	TempDir        string        // 临时目录路径
	LogPath        string        // 配置目录下的日志文件 sillot.siyuan.log 路径
	DBName         = "sillot.db" // SQLite 数据库文件名
	DBPath         string        // SQLite 数据库文件路径
	HistoryDBPath  string        // SQLite 历史数据库文件路径
	BlockTreePath  string        // 区块树文件路径
	PandocBinPath  string        // Pandoc 可执行文件路径
	DenoBinPath    string        // Deno 可执行文件路径
	AppearancePath string        // 配置目录下的外观目录 appearance/ 路径
	ThemesPath     string        // 配置目录下的外观目录下的 themes/ 路径
	IconsPath      string        // 配置目录下的外观目录下的 icons/ 路径
	SnippetsPath   string        // 数据目录下的 snippets/ 路径

	UIProcessIDs = sync.Map{} // UI 进程 ID
)

func initWorkspaceDir(workspaceArg string) {
	userHomeConfDir := filepath.Join(HomeDir, ".config", "sillot")
	workspaceConf := filepath.Join(userHomeConfDir, "workspace.json")
	logging.SetLogPath(filepath.Join(userHomeConfDir, "kernel.log"))

	if !gulu.File.IsExist(workspaceConf) {
		if err := os.MkdirAll(userHomeConfDir, 0755); nil != err && !os.IsExist(err) {
			logging.LogErrorf("create user home conf folder [%s] failed: %s", userHomeConfDir, err)
			os.Exit(logging.ExitCodeInitWorkspaceErr)
		}
	}

	defaultWorkspaceDir := filepath.Join(HomeDir, "Documents", "Sillot")
	if gulu.OS.IsWindows() {
		// 改进 Windows 端默认工作空间路径 https://github.com/siyuan-note/siyuan/issues/5622
		if userProfile := os.Getenv("USERPROFILE"); "" != userProfile {
			defaultWorkspaceDir = filepath.Join(userProfile, "Documents", "Sillot")
		}
	}
	if err := os.MkdirAll(defaultWorkspaceDir, 0755); nil != err && !os.IsExist(err) {
		logging.LogErrorf("create default workspace folder [%s] failed: %s", defaultWorkspaceDir, err)
		os.Exit(logging.ExitCodeInitWorkspaceErr)
	}

	var workspacePaths []string
	if !gulu.File.IsExist(workspaceConf) {
		WorkspaceDir = defaultWorkspaceDir
		if "" != workspaceArg {
			WorkspaceDir = workspaceArg
		}
	} else {
		workspacePaths, _ = ReadWorkspacePaths()

		if 0 < len(workspacePaths) {
			// 取最后一个（也就是最近打开的）工作空间
			WorkspaceDir = workspacePaths[len(workspacePaths)-1]
		} else {
			WorkspaceDir = defaultWorkspaceDir
		}

		if "" != workspaceArg {
			WorkspaceDir = workspaceArg
		}
	}

	if !gulu.File.IsDir(WorkspaceDir) {
		logging.LogWarnf("use the default workspace [%s] since the specified workspace [%s] is not a dir", WorkspaceDir, defaultWorkspaceDir)
		WorkspaceDir = defaultWorkspaceDir
	}
	workspacePaths = append(workspacePaths, WorkspaceDir)

	if err := WriteWorkspacePaths(workspacePaths); nil != err {
		logging.LogErrorf("write workspace conf [%s] failed: %s", workspaceConf, err)
		os.Exit(logging.ExitCodeInitWorkspaceErr)
	}

	ConfDir = filepath.Join(WorkspaceDir, "conf")
	DataDir = filepath.Join(WorkspaceDir, "data")
	RepoDir = filepath.Join(WorkspaceDir, "repo")
	HistoryDir = filepath.Join(WorkspaceDir, "history")
	TempDir = filepath.Join(WorkspaceDir, "temp")
	osTmpDir := filepath.Join(TempDir, "os")
	os.RemoveAll(osTmpDir)
	if err := os.MkdirAll(osTmpDir, 0755); nil != err {
		logging.LogErrorf("create os tmp dir [%s] failed: %s", osTmpDir, err)
		os.Exit(logging.ExitCodeInitWorkspaceErr)
	}
	os.RemoveAll(filepath.Join(TempDir, "repo"))
	os.Setenv("TMPDIR", osTmpDir)
	os.Setenv("TEMP", osTmpDir)
	os.Setenv("TMP", osTmpDir)
	DBPath = filepath.Join(TempDir, DBName)
	HistoryDBPath = filepath.Join(TempDir, "history.db")
	BlockTreePath = filepath.Join(TempDir, "blocktree")
	SnippetsPath = filepath.Join(DataDir, "snippets")
}

func ReadWorkspacePaths() (ret []string, err error) {
	ret = []string{}
	workspaceConf := filepath.Join(HomeDir, ".config", "sillot", "workspace.json")
	data, err := os.ReadFile(workspaceConf)
	if nil != err {
		msg := fmt.Sprintf("read workspace conf [%s] failed: %s", workspaceConf, err)
		logging.LogErrorf(msg)
		err = errors.New(msg)
		return
	}

	if err = gulu.JSON.UnmarshalJSON(data, &ret); nil != err {
		msg := fmt.Sprintf("unmarshal workspace conf [%s] failed: %s", workspaceConf, err)
		logging.LogErrorf(msg)
		err = errors.New(msg)
		return
	}

	var tmp []string
	for _, d := range ret {
		d = strings.TrimRight(d, " \t\n") // 去掉工作空间路径尾部空格 https://github.com/siyuan-note/siyuan/issues/6353
		if gulu.File.IsDir(d) {
			tmp = append(tmp, d)
		}
	}
	ret = tmp
	ret = gulu.Str.RemoveDuplicatedElem(ret)
	return
}

func WriteWorkspacePaths(workspacePaths []string) (err error) {
	workspacePaths = gulu.Str.RemoveDuplicatedElem(workspacePaths)
	workspaceConf := filepath.Join(HomeDir, ".config", "sillot", "workspace.json")
	data, err := gulu.JSON.MarshalJSON(workspacePaths)
	if nil != err {
		msg := fmt.Sprintf("marshal workspace conf [%s] failed: %s", workspaceConf, err)
		logging.LogErrorf(msg)
		err = errors.New(msg)
		return
	}

	if err = filelock.WriteFile(workspaceConf, data); nil != err {
		msg := fmt.Sprintf("write workspace conf [%s] failed: %s", workspaceConf, err)
		logging.LogErrorf(msg)
		err = errors.New(msg)
		return
	}
	return
}

var (
	ServerPort     = "0" // HTTP/WebSocket 端口，0 为使用随机端口
	ReadOnly       bool
	AccessAuthCode string
	Lang           = ""

	Container        string // docker, android, ios, std
	ISMicrosoftStore bool   // 桌面端是否是微软商店版
)

const (
	ContainerStd     = "std"     // 桌面端
	ContainerDocker  = "docker"  // Docker 容器端
	ContainerAndroid = "android" // Android 端
	ContainerIOS     = "ios"     // iOS 端

	LocalHost = "127.0.0.1" // 伺服地址
	FixedPort = "58131"     // 固定端口
)

func initPathDir() {
	if err := os.MkdirAll(ConfDir, 0755); nil != err && !os.IsExist(err) {
		logging.LogFatalf(logging.ExitCodeInitWorkspaceErr, "create conf folder [%s] failed: %s", ConfDir, err)
	}
	if err := os.MkdirAll(DataDir, 0755); nil != err && !os.IsExist(err) {
		logging.LogFatalf(logging.ExitCodeInitWorkspaceErr, "create data folder [%s] failed: %s", DataDir, err)
	}
	if err := os.MkdirAll(TempDir, 0755); nil != err && !os.IsExist(err) {
		logging.LogFatalf(logging.ExitCodeInitWorkspaceErr, "create temp folder [%s] failed: %s", TempDir, err)
	}

	assets := filepath.Join(DataDir, "assets")
	if err := os.MkdirAll(assets, 0755); nil != err && !os.IsExist(err) {
		logging.LogFatalf(logging.ExitCodeInitWorkspaceErr, "create data assets folder [%s] failed: %s", assets, err)
	}

	templates := filepath.Join(DataDir, "templates")
	if err := os.MkdirAll(templates, 0755); nil != err && !os.IsExist(err) {
		logging.LogFatalf(logging.ExitCodeInitWorkspaceErr, "create data templates folder [%s] failed: %s", templates, err)
	}

	widgets := filepath.Join(DataDir, "widgets")
	if err := os.MkdirAll(widgets, 0755); nil != err && !os.IsExist(err) {
		logging.LogFatalf(logging.ExitCodeInitWorkspaceErr, "create data widgets folder [%s] failed: %s", widgets, err)
	}

	emojis := filepath.Join(DataDir, "emojis")
	if err := os.MkdirAll(emojis, 0755); nil != err && !os.IsExist(err) {
		logging.LogFatalf(logging.ExitCodeInitWorkspaceErr, "create data emojis folder [%s] failed: %s", widgets, err)
	}
}

func initMime() {
	// 在某版本的 Windows 10 操作系统上界面样式异常问题
	// https://github.com/siyuan-note/siyuan/issues/247
	// https://github.com/siyuan-note/siyuan/issues/3813
	mime.AddExtensionType(".css", "text/css")
	mime.AddExtensionType(".js", "application/x-javascript")
	mime.AddExtensionType(".json", "application/json")
	mime.AddExtensionType(".html", "text/html")

	// 某些系统上下载资源文件后打开是 zip
	// https://github.com/siyuan-note/siyuan/issues/6347
	mime.AddExtensionType(".doc", "application/msword")
	mime.AddExtensionType(".docx", "application/vnd.openxmlformats-officedocument.wordprocessingml.document")
	mime.AddExtensionType(".xls", "application/vnd.ms-excel")
	mime.AddExtensionType(".xlsx", "application/vnd.openxmlformats-officedocument.spreadsheetml.sheet")
	mime.AddExtensionType(".dwg", "image/x-dwg")
	mime.AddExtensionType(".dxf", "image/x-dxf")
	mime.AddExtensionType(".dwf", "drawing/x-dwf")
	mime.AddExtensionType(".pdf", "application/pdf")
}

func initPandoc() {
	if ContainerStd != Container {
		return
	}

	pandocDir := filepath.Join(TempDir, "pandoc")
	if gulu.OS.IsWindows() {
		PandocBinPath = filepath.Join(pandocDir, "bin", "pandoc.exe")
	} else if gulu.OS.IsDarwin() || gulu.OS.IsLinux() {
		PandocBinPath = filepath.Join(pandocDir, "bin", "pandoc")
	}
	pandocVer := getPandocVer(PandocBinPath)
	if "" != pandocVer {
		logging.LogInfof("built-in pandoc [ver=%s, bin=%s]", pandocVer, PandocBinPath)
		return
	}

	pandocZip := filepath.Join(WorkingDir, "pandoc.zip")
	if "dev" == Mode || !gulu.File.IsExist(pandocZip) {
		if gulu.OS.IsWindows() {
			pandocZip = filepath.Join(WorkingDir, "pandoc/pandoc-windows-amd64.zip")
		} else if gulu.OS.IsDarwin() {
			pandocZip = filepath.Join(WorkingDir, "pandoc/pandoc-darwin-amd64.zip")
		} else if gulu.OS.IsLinux() {
			pandocZip = filepath.Join(WorkingDir, "pandoc/pandoc-linux-amd64.zip")
		}
	}
	if err := gulu.Zip.Unzip(pandocZip, pandocDir); nil != err {
		logging.LogErrorf("unzip pandoc failed: %s", err)
		return
	}

	if gulu.OS.IsDarwin() || gulu.OS.IsLinux() {
		exec.Command("chmod", "+x", PandocBinPath).CombinedOutput()
	}
	pandocVer = getPandocVer(PandocBinPath)
	logging.LogInfof("initialized built-in pandoc [ver=%s, bin=%s]", pandocVer, PandocBinPath)
}

func initDeno() {
	if ContainerStd != Container || !gulu.OS.IsWindows() { // deno 支持跨平台，暂不集成非 win 平台的原因是缺少额外开发者维护
		return
	}

	denoDir := filepath.Join(TempDir, "deno")
	if gulu.OS.IsWindows() {
		DenoBinPath = filepath.Join(denoDir, "deno.exe")
	} else if gulu.OS.IsDarwin() || gulu.OS.IsLinux() {
		DenoBinPath = filepath.Join(denoDir, "deno")
	}
	denoVer := getDenoVer(DenoBinPath)
	if "" != denoVer {
		logging.LogInfof("built-in deno [ver=%s, bin=%s]", denoVer, DenoBinPath)
		return
	}

	denoZip := filepath.Join(WorkingDir, "deno.zip")
	if "dev" == Mode || !gulu.File.IsExist(denoZip) {
		if gulu.OS.IsWindows() {
			denoZip = filepath.Join(WorkingDir, "apps/deno/deno-x86_64-pc-windows-msvc.zip")
		} else if gulu.OS.IsDarwin() {
			denoZip = filepath.Join(WorkingDir, "")
		} else if gulu.OS.IsLinux() {
			denoZip = filepath.Join(WorkingDir, "")
		}
	}
	if err := gulu.Zip.Unzip(denoZip, denoDir); nil != err {
		logging.LogErrorf("unzip deno failed: %s", err)
		return
	}

	if gulu.OS.IsDarwin() || gulu.OS.IsLinux() {
		exec.Command("chmod", "+x", DenoBinPath).CombinedOutput()
	}
	denoVer = getDenoVer(DenoBinPath)
	logging.LogInfof("initialized built-in deno [ver=%s, bin=%s]", denoVer, DenoBinPath)
}

func getPandocVer(binPath string) (ret string) {
	if "" == binPath {
		return
	}

	cmd := exec.Command(binPath, "--version")
	gulu.CmdAttr(cmd)
	data, err := cmd.CombinedOutput()
	if nil == err && strings.HasPrefix(string(data), "pandoc") {
		parts := bytes.Split(data, []byte("\n"))
		if 0 < len(parts) {
			ret = strings.TrimPrefix(string(parts[0]), "pandoc")
			ret = strings.ReplaceAll(ret, ".exe", "")
			ret = strings.TrimSpace(ret)
		}
		return
	}
	return
}

func getDenoVer(binPath string) (ret string) {
	if "" == binPath {
		return
	}

	cmd := exec.Command(binPath, "--version")
	gulu.CmdAttr(cmd)
	data, err := cmd.CombinedOutput()
	if nil == err && strings.HasPrefix(string(data), "deno") {
		parts := bytes.Split(data, []byte("\n"))
		if 0 < len(parts) {
			ret = strings.TrimPrefix(string(parts[0]), "deno")
			ret = strings.ReplaceAll(ret, ".exe", "")
			ret = strings.TrimSpace(ret)
		}
		return
	}
	return
}

func IsValidPandocBin(binPath string) bool {
	if "" == binPath {
		return false
	}

	cmd := exec.Command(binPath, "--version")
	gulu.CmdAttr(cmd)
	data, err := cmd.CombinedOutput()
	if nil == err && strings.HasPrefix(string(data), "pandoc") {
		return true
	}
	return false
}

func GetDataAssetsAbsPath() (ret string) {
	ret = filepath.Join(DataDir, "assets")
	var err error
	stat, err := os.Lstat(ret)
	if nil != err {
		logging.LogErrorf("stat assets failed: %s", err)
		return
	}
	if 0 != stat.Mode()&os.ModeSymlink {
		// 跟随符号链接 https://github.com/siyuan-note/siyuan/issues/5480
		ret, err = os.Readlink(ret)
		if nil != err {
			logging.LogErrorf("read assets link failed: %s", err)
		}
	}
	return
}

func tryLockWorkspace() {
	WorkspaceLock = flock.New(filepath.Join(WorkspaceDir, ".lock"))
	ok, err := WorkspaceLock.TryLock()
	if ok {
		return
	}
	if nil != err {
		logging.LogErrorf("lock workspace [%s] failed: %s", WorkspaceDir, err)
	} else {
		logging.LogErrorf("lock workspace [%s] failed", WorkspaceDir)
	}
	os.Exit(logging.ExitCodeWorkspaceLocked)
}

func IsWorkspaceLocked(workspacePath string) bool {
	if !gulu.File.IsDir(workspacePath) {
		return false
	}

	lockFilePath := filepath.Join(workspacePath, ".lock")
	if !gulu.File.IsExist(lockFilePath) {
		return false
	}

	f := flock.New(lockFilePath)
	defer f.Unlock()
	ok, _ := f.TryLock()
	if ok {
		return false
	}
	return true
}

func UnlockWorkspace() {
	if nil == WorkspaceLock {
		return
	}

	if err := WorkspaceLock.Unlock(); nil != err {
		logging.LogErrorf("unlock workspace [%s] failed: %s", WorkspaceDir, err)
		return
	}

	if err := os.Remove(filepath.Join(WorkspaceDir, ".lock")); nil != err {
		logging.LogErrorf("remove workspace lock failed: %s", err)
		return
	}
}<|MERGE_RESOLUTION|>--- conflicted
+++ resolved
@@ -43,15 +43,10 @@
 var Mode = "prod"
 
 const (
-<<<<<<< HEAD
 	Ver       = "0.13"
 	VerC      = Ver + ".999" // 用于检查版本更新
 	VerSY     = "2.8.1"
 	IsInsider = true
-=======
-	Ver       = "2.8.1"
-	IsInsider = false
->>>>>>> 92b43c85
 )
 
 var (
