// SiYuan - Build Your Eternal Digital Garden
// Copyright (c) 2020-present, b3log.org
//
// This program is free software: you can redistribute it and/or modify
// it under the terms of the GNU Affero General Public License as published by
// the Free Software Foundation, either version 3 of the License, or
// (at your option) any later version.
//
// This program is distributed in the hope that it will be useful,
// but WITHOUT ANY WARRANTY; without even the implied warranty of
// MERCHANTABILITY or FITNESS FOR A PARTICULAR PURPOSE.  See the
// GNU Affero General Public License for more details.
//
// You should have received a copy of the GNU Affero General Public License
// along with this program.  If not, see <https://www.gnu.org/licenses/>.

package util

import (
	"bytes"
	"errors"
	"flag"
	"fmt"
	"log"
	"math/rand"
	"mime"
	"os"
	"os/exec"
	"path/filepath"
	"strconv"
	"strings"
	"sync"
	"time"

	"github.com/88250/gulu"
	figure "github.com/common-nighthawk/go-figure"
	"github.com/gofrs/flock"
	"github.com/siyuan-note/httpclient"
	"github.com/siyuan-note/logging"
)

// var Mode = "dev"
var Mode = "prod"

const (
	Ver       = "2.7.6"
<<<<<<< HEAD
	IsInsider = true
=======
	IsInsider = false
>>>>>>> 014b2eab
)

var (
	bootProgress float64 // 启动进度，从 0 到 100
	bootDetails  string  // 启动细节描述
	HttpServing  = false // 是否 HTTP 伺服已经可用
)

func Boot() {
	IncBootProgress(3, "Booting...")
	rand.Seed(time.Now().UTC().UnixNano())
	initMime()
	initHttpClient()

	workspacePath := flag.String("workspace", "", "dir path of the workspace, default to ~/Documents/SiYuan/")
	wdPath := flag.String("wd", WorkingDir, "working directory of SiYuan")
	port := flag.String("port", "0", "port of the HTTP server")
	readOnly := flag.String("readonly", "false", "read-only mode")
	accessAuthCode := flag.String("accessAuthCode", "", "access auth code")
	ssl := flag.Bool("ssl", false, "for https and wss")
	lang := flag.String("lang", "", "zh_CN/zh_CHT/en_US/fr_FR/es_ES")
	mode := flag.String("mode", "prod", "dev/prod")
	flag.Parse()

	if "" != *wdPath {
		WorkingDir = *wdPath
	}
	if "" != *lang {
		Lang = *lang
	}
	Mode = *mode
	ServerPort = *port
	ReadOnly, _ = strconv.ParseBool(*readOnly)
	AccessAuthCode = *accessAuthCode
	Container = ContainerStd
	if isRunningInDockerContainer() {
		Container = ContainerDocker
	}
	if ContainerStd != Container {
		ServerPort = FixedPort
	}

	msStoreFilePath := filepath.Join(WorkingDir, "ms-store")
	ISMicrosoftStore = gulu.File.IsExist(msStoreFilePath)

	UserAgent = UserAgent + " " + Container
	httpclient.SetUserAgent(UserAgent)

	initWorkspaceDir(*workspacePath)

	SSL = *ssl
	LogPath = filepath.Join(TempDir, "siyuan.log")
	logging.SetLogPath(LogPath)

	// 工作空间仅允许被一个内核进程伺服
	tryLockWorkspace()

	AppearancePath = filepath.Join(ConfDir, "appearance")
	if "dev" == Mode {
		ThemesPath = filepath.Join(WorkingDir, "appearance", "themes")
		IconsPath = filepath.Join(WorkingDir, "appearance", "icons")
	} else {
		ThemesPath = filepath.Join(AppearancePath, "themes")
		IconsPath = filepath.Join(AppearancePath, "icons")
	}

	initPathDir()
	go initPandoc()
	go initTesseract()

	bootBanner := figure.NewColorFigure("SiYuan", "isometric3", "green", true)
	logging.LogInfof("\n" + bootBanner.String())
	logBootInfo()
}

func setBootDetails(details string) {
	bootDetails = "v" + Ver + " " + details
}

func SetBootDetails(details string) {
	if 100 <= bootProgress {
		return
	}
	setBootDetails(details)
}

func IncBootProgress(progress float64, details string) {
	if 100 <= bootProgress {
		return
	}
	bootProgress += progress
	setBootDetails(details)
}

func IsBooted() bool {
	return 100 <= bootProgress
}

func GetBootProgressDetails() (float64, string) {
	return bootProgress, bootDetails
}

func GetBootProgress() float64 {
	return bootProgress
}

func SetBooted() {
	setBootDetails("Finishing boot...")
	bootProgress = 100
	logging.LogInfof("kernel booted")
}

var (
	HomeDir, _    = gulu.OS.Home()
	WorkingDir, _ = os.Getwd()

	WorkspaceDir   string        // 工作空间目录路径
	WorkspaceLock  *flock.Flock  // 工作空间锁
	ConfDir        string        // 配置目录路径
	DataDir        string        // 数据目录路径
	RepoDir        string        // 仓库目录路径
	HistoryDir     string        // 数据历史目录路径
	TempDir        string        // 临时目录路径
	LogPath        string        // 配置目录下的日志文件 siyuan.log 路径
	DBName         = "siyuan.db" // SQLite 数据库文件名
	DBPath         string        // SQLite 数据库文件路径
	HistoryDBPath  string        // SQLite 历史数据库文件路径
	BlockTreePath  string        // 区块树文件路径
	PandocBinPath  string        // Pandoc 可执行文件路径
	AppearancePath string        // 配置目录下的外观目录 appearance/ 路径
	ThemesPath     string        // 配置目录下的外观目录下的 themes/ 路径
	IconsPath      string        // 配置目录下的外观目录下的 icons/ 路径
	SnippetsPath   string        // 数据目录下的 snippets/ 路径

	UIProcessIDs = sync.Map{} // UI 进程 ID

	IsNewbie bool // 是否是第一次安装
)

func initWorkspaceDir(workspaceArg string) {
	userHomeConfDir := filepath.Join(HomeDir, ".config", "siyuan")
	workspaceConf := filepath.Join(userHomeConfDir, "workspace.json")
	if !gulu.File.IsExist(workspaceConf) {
		IsNewbie = ContainerStd == Container // 只有桌面端需要设置新手标识，前端自动挂载帮助文档
		if err := os.MkdirAll(userHomeConfDir, 0755); nil != err && !os.IsExist(err) {
			log.Printf("create user home conf folder [%s] failed: %s", userHomeConfDir, err)
			os.Exit(ExitCodeCreateConfDirErr)
		}
	}

	defaultWorkspaceDir := filepath.Join(HomeDir, "Documents", "Sillot")
	if gulu.OS.IsWindows() {
		// 改进 Windows 端默认工作空间路径 https://github.com/siyuan-note/siyuan/issues/5622
		if userProfile := os.Getenv("USERPROFILE"); "" != userProfile {
			defaultWorkspaceDir = filepath.Join(userProfile, "Documents", "Sillot")
		}
	}
	if err := os.MkdirAll(defaultWorkspaceDir, 0755); nil != err && !os.IsExist(err) {
		log.Printf("create default workspace folder [%s] failed: %s", defaultWorkspaceDir, err)
		os.Exit(ExitCodeCreateWorkspaceDirErr)
	}

	var workspacePaths []string
	if !gulu.File.IsExist(workspaceConf) {
		WorkspaceDir = defaultWorkspaceDir
		if "" != workspaceArg {
			WorkspaceDir = workspaceArg
		}
	} else {
		workspacePaths, _ = ReadWorkspacePaths()
		if 0 < len(workspacePaths) {
			// 取最后一个（也就是最近打开的）工作空间
			WorkspaceDir = workspacePaths[len(workspacePaths)-1]
		} else {
			WorkspaceDir = defaultWorkspaceDir
		}

		if "" != workspaceArg {
			WorkspaceDir = workspaceArg
		}
	}

	if !gulu.File.IsDir(WorkspaceDir) {
		log.Printf("use the default workspace [%s] since the specified workspace [%s] is not a dir", WorkspaceDir, defaultWorkspaceDir)
		WorkspaceDir = defaultWorkspaceDir
	}
	workspacePaths = append(workspacePaths, WorkspaceDir)

	if err := WriteWorkspacePaths(workspacePaths); nil != err {
		log.Fatalf("write workspace conf [%s] failed: %s", workspaceConf, err)
	}

	ConfDir = filepath.Join(WorkspaceDir, "conf")
	DataDir = filepath.Join(WorkspaceDir, "data")
	RepoDir = filepath.Join(WorkspaceDir, "repo")
	HistoryDir = filepath.Join(WorkspaceDir, "history")
	TempDir = filepath.Join(WorkspaceDir, "temp")
	osTmpDir := filepath.Join(TempDir, "os")
	os.RemoveAll(osTmpDir)
	if err := os.MkdirAll(osTmpDir, 0755); nil != err {
		log.Fatalf("create os tmp dir [%s] failed: %s", osTmpDir, err)
	}
	os.RemoveAll(filepath.Join(TempDir, "repo"))
	os.Setenv("TMPDIR", osTmpDir)
	os.Setenv("TEMP", osTmpDir)
	os.Setenv("TMP", osTmpDir)
	DBPath = filepath.Join(TempDir, DBName)
	HistoryDBPath = filepath.Join(TempDir, "history.db")
	BlockTreePath = filepath.Join(TempDir, "blocktree")
	SnippetsPath = filepath.Join(DataDir, "snippets")
}

func ReadWorkspacePaths() (ret []string, err error) {
	ret = []string{}
	workspaceConf := filepath.Join(HomeDir, ".config", "siyuan", "workspace.json")
	data, err := os.ReadFile(workspaceConf)
	if nil != err {
		msg := fmt.Sprintf("read workspace conf [%s] failed: %s", workspaceConf, err)
		logging.LogErrorf(msg)
		err = errors.New(msg)
		return
	}

	if err = gulu.JSON.UnmarshalJSON(data, &ret); nil != err {
		msg := fmt.Sprintf("unmarshal workspace conf [%s] failed: %s", workspaceConf, err)
		logging.LogErrorf(msg)
		err = errors.New(msg)
		return
	}

	var tmp []string
	for _, d := range ret {
		d = strings.TrimRight(d, " \t\n") // 去掉工作空间路径尾部空格 https://github.com/siyuan-note/siyuan/issues/6353
		if gulu.File.IsDir(d) {
			tmp = append(tmp, d)
		}
	}
	ret = tmp
	ret = gulu.Str.RemoveDuplicatedElem(ret)
	return
}

func WriteWorkspacePaths(workspacePaths []string) (err error) {
	workspacePaths = gulu.Str.RemoveDuplicatedElem(workspacePaths)
	workspaceConf := filepath.Join(HomeDir, ".config", "siyuan", "workspace.json")
	data, err := gulu.JSON.MarshalJSON(workspacePaths)
	if nil != err {
		msg := fmt.Sprintf("marshal workspace conf [%s] failed: %s", workspaceConf, err)
		logging.LogErrorf(msg)
		err = errors.New(msg)
		return
	}

	if err = os.WriteFile(workspaceConf, data, 0644); nil != err {
		msg := fmt.Sprintf("write workspace conf [%s] failed: %s", workspaceConf, err)
		logging.LogErrorf(msg)
		err = errors.New(msg)
		return
	}
	return
}

var (
	ServerPort     = "0" // HTTP/WebSocket 端口，0 为使用随机端口
	ReadOnly       bool
	AccessAuthCode string
	Lang           = ""

	Container        string // docker, android, ios, std
	ISMicrosoftStore bool   // 桌面端是否是微软商店版
)

const (
	ContainerStd     = "std"     // 桌面端
	ContainerDocker  = "docker"  // Docker 容器端
	ContainerAndroid = "android" // Android 端
	ContainerIOS     = "ios"     // iOS 端

	LocalHost = "127.0.0.1" // 伺服地址
	FixedPort = "6806"      // 固定端口
)

func initPathDir() {
	if err := os.MkdirAll(ConfDir, 0755); nil != err && !os.IsExist(err) {
		log.Fatalf("create conf folder [%s] failed: %s", ConfDir, err)
	}
	if err := os.MkdirAll(DataDir, 0755); nil != err && !os.IsExist(err) {
		log.Fatalf("create data folder [%s] failed: %s", DataDir, err)
	}
	if err := os.MkdirAll(TempDir, 0755); nil != err && !os.IsExist(err) {
		log.Fatalf("create temp folder [%s] failed: %s", TempDir, err)
	}

	assets := filepath.Join(DataDir, "assets")
	if err := os.MkdirAll(assets, 0755); nil != err && !os.IsExist(err) {
		log.Fatalf("create data assets folder [%s] failed: %s", assets, err)
	}

	templates := filepath.Join(DataDir, "templates")
	if err := os.MkdirAll(templates, 0755); nil != err && !os.IsExist(err) {
		log.Fatalf("create data templates folder [%s] failed: %s", templates, err)
	}

	widgets := filepath.Join(DataDir, "widgets")
	if err := os.MkdirAll(widgets, 0755); nil != err && !os.IsExist(err) {
		log.Fatalf("create data widgets folder [%s] failed: %s", widgets, err)
	}

	emojis := filepath.Join(DataDir, "emojis")
	if err := os.MkdirAll(emojis, 0755); nil != err && !os.IsExist(err) {
		log.Fatalf("create data emojis folder [%s] failed: %s", widgets, err)
	}
}

func initMime() {
	// 在某版本的 Windows 10 操作系统上界面样式异常问题
	// https://github.com/siyuan-note/siyuan/issues/247
	// https://github.com/siyuan-note/siyuan/issues/3813
	mime.AddExtensionType(".css", "text/css")
	mime.AddExtensionType(".js", "application/x-javascript")
	mime.AddExtensionType(".json", "application/json")
	mime.AddExtensionType(".html", "text/html")

	// 某些系统上下载资源文件后打开是 zip
	// https://github.com/siyuan-note/siyuan/issues/6347
	mime.AddExtensionType(".doc", "application/msword")
	mime.AddExtensionType(".docx", "application/vnd.openxmlformats-officedocument.wordprocessingml.document")
	mime.AddExtensionType(".xls", "application/vnd.ms-excel")
	mime.AddExtensionType(".xlsx", "application/vnd.openxmlformats-officedocument.spreadsheetml.sheet")
	mime.AddExtensionType(".dwg", "image/x-dwg")
	mime.AddExtensionType(".dxf", "image/x-dxf")
	mime.AddExtensionType(".dwf", "drawing/x-dwf")
	mime.AddExtensionType(".pdf", "application/pdf")
}

func initPandoc() {
	if ContainerStd != Container {
		return
	}

	pandocDir := filepath.Join(TempDir, "pandoc")
	if gulu.OS.IsWindows() {
		PandocBinPath = filepath.Join(pandocDir, "bin", "pandoc.exe")
	} else if gulu.OS.IsDarwin() || gulu.OS.IsLinux() {
		PandocBinPath = filepath.Join(pandocDir, "bin", "pandoc")
	}
	pandocVer := getPandocVer(PandocBinPath)
	if "" != pandocVer {
		logging.LogInfof("built-in pandoc [ver=%s, bin=%s]", pandocVer, PandocBinPath)
		return
	}

	pandocZip := filepath.Join(WorkingDir, "pandoc.zip")
	if "dev" == Mode {
		if gulu.OS.IsWindows() {
			pandocZip = filepath.Join(WorkingDir, "pandoc/pandoc-windows-amd64.zip")
		} else if gulu.OS.IsDarwin() {
			pandocZip = filepath.Join(WorkingDir, "pandoc/pandoc-darwin-amd64.zip")
		} else if gulu.OS.IsLinux() {
			pandocZip = filepath.Join(WorkingDir, "pandoc/pandoc-linux-amd64.zip")
		}
	}
	if err := gulu.Zip.Unzip(pandocZip, pandocDir); nil != err {
		logging.LogErrorf("unzip pandoc failed: %s", err)
		return
	}

	if gulu.OS.IsDarwin() || gulu.OS.IsLinux() {
		exec.Command("chmod", "+x", PandocBinPath).CombinedOutput()
	}
	pandocVer = getPandocVer(PandocBinPath)
	logging.LogInfof("initialized built-in pandoc [ver=%s, bin=%s]", pandocVer, PandocBinPath)
}

func getPandocVer(binPath string) (ret string) {
	if "" == binPath {
		return
	}

	cmd := exec.Command(binPath, "--version")
	gulu.CmdAttr(cmd)
	data, err := cmd.CombinedOutput()
	if nil == err && strings.HasPrefix(string(data), "pandoc") {
		parts := bytes.Split(data, []byte("\n"))
		if 0 < len(parts) {
			ret = strings.TrimPrefix(string(parts[0]), "pandoc")
			ret = strings.ReplaceAll(ret, ".exe", "")
			ret = strings.TrimSpace(ret)
		}
		return
	}
	return
}

func IsValidPandocBin(binPath string) bool {
	if "" == binPath {
		return false
	}

	cmd := exec.Command(binPath, "--version")
	gulu.CmdAttr(cmd)
	data, err := cmd.CombinedOutput()
	if nil == err && strings.HasPrefix(string(data), "pandoc") {
		return true
	}
	return false
}

func GetDataAssetsAbsPath() (ret string) {
	ret = filepath.Join(DataDir, "assets")
	var err error
	stat, err := os.Lstat(ret)
	if nil != err {
		logging.LogErrorf("stat assets failed: %s", err)
		return
	}
	if 0 != stat.Mode()&os.ModeSymlink {
		// 跟随符号链接 https://github.com/siyuan-note/siyuan/issues/5480
		ret, err = os.Readlink(ret)
		if nil != err {
			logging.LogErrorf("read assets link failed: %s", err)
		}
	}
	return
}

func tryLockWorkspace() {
	WorkspaceLock = flock.New(filepath.Join(WorkspaceDir, ".lock"))
	ok, err := WorkspaceLock.TryLock()
	if ok {
		return
	}
	if nil != err {
		logging.LogErrorf("lock workspace [%s] failed: %s", WorkspaceDir, err)
	} else {
		logging.LogErrorf("lock workspace [%s] failed", WorkspaceDir)
	}
	os.Exit(ExitCodeWorkspaceLocked)
}

func IsWorkspaceLocked(workspacePath string) bool {
	if !gulu.File.IsDir(workspacePath) {
		return false
	}

	lockFilePath := filepath.Join(workspacePath, ".lock")
	if !gulu.File.IsExist(lockFilePath) {
		return false
	}

	f := flock.New(lockFilePath)
	defer f.Unlock()
	ok, _ := f.TryLock()
	if ok {
		return false
	}
	return true
}

func UnlockWorkspace() {
	if nil == WorkspaceLock {
		return
	}

	if err := WorkspaceLock.Unlock(); nil != err {
		logging.LogErrorf("unlock workspace [%s] failed: %s", WorkspaceDir, err)
		return
	}

	if err := os.Remove(filepath.Join(WorkspaceDir, ".lock")); nil != err {
		logging.LogErrorf("remove workspace lock failed: %s", err)
		return
	}
}<|MERGE_RESOLUTION|>--- conflicted
+++ resolved
@@ -43,12 +43,8 @@
 var Mode = "prod"
 
 const (
-	Ver       = "2.7.6"
-<<<<<<< HEAD
+	Ver       = "2.7.7"
 	IsInsider = true
-=======
-	IsInsider = false
->>>>>>> 014b2eab
 )
 
 var (
