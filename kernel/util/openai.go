// SiYuan - Build Your Eternal Digital Garden
// Copyright (c) 2020-present, b3log.org
//
// This program is free software: you can redistribute it and/or modify
// it under the terms of the GNU Affero General Public License as published by
// the Free Software Foundation, either version 3 of the License, or
// (at your option) any later version.
//
// This program is distributed in the hope that it will be useful,
// but WITHOUT ANY WARRANTY; without even the implied warranty of
// MERCHANTABILITY or FITNESS FOR A PARTICULAR PURPOSE.  See the
// GNU Affero General Public License for more details.
//
// You should have received a copy of the GNU Affero General Public License
// along with this program.  If not, see <https://www.gnu.org/licenses/>.

package util

import (
	"context"
	"net/http"
	"net/url"
	"strings"
	"time"

<<<<<<< HEAD
	"github.com/K-Sillot/logging"
	gogpt "github.com/sashabaranov/go-gpt3"
=======
	"github.com/sashabaranov/go-openai"
	"github.com/siyuan-note/logging"
>>>>>>> 953920e4
)

func ChatGPT(msg string, contextMsgs []string, c *openai.Client, model string, maxTokens, timeout int) (ret string, stop bool, err error) {
	var reqMsgs []openai.ChatCompletionMessage

	for _, ctxMsg := range contextMsgs {
		reqMsgs = append(reqMsgs, openai.ChatCompletionMessage{
			Role:    "user",
			Content: ctxMsg,
		})
	}
	reqMsgs = append(reqMsgs, openai.ChatCompletionMessage{
		Role:    "user",
		Content: msg,
	})

	req := openai.ChatCompletionRequest{
		Model:     model,
		MaxTokens: maxTokens,
		Messages:  reqMsgs,
	}
	ctx, cancel := context.WithTimeout(context.Background(), time.Duration(timeout)*time.Second)
	defer cancel()
	resp, err := c.CreateChatCompletion(ctx, req)
	if nil != err {
		PushErrMsg("Requesting failed, please check kernel log for more details", 3000)
		logging.LogErrorf("create chat completion failed: %s", err)
		stop = true
		return
	}

	if 1 > len(resp.Choices) {
		stop = true
		return
	}

	buf := &strings.Builder{}
	choice := resp.Choices[0]
	buf.WriteString(choice.Message.Content)
	if "length" == choice.FinishReason {
		stop = false
	} else {
		stop = true
	}

	ret = buf.String()
	ret = strings.TrimSpace(ret)
	return
}

func NewOpenAIClient(apiKey, apiProxy, apiBaseURL string) *openai.Client {
	config := openai.DefaultConfig(apiKey)
	if "" != apiProxy {
		proxyUrl, err := url.Parse(apiProxy)
		if nil != err {
			logging.LogErrorf("OpenAI API proxy failed: %v", err)
		} else {
			config.HTTPClient = &http.Client{Transport: &http.Transport{Proxy: http.ProxyURL(proxyUrl)}}
		}
	}

	config.BaseURL = apiBaseURL
	return openai.NewClientWithConfig(config)
}<|MERGE_RESOLUTION|>--- conflicted
+++ resolved
@@ -23,13 +23,8 @@
 	"strings"
 	"time"
 
-<<<<<<< HEAD
-	"github.com/K-Sillot/logging"
-	gogpt "github.com/sashabaranov/go-gpt3"
-=======
 	"github.com/sashabaranov/go-openai"
 	"github.com/siyuan-note/logging"
->>>>>>> 953920e4
 )
 
 func ChatGPT(msg string, contextMsgs []string, c *openai.Client, model string, maxTokens, timeout int) (ret string, stop bool, err error) {
