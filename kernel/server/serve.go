// SiYuan - Build Your Eternal Digital Garden
// Copyright (c) 2020-present, b3log.org
//
// This program is free software: you can redistribute it and/or modify
// it under the terms of the GNU Affero General Public License as published by
// the Free Software Foundation, either version 3 of the License, or
// (at your option) any later version.
//
// This program is distributed in the hope that it will be useful,
// but WITHOUT ANY WARRANTY; without even the implied warranty of
// MERCHANTABILITY or FITNESS FOR A PARTICULAR PURPOSE.  See the
// GNU Affero General Public License for more details.
//
// You should have received a copy of the GNU Affero General Public License
// along with this program.  If not, see <https://www.gnu.org/licenses/>.

package server

import (
	"bytes"
	"fmt"
	"html/template"
	"net"
	"net/http"
	"net/http/httputil"
	"net/http/pprof"
	"net/url"
	"os"
	"path"
	"path/filepath"
	"strings"
	"time"

	"github.com/K-Sillot/gulu"
	"github.com/K-Sillot/logging"
	"github.com/gin-contrib/gzip"
	"github.com/gin-contrib/sessions"
	"github.com/gin-contrib/sessions/cookie"
	"github.com/gin-gonic/gin"
	"github.com/mssola/user_agent"
	"github.com/olahol/melody"
	"github.com/siyuan-note/siyuan/kernel/api"
	"github.com/siyuan-note/siyuan/kernel/cmd"
	"github.com/siyuan-note/siyuan/kernel/model"
	"github.com/siyuan-note/siyuan/kernel/util"
)

var cookieStore = cookie.NewStore([]byte("ATN51UlxVq1Gcvdf"))

func Serve(fastMode bool) {
	gin.SetMode(gin.ReleaseMode)
	ginServer := gin.New()
	ginServer.MaxMultipartMemory = 1024 * 1024 * 32 // 插入较大的资源文件时内存占用较大 https://github.com/siyuan-note/siyuan/issues/5023
	ginServer.Use(
		model.Timing,
		model.Recover,
		corsMiddleware(), // 后端服务支持 CORS 预检请求验证 https://github.com/siyuan-note/siyuan/pull/5593
		gzip.Gzip(gzip.DefaultCompression, gzip.WithExcludedExtensions([]string{".pdf", ".mp3", ".wav", ".ogg", ".mov", ".weba", ".mkv", ".mp4", ".webm"})),
	)

	cookieStore.Options(sessions.Options{
		Path:   "/",
		Secure: util.SSL,
		//MaxAge:   60 * 60 * 24 * 7, // 默认是 Session
		HttpOnly: true,
	})
	ginServer.Use(sessions.Sessions("siyuan", cookieStore))

	serveDebug(ginServer)
	serveAssets(ginServer)
	serveAppearance(ginServer)
	serveWebSocket(ginServer)
	serveExport(ginServer)
	serveWidgets(ginServer)
	serveEmojis(ginServer)
	serveTemplates(ginServer)
	api.ServeAPI(ginServer)

	var host string
	if model.Conf.System.NetworkServe || util.ContainerDocker == util.Container {
		host = "0.0.0.0"
	} else {
		host = "127.0.0.1"
	}

	ln, err := net.Listen("tcp", host+":"+util.ServerPort)
	if nil != err {
		if !fastMode {
			logging.LogErrorf("boot kernel failed: %s", err)
			os.Exit(logging.ExitCodeUnavailablePort)
		}

		// fast 模式下启动失败则直接返回
		return
	}

	_, port, err := net.SplitHostPort(ln.Addr().String())
	if nil != err {
		if !fastMode {
			logging.LogErrorf("boot kernel failed: %s", err)
			os.Exit(logging.ExitCodeUnavailablePort)
		}
	}
	util.ServerPort = port

	pid := fmt.Sprintf("%d", os.Getpid())
	if !fastMode {
		rewritePortJSON(pid, port)
	}

	logging.LogInfof("kernel [pid=%s] http server [%s] is booting", pid, host+":"+port)
	util.HttpServing = true

	go func() {
		time.Sleep(1 * time.Second)
		if util.FixedPort != port {
			if isPortOpen(util.FixedPort) {
				return
			}

			// 启动一个 58131 端口的反向代理服务器，这样浏览器扩展才能直接使用 127.0.0.1:58131，不用配置端口
			serverURL, _ := url.Parse("http://127.0.0.1:" + port)
			proxy := httputil.NewSingleHostReverseProxy(serverURL)
			logging.LogInfof("reverse proxy server [%s] is booting", host+":"+util.FixedPort)
			if proxyErr := http.ListenAndServe(host+":"+util.FixedPort, proxy); nil != proxyErr {
				logging.LogWarnf("boot reverse proxy server [%s] failed: %s", serverURL, proxyErr)
			}
			// 反代服务器启动失败不影响核心服务器启动
		}
	}()

	if err = http.Serve(ln, ginServer); nil != err {
		if !fastMode {
			logging.LogErrorf("boot kernel failed: %s", err)
			os.Exit(logging.ExitCodeUnavailablePort)
		}
	}
}

func rewritePortJSON(pid, port string) {
	portJSON := filepath.Join(util.HomeDir, ".config", "sillot", "port.json")
	pidPorts := map[string]string{}
	var data []byte
	var err error

	if gulu.File.IsExist(portJSON) {
		data, err = os.ReadFile(portJSON)
		if nil != err {
			logging.LogWarnf("read port.json failed: %s", err)
		} else {
			if err = gulu.JSON.UnmarshalJSON(data, &pidPorts); nil != err {
				logging.LogWarnf("unmarshal port.json failed: %s", err)
			}
		}
	}

	pidPorts[pid] = port
	if data, err = gulu.JSON.MarshalIndentJSON(pidPorts, "", "  "); nil != err {
		logging.LogWarnf("marshal port.json failed: %s", err)
	} else {
		if err = os.WriteFile(portJSON, data, 0644); nil != err {
			logging.LogWarnf("write port.json failed: %s", err)
		}
	}
}

func serveExport(ginServer *gin.Engine) {
	ginServer.Static("/export/", filepath.Join(util.TempDir, "export"))
}

func serveWidgets(ginServer *gin.Engine) {
	ginServer.Static("/widgets/", filepath.Join(util.DataDir, "widgets"))
}

func serveEmojis(ginServer *gin.Engine) {
	ginServer.Static("/emojis/", filepath.Join(util.DataDir, "emojis"))
}

func serveTemplates(ginServer *gin.Engine) {
	ginServer.Static("/templates/", filepath.Join(util.DataDir, "templates"))
}

func serveAppearance(ginServer *gin.Engine) {
	ginServer.StaticFile("favicon.ico", filepath.Join(util.WorkingDir, "stage", "icon.png"))
	ginServer.StaticFile("manifest.json", filepath.Join(util.WorkingDir, "stage", "manifest.webmanifest"))
	ginServer.StaticFile("manifest.webmanifest", filepath.Join(util.WorkingDir, "stage", "manifest.webmanifest"))

	siyuan := ginServer.Group("", model.CheckAuth)

	siyuan.Handle("GET", "/", func(c *gin.Context) {
		userAgentHeader := c.GetHeader("User-Agent")

<<<<<<< HEAD
		ua := user_agent.New(userAgentHeader)
		if ua.Mobile() {
			c.Redirect(302, "/stage/build/mobile/?b=Sillot&r="+gulu.Rand.String(7))
			return
		}

		if util.ContainerDocker == util.Container {
			c.Redirect(302, "/stage/build/docker/?b=Sillot&r="+gulu.Rand.String(7))
			return
		}

		c.Redirect(302, "/stage/build/desktop/?b=Sillot&r="+gulu.Rand.String(7))
=======
		/* Carry query parameters when redirecting */
		location := url.URL{}
		queryParams := c.Request.URL.Query()
		queryParams.Set("r", gulu.Rand.String(7))
		location.RawQuery = queryParams.Encode()

		if strings.Contains(userAgentHeader, "Electron") {
			location.Path = "/stage/build/app/"
		} else if user_agent.New(userAgentHeader).Mobile() {
			location.Path = "/stage/build/mobile/"
		} else {
			location.Path = "/stage/build/desktop/"
		}

		c.Redirect(302, location.String())
>>>>>>> 9a760026
	})

	appearancePath := util.AppearancePath
	if "dev" == util.Mode {
		appearancePath = filepath.Join(util.WorkingDir, "appearance")
	}
	siyuan.GET("/appearance/*filepath", func(c *gin.Context) {
		filePath := filepath.Join(appearancePath, strings.TrimPrefix(c.Request.URL.Path, "/appearance/"))
		if strings.HasSuffix(c.Request.URL.Path, "/____/__js__.js") {
			if !gulu.File.IsExist(filePath) {
				// 主题 js 不存在时生成空内容返回
				c.Data(200, "application/x-javascript", nil)
				return
			}
		} else if strings.Contains(c.Request.URL.Path, "/langs/") && strings.HasSuffix(c.Request.URL.Path, ".json") {
			lang := path.Base(c.Request.URL.Path)
			lang = strings.TrimSuffix(lang, ".json")
			if "zh_CN" != lang && "en_US" != lang {
				// 多语言配置缺失项使用对应英文配置项补齐 https://github.com/siyuan-note/siyuan/issues/5322

				enUSFilePath := filepath.Join(appearancePath, "langs", "en_US.json")
				enUSData, err := os.ReadFile(enUSFilePath)
				if nil != err {
					logging.LogErrorf("read en_US.json [%s] failed: %s", enUSFilePath, err)
					util.ReportFileSysFatalError(err)
					return
				}
				enUSMap := map[string]interface{}{}
				if err = gulu.JSON.UnmarshalJSON(enUSData, &enUSMap); nil != err {
					logging.LogErrorf("unmarshal en_US.json [%s] failed: %s", enUSFilePath, err)
					util.ReportFileSysFatalError(err)
					return
				}

				for {
					data, err := os.ReadFile(filePath)
					if nil != err {
						c.JSON(200, enUSMap)
						return
					}

					langMap := map[string]interface{}{}
					if err = gulu.JSON.UnmarshalJSON(data, &langMap); nil != err {
						logging.LogErrorf("unmarshal json [%s] failed: %s", filePath, err)
						c.JSON(200, enUSMap)
						return
					}

					for enUSDataKey, enUSDataValue := range enUSMap {
						if _, ok := langMap[enUSDataKey]; !ok {
							langMap[enUSDataKey] = enUSDataValue
						}
					}
					c.JSON(200, langMap)
					return
				}
			}
		}

		c.File(filePath)
	})

	siyuan.Static("/stage/", filepath.Join(util.WorkingDir, "stage"))
	ginServer.StaticFile("service-worker.js", filepath.Join(util.WorkingDir, "stage", "service-worker.js"))

	siyuan.GET("/check-auth", serveCheckAuth)
}

func serveCheckAuth(c *gin.Context) {
	data, err := os.ReadFile(filepath.Join(util.WorkingDir, "stage/auth.html"))
	if nil != err {
		logging.LogErrorf("load auth page failed: %s", err)
		c.Status(500)
		return
	}

	tpl, err := template.New("auth").Parse(string(data))
	if nil != err {
		logging.LogErrorf("parse auth page failed: %s", err)
		c.Status(500)
		return
	}

	model := map[string]interface{}{
		"l0":               model.Conf.Language(173),
		"l1":               model.Conf.Language(174),
		"l2":               template.HTML(model.Conf.Language(172)),
		"l3":               model.Conf.Language(175),
		"l4":               model.Conf.Language(176),
		"l5":               model.Conf.Language(177),
		"l6":               model.Conf.Language(178),
		"l7":               template.HTML(model.Conf.Language(184)),
		"appearanceMode":   model.Conf.Appearance.Mode,
		"appearanceModeOS": model.Conf.Appearance.ModeOS,
		"workspace":        filepath.Base(util.WorkspaceDir),
		"workspacePath":    util.WorkspaceDir,
	}
	buf := &bytes.Buffer{}
	if err = tpl.Execute(buf, model); nil != err {
		logging.LogErrorf("execute auth page failed: %s", err)
		c.Status(500)
		return
	}
	data = buf.Bytes()
	c.Data(http.StatusOK, "text/html; charset=utf-8", data)
}

func serveAssets(ginServer *gin.Engine) {
	ginServer.POST("/upload", model.CheckAuth, model.Upload)

	ginServer.GET("/assets/*path", model.CheckAuth, func(context *gin.Context) {
		requestPath := context.Param("path")
		relativePath := path.Join("assets", requestPath)
		p, err := model.GetAssetAbsPath(relativePath)
		if nil != err {
			context.Status(404)
			return
		}
		http.ServeFile(context.Writer, context.Request, p)
		return
	})
	ginServer.GET("/history/*path", model.CheckAuth, func(context *gin.Context) {
		p := filepath.Join(util.HistoryDir, context.Param("path"))
		http.ServeFile(context.Writer, context.Request, p)
		return
	})
}

func serveDebug(ginServer *gin.Engine) {
	ginServer.GET("/debug/pprof/", gin.WrapF(pprof.Index))
	ginServer.GET("/debug/pprof/allocs", gin.WrapF(pprof.Index))
	ginServer.GET("/debug/pprof/block", gin.WrapF(pprof.Index))
	ginServer.GET("/debug/pprof/goroutine", gin.WrapF(pprof.Index))
	ginServer.GET("/debug/pprof/heap", gin.WrapF(pprof.Index))
	ginServer.GET("/debug/pprof/mutex", gin.WrapF(pprof.Index))
	ginServer.GET("/debug/pprof/threadcreate", gin.WrapF(pprof.Index))
	ginServer.GET("/debug/pprof/cmdline", gin.WrapF(pprof.Cmdline))
	ginServer.GET("/debug/pprof/profile", gin.WrapF(pprof.Profile))
	ginServer.GET("/debug/pprof/symbol", gin.WrapF(pprof.Symbol))
	ginServer.GET("/debug/pprof/trace", gin.WrapF(pprof.Trace))
}

func serveWebSocket(ginServer *gin.Engine) {
	util.WebSocketServer.Config.MaxMessageSize = 1024 * 1024 * 8

	ginServer.GET("/ws", func(c *gin.Context) {
		if err := util.WebSocketServer.HandleRequest(c.Writer, c.Request); nil != err {
			logging.LogErrorf("handle command failed: %s", err)
		}
	})

	util.WebSocketServer.HandlePong(func(session *melody.Session) {
		//logging.LogInfof("pong")
	})

	util.WebSocketServer.HandleConnect(func(s *melody.Session) {
		//logging.LogInfof("ws check auth for [%s]", s.Request.RequestURI)
		authOk := true

		if "" != model.Conf.AccessAuthCode {
			session, err := cookieStore.Get(s.Request, "siyuan")
			if nil != err {
				authOk = false
				logging.LogErrorf("get cookie failed: %s", err)
			} else {
				val := session.Values["data"]
				if nil == val {
					authOk = false
				} else {
					sess := &util.SessionData{}
					err = gulu.JSON.UnmarshalJSON([]byte(val.(string)), sess)
					if nil != err {
						authOk = false
						logging.LogErrorf("unmarshal cookie failed: %s", err)
					} else {
						workspaceSess := util.GetWorkspaceSession(sess)
						authOk = workspaceSess.AccessAuthCode == model.Conf.AccessAuthCode
					}
				}
			}
		}

		if !authOk {
			// 用于授权页保持连接，避免非常驻内存内核自动退出 https://github.com/siyuan-note/insider/issues/1099
			authOk = strings.Contains(s.Request.RequestURI, "/ws?app=siyuan&id=auth")
		}

		if !authOk {
			s.CloseWithMsg([]byte("  unauthenticated"))
			//logging.LogWarnf("closed an unauthenticated session [%s]", util.GetRemoteAddr(s))
			return
		}

		util.AddPushChan(s)
		//sessionId, _ := s.Get("id")
		//logging.LogInfof("ws [%s] connected", sessionId)
	})

	util.WebSocketServer.HandleDisconnect(func(s *melody.Session) {
		util.RemovePushChan(s)
		//sessionId, _ := s.Get("id")
		//logging.LogInfof("ws [%s] disconnected", sessionId)
	})

	util.WebSocketServer.HandleError(func(s *melody.Session, err error) {
		//sessionId, _ := s.Get("id")
		//logging.LogDebugf("ws [%s] failed: %s", sessionId, err)
	})

	util.WebSocketServer.HandleClose(func(s *melody.Session, i int, str string) error {
		//sessionId, _ := s.Get("id")
		//logging.LogDebugf("ws [%s] closed: %v, %v", sessionId, i, str)
		return nil
	})

	util.WebSocketServer.HandleMessage(func(s *melody.Session, msg []byte) {
		start := time.Now()
		logging.LogTracef("request [%s]", shortReqMsg(msg))
		request := map[string]interface{}{}
		if err := gulu.JSON.UnmarshalJSON(msg, &request); nil != err {
			result := util.NewResult()
			result.Code = -1
			result.Msg = "Bad Request"
			responseData, _ := gulu.JSON.MarshalJSON(result)
			s.Write(responseData)
			return
		}

		if _, ok := s.Get("app"); !ok {
			result := util.NewResult()
			result.Code = -1
			result.Msg = "Bad Request"
			s.Write(result.Bytes())
			return
		}

		cmdStr := request["cmd"].(string)
		cmdId := request["reqId"].(float64)
		param := request["param"].(map[string]interface{})
		command := cmd.NewCommand(cmdStr, cmdId, param, s)
		if nil == command {
			result := util.NewResult()
			result.Code = -1
			result.Msg = "can not find command [" + cmdStr + "]"
			s.Write(result.Bytes())
			return
		}
		if util.ReadOnly && !command.IsRead() {
			result := util.NewResult()
			result.Code = -1
			result.Msg = model.Conf.Language(34)
			s.Write(result.Bytes())
			return
		}

		end := time.Now()
		logging.LogTracef("parse cmd [%s] consumed [%d]ms", command.Name(), end.Sub(start).Milliseconds())

		cmd.Exec(command)
	})
}

func shortReqMsg(msg []byte) []byte {
	s := gulu.Str.FromBytes(msg)
	max := 128
	if len(s) > max {
		count := 0
		for i := range s {
			count++
			if count > max {
				return gulu.Str.ToBytes(s[:i] + "...")
			}
		}
	}
	return msg
}

func corsMiddleware() gin.HandlerFunc {
	return func(c *gin.Context) {

		c.Header("Access-Control-Allow-Origin", "*")
		c.Header("Access-Control-Allow-Credentials", "true")
		c.Header("Access-Control-Allow-Headers", "origin, Content-Length, Content-Type, Authorization")
		c.Header("Access-Control-Allow-Methods", "GET, POST, PUT, PATCH, DELETE, HEAD, OPTIONS")
		c.Header("Access-Control-Allow-Private-Network", "true")

		if c.Request.Method == "OPTIONS" {
			c.AbortWithStatus(204)
			return
		}

		c.Next()
	}
}<|MERGE_RESOLUTION|>--- conflicted
+++ resolved
@@ -190,20 +190,6 @@
 	siyuan.Handle("GET", "/", func(c *gin.Context) {
 		userAgentHeader := c.GetHeader("User-Agent")
 
-<<<<<<< HEAD
-		ua := user_agent.New(userAgentHeader)
-		if ua.Mobile() {
-			c.Redirect(302, "/stage/build/mobile/?b=Sillot&r="+gulu.Rand.String(7))
-			return
-		}
-
-		if util.ContainerDocker == util.Container {
-			c.Redirect(302, "/stage/build/docker/?b=Sillot&r="+gulu.Rand.String(7))
-			return
-		}
-
-		c.Redirect(302, "/stage/build/desktop/?b=Sillot&r="+gulu.Rand.String(7))
-=======
 		/* Carry query parameters when redirecting */
 		location := url.URL{}
 		queryParams := c.Request.URL.Query()
@@ -211,15 +197,27 @@
 		location.RawQuery = queryParams.Encode()
 
 		if strings.Contains(userAgentHeader, "Electron") {
-			location.Path = "/stage/build/app/"
+			location.Path = "/stage/build/app/?b=Sillot"
 		} else if user_agent.New(userAgentHeader).Mobile() {
-			location.Path = "/stage/build/mobile/"
+			location.Path = "/stage/build/mobile/?b=Sillot"
+		} else if util.ContainerDocker == util.Container {
+			location.Path = "/stage/build/docker/?b=Sillot"
 		} else {
-			location.Path = "/stage/build/desktop/"
-		}
+			location.Path = "/stage/build/desktop/?b=Sillot"
+		}
+
+		// ua := user_agent.New(userAgentHeader)
+		// if ua.Mobile() {
+		// 	c.Redirect(302, "/stage/build/mobile/?b=Sillot&r="+gulu.Rand.String(7))
+		// 	return
+		// }
+
+		// if util.ContainerDocker == util.Container {
+		// 	c.Redirect(302, "/stage/build/docker/?b=Sillot&r="+gulu.Rand.String(7))
+		// 	return
+		// }
 
 		c.Redirect(302, location.String())
->>>>>>> 9a760026
 	})
 
 	appearancePath := util.AppearancePath
