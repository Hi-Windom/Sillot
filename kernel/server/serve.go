<<<<<<< HEAD
// SiYuan - Refactor your thinking
// Copyright (c) 2020-present, b3log.org
//
// This program is free software: you can redistribute it and/or modify
// it under the terms of the GNU Affero General Public License as published by
// the Free Software Foundation, either version 3 of the License, or
// (at your option) any later version.
//
// This program is distributed in the hope that it will be useful,
// but WITHOUT ANY WARRANTY; without even the implied warranty of
// MERCHANTABILITY or FITNESS FOR A PARTICULAR PURPOSE.  See the
// GNU Affero General Public License for more details.
//
// You should have received a copy of the GNU Affero General Public License
// along with this program.  If not, see <https://www.gnu.org/licenses/>.

package server

import (
	"bytes"
	"fmt"
	"html/template"
	"net"
	"net/http"
	"net/http/httputil"
	"net/http/pprof"
	"net/url"
	"os"
	"path"
	"path/filepath"
	"strings"
	"time"

	"github.com/88250/gulu"
	"github.com/gin-contrib/gzip"
	"github.com/gin-contrib/sessions"
	"github.com/gin-contrib/sessions/cookie"
	"github.com/gin-gonic/gin"
	"github.com/mssola/useragent"
	"github.com/olahol/melody"
	"github.com/siyuan-note/logging"
	"github.com/siyuan-note/siyuan/kernel/api"
	"github.com/siyuan-note/siyuan/kernel/cmd"
	"github.com/siyuan-note/siyuan/kernel/model"
	"github.com/siyuan-note/siyuan/kernel/util"
)

var cookieStore = cookie.NewStore([]byte("ATN51UlxVq1Gcvdf"))

func Serve(fastMode bool) {
	gin.SetMode(gin.ReleaseMode)
	ginServer := gin.New()
	ginServer.UseH2C = true
	ginServer.MaxMultipartMemory = 1024 * 1024 * 32 // 插入较大的资源文件时内存占用较大 https://github.com/siyuan-note/siyuan/issues/5023
	ginServer.Use(
		model.ControlConcurrency, // 请求串行化 Concurrency control when requesting the kernel API https://github.com/siyuan-note/siyuan/issues/9939
		model.Timing,
		model.Recover,
		corsMiddleware(), // 后端服务支持 CORS 预检请求验证 https://github.com/siyuan-note/siyuan/pull/5593
		gzip.Gzip(gzip.DefaultCompression, gzip.WithExcludedExtensions([]string{".pdf", ".mp3", ".wav", ".ogg", ".mov", ".weba", ".mkv", ".mp4", ".webm"})),
	)

	cookieStore.Options(sessions.Options{
		Path:   "/",
		Secure: util.SSL,
		//MaxAge:   60 * 60 * 24 * 7, // 默认是 Session
		HttpOnly: true,
	})
	ginServer.Use(sessions.Sessions("siyuan", cookieStore))

	serveDebug(ginServer)
	serveAssets(ginServer)
	serveAppearance(ginServer)
	serveWebSocket(ginServer)
	serveExport(ginServer)
	serveWidgets(ginServer)
	servePlugins(ginServer)
	serveEmojis(ginServer)
	serveTemplates(ginServer)
	servePublic(ginServer)
	serveRepoDiff(ginServer)
	api.ServeAPI(ginServer)

	var host string
	if model.Conf.System.NetworkServe || util.ContainerDocker == util.Container {
		host = "0.0.0.0"
	} else {
		host = "127.0.0.1"
	}

	ln, err := net.Listen("tcp", host+":"+util.ServerPort)
	if nil != err {
		if !fastMode {
			logging.LogErrorf("boot kernel failed: %s", err)
			os.Exit(logging.ExitCodeUnavailablePort)
		}

		// fast 模式下启动失败则直接返回
		return
	}

	_, port, err := net.SplitHostPort(ln.Addr().String())
	if nil != err {
		if !fastMode {
			logging.LogErrorf("boot kernel failed: %s", err)
			os.Exit(logging.ExitCodeUnavailablePort)
		}
	}
	util.ServerPort = port

	pid := fmt.Sprintf("%d", os.Getpid())
	if !fastMode {
		rewritePortJSON(pid, port)
	}

	logging.LogInfof("kernel [pid=%s] http server [%s] is booting", pid, host+":"+port)
	util.HttpServing = true

	go func() {
		time.Sleep(1 * time.Second)
		if util.FixedPort != port {
			if isPortOpen(util.FixedPort) {
				return
			}

			// 启动一个 58131 端口的反向代理服务器，这样浏览器扩展才能直接使用 127.0.0.1:58131，不用配置端口
			serverURL, _ := url.Parse("http://127.0.0.1:" + port)
			proxy := httputil.NewSingleHostReverseProxy(serverURL)
			logging.LogInfof("reverse proxy server [%s] is booting", host+":"+util.FixedPort)
			if proxyErr := http.ListenAndServe(host+":"+util.FixedPort, proxy); nil != proxyErr {
				logging.LogWarnf("boot reverse proxy server [%s] failed: %s", serverURL, proxyErr)
			}
			// 反代服务器启动失败不影响核心服务器启动
		}
	}()

	go util.HookUILoaded()

	if err = http.Serve(ln, ginServer.Handler()); nil != err {
		if !fastMode {
			logging.LogErrorf("boot kernel failed: %s", err)
			os.Exit(logging.ExitCodeUnavailablePort)
		}
	}
}

func rewritePortJSON(pid, port string) {
	portJSON := filepath.Join(util.HomeDir, ".config", "sillot", "port.json")
	pidPorts := map[string]string{}
	var data []byte
	var err error

	if gulu.File.IsExist(portJSON) {
		data, err = os.ReadFile(portJSON)
		if nil != err {
			logging.LogWarnf("read port.json failed: %s", err)
		} else {
			if err = gulu.JSON.UnmarshalJSON(data, &pidPorts); nil != err {
				logging.LogWarnf("unmarshal port.json failed: %s", err)
			}
		}
	}

	pidPorts[pid] = port
	if data, err = gulu.JSON.MarshalIndentJSON(pidPorts, "", "  "); nil != err {
		logging.LogWarnf("marshal port.json failed: %s", err)
	} else {
		if err = os.WriteFile(portJSON, data, 0644); nil != err {
			logging.LogWarnf("write port.json failed: %s", err)
		}
	}
}

func serveExport(ginServer *gin.Engine) {
	ginServer.Static("/export/", filepath.Join(util.TempDir, "export"))
}

func serveWidgets(ginServer *gin.Engine) {
	ginServer.Static("/widgets/", filepath.Join(util.DataDir, "widgets"))
}

func servePlugins(ginServer *gin.Engine) {
	ginServer.Static("/plugins/", filepath.Join(util.DataDir, "plugins"))
}

func serveEmojis(ginServer *gin.Engine) {
	ginServer.Static("/emojis/", filepath.Join(util.DataDir, "emojis"))
}

func serveTemplates(ginServer *gin.Engine) {
	ginServer.Static("/templates/", filepath.Join(util.DataDir, "templates"))
}

func servePublic(ginServer *gin.Engine) {
	// Support directly access `data/public/*` contents via URL link https://github.com/siyuan-note/siyuan/issues/8593
	ginServer.Static("/public/", filepath.Join(util.DataDir, "public"))
}

func serveAppearance(ginServer *gin.Engine) {
	ginServer.StaticFile("favicon.ico", filepath.Join(util.WorkingDir, "stage", "icon.png"))
	ginServer.StaticFile("manifest.json", filepath.Join(util.WorkingDir, "stage", "manifest.webmanifest"))
	ginServer.StaticFile("manifest.webmanifest", filepath.Join(util.WorkingDir, "stage", "manifest.webmanifest"))

	siyuan := ginServer.Group("", model.CheckAuth)

	siyuan.Handle("GET", "/", func(c *gin.Context) {
		userAgentHeader := c.GetHeader("User-Agent")
		logging.LogInfof("serving [/] for user-agent [%s]", userAgentHeader)

		// Carry query parameters when redirecting
		location := url.URL{}
		queryParams := c.Request.URL.Query()
		queryParams.Set("r", gulu.Rand.String(7))
		location.RawQuery = queryParams.Encode()

		if strings.Contains(userAgentHeader, "Electron") {
			location.Path = "/stage/build/app/"
		} else if util.ContainerDocker == util.Container {
			location.Path = "/stage/build/docker/"
		} else if strings.Contains(userAgentHeader, "Pad") ||
			(strings.ContainsAny(userAgentHeader, "Android") && !strings.Contains(userAgentHeader, "Mobile")) {
			// Improve detecting Pad device, treat it as desktop device https://github.com/siyuan-note/siyuan/issues/8435 https://github.com/siyuan-note/siyuan/issues/8497
			location.Path = "/stage/build/desktop/"
		} else {
			if idx := strings.Index(userAgentHeader, "Mozilla/"); 0 < idx {
				userAgentHeader = userAgentHeader[idx:]
			}
			ua := useragent.New(userAgentHeader)
			if ua.Mobile() {
				location.Path = "/stage/build/mobile/"
			} else {
				location.Path = "/stage/build/desktop/"
			}
		}

		c.Redirect(302, location.String())
	})

	appearancePath := util.AppearancePath
	if "dev" == util.Mode {
		appearancePath = filepath.Join(util.WorkingDir, "appearance")
	}
	siyuan.GET("/appearance/*filepath", func(c *gin.Context) {
		filePath := filepath.Join(appearancePath, strings.TrimPrefix(c.Request.URL.Path, "/appearance/"))
		if strings.HasSuffix(c.Request.URL.Path, "/theme.js") {
			if !gulu.File.IsExist(filePath) {
				// 主题 js 不存在时生成空内容返回
				c.Data(200, "application/x-javascript", nil)
				return
			}
		} else if strings.Contains(c.Request.URL.Path, "/langs/") && strings.HasSuffix(c.Request.URL.Path, ".json") {
			lang := path.Base(c.Request.URL.Path)
			lang = strings.TrimSuffix(lang, ".json")
			if "zh_CN" != lang && "en_US" != lang {
				// 多语言配置缺失项使用对应英文配置项补齐 https://github.com/siyuan-note/siyuan/issues/5322

				enUSFilePath := filepath.Join(appearancePath, "langs", "en_US.json")
				enUSData, err := os.ReadFile(enUSFilePath)
				if nil != err {
					logging.LogErrorf("read en_US.json [%s] failed: %s", enUSFilePath, err)
					util.ReportFileSysFatalError(err)
					return
				}
				enUSMap := map[string]interface{}{}
				if err = gulu.JSON.UnmarshalJSON(enUSData, &enUSMap); nil != err {
					logging.LogErrorf("unmarshal en_US.json [%s] failed: %s", enUSFilePath, err)
					util.ReportFileSysFatalError(err)
					return
				}

				for {
					data, err := os.ReadFile(filePath)
					if nil != err {
						c.JSON(200, enUSMap)
						return
					}

					langMap := map[string]interface{}{}
					if err = gulu.JSON.UnmarshalJSON(data, &langMap); nil != err {
						logging.LogErrorf("unmarshal json [%s] failed: %s", filePath, err)
						c.JSON(200, enUSMap)
						return
					}

					for enUSDataKey, enUSDataValue := range enUSMap {
						if _, ok := langMap[enUSDataKey]; !ok {
							langMap[enUSDataKey] = enUSDataValue
						}
					}
					c.JSON(200, langMap)
					return
				}
			}
		}

		c.File(filePath)
	})

	siyuan.Static("/stage/", filepath.Join(util.WorkingDir, "stage"))
	ginServer.StaticFile("service-worker.js", filepath.Join(util.WorkingDir, "stage", "service-worker.js"))

	siyuan.GET("/check-auth", serveCheckAuth)
}

func serveCheckAuth(c *gin.Context) {
	data, err := os.ReadFile(filepath.Join(util.WorkingDir, "stage/auth.html"))
	if nil != err {
		logging.LogErrorf("load auth page failed: %s", err)
		c.Status(500)
		return
	}

	tpl, err := template.New("auth").Parse(string(data))
	if nil != err {
		logging.LogErrorf("parse auth page failed: %s", err)
		c.Status(500)
		return
	}

	keymapHideWindow := "⌥M"
	if nil != (*model.Conf.Keymap)["general"] {
		switch (*model.Conf.Keymap)["general"].(type) {
		case map[string]interface{}:
			keymapGeneral := (*model.Conf.Keymap)["general"].(map[string]interface{})
			if nil != keymapGeneral["toggleWin"] {
				switch keymapGeneral["toggleWin"].(type) {
				case map[string]interface{}:
					toggleWin := keymapGeneral["toggleWin"].(map[string]interface{})
					if nil != toggleWin["custom"] {
						keymapHideWindow = toggleWin["custom"].(string)
					}
				}
			}
		}
		if "" == keymapHideWindow {
			keymapHideWindow = "⌥M"
		}
	}
	model := map[string]interface{}{
		"l0":                     model.Conf.Language(173),
		"l1":                     model.Conf.Language(174),
		"l2":                     template.HTML(model.Conf.Language(172)),
		"l3":                     model.Conf.Language(175),
		"l4":                     model.Conf.Language(176),
		"l5":                     model.Conf.Language(177),
		"l6":                     model.Conf.Language(178),
		"l7":                     template.HTML(model.Conf.Language(184)),
		"l8":                     model.Conf.Language(95),
		"appearanceMode":         model.Conf.Appearance.Mode,
		"appearanceModeOS":       model.Conf.Appearance.ModeOS,
		"workspace":              filepath.Base(util.WorkspaceDir),
		"workspacePath":          util.WorkspaceDir,
		"keymapGeneralToggleWin": keymapHideWindow,
		"trayMenuLangs":          util.TrayMenuLangs[util.Lang],
		"workspaceDir":           util.WorkspaceDir,
	}
	buf := &bytes.Buffer{}
	if err = tpl.Execute(buf, model); nil != err {
		logging.LogErrorf("execute auth page failed: %s", err)
		c.Status(500)
		return
	}
	data = buf.Bytes()
	c.Data(http.StatusOK, "text/html; charset=utf-8", data)
}

func serveAssets(ginServer *gin.Engine) {
	ginServer.POST("/upload", model.CheckAuth, model.Upload)

	ginServer.GET("/assets/*path", model.CheckAuth, func(context *gin.Context) {
		requestPath := context.Param("path")
		relativePath := path.Join("assets", requestPath)
		p, err := model.GetAssetAbsPath(relativePath)
		if nil != err {
			context.Status(404)
			return
		}
		http.ServeFile(context.Writer, context.Request, p)
		return
	})
	ginServer.GET("/history/*path", model.CheckAuth, func(context *gin.Context) {
		p := filepath.Join(util.HistoryDir, context.Param("path"))
		http.ServeFile(context.Writer, context.Request, p)
		return
	})
}

func serveRepoDiff(ginServer *gin.Engine) {
	ginServer.GET("/repo/diff/*path", model.CheckAuth, func(context *gin.Context) {
		requestPath := context.Param("path")
		p := filepath.Join(util.TempDir, "repo", "diff", requestPath)
		http.ServeFile(context.Writer, context.Request, p)
		return
	})
}

func serveDebug(ginServer *gin.Engine) {
	if "prod" == util.Mode {
		// The production environment will no longer register `/debug/pprof/` https://github.com/siyuan-note/siyuan/issues/10152
		return
	}

	ginServer.GET("/debug/pprof/", gin.WrapF(pprof.Index))
	ginServer.GET("/debug/pprof/allocs", gin.WrapF(pprof.Index))
	ginServer.GET("/debug/pprof/block", gin.WrapF(pprof.Index))
	ginServer.GET("/debug/pprof/goroutine", gin.WrapF(pprof.Index))
	ginServer.GET("/debug/pprof/heap", gin.WrapF(pprof.Index))
	ginServer.GET("/debug/pprof/mutex", gin.WrapF(pprof.Index))
	ginServer.GET("/debug/pprof/threadcreate", gin.WrapF(pprof.Index))
	ginServer.GET("/debug/pprof/cmdline", gin.WrapF(pprof.Cmdline))
	ginServer.GET("/debug/pprof/profile", gin.WrapF(pprof.Profile))
	ginServer.GET("/debug/pprof/symbol", gin.WrapF(pprof.Symbol))
	ginServer.GET("/debug/pprof/trace", gin.WrapF(pprof.Trace))
}

func serveWebSocket(ginServer *gin.Engine) {
	util.WebSocketServer.Config.MaxMessageSize = 1024 * 1024 * 8

	ginServer.GET("/ws", func(c *gin.Context) {
		if err := util.WebSocketServer.HandleRequest(c.Writer, c.Request); nil != err {
			logging.LogErrorf("handle command failed: %s", err)
		}
	})

	util.WebSocketServer.HandlePong(func(session *melody.Session) {
		//logging.LogInfof("pong")
	})

	util.WebSocketServer.HandleConnect(func(s *melody.Session) {
		//logging.LogInfof("ws check auth for [%s]", s.Request.RequestURI)
		authOk := true

		if "" != model.Conf.AccessAuthCode {
			session, err := cookieStore.Get(s.Request, "siyuan")
			if nil != err {
				authOk = false
				logging.LogErrorf("get cookie failed: %s", err)
			} else {
				val := session.Values["data"]
				if nil == val {
					authOk = false
				} else {
					sess := &util.SessionData{}
					err = gulu.JSON.UnmarshalJSON([]byte(val.(string)), sess)
					if nil != err {
						authOk = false
						logging.LogErrorf("unmarshal cookie failed: %s", err)
					} else {
						workspaceSess := util.GetWorkspaceSession(sess)
						authOk = workspaceSess.AccessAuthCode == model.Conf.AccessAuthCode
					}
				}
			}
		}

		if !authOk {
			// 用于授权页保持连接，避免非常驻内存内核自动退出 https://github.com/siyuan-note/insider/issues/1099
			authOk = strings.Contains(s.Request.RequestURI, "/ws?app=siyuan&id=auth")
		}

		if !authOk {
			s.CloseWithMsg([]byte("  unauthenticated"))
			logging.LogWarnf("closed an unauthenticated session [%s]", util.GetRemoteAddr(s.Request))
			return
		}

		util.AddPushChan(s)
		//sessionId, _ := s.Get("id")
		//logging.LogInfof("ws [%s] connected", sessionId)
	})

	util.WebSocketServer.HandleDisconnect(func(s *melody.Session) {
		util.RemovePushChan(s)
		//sessionId, _ := s.Get("id")
		//logging.LogInfof("ws [%s] disconnected", sessionId)
	})

	util.WebSocketServer.HandleError(func(s *melody.Session, err error) {
		//sessionId, _ := s.Get("id")
		//logging.LogWarnf("ws [%s] failed: %s", sessionId, err)
	})

	util.WebSocketServer.HandleClose(func(s *melody.Session, i int, str string) error {
		//sessionId, _ := s.Get("id")
		//logging.LogDebugf("ws [%s] closed: %v, %v", sessionId, i, str)
		return nil
	})

	util.WebSocketServer.HandleMessage(func(s *melody.Session, msg []byte) {
		start := time.Now()
		logging.LogTracef("request [%s]", shortReqMsg(msg))
		request := map[string]interface{}{}
		if err := gulu.JSON.UnmarshalJSON(msg, &request); nil != err {
			result := util.NewResult()
			result.Code = -1
			result.Msg = "Bad Request"
			responseData, _ := gulu.JSON.MarshalJSON(result)
			s.Write(responseData)
			return
		}

		if _, ok := s.Get("app"); !ok {
			result := util.NewResult()
			result.Code = -1
			result.Msg = "Bad Request"
			s.Write(result.Bytes())
			return
		}

		cmdStr := request["cmd"].(string)
		cmdId := request["reqId"].(float64)
		param := request["param"].(map[string]interface{})
		command := cmd.NewCommand(cmdStr, cmdId, param, s)
		if nil == command {
			result := util.NewResult()
			result.Code = -1
			result.Msg = "can not find command [" + cmdStr + "]"
			s.Write(result.Bytes())
			return
		}
		if util.ReadOnly && !command.IsRead() {
			result := util.NewResult()
			result.Code = -1
			result.Msg = model.Conf.Language(34)
			s.Write(result.Bytes())
			return
		}

		end := time.Now()
		logging.LogTracef("parse cmd [%s] consumed [%d]ms", command.Name(), end.Sub(start).Milliseconds())

		cmd.Exec(command)
	})
}

func shortReqMsg(msg []byte) []byte {
	s := gulu.Str.FromBytes(msg)
	max := 128
	if len(s) > max {
		count := 0
		for i := range s {
			count++
			if count > max {
				return gulu.Str.ToBytes(s[:i] + "...")
			}
		}
	}
	return msg
}

func corsMiddleware() gin.HandlerFunc {
	return func(c *gin.Context) {

		c.Header("Access-Control-Allow-Origin", "*")
		c.Header("Access-Control-Allow-Credentials", "true")
		c.Header("Access-Control-Allow-Headers", "origin, Content-Length, Content-Type, Authorization")
		c.Header("Access-Control-Allow-Methods", "GET, POST, PUT, PATCH, DELETE, HEAD, OPTIONS")
		c.Header("Access-Control-Allow-Private-Network", "true")

		if c.Request.Method == "OPTIONS" {
			c.Header("Access-Control-Max-Age", "600")
			c.AbortWithStatus(204)
			return
		}

		c.Next()
	}
}
=======
// SiYuan - Refactor your thinking
// Copyright (c) 2020-present, b3log.org
//
// This program is free software: you can redistribute it and/or modify
// it under the terms of the GNU Affero General Public License as published by
// the Free Software Foundation, either version 3 of the License, or
// (at your option) any later version.
//
// This program is distributed in the hope that it will be useful,
// but WITHOUT ANY WARRANTY; without even the implied warranty of
// MERCHANTABILITY or FITNESS FOR A PARTICULAR PURPOSE.  See the
// GNU Affero General Public License for more details.
//
// You should have received a copy of the GNU Affero General Public License
// along with this program.  If not, see <https://www.gnu.org/licenses/>.

package server

import (
	"bytes"
	"fmt"
	"html/template"
	"mime"
	"net"
	"net/http"
	"net/http/pprof"
	"net/url"
	"os"
	"path"
	"path/filepath"
	"strings"
	"time"

	"github.com/88250/gulu"
	"github.com/gin-contrib/gzip"
	"github.com/gin-contrib/sessions"
	"github.com/gin-contrib/sessions/cookie"
	"github.com/gin-gonic/gin"
	"github.com/mssola/useragent"
	"github.com/olahol/melody"
	"github.com/siyuan-note/logging"
	"github.com/siyuan-note/siyuan/kernel/api"
	"github.com/siyuan-note/siyuan/kernel/cmd"
	"github.com/siyuan-note/siyuan/kernel/model"
	"github.com/siyuan-note/siyuan/kernel/server/proxy"
	"github.com/siyuan-note/siyuan/kernel/util"
)

var (
	cookieStore = cookie.NewStore([]byte("ATN51UlxVq1Gcvdf"))
)

func Serve(fastMode bool) {
	gin.SetMode(gin.ReleaseMode)
	ginServer := gin.New()
	ginServer.UseH2C = true
	ginServer.MaxMultipartMemory = 1024 * 1024 * 32 // 插入较大的资源文件时内存占用较大 https://github.com/siyuan-note/siyuan/issues/5023
	ginServer.Use(
		model.ControlConcurrency, // 请求串行化 Concurrency control when requesting the kernel API https://github.com/siyuan-note/siyuan/issues/9939
		model.Timing,
		model.Recover,
		corsMiddleware(), // 后端服务支持 CORS 预检请求验证 https://github.com/siyuan-note/siyuan/pull/5593
		jwtMiddleware,    // 解析 JWT https://github.com/siyuan-note/siyuan/issues/11364
		gzip.Gzip(gzip.DefaultCompression, gzip.WithExcludedExtensions([]string{".pdf", ".mp3", ".wav", ".ogg", ".mov", ".weba", ".mkv", ".mp4", ".webm"})),
	)

	cookieStore.Options(sessions.Options{
		Path:   "/",
		Secure: util.SSL,
		//MaxAge:   60 * 60 * 24 * 7, // 默认是 Session
		HttpOnly: true,
	})
	ginServer.Use(sessions.Sessions("siyuan", cookieStore))

	serveDebug(ginServer)
	serveAssets(ginServer)
	serveAppearance(ginServer)
	serveWebSocket(ginServer)
	serveExport(ginServer)
	serveWidgets(ginServer)
	servePlugins(ginServer)
	serveEmojis(ginServer)
	serveTemplates(ginServer)
	servePublic(ginServer)
	serveSnippets(ginServer)
	serveRepoDiff(ginServer)
	serveCheckAuth(ginServer)
	serveFixedStaticFiles(ginServer)
	api.ServeAPI(ginServer)

	var host string
	if model.Conf.System.NetworkServe || util.ContainerDocker == util.Container {
		host = "0.0.0.0"
	} else {
		host = "127.0.0.1"
	}

	ln, err := net.Listen("tcp", host+":"+util.ServerPort)
	if nil != err {
		if !fastMode {
			logging.LogErrorf("boot kernel failed: %s", err)
			os.Exit(logging.ExitCodeUnavailablePort)
		}

		// fast 模式下启动失败则直接返回
		return
	}

	_, port, err := net.SplitHostPort(ln.Addr().String())
	if nil != err {
		if !fastMode {
			logging.LogErrorf("boot kernel failed: %s", err)
			os.Exit(logging.ExitCodeUnavailablePort)
		}
	}
	util.ServerPort = port

	util.ServerURL, err = url.Parse("http://127.0.0.1:" + port)
	if err != nil {
		logging.LogErrorf("parse server url failed: %s", err)
	}

	pid := fmt.Sprintf("%d", os.Getpid())
	if !fastMode {
		rewritePortJSON(pid, port)
	}
	logging.LogInfof("kernel [pid=%s] http server [%s] is booting", pid, host+":"+port)
	util.HttpServing = true

	go util.HookUILoaded()

	go func() {
		time.Sleep(1 * time.Second)
		go proxy.InitFixedPortService(host)
		go proxy.InitPublishService()
		// 反代服务器启动失败不影响核心服务器启动
	}()

	if err = http.Serve(ln, ginServer.Handler()); nil != err {
		if !fastMode {
			logging.LogErrorf("boot kernel failed: %s", err)
			os.Exit(logging.ExitCodeUnavailablePort)
		}
	}
}

func rewritePortJSON(pid, port string) {
	portJSON := filepath.Join(util.HomeDir, ".config", "siyuan", "port.json")
	pidPorts := map[string]string{}
	var data []byte
	var err error

	if gulu.File.IsExist(portJSON) {
		data, err = os.ReadFile(portJSON)
		if nil != err {
			logging.LogWarnf("read port.json failed: %s", err)
		} else {
			if err = gulu.JSON.UnmarshalJSON(data, &pidPorts); nil != err {
				logging.LogWarnf("unmarshal port.json failed: %s", err)
			}
		}
	}

	pidPorts[pid] = port
	if data, err = gulu.JSON.MarshalIndentJSON(pidPorts, "", "  "); nil != err {
		logging.LogWarnf("marshal port.json failed: %s", err)
	} else {
		if err = os.WriteFile(portJSON, data, 0644); nil != err {
			logging.LogWarnf("write port.json failed: %s", err)
		}
	}
}

func serveExport(ginServer *gin.Engine) {
	ginServer.Static("/export/", filepath.Join(util.TempDir, "export"))
}

func serveWidgets(ginServer *gin.Engine) {
	ginServer.Static("/widgets/", filepath.Join(util.DataDir, "widgets"))
}

func servePlugins(ginServer *gin.Engine) {
	ginServer.Static("/plugins/", filepath.Join(util.DataDir, "plugins"))
}

func serveEmojis(ginServer *gin.Engine) {
	ginServer.Static("/emojis/", filepath.Join(util.DataDir, "emojis"))
}

func serveTemplates(ginServer *gin.Engine) {
	ginServer.Static("/templates/", filepath.Join(util.DataDir, "templates"))
}

func servePublic(ginServer *gin.Engine) {
	// Support directly access `data/public/*` contents via URL link https://github.com/siyuan-note/siyuan/issues/8593
	ginServer.Static("/public/", filepath.Join(util.DataDir, "public"))
}

func serveSnippets(ginServer *gin.Engine) {
	ginServer.Handle("GET", "/snippets/*filepath", func(c *gin.Context) {
		filePath := strings.TrimPrefix(c.Request.URL.Path, "/snippets/")
		ext := filepath.Ext(filePath)
		name := strings.TrimSuffix(filePath, ext)
		confSnippets, err := model.LoadSnippets()
		if nil != err {
			logging.LogErrorf("load snippets failed: %s", err)
			c.Status(http.StatusNotFound)
			return
		}

		for _, s := range confSnippets {
			if s.Name == name && ("" != ext && s.Type == ext[1:]) {
				c.Header("Content-Type", mime.TypeByExtension(ext))
				c.String(http.StatusOK, s.Content)
				return
			}
		}

		// 没有在配置文件中命中时在文件系统上查找
		filePath = filepath.Join(util.SnippetsPath, filePath)
		c.File(filePath)
	})
}

func serveAppearance(ginServer *gin.Engine) {
	siyuan := ginServer.Group("", model.CheckAuth)

	siyuan.Handle("GET", "/", func(c *gin.Context) {
		userAgentHeader := c.GetHeader("User-Agent")
		logging.LogInfof("serving [/] for user-agent [%s]", userAgentHeader)

		// Carry query parameters when redirecting
		location := url.URL{}
		queryParams := c.Request.URL.Query()
		queryParams.Set("r", gulu.Rand.String(7))
		location.RawQuery = queryParams.Encode()

		if strings.Contains(userAgentHeader, "Electron") {
			location.Path = "/stage/build/app/"
		} else if strings.Contains(userAgentHeader, "Pad") ||
			(strings.ContainsAny(userAgentHeader, "Android") && !strings.Contains(userAgentHeader, "Mobile")) {
			// Improve detecting Pad device, treat it as desktop device https://github.com/siyuan-note/siyuan/issues/8435 https://github.com/siyuan-note/siyuan/issues/8497
			location.Path = "/stage/build/desktop/"
		} else {
			if idx := strings.Index(userAgentHeader, "Mozilla/"); 0 < idx {
				userAgentHeader = userAgentHeader[idx:]
			}
			ua := useragent.New(userAgentHeader)
			if ua.Mobile() {
				location.Path = "/stage/build/mobile/"
			} else {
				location.Path = "/stage/build/desktop/"
			}
		}

		c.Redirect(302, location.String())
	})

	appearancePath := util.AppearancePath
	if "dev" == util.Mode {
		appearancePath = filepath.Join(util.WorkingDir, "appearance")
	}
	siyuan.GET("/appearance/*filepath", func(c *gin.Context) {
		filePath := filepath.Join(appearancePath, strings.TrimPrefix(c.Request.URL.Path, "/appearance/"))
		if strings.HasSuffix(c.Request.URL.Path, "/theme.js") {
			if !gulu.File.IsExist(filePath) {
				// 主题 js 不存在时生成空内容返回
				c.Data(200, "application/x-javascript", nil)
				return
			}
		} else if strings.Contains(c.Request.URL.Path, "/langs/") && strings.HasSuffix(c.Request.URL.Path, ".json") {
			lang := path.Base(c.Request.URL.Path)
			lang = strings.TrimSuffix(lang, ".json")
			if "zh_CN" != lang && "en_US" != lang {
				// 多语言配置缺失项使用对应英文配置项补齐 https://github.com/siyuan-note/siyuan/issues/5322

				enUSFilePath := filepath.Join(appearancePath, "langs", "en_US.json")
				enUSData, err := os.ReadFile(enUSFilePath)
				if nil != err {
					logging.LogErrorf("read en_US.json [%s] failed: %s", enUSFilePath, err)
					util.ReportFileSysFatalError(err)
					return
				}
				enUSMap := map[string]interface{}{}
				if err = gulu.JSON.UnmarshalJSON(enUSData, &enUSMap); nil != err {
					logging.LogErrorf("unmarshal en_US.json [%s] failed: %s", enUSFilePath, err)
					util.ReportFileSysFatalError(err)
					return
				}

				for {
					data, err := os.ReadFile(filePath)
					if nil != err {
						c.JSON(200, enUSMap)
						return
					}

					langMap := map[string]interface{}{}
					if err = gulu.JSON.UnmarshalJSON(data, &langMap); nil != err {
						logging.LogErrorf("unmarshal json [%s] failed: %s", filePath, err)
						c.JSON(200, enUSMap)
						return
					}

					for enUSDataKey, enUSDataValue := range enUSMap {
						if _, ok := langMap[enUSDataKey]; !ok {
							langMap[enUSDataKey] = enUSDataValue
						}
					}
					c.JSON(200, langMap)
					return
				}
			}
		}

		c.File(filePath)
	})

	siyuan.Static("/stage/", filepath.Join(util.WorkingDir, "stage"))
}

func serveCheckAuth(ginServer *gin.Engine) {
	ginServer.GET("/check-auth", serveAuthPage)
}

func serveAuthPage(c *gin.Context) {
	data, err := os.ReadFile(filepath.Join(util.WorkingDir, "stage/auth.html"))
	if nil != err {
		logging.LogErrorf("load auth page failed: %s", err)
		c.Status(500)
		return
	}

	tpl, err := template.New("auth").Parse(string(data))
	if nil != err {
		logging.LogErrorf("parse auth page failed: %s", err)
		c.Status(500)
		return
	}

	keymapHideWindow := "⌥M"
	if nil != (*model.Conf.Keymap)["general"] {
		switch (*model.Conf.Keymap)["general"].(type) {
		case map[string]interface{}:
			keymapGeneral := (*model.Conf.Keymap)["general"].(map[string]interface{})
			if nil != keymapGeneral["toggleWin"] {
				switch keymapGeneral["toggleWin"].(type) {
				case map[string]interface{}:
					toggleWin := keymapGeneral["toggleWin"].(map[string]interface{})
					if nil != toggleWin["custom"] {
						keymapHideWindow = toggleWin["custom"].(string)
					}
				}
			}
		}
		if "" == keymapHideWindow {
			keymapHideWindow = "⌥M"
		}
	}
	model := map[string]interface{}{
		"l0":                     model.Conf.Language(173),
		"l1":                     model.Conf.Language(174),
		"l2":                     template.HTML(model.Conf.Language(172)),
		"l3":                     model.Conf.Language(175),
		"l4":                     model.Conf.Language(176),
		"l5":                     model.Conf.Language(177),
		"l6":                     model.Conf.Language(178),
		"l7":                     template.HTML(model.Conf.Language(184)),
		"l8":                     model.Conf.Language(95),
		"appearanceMode":         model.Conf.Appearance.Mode,
		"appearanceModeOS":       model.Conf.Appearance.ModeOS,
		"workspace":              filepath.Base(util.WorkspaceDir),
		"workspacePath":          util.WorkspaceDir,
		"keymapGeneralToggleWin": keymapHideWindow,
		"trayMenuLangs":          util.TrayMenuLangs[util.Lang],
		"workspaceDir":           util.WorkspaceDir,
	}
	buf := &bytes.Buffer{}
	if err = tpl.Execute(buf, model); nil != err {
		logging.LogErrorf("execute auth page failed: %s", err)
		c.Status(500)
		return
	}
	data = buf.Bytes()
	c.Data(http.StatusOK, "text/html; charset=utf-8", data)
}

func serveAssets(ginServer *gin.Engine) {
	ginServer.POST("/upload", model.CheckAuth, model.CheckAdminRole, model.CheckReadonly, model.Upload)

	ginServer.GET("/assets/*path", model.CheckAuth, func(context *gin.Context) {
		requestPath := context.Param("path")
		relativePath := path.Join("assets", requestPath)
		p, err := model.GetAssetAbsPath(relativePath)
		if nil != err {
			context.Status(http.StatusNotFound)
			return
		}
		http.ServeFile(context.Writer, context.Request, p)
		return
	})
	ginServer.GET("/history/*path", model.CheckAuth, model.CheckAdminRole, func(context *gin.Context) {
		p := filepath.Join(util.HistoryDir, context.Param("path"))
		http.ServeFile(context.Writer, context.Request, p)
		return
	})
}

func serveRepoDiff(ginServer *gin.Engine) {
	ginServer.GET("/repo/diff/*path", model.CheckAuth, model.CheckAdminRole, func(context *gin.Context) {
		requestPath := context.Param("path")
		p := filepath.Join(util.TempDir, "repo", "diff", requestPath)
		http.ServeFile(context.Writer, context.Request, p)
		return
	})
}

func serveDebug(ginServer *gin.Engine) {
	if "prod" == util.Mode {
		// The production environment will no longer register `/debug/pprof/` https://github.com/siyuan-note/siyuan/issues/10152
		return
	}

	ginServer.GET("/debug/pprof/", gin.WrapF(pprof.Index))
	ginServer.GET("/debug/pprof/allocs", gin.WrapF(pprof.Index))
	ginServer.GET("/debug/pprof/block", gin.WrapF(pprof.Index))
	ginServer.GET("/debug/pprof/goroutine", gin.WrapF(pprof.Index))
	ginServer.GET("/debug/pprof/heap", gin.WrapF(pprof.Index))
	ginServer.GET("/debug/pprof/mutex", gin.WrapF(pprof.Index))
	ginServer.GET("/debug/pprof/threadcreate", gin.WrapF(pprof.Index))
	ginServer.GET("/debug/pprof/cmdline", gin.WrapF(pprof.Cmdline))
	ginServer.GET("/debug/pprof/profile", gin.WrapF(pprof.Profile))
	ginServer.GET("/debug/pprof/symbol", gin.WrapF(pprof.Symbol))
	ginServer.GET("/debug/pprof/trace", gin.WrapF(pprof.Trace))
}

func serveWebSocket(ginServer *gin.Engine) {
	util.WebSocketServer.Config.MaxMessageSize = 1024 * 1024 * 8

	ginServer.GET("/ws", func(c *gin.Context) {
		if err := util.WebSocketServer.HandleRequest(c.Writer, c.Request); nil != err {
			logging.LogErrorf("handle command failed: %s", err)
		}
	})

	util.WebSocketServer.HandlePong(func(session *melody.Session) {
		//logging.LogInfof("pong")
	})

	util.WebSocketServer.HandleConnect(func(s *melody.Session) {
		//logging.LogInfof("ws check auth for [%s]", s.Request.RequestURI)
		authOk := true

		if "" != model.Conf.AccessAuthCode {
			session, err := cookieStore.Get(s.Request, "siyuan")
			if nil != err {
				authOk = false
				logging.LogErrorf("get cookie failed: %s", err)
			} else {
				val := session.Values["data"]
				if nil == val {
					authOk = false
				} else {
					sess := &util.SessionData{}
					err = gulu.JSON.UnmarshalJSON([]byte(val.(string)), sess)
					if nil != err {
						authOk = false
						logging.LogErrorf("unmarshal cookie failed: %s", err)
					} else {
						workspaceSess := util.GetWorkspaceSession(sess)
						authOk = workspaceSess.AccessAuthCode == model.Conf.AccessAuthCode
					}
				}
			}
		}

		// REF: https://github.com/siyuan-note/siyuan/issues/11364
		if !authOk {
			if token := model.ParseXAuthToken(s.Request); token != nil {
				authOk = token.Valid && model.IsValidRole(model.GetClaimRole(model.GetTokenClaims(token)), []model.Role{
					model.RoleAdministrator,
					model.RoleEditor,
					model.RoleReader,
				})
			}
		}

		if !authOk {
			// 用于授权页保持连接，避免非常驻内存内核自动退出 https://github.com/siyuan-note/insider/issues/1099
			authOk = strings.Contains(s.Request.RequestURI, "/ws?app=siyuan&id=auth")
		}

		if !authOk {
			s.CloseWithMsg([]byte("  unauthenticated"))
			logging.LogWarnf("closed an unauthenticated session [%s]", util.GetRemoteAddr(s.Request))
			return
		}

		util.AddPushChan(s)
		//sessionId, _ := s.Get("id")
		//logging.LogInfof("ws [%s] connected", sessionId)
	})

	util.WebSocketServer.HandleDisconnect(func(s *melody.Session) {
		util.RemovePushChan(s)
		//sessionId, _ := s.Get("id")
		//logging.LogInfof("ws [%s] disconnected", sessionId)
	})

	util.WebSocketServer.HandleError(func(s *melody.Session, err error) {
		//sessionId, _ := s.Get("id")
		//logging.LogWarnf("ws [%s] failed: %s", sessionId, err)
	})

	util.WebSocketServer.HandleClose(func(s *melody.Session, i int, str string) error {
		//sessionId, _ := s.Get("id")
		//logging.LogDebugf("ws [%s] closed: %v, %v", sessionId, i, str)
		return nil
	})

	util.WebSocketServer.HandleMessage(func(s *melody.Session, msg []byte) {
		start := time.Now()
		logging.LogTracef("request [%s]", shortReqMsg(msg))
		request := map[string]interface{}{}
		if err := gulu.JSON.UnmarshalJSON(msg, &request); nil != err {
			result := util.NewResult()
			result.Code = -1
			result.Msg = "Bad Request"
			responseData, _ := gulu.JSON.MarshalJSON(result)
			s.Write(responseData)
			return
		}

		if _, ok := s.Get("app"); !ok {
			result := util.NewResult()
			result.Code = -1
			result.Msg = "Bad Request"
			s.Write(result.Bytes())
			return
		}

		cmdStr := request["cmd"].(string)
		cmdId := request["reqId"].(float64)
		param := request["param"].(map[string]interface{})
		command := cmd.NewCommand(cmdStr, cmdId, param, s)
		if nil == command {
			result := util.NewResult()
			result.Code = -1
			result.Msg = "can not find command [" + cmdStr + "]"
			s.Write(result.Bytes())
			return
		}
		if !command.IsRead() {
			readonly := util.ReadOnly
			if !readonly {
				if token := model.ParseXAuthToken(s.Request); token != nil {
					readonly = token.Valid && model.IsValidRole(model.GetClaimRole(model.GetTokenClaims(token)), []model.Role{
						model.RoleReader,
						model.RoleVisitor,
					})
				}
			}

			if readonly {
				result := util.NewResult()
				result.Code = -1
				result.Msg = model.Conf.Language(34)
				s.Write(result.Bytes())
				return
			}
		}

		end := time.Now()
		logging.LogTracef("parse cmd [%s] consumed [%d]ms", command.Name(), end.Sub(start).Milliseconds())

		cmd.Exec(command)
	})
}

func shortReqMsg(msg []byte) []byte {
	s := gulu.Str.FromBytes(msg)
	max := 128
	if len(s) > max {
		count := 0
		for i := range s {
			count++
			if count > max {
				return gulu.Str.ToBytes(s[:i] + "...")
			}
		}
	}
	return msg
}

func corsMiddleware() gin.HandlerFunc {
	return func(c *gin.Context) {

		c.Header("Access-Control-Allow-Origin", "*")
		c.Header("Access-Control-Allow-Credentials", "true")
		c.Header("Access-Control-Allow-Headers", "origin, Content-Length, Content-Type, Authorization")
		c.Header("Access-Control-Allow-Methods", "GET, POST, PUT, PATCH, DELETE, HEAD, OPTIONS")
		c.Header("Access-Control-Allow-Private-Network", "true")

		if c.Request.Method == "OPTIONS" {
			c.Header("Access-Control-Max-Age", "600")
			c.AbortWithStatus(204)
			return
		}

		c.Next()
	}
}

// jwtMiddleware is a middleware to check jwt token
// REF: https://github.com/siyuan-note/siyuan/issues/11364
func jwtMiddleware(c *gin.Context) {
	if token := model.ParseXAuthToken(c.Request); token != nil {
		// c.Request.Header.Del(model.XAuthTokenKey)
		if token.Valid {
			claims := model.GetTokenClaims(token)
			c.Set(model.ClaimsContextKey, claims)
			c.Set(model.RoleContextKey, model.GetClaimRole(claims))
			c.Next()
			return
		}
	}
	c.Set(model.RoleContextKey, model.RoleVisitor)
	c.Next()
	return
}

func serveFixedStaticFiles(ginServer *gin.Engine) {
	ginServer.StaticFile("favicon.ico", filepath.Join(util.WorkingDir, "stage", "icon.png"))

	ginServer.StaticFile("manifest.json", filepath.Join(util.WorkingDir, "stage", "manifest.webmanifest"))
	ginServer.StaticFile("manifest.webmanifest", filepath.Join(util.WorkingDir, "stage", "manifest.webmanifest"))

	ginServer.StaticFile("service-worker.js", filepath.Join(util.WorkingDir, "stage", "service-worker.js"))
}
>>>>>>> 19dd3870
<|MERGE_RESOLUTION|>--- conflicted
+++ resolved
@@ -1,4 +1,3 @@
-<<<<<<< HEAD
 // SiYuan - Refactor your thinking
 // Copyright (c) 2020-present, b3log.org
 //
@@ -21,9 +20,9 @@
 	"bytes"
 	"fmt"
 	"html/template"
+	"mime"
 	"net"
 	"net/http"
-	"net/http/httputil"
 	"net/http/pprof"
 	"net/url"
 	"os"
@@ -43,10 +42,13 @@
 	"github.com/siyuan-note/siyuan/kernel/api"
 	"github.com/siyuan-note/siyuan/kernel/cmd"
 	"github.com/siyuan-note/siyuan/kernel/model"
+	"github.com/siyuan-note/siyuan/kernel/server/proxy"
 	"github.com/siyuan-note/siyuan/kernel/util"
 )
 
-var cookieStore = cookie.NewStore([]byte("ATN51UlxVq1Gcvdf"))
+var (
+	cookieStore = cookie.NewStore([]byte("ATN51UlxVq1Gcvdf"))
+)
 
 func Serve(fastMode bool) {
 	gin.SetMode(gin.ReleaseMode)
@@ -58,6 +60,7 @@
 		model.Timing,
 		model.Recover,
 		corsMiddleware(), // 后端服务支持 CORS 预检请求验证 https://github.com/siyuan-note/siyuan/pull/5593
+		jwtMiddleware,    // 解析 JWT https://github.com/siyuan-note/siyuan/issues/11364
 		gzip.Gzip(gzip.DefaultCompression, gzip.WithExcludedExtensions([]string{".pdf", ".mp3", ".wav", ".ogg", ".mov", ".weba", ".mkv", ".mp4", ".webm"})),
 	)
 
@@ -79,7 +82,10 @@
 	serveEmojis(ginServer)
 	serveTemplates(ginServer)
 	servePublic(ginServer)
+	serveSnippets(ginServer)
 	serveRepoDiff(ginServer)
+	serveCheckAuth(ginServer)
+	serveFixedStaticFiles(ginServer)
 	api.ServeAPI(ginServer)
 
 	var host string
@@ -109,33 +115,26 @@
 	}
 	util.ServerPort = port
 
+	util.ServerURL, err = url.Parse("http://127.0.0.1:" + port)
+	if err != nil {
+		logging.LogErrorf("parse server url failed: %s", err)
+	}
+
 	pid := fmt.Sprintf("%d", os.Getpid())
 	if !fastMode {
 		rewritePortJSON(pid, port)
 	}
-
 	logging.LogInfof("kernel [pid=%s] http server [%s] is booting", pid, host+":"+port)
 	util.HttpServing = true
 
+	go util.HookUILoaded()
+
 	go func() {
 		time.Sleep(1 * time.Second)
-		if util.FixedPort != port {
-			if isPortOpen(util.FixedPort) {
-				return
-			}
-
-			// 启动一个 58131 端口的反向代理服务器，这样浏览器扩展才能直接使用 127.0.0.1:58131，不用配置端口
-			serverURL, _ := url.Parse("http://127.0.0.1:" + port)
-			proxy := httputil.NewSingleHostReverseProxy(serverURL)
-			logging.LogInfof("reverse proxy server [%s] is booting", host+":"+util.FixedPort)
-			if proxyErr := http.ListenAndServe(host+":"+util.FixedPort, proxy); nil != proxyErr {
-				logging.LogWarnf("boot reverse proxy server [%s] failed: %s", serverURL, proxyErr)
-			}
-			// 反代服务器启动失败不影响核心服务器启动
-		}
+		go proxy.InitFixedPortService(host)
+		go proxy.InitPublishService()
+		// 反代服务器启动失败不影响核心服务器启动
 	}()
-
-	go util.HookUILoaded()
 
 	if err = http.Serve(ln, ginServer.Handler()); nil != err {
 		if !fastMode {
@@ -197,11 +196,33 @@
 	ginServer.Static("/public/", filepath.Join(util.DataDir, "public"))
 }
 
+func serveSnippets(ginServer *gin.Engine) {
+	ginServer.Handle("GET", "/snippets/*filepath", func(c *gin.Context) {
+		filePath := strings.TrimPrefix(c.Request.URL.Path, "/snippets/")
+		ext := filepath.Ext(filePath)
+		name := strings.TrimSuffix(filePath, ext)
+		confSnippets, err := model.LoadSnippets()
+		if nil != err {
+			logging.LogErrorf("load snippets failed: %s", err)
+			c.Status(http.StatusNotFound)
+			return
+		}
+
+		for _, s := range confSnippets {
+			if s.Name == name && ("" != ext && s.Type == ext[1:]) {
+				c.Header("Content-Type", mime.TypeByExtension(ext))
+				c.String(http.StatusOK, s.Content)
+				return
+			}
+		}
+
+		// 没有在配置文件中命中时在文件系统上查找
+		filePath = filepath.Join(util.SnippetsPath, filePath)
+		c.File(filePath)
+	})
+}
+
 func serveAppearance(ginServer *gin.Engine) {
-	ginServer.StaticFile("favicon.ico", filepath.Join(util.WorkingDir, "stage", "icon.png"))
-	ginServer.StaticFile("manifest.json", filepath.Join(util.WorkingDir, "stage", "manifest.webmanifest"))
-	ginServer.StaticFile("manifest.webmanifest", filepath.Join(util.WorkingDir, "stage", "manifest.webmanifest"))
-
 	siyuan := ginServer.Group("", model.CheckAuth)
 
 	siyuan.Handle("GET", "/", func(c *gin.Context) {
@@ -298,12 +319,13 @@
 	})
 
 	siyuan.Static("/stage/", filepath.Join(util.WorkingDir, "stage"))
-	ginServer.StaticFile("service-worker.js", filepath.Join(util.WorkingDir, "stage", "service-worker.js"))
-
-	siyuan.GET("/check-auth", serveCheckAuth)
-}
-
-func serveCheckAuth(c *gin.Context) {
+}
+
+func serveCheckAuth(ginServer *gin.Engine) {
+	ginServer.GET("/check-auth", serveAuthPage)
+}
+
+func serveAuthPage(c *gin.Context) {
 	data, err := os.ReadFile(filepath.Join(util.WorkingDir, "stage/auth.html"))
 	if nil != err {
 		logging.LogErrorf("load auth page failed: %s", err)
@@ -366,20 +388,20 @@
 }
 
 func serveAssets(ginServer *gin.Engine) {
-	ginServer.POST("/upload", model.CheckAuth, model.Upload)
+	ginServer.POST("/upload", model.CheckAuth, model.CheckAdminRole, model.CheckReadonly, model.Upload)
 
 	ginServer.GET("/assets/*path", model.CheckAuth, func(context *gin.Context) {
 		requestPath := context.Param("path")
 		relativePath := path.Join("assets", requestPath)
 		p, err := model.GetAssetAbsPath(relativePath)
 		if nil != err {
-			context.Status(404)
+			context.Status(http.StatusNotFound)
 			return
 		}
 		http.ServeFile(context.Writer, context.Request, p)
 		return
 	})
-	ginServer.GET("/history/*path", model.CheckAuth, func(context *gin.Context) {
+	ginServer.GET("/history/*path", model.CheckAuth, model.CheckAdminRole, func(context *gin.Context) {
 		p := filepath.Join(util.HistoryDir, context.Param("path"))
 		http.ServeFile(context.Writer, context.Request, p)
 		return
@@ -387,7 +409,7 @@
 }
 
 func serveRepoDiff(ginServer *gin.Engine) {
-	ginServer.GET("/repo/diff/*path", model.CheckAuth, func(context *gin.Context) {
+	ginServer.GET("/repo/diff/*path", model.CheckAuth, model.CheckAdminRole, func(context *gin.Context) {
 		requestPath := context.Param("path")
 		p := filepath.Join(util.TempDir, "repo", "diff", requestPath)
 		http.ServeFile(context.Writer, context.Request, p)
@@ -454,6 +476,17 @@
 			}
 		}
 
+		// REF: https://github.com/siyuan-note/siyuan/issues/11364
+		if !authOk {
+			if token := model.ParseXAuthToken(s.Request); token != nil {
+				authOk = token.Valid && model.IsValidRole(model.GetClaimRole(model.GetTokenClaims(token)), []model.Role{
+					model.RoleAdministrator,
+					model.RoleEditor,
+					model.RoleReader,
+				})
+			}
+		}
+
 		if !authOk {
 			// 用于授权页保持连接，避免非常驻内存内核自动退出 https://github.com/siyuan-note/insider/issues/1099
 			authOk = strings.Contains(s.Request.RequestURI, "/ws?app=siyuan&id=auth")
@@ -519,607 +552,6 @@
 			s.Write(result.Bytes())
 			return
 		}
-		if util.ReadOnly && !command.IsRead() {
-			result := util.NewResult()
-			result.Code = -1
-			result.Msg = model.Conf.Language(34)
-			s.Write(result.Bytes())
-			return
-		}
-
-		end := time.Now()
-		logging.LogTracef("parse cmd [%s] consumed [%d]ms", command.Name(), end.Sub(start).Milliseconds())
-
-		cmd.Exec(command)
-	})
-}
-
-func shortReqMsg(msg []byte) []byte {
-	s := gulu.Str.FromBytes(msg)
-	max := 128
-	if len(s) > max {
-		count := 0
-		for i := range s {
-			count++
-			if count > max {
-				return gulu.Str.ToBytes(s[:i] + "...")
-			}
-		}
-	}
-	return msg
-}
-
-func corsMiddleware() gin.HandlerFunc {
-	return func(c *gin.Context) {
-
-		c.Header("Access-Control-Allow-Origin", "*")
-		c.Header("Access-Control-Allow-Credentials", "true")
-		c.Header("Access-Control-Allow-Headers", "origin, Content-Length, Content-Type, Authorization")
-		c.Header("Access-Control-Allow-Methods", "GET, POST, PUT, PATCH, DELETE, HEAD, OPTIONS")
-		c.Header("Access-Control-Allow-Private-Network", "true")
-
-		if c.Request.Method == "OPTIONS" {
-			c.Header("Access-Control-Max-Age", "600")
-			c.AbortWithStatus(204)
-			return
-		}
-
-		c.Next()
-	}
-}
-=======
-// SiYuan - Refactor your thinking
-// Copyright (c) 2020-present, b3log.org
-//
-// This program is free software: you can redistribute it and/or modify
-// it under the terms of the GNU Affero General Public License as published by
-// the Free Software Foundation, either version 3 of the License, or
-// (at your option) any later version.
-//
-// This program is distributed in the hope that it will be useful,
-// but WITHOUT ANY WARRANTY; without even the implied warranty of
-// MERCHANTABILITY or FITNESS FOR A PARTICULAR PURPOSE.  See the
-// GNU Affero General Public License for more details.
-//
-// You should have received a copy of the GNU Affero General Public License
-// along with this program.  If not, see <https://www.gnu.org/licenses/>.
-
-package server
-
-import (
-	"bytes"
-	"fmt"
-	"html/template"
-	"mime"
-	"net"
-	"net/http"
-	"net/http/pprof"
-	"net/url"
-	"os"
-	"path"
-	"path/filepath"
-	"strings"
-	"time"
-
-	"github.com/88250/gulu"
-	"github.com/gin-contrib/gzip"
-	"github.com/gin-contrib/sessions"
-	"github.com/gin-contrib/sessions/cookie"
-	"github.com/gin-gonic/gin"
-	"github.com/mssola/useragent"
-	"github.com/olahol/melody"
-	"github.com/siyuan-note/logging"
-	"github.com/siyuan-note/siyuan/kernel/api"
-	"github.com/siyuan-note/siyuan/kernel/cmd"
-	"github.com/siyuan-note/siyuan/kernel/model"
-	"github.com/siyuan-note/siyuan/kernel/server/proxy"
-	"github.com/siyuan-note/siyuan/kernel/util"
-)
-
-var (
-	cookieStore = cookie.NewStore([]byte("ATN51UlxVq1Gcvdf"))
-)
-
-func Serve(fastMode bool) {
-	gin.SetMode(gin.ReleaseMode)
-	ginServer := gin.New()
-	ginServer.UseH2C = true
-	ginServer.MaxMultipartMemory = 1024 * 1024 * 32 // 插入较大的资源文件时内存占用较大 https://github.com/siyuan-note/siyuan/issues/5023
-	ginServer.Use(
-		model.ControlConcurrency, // 请求串行化 Concurrency control when requesting the kernel API https://github.com/siyuan-note/siyuan/issues/9939
-		model.Timing,
-		model.Recover,
-		corsMiddleware(), // 后端服务支持 CORS 预检请求验证 https://github.com/siyuan-note/siyuan/pull/5593
-		jwtMiddleware,    // 解析 JWT https://github.com/siyuan-note/siyuan/issues/11364
-		gzip.Gzip(gzip.DefaultCompression, gzip.WithExcludedExtensions([]string{".pdf", ".mp3", ".wav", ".ogg", ".mov", ".weba", ".mkv", ".mp4", ".webm"})),
-	)
-
-	cookieStore.Options(sessions.Options{
-		Path:   "/",
-		Secure: util.SSL,
-		//MaxAge:   60 * 60 * 24 * 7, // 默认是 Session
-		HttpOnly: true,
-	})
-	ginServer.Use(sessions.Sessions("siyuan", cookieStore))
-
-	serveDebug(ginServer)
-	serveAssets(ginServer)
-	serveAppearance(ginServer)
-	serveWebSocket(ginServer)
-	serveExport(ginServer)
-	serveWidgets(ginServer)
-	servePlugins(ginServer)
-	serveEmojis(ginServer)
-	serveTemplates(ginServer)
-	servePublic(ginServer)
-	serveSnippets(ginServer)
-	serveRepoDiff(ginServer)
-	serveCheckAuth(ginServer)
-	serveFixedStaticFiles(ginServer)
-	api.ServeAPI(ginServer)
-
-	var host string
-	if model.Conf.System.NetworkServe || util.ContainerDocker == util.Container {
-		host = "0.0.0.0"
-	} else {
-		host = "127.0.0.1"
-	}
-
-	ln, err := net.Listen("tcp", host+":"+util.ServerPort)
-	if nil != err {
-		if !fastMode {
-			logging.LogErrorf("boot kernel failed: %s", err)
-			os.Exit(logging.ExitCodeUnavailablePort)
-		}
-
-		// fast 模式下启动失败则直接返回
-		return
-	}
-
-	_, port, err := net.SplitHostPort(ln.Addr().String())
-	if nil != err {
-		if !fastMode {
-			logging.LogErrorf("boot kernel failed: %s", err)
-			os.Exit(logging.ExitCodeUnavailablePort)
-		}
-	}
-	util.ServerPort = port
-
-	util.ServerURL, err = url.Parse("http://127.0.0.1:" + port)
-	if err != nil {
-		logging.LogErrorf("parse server url failed: %s", err)
-	}
-
-	pid := fmt.Sprintf("%d", os.Getpid())
-	if !fastMode {
-		rewritePortJSON(pid, port)
-	}
-	logging.LogInfof("kernel [pid=%s] http server [%s] is booting", pid, host+":"+port)
-	util.HttpServing = true
-
-	go util.HookUILoaded()
-
-	go func() {
-		time.Sleep(1 * time.Second)
-		go proxy.InitFixedPortService(host)
-		go proxy.InitPublishService()
-		// 反代服务器启动失败不影响核心服务器启动
-	}()
-
-	if err = http.Serve(ln, ginServer.Handler()); nil != err {
-		if !fastMode {
-			logging.LogErrorf("boot kernel failed: %s", err)
-			os.Exit(logging.ExitCodeUnavailablePort)
-		}
-	}
-}
-
-func rewritePortJSON(pid, port string) {
-	portJSON := filepath.Join(util.HomeDir, ".config", "siyuan", "port.json")
-	pidPorts := map[string]string{}
-	var data []byte
-	var err error
-
-	if gulu.File.IsExist(portJSON) {
-		data, err = os.ReadFile(portJSON)
-		if nil != err {
-			logging.LogWarnf("read port.json failed: %s", err)
-		} else {
-			if err = gulu.JSON.UnmarshalJSON(data, &pidPorts); nil != err {
-				logging.LogWarnf("unmarshal port.json failed: %s", err)
-			}
-		}
-	}
-
-	pidPorts[pid] = port
-	if data, err = gulu.JSON.MarshalIndentJSON(pidPorts, "", "  "); nil != err {
-		logging.LogWarnf("marshal port.json failed: %s", err)
-	} else {
-		if err = os.WriteFile(portJSON, data, 0644); nil != err {
-			logging.LogWarnf("write port.json failed: %s", err)
-		}
-	}
-}
-
-func serveExport(ginServer *gin.Engine) {
-	ginServer.Static("/export/", filepath.Join(util.TempDir, "export"))
-}
-
-func serveWidgets(ginServer *gin.Engine) {
-	ginServer.Static("/widgets/", filepath.Join(util.DataDir, "widgets"))
-}
-
-func servePlugins(ginServer *gin.Engine) {
-	ginServer.Static("/plugins/", filepath.Join(util.DataDir, "plugins"))
-}
-
-func serveEmojis(ginServer *gin.Engine) {
-	ginServer.Static("/emojis/", filepath.Join(util.DataDir, "emojis"))
-}
-
-func serveTemplates(ginServer *gin.Engine) {
-	ginServer.Static("/templates/", filepath.Join(util.DataDir, "templates"))
-}
-
-func servePublic(ginServer *gin.Engine) {
-	// Support directly access `data/public/*` contents via URL link https://github.com/siyuan-note/siyuan/issues/8593
-	ginServer.Static("/public/", filepath.Join(util.DataDir, "public"))
-}
-
-func serveSnippets(ginServer *gin.Engine) {
-	ginServer.Handle("GET", "/snippets/*filepath", func(c *gin.Context) {
-		filePath := strings.TrimPrefix(c.Request.URL.Path, "/snippets/")
-		ext := filepath.Ext(filePath)
-		name := strings.TrimSuffix(filePath, ext)
-		confSnippets, err := model.LoadSnippets()
-		if nil != err {
-			logging.LogErrorf("load snippets failed: %s", err)
-			c.Status(http.StatusNotFound)
-			return
-		}
-
-		for _, s := range confSnippets {
-			if s.Name == name && ("" != ext && s.Type == ext[1:]) {
-				c.Header("Content-Type", mime.TypeByExtension(ext))
-				c.String(http.StatusOK, s.Content)
-				return
-			}
-		}
-
-		// 没有在配置文件中命中时在文件系统上查找
-		filePath = filepath.Join(util.SnippetsPath, filePath)
-		c.File(filePath)
-	})
-}
-
-func serveAppearance(ginServer *gin.Engine) {
-	siyuan := ginServer.Group("", model.CheckAuth)
-
-	siyuan.Handle("GET", "/", func(c *gin.Context) {
-		userAgentHeader := c.GetHeader("User-Agent")
-		logging.LogInfof("serving [/] for user-agent [%s]", userAgentHeader)
-
-		// Carry query parameters when redirecting
-		location := url.URL{}
-		queryParams := c.Request.URL.Query()
-		queryParams.Set("r", gulu.Rand.String(7))
-		location.RawQuery = queryParams.Encode()
-
-		if strings.Contains(userAgentHeader, "Electron") {
-			location.Path = "/stage/build/app/"
-		} else if strings.Contains(userAgentHeader, "Pad") ||
-			(strings.ContainsAny(userAgentHeader, "Android") && !strings.Contains(userAgentHeader, "Mobile")) {
-			// Improve detecting Pad device, treat it as desktop device https://github.com/siyuan-note/siyuan/issues/8435 https://github.com/siyuan-note/siyuan/issues/8497
-			location.Path = "/stage/build/desktop/"
-		} else {
-			if idx := strings.Index(userAgentHeader, "Mozilla/"); 0 < idx {
-				userAgentHeader = userAgentHeader[idx:]
-			}
-			ua := useragent.New(userAgentHeader)
-			if ua.Mobile() {
-				location.Path = "/stage/build/mobile/"
-			} else {
-				location.Path = "/stage/build/desktop/"
-			}
-		}
-
-		c.Redirect(302, location.String())
-	})
-
-	appearancePath := util.AppearancePath
-	if "dev" == util.Mode {
-		appearancePath = filepath.Join(util.WorkingDir, "appearance")
-	}
-	siyuan.GET("/appearance/*filepath", func(c *gin.Context) {
-		filePath := filepath.Join(appearancePath, strings.TrimPrefix(c.Request.URL.Path, "/appearance/"))
-		if strings.HasSuffix(c.Request.URL.Path, "/theme.js") {
-			if !gulu.File.IsExist(filePath) {
-				// 主题 js 不存在时生成空内容返回
-				c.Data(200, "application/x-javascript", nil)
-				return
-			}
-		} else if strings.Contains(c.Request.URL.Path, "/langs/") && strings.HasSuffix(c.Request.URL.Path, ".json") {
-			lang := path.Base(c.Request.URL.Path)
-			lang = strings.TrimSuffix(lang, ".json")
-			if "zh_CN" != lang && "en_US" != lang {
-				// 多语言配置缺失项使用对应英文配置项补齐 https://github.com/siyuan-note/siyuan/issues/5322
-
-				enUSFilePath := filepath.Join(appearancePath, "langs", "en_US.json")
-				enUSData, err := os.ReadFile(enUSFilePath)
-				if nil != err {
-					logging.LogErrorf("read en_US.json [%s] failed: %s", enUSFilePath, err)
-					util.ReportFileSysFatalError(err)
-					return
-				}
-				enUSMap := map[string]interface{}{}
-				if err = gulu.JSON.UnmarshalJSON(enUSData, &enUSMap); nil != err {
-					logging.LogErrorf("unmarshal en_US.json [%s] failed: %s", enUSFilePath, err)
-					util.ReportFileSysFatalError(err)
-					return
-				}
-
-				for {
-					data, err := os.ReadFile(filePath)
-					if nil != err {
-						c.JSON(200, enUSMap)
-						return
-					}
-
-					langMap := map[string]interface{}{}
-					if err = gulu.JSON.UnmarshalJSON(data, &langMap); nil != err {
-						logging.LogErrorf("unmarshal json [%s] failed: %s", filePath, err)
-						c.JSON(200, enUSMap)
-						return
-					}
-
-					for enUSDataKey, enUSDataValue := range enUSMap {
-						if _, ok := langMap[enUSDataKey]; !ok {
-							langMap[enUSDataKey] = enUSDataValue
-						}
-					}
-					c.JSON(200, langMap)
-					return
-				}
-			}
-		}
-
-		c.File(filePath)
-	})
-
-	siyuan.Static("/stage/", filepath.Join(util.WorkingDir, "stage"))
-}
-
-func serveCheckAuth(ginServer *gin.Engine) {
-	ginServer.GET("/check-auth", serveAuthPage)
-}
-
-func serveAuthPage(c *gin.Context) {
-	data, err := os.ReadFile(filepath.Join(util.WorkingDir, "stage/auth.html"))
-	if nil != err {
-		logging.LogErrorf("load auth page failed: %s", err)
-		c.Status(500)
-		return
-	}
-
-	tpl, err := template.New("auth").Parse(string(data))
-	if nil != err {
-		logging.LogErrorf("parse auth page failed: %s", err)
-		c.Status(500)
-		return
-	}
-
-	keymapHideWindow := "⌥M"
-	if nil != (*model.Conf.Keymap)["general"] {
-		switch (*model.Conf.Keymap)["general"].(type) {
-		case map[string]interface{}:
-			keymapGeneral := (*model.Conf.Keymap)["general"].(map[string]interface{})
-			if nil != keymapGeneral["toggleWin"] {
-				switch keymapGeneral["toggleWin"].(type) {
-				case map[string]interface{}:
-					toggleWin := keymapGeneral["toggleWin"].(map[string]interface{})
-					if nil != toggleWin["custom"] {
-						keymapHideWindow = toggleWin["custom"].(string)
-					}
-				}
-			}
-		}
-		if "" == keymapHideWindow {
-			keymapHideWindow = "⌥M"
-		}
-	}
-	model := map[string]interface{}{
-		"l0":                     model.Conf.Language(173),
-		"l1":                     model.Conf.Language(174),
-		"l2":                     template.HTML(model.Conf.Language(172)),
-		"l3":                     model.Conf.Language(175),
-		"l4":                     model.Conf.Language(176),
-		"l5":                     model.Conf.Language(177),
-		"l6":                     model.Conf.Language(178),
-		"l7":                     template.HTML(model.Conf.Language(184)),
-		"l8":                     model.Conf.Language(95),
-		"appearanceMode":         model.Conf.Appearance.Mode,
-		"appearanceModeOS":       model.Conf.Appearance.ModeOS,
-		"workspace":              filepath.Base(util.WorkspaceDir),
-		"workspacePath":          util.WorkspaceDir,
-		"keymapGeneralToggleWin": keymapHideWindow,
-		"trayMenuLangs":          util.TrayMenuLangs[util.Lang],
-		"workspaceDir":           util.WorkspaceDir,
-	}
-	buf := &bytes.Buffer{}
-	if err = tpl.Execute(buf, model); nil != err {
-		logging.LogErrorf("execute auth page failed: %s", err)
-		c.Status(500)
-		return
-	}
-	data = buf.Bytes()
-	c.Data(http.StatusOK, "text/html; charset=utf-8", data)
-}
-
-func serveAssets(ginServer *gin.Engine) {
-	ginServer.POST("/upload", model.CheckAuth, model.CheckAdminRole, model.CheckReadonly, model.Upload)
-
-	ginServer.GET("/assets/*path", model.CheckAuth, func(context *gin.Context) {
-		requestPath := context.Param("path")
-		relativePath := path.Join("assets", requestPath)
-		p, err := model.GetAssetAbsPath(relativePath)
-		if nil != err {
-			context.Status(http.StatusNotFound)
-			return
-		}
-		http.ServeFile(context.Writer, context.Request, p)
-		return
-	})
-	ginServer.GET("/history/*path", model.CheckAuth, model.CheckAdminRole, func(context *gin.Context) {
-		p := filepath.Join(util.HistoryDir, context.Param("path"))
-		http.ServeFile(context.Writer, context.Request, p)
-		return
-	})
-}
-
-func serveRepoDiff(ginServer *gin.Engine) {
-	ginServer.GET("/repo/diff/*path", model.CheckAuth, model.CheckAdminRole, func(context *gin.Context) {
-		requestPath := context.Param("path")
-		p := filepath.Join(util.TempDir, "repo", "diff", requestPath)
-		http.ServeFile(context.Writer, context.Request, p)
-		return
-	})
-}
-
-func serveDebug(ginServer *gin.Engine) {
-	if "prod" == util.Mode {
-		// The production environment will no longer register `/debug/pprof/` https://github.com/siyuan-note/siyuan/issues/10152
-		return
-	}
-
-	ginServer.GET("/debug/pprof/", gin.WrapF(pprof.Index))
-	ginServer.GET("/debug/pprof/allocs", gin.WrapF(pprof.Index))
-	ginServer.GET("/debug/pprof/block", gin.WrapF(pprof.Index))
-	ginServer.GET("/debug/pprof/goroutine", gin.WrapF(pprof.Index))
-	ginServer.GET("/debug/pprof/heap", gin.WrapF(pprof.Index))
-	ginServer.GET("/debug/pprof/mutex", gin.WrapF(pprof.Index))
-	ginServer.GET("/debug/pprof/threadcreate", gin.WrapF(pprof.Index))
-	ginServer.GET("/debug/pprof/cmdline", gin.WrapF(pprof.Cmdline))
-	ginServer.GET("/debug/pprof/profile", gin.WrapF(pprof.Profile))
-	ginServer.GET("/debug/pprof/symbol", gin.WrapF(pprof.Symbol))
-	ginServer.GET("/debug/pprof/trace", gin.WrapF(pprof.Trace))
-}
-
-func serveWebSocket(ginServer *gin.Engine) {
-	util.WebSocketServer.Config.MaxMessageSize = 1024 * 1024 * 8
-
-	ginServer.GET("/ws", func(c *gin.Context) {
-		if err := util.WebSocketServer.HandleRequest(c.Writer, c.Request); nil != err {
-			logging.LogErrorf("handle command failed: %s", err)
-		}
-	})
-
-	util.WebSocketServer.HandlePong(func(session *melody.Session) {
-		//logging.LogInfof("pong")
-	})
-
-	util.WebSocketServer.HandleConnect(func(s *melody.Session) {
-		//logging.LogInfof("ws check auth for [%s]", s.Request.RequestURI)
-		authOk := true
-
-		if "" != model.Conf.AccessAuthCode {
-			session, err := cookieStore.Get(s.Request, "siyuan")
-			if nil != err {
-				authOk = false
-				logging.LogErrorf("get cookie failed: %s", err)
-			} else {
-				val := session.Values["data"]
-				if nil == val {
-					authOk = false
-				} else {
-					sess := &util.SessionData{}
-					err = gulu.JSON.UnmarshalJSON([]byte(val.(string)), sess)
-					if nil != err {
-						authOk = false
-						logging.LogErrorf("unmarshal cookie failed: %s", err)
-					} else {
-						workspaceSess := util.GetWorkspaceSession(sess)
-						authOk = workspaceSess.AccessAuthCode == model.Conf.AccessAuthCode
-					}
-				}
-			}
-		}
-
-		// REF: https://github.com/siyuan-note/siyuan/issues/11364
-		if !authOk {
-			if token := model.ParseXAuthToken(s.Request); token != nil {
-				authOk = token.Valid && model.IsValidRole(model.GetClaimRole(model.GetTokenClaims(token)), []model.Role{
-					model.RoleAdministrator,
-					model.RoleEditor,
-					model.RoleReader,
-				})
-			}
-		}
-
-		if !authOk {
-			// 用于授权页保持连接，避免非常驻内存内核自动退出 https://github.com/siyuan-note/insider/issues/1099
-			authOk = strings.Contains(s.Request.RequestURI, "/ws?app=siyuan&id=auth")
-		}
-
-		if !authOk {
-			s.CloseWithMsg([]byte("  unauthenticated"))
-			logging.LogWarnf("closed an unauthenticated session [%s]", util.GetRemoteAddr(s.Request))
-			return
-		}
-
-		util.AddPushChan(s)
-		//sessionId, _ := s.Get("id")
-		//logging.LogInfof("ws [%s] connected", sessionId)
-	})
-
-	util.WebSocketServer.HandleDisconnect(func(s *melody.Session) {
-		util.RemovePushChan(s)
-		//sessionId, _ := s.Get("id")
-		//logging.LogInfof("ws [%s] disconnected", sessionId)
-	})
-
-	util.WebSocketServer.HandleError(func(s *melody.Session, err error) {
-		//sessionId, _ := s.Get("id")
-		//logging.LogWarnf("ws [%s] failed: %s", sessionId, err)
-	})
-
-	util.WebSocketServer.HandleClose(func(s *melody.Session, i int, str string) error {
-		//sessionId, _ := s.Get("id")
-		//logging.LogDebugf("ws [%s] closed: %v, %v", sessionId, i, str)
-		return nil
-	})
-
-	util.WebSocketServer.HandleMessage(func(s *melody.Session, msg []byte) {
-		start := time.Now()
-		logging.LogTracef("request [%s]", shortReqMsg(msg))
-		request := map[string]interface{}{}
-		if err := gulu.JSON.UnmarshalJSON(msg, &request); nil != err {
-			result := util.NewResult()
-			result.Code = -1
-			result.Msg = "Bad Request"
-			responseData, _ := gulu.JSON.MarshalJSON(result)
-			s.Write(responseData)
-			return
-		}
-
-		if _, ok := s.Get("app"); !ok {
-			result := util.NewResult()
-			result.Code = -1
-			result.Msg = "Bad Request"
-			s.Write(result.Bytes())
-			return
-		}
-
-		cmdStr := request["cmd"].(string)
-		cmdId := request["reqId"].(float64)
-		param := request["param"].(map[string]interface{})
-		command := cmd.NewCommand(cmdStr, cmdId, param, s)
-		if nil == command {
-			result := util.NewResult()
-			result.Code = -1
-			result.Msg = "can not find command [" + cmdStr + "]"
-			s.Write(result.Bytes())
-			return
-		}
 		if !command.IsRead() {
 			readonly := util.ReadOnly
 			if !readonly {
@@ -1206,5 +638,4 @@
 	ginServer.StaticFile("manifest.webmanifest", filepath.Join(util.WorkingDir, "stage", "manifest.webmanifest"))
 
 	ginServer.StaticFile("service-worker.js", filepath.Join(util.WorkingDir, "stage", "service-worker.js"))
-}
->>>>>>> 19dd3870
+}