// SiYuan - Refactor your thinking
// Copyright (c) 2020-present, b3log.org
//
// This program is free software: you can redistribute it and/or modify
// it under the terms of the GNU Affero General Public License as published by
// the Free Software Foundation, either version 3 of the License, or
// (at your option) any later version.
//
// This program is distributed in the hope that it will be useful,
// but WITHOUT ANY WARRANTY; without even the implied warranty of
// MERCHANTABILITY or FITNESS FOR A PARTICULAR PURPOSE.  See the
// GNU Affero General Public License for more details.
//
// You should have received a copy of the GNU Affero General Public License
// along with this program.  If not, see <https://www.gnu.org/licenses/>.

package filesys

import (
	"bytes"
	"encoding/json"
	"errors"
	"fmt"
	"os"
	"path/filepath"
	"strings"

	"github.com/88250/lute"
	"github.com/88250/lute/parse"
	"github.com/88250/lute/render"
	jsoniter "github.com/json-iterator/go"
	"github.com/siyuan-note/filelock"
	"github.com/siyuan-note/logging"
	"github.com/siyuan-note/siyuan/kernel/cache"
	"github.com/siyuan-note/siyuan/kernel/treenode"
	"github.com/siyuan-note/siyuan/kernel/util"
)

<<<<<<< HEAD
// abbreviateData abbreviates the data if it's too long.
func _abbreviateData(data string) string {
	if len(data) > 500 {
		return data[:100] + "\n\n...\n\n" + data[len(data)-100:]
	}
	return data
=======
func LoadTrees(ids []string) (ret map[string]*parse.Tree) {
	ret, tmpCache := map[string]*parse.Tree{}, map[string]*parse.Tree{}
	bts := treenode.GetBlockTrees(ids)
	luteEngine := util.NewLute()
	for id, bt := range bts {
		tree := tmpCache[bt.RootID]
		if nil == tree {
			tree, _ = LoadTree(bt.BoxID, bt.Path, luteEngine)
			if nil == tree {
				logging.LogWarnf("load tree [%s] failed: %s", id, bt.Path)
				continue
			}
			tmpCache[bt.RootID] = tree
		}
		ret[id] = tree
	}
	return
>>>>>>> ef6daed3
}

func LoadTree(boxID, p string, luteEngine *lute.Lute) (ret *parse.Tree, err error) {
	filePath := filepath.Join(util.DataDir, boxID, p)
	data, err := filelock.ReadFile(filePath)
	if nil != err {
		logging.LogErrorf("LoadTree() load tree [%s] failed: %s", p, err)
		return
	}

	ret, err = LoadTreeByData(data, boxID, p, luteEngine)
	return
}

func LoadTreeByData(data []byte, boxID, p string, luteEngine *lute.Lute) (ret *parse.Tree, err error) {
	if !strings.HasPrefix(string(data), "{") || !strings.HasSuffix(string(data), "}") { // 非法JSON
		logging.LogErrorf("LoadTreeByData() invalid json from [%s], use {} continue :\n```json\n %s \n```", p, _abbreviateData(string(data)))
		data = []byte("{}")
	}
	ret = parseJSON2Tree(boxID, p, data, luteEngine)
	if nil == ret {
		logging.LogErrorf("LoadTreeByData() parse tree [%s] failed", p)
		err = errors.New("<- LoadTreeByData() parse tree failed")
		return
	}
	ret.Path = p
	ret.Root.Path = p

	parts := strings.Split(p, "/")
	parts = parts[1 : len(parts)-1] // 去掉开头的斜杆和结尾的自己
	if 1 > len(parts) {
		ret.HPath = "/" + ret.Root.IALAttr("title")
		ret.Hash = treenode.NodeHash(ret.Root, ret, luteEngine)
		return
	}

	// 构造 HPath
	hPathBuilder := bytes.Buffer{}
	hPathBuilder.WriteString("/")
	for i, _ := range parts {
		var parentAbsPath string
		if 0 < i {
			parentAbsPath = strings.Join(parts[:i+1], "/")
		} else {
			parentAbsPath = parts[0]
		}
		parentAbsPath += ".sy"
		parentPath := parentAbsPath
		parentAbsPath = filepath.Join(util.DataDir, boxID, parentAbsPath)
		parentData, readErr := filelock.ReadFile(parentAbsPath)
		if nil != readErr {
			if os.IsNotExist(readErr) {
				// 子文档缺失父文档时自动补全 https://github.com/siyuan-note/siyuan/issues/7376
				parentTree := treenode.NewTree(boxID, parentPath, hPathBuilder.String()+"Untitled", "Untitled")
				if writeErr := WriteTree(parentTree); nil != writeErr {
					logging.LogErrorf("LoadTreeByData() rebuild parent tree [%s] failed: %s", parentAbsPath, writeErr)
				} else {
					logging.LogInfof("LoadTreeByData() rebuilt parent tree [%s]", parentAbsPath)
					treenode.UpsertBlockTree(parentTree)
				}
			} else {
				logging.LogWarnf("LoadTreeByData() read parent tree data [%s] failed: %s", parentAbsPath, readErr)
			}
			hPathBuilder.WriteString("Untitled/")
			continue
		}

		ial := ReadDocIAL(parentData)
		if 1 > len(ial) {
			logging.LogWarnf("tree [%s] is corrupted", filepath.Join(boxID, p))
		}
		title := ial["title"]
		if "" == title {
			title = "Untitled"
		}
		hPathBuilder.WriteString(title)
		hPathBuilder.WriteString("/")
	}
	hPathBuilder.WriteString(ret.Root.IALAttr("title"))
	ret.HPath = hPathBuilder.String()
	ret.Hash = treenode.NodeHash(ret.Root, ret, luteEngine)
	return
}

func WriteTree(tree *parse.Tree) (err error) {
	data, filePath, err := prepareWriteTree(tree)
	if nil != err {
		return
	}

	if err = filelock.WriteFile(filePath, data); nil != err {
		msg := fmt.Sprintf("write data [%s] failed: %s", filePath, err)
		logging.LogErrorf(msg)
		return errors.New(msg)
	}

	afterWriteTree(tree)
	return
}

func prepareWriteTree(tree *parse.Tree) (data []byte, filePath string, err error) {
	luteEngine := util.NewLute() // 不关注用户的自定义解析渲染选项

	if nil == tree.Root.FirstChild {
		newP := treenode.NewParagraph()
		tree.Root.AppendChild(newP)
		tree.Root.SetIALAttr("updated", util.TimeFromID(newP.ID))
		treenode.UpsertBlockTree(tree)
	}

	filePath = filepath.Join(util.DataDir, tree.Box, tree.Path)
	if oldSpec := tree.Root.Spec; "" == oldSpec {
		parse.NestedInlines2FlattedSpans(tree, false)
		tree.Root.Spec = "1"
		logging.LogInfof("migrated tree [%s] from spec [%s] to [%s]", filePath, oldSpec, tree.Root.Spec)
	}
	tree.Root.SetIALAttr("type", "doc")
	renderer := render.NewJSONRenderer(tree, luteEngine.RenderOptions)
	data = renderer.Render()

	if !util.UseSingleLineSave {
		buf := bytes.Buffer{}
		buf.Grow(1024 * 1024 * 2)
		if err = json.Indent(&buf, data, "", "\t"); nil != err {
			return
		}
		data = buf.Bytes()
	}

	if err = os.MkdirAll(filepath.Dir(filePath), 0755); nil != err {
		return
	}
	return
}

func afterWriteTree(tree *parse.Tree) {
	docIAL := parse.IAL2MapUnEsc(tree.Root.KramdownIAL)
	cache.PutDocIAL(tree.Path, docIAL)
}

func parseJSON2Tree(boxID, p string, jsonData []byte, luteEngine *lute.Lute) (ret *parse.Tree) {
	var err error
	var needFix bool
	ret, needFix, err = ParseJSON(jsonData, luteEngine.ParseOptions)
	if nil != err {
		logging.LogErrorf("parse json file [%s] to tree failed: %s", boxID+p, err)
		return
	}

	ret.Box = boxID
	ret.Path = p

	filePath := filepath.Join(util.DataDir, ret.Box, ret.Path)
	if oldSpec := ret.Root.Spec; "" == oldSpec {
		parse.NestedInlines2FlattedSpans(ret, false)
		ret.Root.Spec = "1"
		needFix = true
		logging.LogInfof("migrated tree [%s] from spec [%s] to [%s]", filePath, oldSpec, ret.Root.Spec)
	}
	if needFix {
		renderer := render.NewJSONRenderer(ret, luteEngine.RenderOptions)
		data := renderer.Render()

		if !util.UseSingleLineSave {
			buf := bytes.Buffer{}
			buf.Grow(1024 * 1024 * 2)
			if err = json.Indent(&buf, data, "", "\t"); nil != err {
				return
			}
			data = buf.Bytes()
		}

		if err = os.MkdirAll(filepath.Dir(filePath), 0755); nil != err {
			return
		}
		if err = filelock.WriteFile(filePath, data); nil != err {
			msg := fmt.Sprintf("write data [%s] failed: %s", filePath, err)
			logging.LogErrorf(msg)
		}
	}
	return
}

func ReadDocIAL(data []byte) (ret map[string]string) {
	ret = map[string]string{}
	val := jsoniter.Get(data, "Properties")
	if nil == val || val.ValueType() == jsoniter.InvalidValue {
		return
	}
	val.ToVal(&ret)
	return
}<|MERGE_RESOLUTION|>--- conflicted
+++ resolved
@@ -36,14 +36,14 @@
 	"github.com/siyuan-note/siyuan/kernel/util"
 )
 
-<<<<<<< HEAD
 // abbreviateData abbreviates the data if it's too long.
 func _abbreviateData(data string) string {
 	if len(data) > 500 {
 		return data[:100] + "\n\n...\n\n" + data[len(data)-100:]
 	}
 	return data
-=======
+}
+
 func LoadTrees(ids []string) (ret map[string]*parse.Tree) {
 	ret, tmpCache := map[string]*parse.Tree{}, map[string]*parse.Tree{}
 	bts := treenode.GetBlockTrees(ids)
@@ -61,7 +61,6 @@
 		ret[id] = tree
 	}
 	return
->>>>>>> ef6daed3
 }
 
 func LoadTree(boxID, p string, luteEngine *lute.Lute) (ret *parse.Tree, err error) {
